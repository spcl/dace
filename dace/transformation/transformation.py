# Copyright 2019-2022 ETH Zurich and the DaCe authors. All rights reserved.
"""
This file contains classes that describe data-centric transformations.

All transformations extend the ``TransformationBase`` class. There are three built-in types of transformations in DaCe:

  * Pattern-matching Transformations (extending ``PatternTransformation``): Transformations
    that require a certain subgraph structure to match. Within this abstract class, there are two sub-classes:

    * ``SingleStateTransformation``: Patterns are limited to a single SDFG state.
    * ``MultiStateTransformation``: Patterns are given on a subgraph of an SDFG state machine.

    A pattern-matching must extend at least one of those two classes.

  * Subgraph Transformations (extending SubgraphTransformation): Transformations that can operate on arbitrary
    subgraphs.
  * Library node expansions (extending ExpandTransformation): An internal class used for tracking how library nodes
    are expanded.
"""

import abc
import copy
from dace import dtypes, serialize
from dace.dtypes import ScheduleType
from dace.sdfg import SDFG, SDFGState
from dace.sdfg.state import ControlFlowRegion
from dace.sdfg import nodes as nd, graph as gr, utils as sdutil, propagation, infer_types, state as st
from dace.properties import make_properties, Property, DictProperty, SetProperty
from dace.transformation import pass_pipeline as ppl
from typing import Any, Dict, Generic, List, Optional, Set, Type, TypeVar, Union, Callable
import pydoc
import warnings


class TransformationBase(ppl.Pass):
    """
    Base class for graph rewriting transformations. An instance of a TransformationBase object represents a match
    of the transformation (i.e., including a specific subgraph candidate to apply the transformation to), as well
    as properties of the transformation, which may affect if it can apply or not.

    A Transformation can also be seen as a Pass that, when applied, operates on the given subgraph.

    :see: PatternTransformation
    :see: SubgraphTransformation
    :see: ExpandTransformation
    """

    def modifies(self):
        # Unless otherwise mentioned, a transformation modifies everything
        return ppl.Modifies.Everything

    def should_reapply(self, _: ppl.Modifies) -> bool:
        return True


@make_properties
class PatternTransformation(TransformationBase):
    """ 
    Abstract class for pattern-matching transformations.
    Please extend either ``SingleStateTransformation`` or ``MultiStateTransformation``.
    
    :see: SingleStateTransformation
    :see: MultiStateTransformation
    :seealso: PatternNode
    """

    # Properties
    cfg_id = Property(dtype=int, category="(Debug)")
    state_id = Property(dtype=int, category="(Debug)")
    _subgraph = DictProperty(key_type=int, value_type=int, category="(Debug)")
    expr_index = Property(dtype=int, category="(Debug)")

    @classmethod
    def subclasses_recursive(cls, all_subclasses: bool = False) -> Set[Type['PatternTransformation']]:
        """
        Returns all subclasses of this class, including subclasses of subclasses.

        :param all_subclasses: Include all subclasses (e.g., including ``ExpandTransformation``).
        """
        if not all_subclasses and cls is PatternTransformation:
            subclasses = set(SingleStateTransformation.__subclasses__()) | set(
                MultiStateTransformation.__subclasses__())
        else:
            subclasses = set(cls.__subclasses__())
        subsubclasses = set()
        for sc in subclasses:
            subsubclasses.update(sc.subclasses_recursive())

        # Ignore abstract classes
        result = subclasses | subsubclasses
        result = set(sc for sc in result if not getattr(sc, '__abstractmethods__', False))

        return result

    def annotates_memlets(self) -> bool:
        """ Indicates whether the transformation annotates the edges it creates
            or modifies with the appropriate memlets. This determines
            whether to apply memlet propagation after the transformation.
        """
        return False

    @classmethod
    def expressions(cls) -> List[gr.SubgraphView]:
        """ Returns a list of Graph objects that will be matched in the
            subgraph isomorphism phase. Used as a pre-pass before calling
            `can_be_applied`.

            :see: PatternTransformation.can_be_applied
        """
        raise NotImplementedError

    def can_be_applied(self,
                       graph: Union[ControlFlowRegion, SDFGState],
                       expr_index: int,
                       sdfg: SDFG,
                       permissive: bool = False) -> bool:
        """ Returns True if this transformation can be applied on the candidate
            matched subgraph.

            :param graph: SDFGState object if this transformation is single-state, or ControlFlowRegion object
                          otherwise.
            :param expr_index: The list index from `PatternTransformation.expressions`
                               that was matched.
            :param sdfg: If `graph` is an SDFGState, its parent SDFG. Otherwise
                         should be equal to `graph`.
            :param permissive: Whether transformation should run in permissive mode.
            :return: True if the transformation can be applied.
        """
        raise NotImplementedError

    def apply(self, graph: Union[ControlFlowRegion, SDFGState], sdfg: SDFG) -> Union[Any, None]:
        """
        Applies this transformation instance on the matched pattern graph.

        :param sdfg: The SDFG to apply the transformation to.
        :return: A transformation-defined return value, which could be used
                 to pass analysis data out, or nothing.
        """
        raise NotImplementedError

    def apply_pass(self, sdfg: SDFG, pipeline_results: Dict[str, Any]) -> Optional[Any]:
        # It is assumed that at the time of calling the transformation, all fields (e.g., subgraph) are already set
        self._sdfg = sdfg
        self._pipeline_results = pipeline_results
        return self.apply_pattern()

    def match_to_str(self, graph: Union[ControlFlowRegion, SDFGState]) -> str:
        """ Returns a string representation of the pattern match on the
            candidate subgraph. Used when identifying matches in the console
            UI.
        """
        candidate = []
        node_to_name = {v: k for k, v in self._get_pattern_nodes().items()}
        for cnode in self.subgraph.keys():
            cname = node_to_name[cnode]
            candidate.append(getattr(self, cname))
        return str(candidate)

    def setup_match(self,
                    sdfg: SDFG,
                    cfg_id: int,
                    state_id: int,
                    subgraph: Dict['PatternNode', int],
                    expr_index: int,
                    override: bool = False,
                    options: Optional[Dict[str, Any]] = None) -> None:
        """
        Sets the transformation to a given subgraph pattern.

        :param cfg_id: A unique ID of the SDFG.
        :param state_id: The node ID of the SDFG state, if applicable. If
                            transformation does not operate on a single state,
                            the value should be -1.
        :param subgraph: A mapping between node IDs returned from
                            `PatternTransformation.expressions` and the nodes in
                            `graph`.
        :param expr_index: The list index from `PatternTransformation.expressions`
                            that was matched.
        :param override: If True, accepts the subgraph dictionary as-is
                            (mostly for internal use).
        :param options: An optional dictionary of transformation properties
        :raise TypeError: When transformation is not subclass of
                            PatternTransformation.
        :raise TypeError: When state_id is not instance of int.
        :raise TypeError: When subgraph is not a dict of {PatternNode: int}.
        """

        self._sdfg = sdfg
        self.cfg_id = cfg_id
        self.state_id = state_id
        if not override:
            expr = self.expressions()[expr_index]
            for value in subgraph.values():
                if not isinstance(value, int):
                    raise TypeError('All values of subgraph dictionary must be instances of int.')
            self._subgraph = {expr.node_id(k): v for k, v in subgraph.items()}
        else:
            self._subgraph = {-1: -1}
        # Serializable subgraph with node IDs as keys
        self._subgraph_user = copy.copy(subgraph)
        self.expr_index = expr_index

        # Set properties
        if options is not None:
            for optname, optval in options.items():
                setattr(self, optname, optval)

        self._pipeline_results = None

    @property
    def subgraph(self):
        return self._subgraph_user

    def apply_pattern(self, append: bool = True, annotate: bool = True) -> Union[Any, None]:
        """
        Applies this transformation on the given SDFG, using the transformation instance to find the right control flow
        graph object (based on control flow graph ID), and applying memlet propagation as necessary.

        :param append: If True, appends the transformation to the SDFG transformation history.
        :param annotate: If True, applies memlet propagation as necessary.
        :return: A transformation-defined return value, which could be used to pass analysis data out, or nothing.
        """
        if append:
            self._sdfg.append_transformation(self)
        tcfg = self._sdfg.cfg_list[self.cfg_id]
        tsdfg = tcfg.sdfg if not isinstance(tcfg, SDFG) else tcfg
        tgraph = tcfg.node(self.state_id) if self.state_id >= 0 else tcfg
        retval = self.apply(tgraph, tsdfg)
        if annotate and not self.annotates_memlets():
            propagation.propagate_memlets_sdfg(tsdfg)
        return retval

    def __lt__(self, other: 'PatternTransformation') -> bool:
        """
        Comparing two transformations by their class name and node IDs
        in match. Used for ordering transformations consistently.
        """
        if type(self) != type(other):
            return type(self).__name__ < type(other).__name__

        self_ids = iter(self.subgraph.values())
        other_ids = iter(self.subgraph.values())

        try:
            self_id = next(self_ids)
        except StopIteration:
            return True
        try:
            other_id = next(other_ids)
        except StopIteration:
            return False

        self_end = False

        while self_id is not None and other_id is not None:
            if self_id != other_id:
                return self_id < other_id
            try:
                self_id = next(self_ids)
            except StopIteration:
                self_end = True
            try:
                other_id = next(other_ids)
            except StopIteration:
                if self_end:  # Transformations are equal
                    return False
                return False
            if self_end:
                return True

    @classmethod
    def _get_pattern_nodes(cls) -> Dict[str, 'PatternNode']:
        """
        Returns a dictionary of pattern-matching node in this transformation
        subclass. Used internally for pattern-matching.

        :return: A dictionary mapping between pattern-node name and its type.
        """
        return {
            k: getattr(cls, k)
            for k in dir(cls) if isinstance(getattr(cls, k), PatternNode) or (
                k.startswith('_') and isinstance(getattr(cls, k), (nd.Node, SDFGState)))
        }

    @classmethod
    def apply_to(cls,
                 sdfg: SDFG,
                 options: Optional[Dict[str, Any]] = None,
                 expr_index: int = 0,
                 verify: bool = True,
                 annotate: bool = True,
                 permissive: bool = False,
                 save: bool = True,
                 **where: Union[nd.Node, SDFGState]):
        """
        Applies this transformation to a given subgraph, defined by a set of
        nodes. Raises an error if arguments are invalid or transformation is
        not applicable.

        The subgraph is defined by the `where` dictionary, where each key is
        taken from the `PatternNode` fields of the transformation. For example,
        applying `MapCollapse` on two maps can pe performed as follows:

        ```
        MapCollapse.apply_to(sdfg, outer_map_entry=map_a, inner_map_entry=map_b)
        ```

        :param sdfg: The SDFG to apply the transformation to.
        :param options: A set of parameters to use for applying the
                        transformation.
        :param expr_index: The pattern expression index to try to match with.
        :param verify: Check that `can_be_applied` returns True before applying.
        :param annotate: Run memlet propagation after application if necessary.
        :param permissive: Apply transformation in permissive mode.
        :param save: Save transformation as part of the SDFG file. Set to
                     False if composing transformations.
        :param where: A dictionary of node names (from the transformation) to
                      nodes in the SDFG or a single state.
        """
        if len(where) == 0:
            raise ValueError('At least one node is required')
        options = options or {}

        # Check that all keyword arguments are nodes and if interstate or not
        sample_node = next(iter(where.values()))

        if isinstance(sample_node, SDFGState):
            graph = sdfg
            state_id = -1
        elif isinstance(sample_node, nd.Node):
            graph = next(s for s in sdfg.nodes() if sample_node in s.nodes())
            state_id = sdfg.node_id(graph)
        else:
            raise TypeError('Invalid node type "%s"' % type(sample_node).__name__)

        # Check that all nodes in the pattern are set
        required_nodes = cls.expressions()[expr_index].nodes()
        required_node_names = {
            pname: pval
            for pname, pval in cls._get_pattern_nodes().items() if pval in required_nodes
        }
        required = set(required_node_names.keys())
        intersection = required & set(where.keys())
        if len(required - intersection) > 0:
            raise ValueError('Missing nodes for transformation subgraph: %s' % (required - intersection))

        # Construct subgraph and instantiate transformation
        subgraph = {required_node_names[k]: graph.node_id(where[k]) for k in required}
        instance = cls()
        instance.setup_match(sdfg, sdfg.cfg_id, state_id, subgraph, expr_index)

        # Construct transformation parameters
        for optname, optval in options.items():
            if not optname in cls.__properties__:
                raise ValueError('Property "%s" not found in transformation' % optname)
            setattr(instance, optname, optval)

        if verify:
            if not instance.can_be_applied(graph, expr_index, sdfg, permissive=permissive):
                raise ValueError('Transformation cannot be applied on the '
                                 'given subgraph ("can_be_applied" failed)')

        # Apply to SDFG
        return instance.apply_pattern(annotate=annotate, append=save)

    def __str__(self) -> str:
        return type(self).__name__

    def print_match(self, cfg: ControlFlowRegion) -> str:
        """ Returns a string representation of the pattern match on the
            given Control Flow Region. Used for printing matches in the console UI.
        """
        if not isinstance(cfg, ControlFlowRegion):
            raise TypeError("Expected ControlFlowRegion, got: {}".format(type(cfg).__name__))
        if self.state_id == -1:
            graph = cfg
        else:
            graph = cfg.nodes()[self.state_id]
        string = type(self).__name__ + ' in '
        string += self.match_to_str(graph)
        return string

    def to_json(self, parent=None) -> Dict[str, Any]:
        props = serialize.all_properties_to_json(self)
        return {'type': 'PatternTransformation', 'transformation': type(self).__name__, **props}

    @staticmethod
    def from_json(json_obj: Dict[str, Any], context: Dict[str, Any] = None) -> 'PatternTransformation':
        xform = next(ext for ext in PatternTransformation.subclasses_recursive(all_subclasses=True)
                     if ext.__name__ == json_obj['transformation'])

        # Recreate subgraph
        expr = xform.expressions()[json_obj.get('expr_index', 0)]
        subgraph = {expr.node(int(k)): int(v) for k, v in json_obj.get('_subgraph', {}).items()}

        # Reconstruct transformation
        ret = xform()
        ret.setup_match(None, json_obj.get('cfg_id', 0), json_obj.get('state_id', 0), subgraph,
                        json_obj.get('expr_index', 0))
        context = context or {}
        context['transformation'] = ret
        serialize.set_properties_from_json(ret, json_obj, context=context, ignore_properties={'transformation', 'type'})
        return ret


@make_properties
class SingleStateTransformation(PatternTransformation, abc.ABC):
    """
    Base class for pattern-matching transformations that find matches within a single SDFG state.
    New transformations that extend this class must contain static ``PatternNode`` fields that represent the
    nodes in the pattern graph, and use them to implement at least three methods:

        * ``expressions``: A method that returns a list of graph patterns (SDFGState objects) that match this transformation.
        * ``can_be_applied``: A method that, given a subgraph candidate, checks for additional conditions whether it can be transformed.
        * ``apply``: A method that applies the transformation on the given SDFG.

    For example:
    
    .. code-block:: python

        class MyTransformation(SingleStateTransformation):
            node_a = PatternNode(nodes.AccessNode)
            node_b = PatternNode(nodes.MapEntry)

            @classmethod
            def expressions(cls):
                return [node_path_graph(cls.node_a, cls.node_b)]


    For more information and optimization opportunities, see the respective
    methods' documentation.

    :see: PatternNode
    """

    @classmethod
    @abc.abstractmethod
    def expressions(cls) -> List[st.StateSubgraphView]:
        """ Returns a list of SDFG state subgraphs that will be matched in the
            subgraph isomorphism phase. Used as a pre-pass before calling
            ``can_be_applied``.
        """
        pass

    @abc.abstractmethod
    def can_be_applied(self, graph: SDFGState, expr_index: int, sdfg: SDFG, permissive: bool = False) -> bool:
        """ Returns True if this transformation can be applied on the candidate matched subgraph.

            :param graph: SDFGState object in which the match was found.
            :param candidate: A mapping between node IDs returned from
                              ``PatternTransformation.expressions`` and the nodes in
                              ``graph``.
            :param expr_index: The list index from ``PatternTransformation.expressions``
                               that was matched.
            :param sdfg: The parent SDFG of the matched state.
            :param permissive: Whether transformation should run in permissive mode.
            :return: True if the transformation can be applied.
        """
        pass


@make_properties
class MultiStateTransformation(PatternTransformation, abc.ABC):
    """
    Base class for pattern-matching transformations that find matches within an SDFG state machine.
    New transformations that extend this class must contain static ``PatternNode``-annotated fields that represent the
    nodes in the pattern graph, and use them to implement at least three methods:

        * ``expressions``: A method that returns a list of graph patterns (SDFG objects) that match this transformation.
        * ``can_be_applied``: A method that, given a subgraph candidate, checks for additional conditions whether it can be transformed.
        * ``apply``: A method that applies the transformation on the given SDFG.

    For example:

    .. code-block:: python

        class MyTransformation(MultiStateTransformation):
            state_a = PatternNode(SDFGState)
            state_b = PatternNode(SDFGState)

            @classmethod
            def expressions(cls):
                return [node_path_graph(cls.state_a, cls.state_b)]


    For more information and optimization opportunities, see the respective
    methods' documentation.

    :see: PatternNode
    """

    @classmethod
    @abc.abstractmethod
    def expressions(cls) -> List[gr.SubgraphView]:
        """ Returns a list of SDFG subgraphs that will be matched in the
            subgraph isomorphism phase. Used as a pre-pass before calling
            ``can_be_applied``.
        """
        pass

    @abc.abstractmethod
    def can_be_applied(self, graph: ControlFlowRegion, expr_index: int, sdfg: SDFG, permissive: bool = False) -> bool:
        """ Returns True if this transformation can be applied on the candidate matched subgraph.

            :param graph: SDFG object in which the match was found.
            :param candidate: A mapping between node IDs returned from
                              ``PatternTransformation.expressions`` and the nodes in
                              ``graph``.
            :param expr_index: The list index from ``PatternTransformation.expressions``
                               that was matched.
            :param sdfg: The SDFG in which the match was found (equal to ``graph``).
            :param permissive: Whether transformation should run in permissive mode.
            :return: True if the transformation can be applied.
        """
        pass


T = TypeVar("T")


class PatternNode(Generic[T]):
    """
    Static field wrapper of a node or an SDFG state that designates it as part
    of a subgraph pattern. These objects are used in subclasses of
    ``PatternTransformation`` to represent the subgraph patterns.

    Example use:

    .. code-block:: python
    
        class MyTransformation(SingleStateTransformation):
            some_map_node = PatternNode(nodes.MapEntry)
            array = PatternNode(nodes.AccessNode)


    The two nodes can then be used in the transformation static methods (e.g.,
    ``expressions``, ``can_be_applied``) to represent the nodes, and in the instance
    methods to point to the nodes in the parent SDFG.
    """

    def __init__(self, nodeclass: Type[T]) -> None:
        """
        Initializes a pattern-matching node.

        :param nodeclass: The class of the node to match (can either be a state
                          or a node type in a state).
        """
        self.node = nodeclass

    def __get__(self, instance: Optional[PatternTransformation], owner) -> T:
        if instance is None:
            # Static methods (e.g., expressions()) get the pattern node itself
            return self

        # If an instance is used, we return the matched node
        node_id: int = instance.subgraph[self]
        state_id: int = instance.state_id
        t_graph: ControlFlowRegion = instance._sdfg.cfg_list[instance.cfg_id]

        if not isinstance(node_id, int):  # Node ID is already an object
            return node_id

        # Inter-state transformation
        if state_id == -1:
            return t_graph.node(node_id)

        # Single-state transformation
        state: SDFGState = t_graph.node(state_id)
        return state.node(node_id)


@make_properties
class ExpandTransformation(PatternTransformation):
    """
    Base class for transformations that simply expand a node into a
    subgraph, and thus needs only simple matching and replacement
    functionality. Subclasses only need to implement the method
    "expansion".

    This is an internal interface used to track the expansion of library nodes.
    """

    @classmethod
    def expressions(clc):
        return [sdutil.node_path_graph(clc._match_node)]

    def can_be_applied(self, graph: gr.OrderedMultiDiConnectorGraph, expr_index: int, sdfg, permissive: bool = False):
        # All we need is the correct node
        return True

    def match_to_str(self, graph: gr.OrderedMultiDiConnectorGraph):
        return str(self._match_node)

    @staticmethod
    def expansion(node: nd.LibraryNode, parent_state: SDFGState, parent_sdfg: SDFG, *args, **kwargs):
        raise NotImplementedError("Must be implemented by subclass")

    @staticmethod
    def postprocessing(sdfg, state, expansion):
        pass

    def apply(self, state, sdfg, *args, **kwargs):
        node = state.node(self.subgraph[type(self)._match_node])
        expansion = type(self).expansion(node, state, sdfg, *args, **kwargs)
        if isinstance(expansion, SDFG):
            expansion = state.add_nested_sdfg(expansion,
                                              sdfg,
                                              node.in_connectors,
                                              node.out_connectors,
                                              name=node.name,
                                              schedule=node.schedule,
                                              debuginfo=node.debuginfo)
        elif isinstance(expansion, nd.CodeNode):
            expansion.debuginfo = node.debuginfo
            if isinstance(expansion, nd.NestedSDFG):
                # Fix parent references
                nsdfg = expansion.sdfg
                nsdfg.parent = state
                nsdfg.parent_sdfg = sdfg
                nsdfg.update_cfg_list([])
                nsdfg.parent_nsdfg_node = expansion

                # Update schedule to match library node schedule
                nsdfg.schedule = node.schedule

            elif isinstance(expansion, (nd.EntryNode, nd.LibraryNode)):
                if expansion.schedule is ScheduleType.Default:
                    expansion.schedule = node.schedule
        else:
            raise TypeError("Node expansion must be a CodeNode or an SDFG")

        expansion.environments = copy.copy(set(map(lambda a: a.full_class_path(), type(self).environments)))
        sdutil.change_edge_dest(state, node, expansion)
        sdutil.change_edge_src(state, node, expansion)
        state.remove_node(node)

        # Fix nested schedules
        if isinstance(expansion, nd.NestedSDFG):
            infer_types.set_default_schedule_and_storage_types(expansion.sdfg, [expansion.schedule], True)

        type(self).postprocessing(sdfg, state, expansion)

    def to_json(self, parent=None) -> Dict[str, Any]:
        props = serialize.all_properties_to_json(self)
        return {
            'type': 'ExpandTransformation',
            'transformation': type(self).__name__,
            'classpath': nd.full_class_path(self),
            **props
        }

    @staticmethod
    def from_json(json_obj: Dict[str, Any], context: Dict[str, Any] = None) -> 'ExpandTransformation':
        xform = pydoc.locate(json_obj['classpath'])

        # Recreate subgraph
        expr = xform.expressions()[json_obj.get('expr_index', 0)]
        subgraph = {expr.node(int(k)): int(v) for k, v in json_obj.get('_subgraph', {}).items()}

        # Reconstruct transformation
        ret = xform()
        ret.setup_match(None, json_obj.get('cfg_id', 0), json_obj.get('state_id', 0), subgraph,
                        json_obj.get('expr_index', 0))
        context = context or {}
        context['transformation'] = ret
        serialize.set_properties_from_json(ret,
                                           json_obj,
                                           context=context,
                                           ignore_properties={'transformation', 'type', 'classpath'})
        return ret


@make_properties
class SubgraphTransformation(TransformationBase):
    """
    Base class for transformations that apply on arbitrary subgraphs, rather
    than matching a specific pattern.

    Subclasses need to implement the ``can_be_applied`` and ``apply`` operations,
    as well as registered with the subclass registry. See the ``PatternTransformation``
    class docstring for more information.
    """

    cfg_id = Property(dtype=int, desc='ID of CFG to transform')
    state_id = Property(dtype=int, desc='ID of state to transform subgraph within, or -1 to transform the SDFG')
    subgraph = SetProperty(element_type=int, desc='Subgraph in transformation instance')

    def setup_match(self, subgraph: Union[Set[int], gr.SubgraphView], cfg_id: int = None, state_id: int = None):
        """
        Sets the transformation to a given subgraph.

        :param subgraph: A set of node (or state) IDs or a subgraph view object.
        :param cfg_id: A unique ID of the CFG.
        :param state_id: The node ID of the SDFG state, if applicable. If transformation does not operate on a single
                         state, the value should be -1.
        """
        if (not isinstance(subgraph, (gr.SubgraphView, SDFG, SDFGState)) and (cfg_id is None or state_id is None)):
            raise TypeError('Subgraph transformation either expects a SubgraphView or a '
                            'set of node IDs, control flow graph ID and state ID (or -1).')

        self._pipeline_results = None

        # An entire graph is given as a subgraph
        if isinstance(subgraph, (SDFG, SDFGState)):
            subgraph = gr.SubgraphView(subgraph, subgraph.nodes())

        if isinstance(subgraph, gr.SubgraphView):
            self.subgraph = set(subgraph.graph.node_id(n) for n in subgraph.nodes())

            if isinstance(subgraph.graph, SDFGState):
                sdfg = subgraph.graph.parent
                self.cfg_id = sdfg.cfg_id
                self.state_id = subgraph.graph.block_id
            elif isinstance(subgraph.graph, SDFG):
                self.cfg_id = subgraph.graph.cfg_id
                self.state_id = -1
            else:
                raise TypeError('Unrecognized graph type "%s"' % type(subgraph.graph).__name__)
        else:
            self.subgraph = subgraph
            self.cfg_id = cfg_id
            self.state_id = state_id

    def get_subgraph(self, sdfg: SDFG) -> gr.SubgraphView:
        sdfg = sdfg.cfg_list[self.cfg_id]
        if self.state_id == -1:
            return gr.SubgraphView(sdfg, list(map(sdfg.node, self.subgraph)))
        state = sdfg.node(self.state_id)
        return st.StateSubgraphView(state, list(map(state.node, self.subgraph)))

    @classmethod
    def subclasses_recursive(cls) -> Set[Type['PatternTransformation']]:
        """
        Returns all subclasses of this class, including subclasses of subclasses. 

        :param all_subclasses: Include all subclasses (e.g., including ``ExpandTransformation``).
        """
        subclasses = set(cls.__subclasses__())
        subsubclasses = set()
        for sc in subclasses:
            subsubclasses.update(sc.subclasses_recursive())

        # Ignore abstract classes
        result = subclasses | subsubclasses
        result = set(sc for sc in result if not getattr(sc, '__abstractmethods__', False))

        return result

    def subgraph_view(self, sdfg: SDFG) -> gr.SubgraphView:
        graph = sdfg.cfg_list[self.cfg_id]
        if self.state_id != -1:
            graph = graph.node(self.state_id)
        return gr.SubgraphView(graph, [graph.node(idx) for idx in self.subgraph])

    def can_be_applied(self, sdfg: SDFG, subgraph: gr.SubgraphView) -> bool:
        """
        Tries to match the transformation on a given subgraph, returning
        ``True`` if this transformation can be applied.

        :param sdfg: The SDFG that includes the subgraph.
        :param subgraph: The SDFG or state subgraph to try to apply the
                         transformation on.
        :return: True if the subgraph can be transformed, or False otherwise.
        """
        pass

    def apply(self, sdfg: SDFG):
        """
        Applies the transformation on the given subgraph.

        :param sdfg: The SDFG that includes the subgraph.
        """
        pass

    def apply_pass(self, sdfg: SDFG, pipeline_results: Dict[str, Any]) -> Optional[Any]:
        self._pipeline_results = pipeline_results
        return self.apply(sdfg)

    @classmethod
    def apply_to(cls,
                 sdfg: SDFG,
                 *where: Union[nd.Node, SDFGState, gr.SubgraphView],
                 verify: bool = True,
                 **options: Any):
        """
        Applies this transformation to a given subgraph, defined by a set of
        nodes. Raises an error if arguments are invalid or transformation is
        not applicable.

        To apply the transformation on a specific subgraph, the ``where``
        parameter can be used either on a subgraph object (``SubgraphView``), or
        on directly on a list of subgraph nodes, given as ``Node`` or ``SDFGState``
        objects. Transformation properties can then be given as keyword
        arguments. For example, applying ``SubgraphFusion`` on a subgraph of three
        nodes can be called in one of two ways:
        
        .. code-block:: python

            # Subgraph
            SubgraphFusion.apply_to(
                sdfg, SubgraphView(state, [node_a, node_b, node_c]))

            # Simplified API: list of nodes
            SubgraphFusion.apply_to(sdfg, node_a, node_b, node_c)
        

        :param sdfg: The SDFG to apply the transformation to.
        :param where: A set of nodes in the SDFG/state, or a subgraph thereof.
        :param verify: Check that ``can_be_applied`` returns True before applying.
        :param options: A set of parameters to use for applying the transformation.
        """
        subgraph = None
        if len(where) == 1:
            if isinstance(where[0], (list, tuple)):
                where = where[0]
            elif isinstance(where[0], gr.SubgraphView):
                subgraph = where[0]
        if len(where) == 0:
            raise ValueError('At least one node is required')

        # Check that all keyword arguments are nodes and if interstate or not
        if subgraph is None:
            sample_node = where[0]

            if isinstance(sample_node, SDFGState):
                graph = sdfg
                state_id = -1
            elif isinstance(sample_node, nd.Node):
                graph = next(s for s in sdfg.nodes() if sample_node in s.nodes())
                state_id = sdfg.node_id(graph)
            else:
                raise TypeError('Invalid node type "%s"' % type(sample_node).__name__)

            # Construct subgraph and instantiate transformation
            subgraph = gr.SubgraphView(graph, where)
            instance = cls()
            instance.setup_match(subgraph, sdfg.cfg_id, state_id)
        else:
            # Construct instance from subgraph directly
            instance = cls()
            instance.setup_match(subgraph)

        # Construct transformation parameters
        for optname, optval in options.items():
            if not optname in cls.__properties__:
                raise ValueError('Property "%s" not found in transformation' % optname)
            setattr(instance, optname, optval)

        if verify:
            if not instance.can_be_applied(sdfg, subgraph):
                raise ValueError('Transformation cannot be applied on the '
                                 'given subgraph ("can_be_applied" failed)')

        # Apply to SDFG
        return instance.apply(sdfg)

    def to_json(self, parent=None):
        props = serialize.all_properties_to_json(self)
        return {'type': 'SubgraphTransformation', 'transformation': type(self).__name__, **props}

    @staticmethod
    def from_json(json_obj: Dict[str, Any], context: Dict[str, Any] = None) -> 'SubgraphTransformation':
        xform = next(ext for ext in SubgraphTransformation.subclasses_recursive()
                     if ext.__name__ == json_obj['transformation'])

        # Reconstruct transformation
        ret = xform()
        ret.setup_match(json_obj.get('subgraph', {}), json_obj.get('cfg_id', 0), json_obj.get('state_id', 0))
        context = context or {}
        context['transformation'] = ret
        serialize.set_properties_from_json(ret, json_obj, context=context, ignore_properties={'transformation', 'type'})
        return ret


def _make_function_blocksafe(cls: ppl.Pass, function_name: str, get_sdfg_arg: Callable[[Any], Optional[SDFG]]):
    if hasattr(cls, function_name):
        vanilla_method = getattr(cls, function_name)
        def blocksafe_wrapper(tgt, *args, **kwargs):
<<<<<<< HEAD
            if kwargs and 'sdfg' in kwargs:
=======
            if isinstance(tgt, SDFG):
                sdfg = tgt
            elif kwargs and 'sdfg' in kwargs:
>>>>>>> 4a24c9cc
                sdfg = kwargs['sdfg']
            else:
                sdfg = get_sdfg_arg(tgt, *args)
            if sdfg and isinstance(sdfg, SDFG):
                root_sdfg: SDFG = sdfg.cfg_list[0]
                if not root_sdfg.using_experimental_blocks:
                    return vanilla_method(tgt, *args, **kwargs)
                else:
                    warnings.warn('Skipping ' + function_name + ' from ' + cls.__name__ +
                                  ' due to incompatibility with experimental control flow blocks')
<<<<<<< HEAD
            else:
                raise ValueError('Expected SDFG as first argument to ' + cls.__name__ + '.' + function_name)
=======
>>>>>>> 4a24c9cc
        setattr(cls, function_name, blocksafe_wrapper)


def _subgraph_transformation_extract_sdfg_arg(*args) -> SDFG:
    subgraph = args[1]
    if isinstance(subgraph, SDFG):
        return subgraph
    elif isinstance(subgraph, SDFGState):
        return subgraph.sdfg
    elif isinstance(subgraph, gr.SubgraphView):
        if isinstance(subgraph.graph, SDFGState):
            return subgraph.graph.sdfg
        elif isinstance(subgraph.graph, SDFG):
            return subgraph.graph
        raise TypeError('Unrecognized graph type "%s"' % type(subgraph.graph).__name__)
    raise TypeError('Unrecognized graph type "%s"' % type(subgraph).__name__)


def single_level_sdfg_only(cls: ppl.Pass):

    for function_name in ['apply_pass', 'apply_to']:
        _make_function_blocksafe(cls, function_name, lambda *args: args[1])

    if issubclass(cls, SubgraphTransformation):
        _make_function_blocksafe(cls, 'apply', lambda *args: args[1])
        _make_function_blocksafe(cls, 'can_be_applied', lambda *args: args[1])
        _make_function_blocksafe(cls, 'setup_match', _subgraph_transformation_extract_sdfg_arg)
    elif issubclass(cls, ppl.StatePass):
        _make_function_blocksafe(cls, 'apply', lambda *args: args[1].sdfg)
    elif issubclass(cls, ppl.ScopePass):
        _make_function_blocksafe(cls, 'apply', lambda *args: args[2].sdfg)
    else:
        _make_function_blocksafe(cls, 'apply', lambda *args: args[2])
        _make_function_blocksafe(cls, 'can_be_applied', lambda *args: args[3])
        _make_function_blocksafe(cls, 'setup_match', lambda *args: args[1])

    if issubclass(cls, PatternTransformation):
        _make_function_blocksafe(cls, 'apply_pattern', lambda *args: args[0]._sdfg)

    return cls<|MERGE_RESOLUTION|>--- conflicted
+++ resolved
@@ -876,13 +876,9 @@
     if hasattr(cls, function_name):
         vanilla_method = getattr(cls, function_name)
         def blocksafe_wrapper(tgt, *args, **kwargs):
-<<<<<<< HEAD
-            if kwargs and 'sdfg' in kwargs:
-=======
             if isinstance(tgt, SDFG):
                 sdfg = tgt
             elif kwargs and 'sdfg' in kwargs:
->>>>>>> 4a24c9cc
                 sdfg = kwargs['sdfg']
             else:
                 sdfg = get_sdfg_arg(tgt, *args)
@@ -893,11 +889,6 @@
                 else:
                     warnings.warn('Skipping ' + function_name + ' from ' + cls.__name__ +
                                   ' due to incompatibility with experimental control flow blocks')
-<<<<<<< HEAD
-            else:
-                raise ValueError('Expected SDFG as first argument to ' + cls.__name__ + '.' + function_name)
-=======
->>>>>>> 4a24c9cc
         setattr(cls, function_name, blocksafe_wrapper)
 
 
