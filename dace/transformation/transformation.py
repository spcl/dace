# Copyright 2019-2022 ETH Zurich and the DaCe authors. All rights reserved.
"""
This file contains classes that describe data-centric transformations.

All transformations extend the ``TransformationBase`` class. There are three built-in types of transformations in DaCe:

  * Pattern-matching Transformations (extending ``PatternTransformation``): Transformations
    that require a certain subgraph structure to match. Within this abstract class, there are two sub-classes:

    * ``SingleStateTransformation``: Patterns are limited to a single SDFG state.
    * ``MultiStateTransformation``: Patterns are given on a subgraph of an SDFG state machine.

    A pattern-matching must extend at least one of those two classes.

  * Subgraph Transformations (extending SubgraphTransformation): Transformations that can operate on arbitrary
    subgraphs.
  * Library node expansions (extending ExpandTransformation): An internal class used for tracking how library nodes
    are expanded.
"""

import abc
import copy
from dace import dtypes, serialize
from dace.dtypes import ScheduleType
from dace.sdfg import SDFG, SDFGState
from dace.sdfg.state import ControlFlowRegion
from dace.sdfg import nodes as nd, graph as gr, utils as sdutil, propagation, infer_types, state as st
from dace.properties import make_properties, Property, DictProperty, SetProperty
from dace.transformation import pass_pipeline as ppl
from typing import Any, Dict, Generic, List, Optional, Set, Type, TypeVar, Union, Callable
import pydoc
import warnings


class TransformationBase(ppl.Pass):
    """
    Base class for graph rewriting transformations. An instance of a TransformationBase object represents a match
    of the transformation (i.e., including a specific subgraph candidate to apply the transformation to), as well
    as properties of the transformation, which may affect if it can apply or not.

    A Transformation can also be seen as a Pass that, when applied, operates on the given subgraph.

    :see: PatternTransformation
    :see: SubgraphTransformation
    :see: ExpandTransformation
    """

    def modifies(self):
        # Unless otherwise mentioned, a transformation modifies everything
        return ppl.Modifies.Everything

    def should_reapply(self, _: ppl.Modifies) -> bool:
        return True


@make_properties
class PatternTransformation(TransformationBase):
    """ 
    Abstract class for pattern-matching transformations.
    Please extend either ``SingleStateTransformation`` or ``MultiStateTransformation``.
    
    :see: SingleStateTransformation
    :see: MultiStateTransformation
    :seealso: PatternNode
    """

    # Properties
    cfg_id = Property(dtype=int, category="(Debug)")
    state_id = Property(dtype=int, category="(Debug)")
    _subgraph = DictProperty(key_type=int, value_type=int, category="(Debug)")
    expr_index = Property(dtype=int, category="(Debug)")

    @classmethod
    def subclasses_recursive(cls, all_subclasses: bool = False) -> Set[Type['PatternTransformation']]:
        """
        Returns all subclasses of this class, including subclasses of subclasses.

        :param all_subclasses: Include all subclasses (e.g., including ``ExpandTransformation``).
        """
        if not all_subclasses and cls is PatternTransformation:
            subclasses = set(SingleStateTransformation.__subclasses__()) | set(
                MultiStateTransformation.__subclasses__())
        else:
            subclasses = set(cls.__subclasses__())
        subsubclasses = set()
        for sc in subclasses:
            subsubclasses.update(sc.subclasses_recursive())

        # Ignore abstract classes
        result = subclasses | subsubclasses
        result = set(sc for sc in result if not getattr(sc, '__abstractmethods__', False))

        return result

    def annotates_memlets(self) -> bool:
        """ Indicates whether the transformation annotates the edges it creates
            or modifies with the appropriate memlets. This determines
            whether to apply memlet propagation after the transformation.
        """
        return False

    @classmethod
    def expressions(cls) -> List[gr.SubgraphView]:
        """ Returns a list of Graph objects that will be matched in the
            subgraph isomorphism phase. Used as a pre-pass before calling
            `can_be_applied`.

            :see: PatternTransformation.can_be_applied
        """
        raise NotImplementedError

    def can_be_applied(self,
                       graph: Union[ControlFlowRegion, SDFGState],
                       expr_index: int,
                       sdfg: SDFG,
                       permissive: bool = False) -> bool:
        """ Returns True if this transformation can be applied on the candidate
            matched subgraph.

            :param graph: SDFGState object if this transformation is single-state, or ControlFlowRegion object
                          otherwise.
            :param expr_index: The list index from `PatternTransformation.expressions`
                               that was matched.
            :param sdfg: If `graph` is an SDFGState, its parent SDFG. Otherwise
                         should be equal to `graph`.
            :param permissive: Whether transformation should run in permissive mode.
            :return: True if the transformation can be applied.
        """
        raise NotImplementedError

    def apply(self, graph: Union[ControlFlowRegion, SDFGState], sdfg: SDFG) -> Union[Any, None]:
        """
        Applies this transformation instance on the matched pattern graph.

        :param sdfg: The SDFG to apply the transformation to.
        :return: A transformation-defined return value, which could be used
                 to pass analysis data out, or nothing.
        """
        raise NotImplementedError

    def apply_pass(self, sdfg: SDFG, pipeline_results: Dict[str, Any]) -> Optional[Any]:
        # It is assumed that at the time of calling the transformation, all fields (e.g., subgraph) are already set
        self._sdfg = sdfg
        self._pipeline_results = pipeline_results
        return self.apply_pattern()

    def match_to_str(self, graph: Union[ControlFlowRegion, SDFGState]) -> str:
        """ Returns a string representation of the pattern match on the
            candidate subgraph. Used when identifying matches in the console
            UI.
        """
        candidate = []
        node_to_name = {v: k for k, v in self._get_pattern_nodes().items()}
        for cnode in self.subgraph.keys():
            cname = node_to_name[cnode]
            candidate.append(getattr(self, cname))
        return str(candidate)

    def setup_match(self,
                    sdfg: SDFG,
                    cfg_id: int,
                    state_id: int,
                    subgraph: Dict['PatternNode', int],
                    expr_index: int,
                    override: bool = False,
                    options: Optional[Dict[str, Any]] = None) -> None:
        """
        Sets the transformation to a given subgraph pattern.

        :param cfg_id: A unique ID of the SDFG.
        :param state_id: The node ID of the SDFG state, if applicable. If
                            transformation does not operate on a single state,
                            the value should be -1.
        :param subgraph: A mapping between node IDs returned from
                            `PatternTransformation.expressions` and the nodes in
                            `graph`.
        :param expr_index: The list index from `PatternTransformation.expressions`
                            that was matched.
        :param override: If True, accepts the subgraph dictionary as-is
                            (mostly for internal use).
        :param options: An optional dictionary of transformation properties
        :raise TypeError: When transformation is not subclass of
                            PatternTransformation.
        :raise TypeError: When state_id is not instance of int.
        :raise TypeError: When subgraph is not a dict of {PatternNode: int}.
        """

        self._sdfg = sdfg
        self.cfg_id = cfg_id
        self.state_id = state_id
        if not override:
            expr = self.expressions()[expr_index]
            for value in subgraph.values():
                if not isinstance(value, int):
                    raise TypeError('All values of subgraph dictionary must be instances of int.')
            self._subgraph = {expr.node_id(k): v for k, v in subgraph.items()}
        else:
            self._subgraph = {-1: -1}
        # Serializable subgraph with node IDs as keys
        self._subgraph_user = copy.copy(subgraph)
        self.expr_index = expr_index

        # Set properties
        if options is not None:
            for optname, optval in options.items():
                setattr(self, optname, optval)

        self._pipeline_results = None

    @property
    def subgraph(self):
        return self._subgraph_user

    def apply_pattern(self, append: bool = True, annotate: bool = True) -> Union[Any, None]:
        """
        Applies this transformation on the given SDFG, using the transformation instance to find the right control flow
        graph object (based on control flow graph ID), and applying memlet propagation as necessary.

        :param append: If True, appends the transformation to the SDFG transformation history.
        :param annotate: If True, applies memlet propagation as necessary.
        :return: A transformation-defined return value, which could be used to pass analysis data out, or nothing.
        """
        if append:
            self._sdfg.append_transformation(self)
        tcfg = self._sdfg.cfg_list[self.cfg_id]
        tsdfg = tcfg.sdfg if not isinstance(tcfg, SDFG) else tcfg
        tgraph = tcfg.node(self.state_id) if self.state_id >= 0 else tcfg
        retval = self.apply(tgraph, tsdfg)
        if annotate and not self.annotates_memlets():
            propagation.propagate_memlets_sdfg(tsdfg)
        return retval

    def __lt__(self, other: 'PatternTransformation') -> bool:
        """
        Comparing two transformations by their class name and node IDs
        in match. Used for ordering transformations consistently.
        """
        if type(self) != type(other):
            return type(self).__name__ < type(other).__name__

        self_ids = iter(self.subgraph.values())
        other_ids = iter(self.subgraph.values())

        try:
            self_id = next(self_ids)
        except StopIteration:
            return True
        try:
            other_id = next(other_ids)
        except StopIteration:
            return False

        self_end = False

        while self_id is not None and other_id is not None:
            if self_id != other_id:
                return self_id < other_id
            try:
                self_id = next(self_ids)
            except StopIteration:
                self_end = True
            try:
                other_id = next(other_ids)
            except StopIteration:
                if self_end:  # Transformations are equal
                    return False
                return False
            if self_end:
                return True

    @classmethod
    def _get_pattern_nodes(cls) -> Dict[str, 'PatternNode']:
        """
        Returns a dictionary of pattern-matching node in this transformation
        subclass. Used internally for pattern-matching.

        :return: A dictionary mapping between pattern-node name and its type.
        """
        return {
            k: getattr(cls, k)
            for k in dir(cls) if isinstance(getattr(cls, k), PatternNode) or (
                k.startswith('_') and isinstance(getattr(cls, k), (nd.Node, SDFGState)))
        }

    @classmethod
    def apply_to(cls,
                 sdfg: SDFG,
                 options: Optional[Dict[str, Any]] = None,
                 expr_index: int = 0,
                 verify: bool = True,
                 annotate: bool = True,
                 permissive: bool = False,
                 save: bool = True,
                 **where: Union[nd.Node, SDFGState]):
        """
        Applies this transformation to a given subgraph, defined by a set of
        nodes. Raises an error if arguments are invalid or transformation is
        not applicable.

        The subgraph is defined by the `where` dictionary, where each key is
        taken from the `PatternNode` fields of the transformation. For example,
        applying `MapCollapse` on two maps can pe performed as follows:

        ```
        MapCollapse.apply_to(sdfg, outer_map_entry=map_a, inner_map_entry=map_b)
        ```

        :param sdfg: The SDFG to apply the transformation to.
        :param options: A set of parameters to use for applying the
                        transformation.
        :param expr_index: The pattern expression index to try to match with.
        :param verify: Check that `can_be_applied` returns True before applying.
        :param annotate: Run memlet propagation after application if necessary.
        :param permissive: Apply transformation in permissive mode.
        :param save: Save transformation as part of the SDFG file. Set to
                     False if composing transformations.
        :param where: A dictionary of node names (from the transformation) to
                      nodes in the SDFG or a single state.
        """
        if len(where) == 0:
            raise ValueError('At least one node is required')
        options = options or {}

        # Check that all keyword arguments are nodes and if interstate or not
        sample_node = next(iter(where.values()))

        if isinstance(sample_node, SDFGState):
            graph = sdfg
            state_id = -1
        elif isinstance(sample_node, nd.Node):
            graph = next(s for s in sdfg.states() if sample_node in s.nodes())
            state_id = sdfg.node_id(graph)
        else:
            raise TypeError('Invalid node type "%s"' % type(sample_node).__name__)

        # Check that all nodes in the pattern are set
        required_nodes = cls.expressions()[expr_index].nodes()
        required_node_names = {
            pname: pval
            for pname, pval in cls._get_pattern_nodes().items() if pval in required_nodes
        }
        required = set(required_node_names.keys())
        intersection = required & set(where.keys())
        if len(required - intersection) > 0:
            raise ValueError('Missing nodes for transformation subgraph: %s' % (required - intersection))

        # Construct subgraph and instantiate transformation
        subgraph = {required_node_names[k]: graph.node_id(where[k]) for k in required}
        instance = cls()
        instance.setup_match(sdfg, sdfg.cfg_id, state_id, subgraph, expr_index)

        # Construct transformation parameters
        for optname, optval in options.items():
            if not optname in cls.__properties__:
                raise ValueError('Property "%s" not found in transformation' % optname)
            setattr(instance, optname, optval)

        if verify:
            if not instance.can_be_applied(graph, expr_index, sdfg, permissive=permissive):
                raise ValueError('Transformation cannot be applied on the '
                                 'given subgraph ("can_be_applied" failed)')

        # Apply to SDFG
        return instance.apply_pattern(annotate=annotate, append=save)

    def __str__(self) -> str:
        return type(self).__name__

    def print_match(self, cfg: ControlFlowRegion) -> str:
        """ Returns a string representation of the pattern match on the
            given Control Flow Region. Used for printing matches in the console UI.
        """
        if not isinstance(cfg, ControlFlowRegion):
            raise TypeError("Expected ControlFlowRegion, got: {}".format(type(cfg).__name__))
        if self.state_id == -1:
            graph = cfg
        else:
            graph = cfg.nodes()[self.state_id]
        string = type(self).__name__ + ' in '
        string += self.match_to_str(graph)
        return string

    def to_json(self, parent=None) -> Dict[str, Any]:
        props = serialize.all_properties_to_json(self)
        return {'type': 'PatternTransformation', 'transformation': type(self).__name__, **props}

    @staticmethod
    def from_json(json_obj: Dict[str, Any], context: Dict[str, Any] = None) -> 'PatternTransformation':
        xform = next(ext for ext in PatternTransformation.subclasses_recursive(all_subclasses=True)
                     if ext.__name__ == json_obj['transformation'])

        # Recreate subgraph
        expr = xform.expressions()[json_obj.get('expr_index', 0)]
        subgraph = {expr.node(int(k)): int(v) for k, v in json_obj.get('_subgraph', {}).items()}

        # Reconstruct transformation
        ret = xform()
        ret.setup_match(None, json_obj.get('cfg_id', 0), json_obj.get('state_id', 0), subgraph,
                        json_obj.get('expr_index', 0))
        context = context or {}
        context['transformation'] = ret
        serialize.set_properties_from_json(ret, json_obj, context=context, ignore_properties={'transformation', 'type'})
        return ret


@make_properties
class SingleStateTransformation(PatternTransformation, abc.ABC):
    """
    Base class for pattern-matching transformations that find matches within a single SDFG state.
    New transformations that extend this class must contain static ``PatternNode`` fields that represent the
    nodes in the pattern graph, and use them to implement at least three methods:

        * ``expressions``: A method that returns a list of graph patterns (SDFGState objects) that match this transformation.
        * ``can_be_applied``: A method that, given a subgraph candidate, checks for additional conditions whether it can be transformed.
        * ``apply``: A method that applies the transformation on the given SDFG.

    For example:
    
    .. code-block:: python

        class MyTransformation(SingleStateTransformation):
            node_a = PatternNode(nodes.AccessNode)
            node_b = PatternNode(nodes.MapEntry)

            @classmethod
            def expressions(cls):
                return [node_path_graph(cls.node_a, cls.node_b)]


    For more information and optimization opportunities, see the respective
    methods' documentation.

    :see: PatternNode
    """

    @classmethod
    @abc.abstractmethod
    def expressions(cls) -> List[st.StateSubgraphView]:
        """ Returns a list of SDFG state subgraphs that will be matched in the
            subgraph isomorphism phase. Used as a pre-pass before calling
            ``can_be_applied``.
        """
        pass

    @abc.abstractmethod
    def can_be_applied(self, graph: SDFGState, expr_index: int, sdfg: SDFG, permissive: bool = False) -> bool:
        """ Returns True if this transformation can be applied on the candidate matched subgraph.

            :param graph: SDFGState object in which the match was found.
            :param candidate: A mapping between node IDs returned from
                              ``PatternTransformation.expressions`` and the nodes in
                              ``graph``.
            :param expr_index: The list index from ``PatternTransformation.expressions``
                               that was matched.
            :param sdfg: The parent SDFG of the matched state.
            :param permissive: Whether transformation should run in permissive mode.
            :return: True if the transformation can be applied.
        """
        pass


@make_properties
class MultiStateTransformation(PatternTransformation, abc.ABC):
    """
    Base class for pattern-matching transformations that find matches within an SDFG state machine.
    New transformations that extend this class must contain static ``PatternNode``-annotated fields that represent the
    nodes in the pattern graph, and use them to implement at least three methods:

        * ``expressions``: A method that returns a list of graph patterns (SDFG objects) that match this transformation.
        * ``can_be_applied``: A method that, given a subgraph candidate, checks for additional conditions whether it can be transformed.
        * ``apply``: A method that applies the transformation on the given SDFG.

    For example:

    .. code-block:: python

        class MyTransformation(MultiStateTransformation):
            state_a = PatternNode(SDFGState)
            state_b = PatternNode(SDFGState)

            @classmethod
            def expressions(cls):
                return [node_path_graph(cls.state_a, cls.state_b)]


    For more information and optimization opportunities, see the respective
    methods' documentation.

    :see: PatternNode
    """

    @classmethod
    @abc.abstractmethod
    def expressions(cls) -> List[gr.SubgraphView]:
        """ Returns a list of SDFG subgraphs that will be matched in the
            subgraph isomorphism phase. Used as a pre-pass before calling
            ``can_be_applied``.
        """
        pass

    @abc.abstractmethod
    def can_be_applied(self, graph: ControlFlowRegion, expr_index: int, sdfg: SDFG, permissive: bool = False) -> bool:
        """ Returns True if this transformation can be applied on the candidate matched subgraph.

            :param graph: SDFG object in which the match was found.
            :param candidate: A mapping between node IDs returned from
                              ``PatternTransformation.expressions`` and the nodes in
                              ``graph``.
            :param expr_index: The list index from ``PatternTransformation.expressions``
                               that was matched.
            :param sdfg: The SDFG in which the match was found (equal to ``graph``).
            :param permissive: Whether transformation should run in permissive mode.
            :return: True if the transformation can be applied.
        """
        pass


T = TypeVar("T")


class PatternNode(Generic[T]):
    """
    Static field wrapper of a node or an SDFG state that designates it as part
    of a subgraph pattern. These objects are used in subclasses of
    ``PatternTransformation`` to represent the subgraph patterns.

    Example use:

    .. code-block:: python
    
        class MyTransformation(SingleStateTransformation):
            some_map_node = PatternNode(nodes.MapEntry)
            array = PatternNode(nodes.AccessNode)


    The two nodes can then be used in the transformation static methods (e.g.,
    ``expressions``, ``can_be_applied``) to represent the nodes, and in the instance
    methods to point to the nodes in the parent SDFG.
    """

    def __init__(self, nodeclass: Type[T]) -> None:
        """
        Initializes a pattern-matching node.

        :param nodeclass: The class of the node to match (can either be a state
                          or a node type in a state).
        """
        self.node = nodeclass

    def __get__(self, instance: Optional[PatternTransformation], owner) -> T:
        if instance is None:
            # Static methods (e.g., expressions()) get the pattern node itself
            return self

        # If an instance is used, we return the matched node
        node_id: int = instance.subgraph[self]
        state_id: int = instance.state_id
        t_graph: ControlFlowRegion = instance._sdfg.cfg_list[instance.cfg_id]

        if not isinstance(node_id, int):  # Node ID is already an object
            return node_id

        # Inter-state transformation
        if state_id == -1:
            return t_graph.node(node_id)

        # Single-state transformation
        state: SDFGState = t_graph.node(state_id)
        return state.node(node_id)


@make_properties
class ExpandTransformation(PatternTransformation):
    """
    Base class for transformations that simply expand a node into a
    subgraph, and thus needs only simple matching and replacement
    functionality. Subclasses only need to implement the method
    "expansion".

    This is an internal interface used to track the expansion of library nodes.
    """

    @classmethod
    def expressions(clc):
        return [sdutil.node_path_graph(clc._match_node)]

    def can_be_applied(self, graph: gr.OrderedMultiDiConnectorGraph, expr_index: int, sdfg, permissive: bool = False):
        # All we need is the correct node
        return True

    def match_to_str(self, graph: gr.OrderedMultiDiConnectorGraph):
        return str(self._match_node)

    @staticmethod
    def expansion(node: nd.LibraryNode, parent_state: SDFGState, parent_sdfg: SDFG, *args, **kwargs):
        raise NotImplementedError("Must be implemented by subclass")

    @staticmethod
    def postprocessing(sdfg, state, expansion):
        pass

    def apply(self, state, sdfg, *args, **kwargs):
        node = state.node(self.subgraph[type(self)._match_node])
        expansion = type(self).expansion(node, state, sdfg, *args, **kwargs)
        if isinstance(expansion, SDFG):
            expansion = state.add_nested_sdfg(expansion,
                                              sdfg,
                                              node.in_connectors,
                                              node.out_connectors,
                                              name=node.name,
                                              schedule=node.schedule,
                                              debuginfo=node.debuginfo)
        elif isinstance(expansion, nd.CodeNode):
            expansion.debuginfo = node.debuginfo
            if isinstance(expansion, nd.NestedSDFG):
                # Fix parent references
                nsdfg = expansion.sdfg
                nsdfg.parent = state
                nsdfg.parent_sdfg = sdfg
                nsdfg.update_cfg_list([])
                nsdfg.parent_nsdfg_node = expansion

                # Update schedule to match library node schedule
                nsdfg.schedule = node.schedule

            elif isinstance(expansion, (nd.EntryNode, nd.LibraryNode)):
                if expansion.schedule is ScheduleType.Default:
                    expansion.schedule = node.schedule
        else:
            raise TypeError("Node expansion must be a CodeNode or an SDFG")

        expansion.environments = copy.copy(set(map(lambda a: a.full_class_path(), type(self).environments)))
        sdutil.change_edge_dest(state, node, expansion)
        sdutil.change_edge_src(state, node, expansion)
        state.remove_node(node)

        # Fix nested schedules
        if isinstance(expansion, nd.NestedSDFG):
            infer_types.set_default_schedule_and_storage_types(expansion.sdfg, [expansion.schedule], True)

        type(self).postprocessing(sdfg, state, expansion)

    def to_json(self, parent=None) -> Dict[str, Any]:
        props = serialize.all_properties_to_json(self)
        return {
            'type': 'ExpandTransformation',
            'transformation': type(self).__name__,
            'classpath': nd.full_class_path(self),
            **props
        }

    @staticmethod
    def from_json(json_obj: Dict[str, Any], context: Dict[str, Any] = None) -> 'ExpandTransformation':
        xform = pydoc.locate(json_obj['classpath'])

        # Recreate subgraph
        expr = xform.expressions()[json_obj.get('expr_index', 0)]
        subgraph = {expr.node(int(k)): int(v) for k, v in json_obj.get('_subgraph', {}).items()}

        # Reconstruct transformation
        ret = xform()
        ret.setup_match(None, json_obj.get('cfg_id', 0), json_obj.get('state_id', 0), subgraph,
                        json_obj.get('expr_index', 0))
        context = context or {}
        context['transformation'] = ret
        serialize.set_properties_from_json(ret,
                                           json_obj,
                                           context=context,
                                           ignore_properties={'transformation', 'type', 'classpath'})
        return ret


@make_properties
class SubgraphTransformation(TransformationBase):
    """
    Base class for transformations that apply on arbitrary subgraphs, rather
    than matching a specific pattern.

    Subclasses need to implement the ``can_be_applied`` and ``apply`` operations,
    as well as registered with the subclass registry. See the ``PatternTransformation``
    class docstring for more information.
    """

    cfg_id = Property(dtype=int, desc='ID of CFG to transform')
    state_id = Property(dtype=int, desc='ID of state to transform subgraph within, or -1 to transform the SDFG')
    subgraph = SetProperty(element_type=int, desc='Subgraph in transformation instance')

    def setup_match(self, subgraph: Union[Set[int], gr.SubgraphView], cfg_id: int = None, state_id: int = None):
        """
        Sets the transformation to a given subgraph.

        :param subgraph: A set of node (or state) IDs or a subgraph view object.
        :param cfg_id: A unique ID of the CFG.
        :param state_id: The node ID of the SDFG state, if applicable. If transformation does not operate on a single
                         state, the value should be -1.
        """
        if (not isinstance(subgraph, (gr.SubgraphView, SDFG, SDFGState)) and (cfg_id is None or state_id is None)):
            raise TypeError('Subgraph transformation either expects a SubgraphView or a '
                            'set of node IDs, control flow graph ID and state ID (or -1).')

        self._pipeline_results = None

        # An entire graph is given as a subgraph
        if isinstance(subgraph, (SDFG, SDFGState)):
            subgraph = gr.SubgraphView(subgraph, subgraph.nodes())

        if isinstance(subgraph, gr.SubgraphView):
            self.subgraph = set(subgraph.graph.node_id(n) for n in subgraph.nodes())

            if isinstance(subgraph.graph, SDFGState):
<<<<<<< HEAD
                sdfg = subgraph.graph.parent
                self.cfg_id = sdfg.cfg_id
=======
                cfg = subgraph.graph.parent_graph
                self.cfg_id = cfg.cfg_id
>>>>>>> 715e4492
                self.state_id = subgraph.graph.block_id
            elif isinstance(subgraph.graph, SDFG):
                self.cfg_id = subgraph.graph.cfg_id
                self.state_id = -1
            else:
                raise TypeError('Unrecognized graph type "%s"' % type(subgraph.graph).__name__)
        else:
            self.subgraph = subgraph
            self.cfg_id = cfg_id
            self.state_id = state_id

    def get_subgraph(self, sdfg: SDFG) -> gr.SubgraphView:
        sdfg = sdfg.cfg_list[self.cfg_id]
        if self.state_id == -1:
            return gr.SubgraphView(sdfg, list(map(sdfg.node, self.subgraph)))
        state = sdfg.node(self.state_id)
        return st.StateSubgraphView(state, list(map(state.node, self.subgraph)))

    @classmethod
    def subclasses_recursive(cls) -> Set[Type['PatternTransformation']]:
        """
        Returns all subclasses of this class, including subclasses of subclasses. 

        :param all_subclasses: Include all subclasses (e.g., including ``ExpandTransformation``).
        """
        subclasses = set(cls.__subclasses__())
        subsubclasses = set()
        for sc in subclasses:
            subsubclasses.update(sc.subclasses_recursive())

        # Ignore abstract classes
        result = subclasses | subsubclasses
        result = set(sc for sc in result if not getattr(sc, '__abstractmethods__', False))

        return result

    def subgraph_view(self, sdfg: SDFG) -> gr.SubgraphView:
        graph = sdfg.cfg_list[self.cfg_id]
        if self.state_id != -1:
            graph = graph.node(self.state_id)
        return gr.SubgraphView(graph, [graph.node(idx) for idx in self.subgraph])

    def can_be_applied(self, sdfg: SDFG, subgraph: gr.SubgraphView) -> bool:
        """
        Tries to match the transformation on a given subgraph, returning
        ``True`` if this transformation can be applied.

        :param sdfg: The SDFG that includes the subgraph.
        :param subgraph: The SDFG or state subgraph to try to apply the
                         transformation on.
        :return: True if the subgraph can be transformed, or False otherwise.
        """
        pass

    def apply(self, sdfg: SDFG):
        """
        Applies the transformation on the given subgraph.

        :param sdfg: The SDFG that includes the subgraph.
        """
        pass

    def apply_pass(self, sdfg: SDFG, pipeline_results: Dict[str, Any]) -> Optional[Any]:
        self._pipeline_results = pipeline_results
        return self.apply(sdfg)

    @classmethod
    def apply_to(cls,
                 sdfg: SDFG,
                 *where: Union[nd.Node, SDFGState, gr.SubgraphView],
                 verify: bool = True,
                 **options: Any):
        """
        Applies this transformation to a given subgraph, defined by a set of
        nodes. Raises an error if arguments are invalid or transformation is
        not applicable.

        To apply the transformation on a specific subgraph, the ``where``
        parameter can be used either on a subgraph object (``SubgraphView``), or
        on directly on a list of subgraph nodes, given as ``Node`` or ``SDFGState``
        objects. Transformation properties can then be given as keyword
        arguments. For example, applying ``SubgraphFusion`` on a subgraph of three
        nodes can be called in one of two ways:
        
        .. code-block:: python

            # Subgraph
            SubgraphFusion.apply_to(
                sdfg, SubgraphView(state, [node_a, node_b, node_c]))

            # Simplified API: list of nodes
            SubgraphFusion.apply_to(sdfg, node_a, node_b, node_c)
        

        :param sdfg: The SDFG to apply the transformation to.
        :param where: A set of nodes in the SDFG/state, or a subgraph thereof.
        :param verify: Check that ``can_be_applied`` returns True before applying.
        :param options: A set of parameters to use for applying the transformation.
        """
        subgraph = None
        if len(where) == 1:
            if isinstance(where[0], (list, tuple)):
                where = where[0]
            elif isinstance(where[0], gr.SubgraphView):
                subgraph = where[0]
        if len(where) == 0:
            raise ValueError('At least one node is required')

        # Check that all keyword arguments are nodes and if interstate or not
        if subgraph is None:
            sample_node = where[0]

            if isinstance(sample_node, SDFGState):
                graph = sdfg
                state_id = -1
            elif isinstance(sample_node, nd.Node):
                graph = next(s for s in sdfg.nodes() if sample_node in s.nodes())
                state_id = sdfg.node_id(graph)
            else:
                raise TypeError('Invalid node type "%s"' % type(sample_node).__name__)

            # Construct subgraph and instantiate transformation
            subgraph = gr.SubgraphView(graph, where)
            instance = cls()
            instance.setup_match(subgraph, sdfg.cfg_id, state_id)
        else:
            # Construct instance from subgraph directly
            instance = cls()
            instance.setup_match(subgraph)

        # Construct transformation parameters
        for optname, optval in options.items():
            if not optname in cls.__properties__:
                raise ValueError('Property "%s" not found in transformation' % optname)
            setattr(instance, optname, optval)

        if verify:
            if not instance.can_be_applied(sdfg, subgraph):
                raise ValueError('Transformation cannot be applied on the '
                                 'given subgraph ("can_be_applied" failed)')

        # Apply to SDFG
        return instance.apply(sdfg)

    def to_json(self, parent=None):
        props = serialize.all_properties_to_json(self)
        return {'type': 'SubgraphTransformation', 'transformation': type(self).__name__, **props}

    @staticmethod
    def from_json(json_obj: Dict[str, Any], context: Dict[str, Any] = None) -> 'SubgraphTransformation':
        xform = next(ext for ext in SubgraphTransformation.subclasses_recursive()
                     if ext.__name__ == json_obj['transformation'])

        # Reconstruct transformation
        ret = xform()
        ret.setup_match(json_obj.get('subgraph', {}), json_obj.get('cfg_id', 0), json_obj.get('state_id', 0))
        context = context or {}
        context['transformation'] = ret
        serialize.set_properties_from_json(ret, json_obj, context=context, ignore_properties={'transformation', 'type'})
        return ret


def _make_function_blocksafe(cls: ppl.Pass, function_name: str, get_sdfg_arg: Callable[[Any], Optional[SDFG]]):
    if hasattr(cls, function_name):
        vanilla_method = getattr(cls, function_name)
        def blocksafe_wrapper(tgt, *args, **kwargs):
            sdfg = get_sdfg_arg(tgt, *args)
            if sdfg and isinstance(sdfg, SDFG):
                if not sdfg.using_experimental_blocks:
                    return vanilla_method(tgt, *args, **kwargs)
                else:
                    warnings.warn('Skipping ' + function_name + ' from ' + cls.__name__ +
                                  ' due to incompatibility with experimental control flow blocks')
            else:
                raise ValueError('Expected SDFG as first argument to ' + cls.__name__ + '.' + function_name)
        setattr(cls, function_name, blocksafe_wrapper)


def _subgraph_transformation_extract_sdfg_arg(*args) -> SDFG:
    subgraph = args[1]
    if isinstance(subgraph, SDFG):
        return subgraph
    elif isinstance(subgraph, SDFGState):
        return subgraph.sdfg
    elif isinstance(subgraph, gr.SubgraphView):
        if isinstance(subgraph.graph, SDFGState):
            return subgraph.graph.sdfg
        elif isinstance(subgraph.graph, SDFG):
            return subgraph.graph
        raise TypeError('Unrecognized graph type "%s"' % type(subgraph.graph).__name__)
    raise TypeError('Unrecognized graph type "%s"' % type(subgraph).__name__)


def single_level_sdfg_only(cls: ppl.Pass):

    for function_name in ['apply_pass', 'apply_to']:
        _make_function_blocksafe(cls, function_name, lambda *args: args[1])

    if issubclass(cls, SubgraphTransformation):
        _make_function_blocksafe(cls, 'apply', lambda *args: args[1])
        _make_function_blocksafe(cls, 'can_be_applied', lambda *args: args[1])
        _make_function_blocksafe(cls, 'setup_match', _subgraph_transformation_extract_sdfg_arg)
    elif issubclass(cls, ppl.StatePass):
        _make_function_blocksafe(cls, 'apply', lambda *args: args[1].sdfg)
    elif issubclass(cls, ppl.ScopePass):
        _make_function_blocksafe(cls, 'apply', lambda *args: args[2].sdfg)
    else:
        _make_function_blocksafe(cls, 'apply', lambda *args: args[2])
        _make_function_blocksafe(cls, 'can_be_applied', lambda *args: args[3])
        _make_function_blocksafe(cls, 'setup_match', lambda *args: args[1])

    if issubclass(cls, PatternTransformation):
        _make_function_blocksafe(cls, 'apply_pattern', lambda *args: args[0]._sdfg)

    return cls<|MERGE_RESOLUTION|>--- conflicted
+++ resolved
@@ -708,13 +708,8 @@
             self.subgraph = set(subgraph.graph.node_id(n) for n in subgraph.nodes())
 
             if isinstance(subgraph.graph, SDFGState):
-<<<<<<< HEAD
-                sdfg = subgraph.graph.parent
-                self.cfg_id = sdfg.cfg_id
-=======
                 cfg = subgraph.graph.parent_graph
                 self.cfg_id = cfg.cfg_id
->>>>>>> 715e4492
                 self.state_id = subgraph.graph.block_id
             elif isinstance(subgraph.graph, SDFG):
                 self.cfg_id = subgraph.graph.cfg_id
