""" Loop unroll transformation """

import copy
import sympy as sp
import networkx as nx
from typing import List, Optional, Tuple

from dace import dtypes, registry, sdfg as sd, symbolic
from dace.properties import Property, make_properties
from dace.sdfg import graph as gr, nodes
from dace.sdfg import utils as sdutil
from dace.frontend.python.astutils import ASTFindReplace
from dace.transformation.interstate.loop_detection import DetectLoop
from dace.transformation.interstate.loop_unroll import LoopUnroll


@registry.autoregister
@make_properties
class LoopPeeling(LoopUnroll):
    """ 
    Splits the first `count` iterations of a state machine for-loop into 
    multiple, separate states.
    """

    begin = Property(
        dtype=bool,
        default=True,
        desc="If True, peels loop from beginning (first `count` "
        "iterations), otherwise peels last `count` iterations.",
    )

    @staticmethod
    def can_be_applied(graph, candidate, expr_index, sdfg, strict=False):
        if not DetectLoop.can_be_applied(graph, candidate, expr_index, sdfg, strict):
            return False

        guard = graph.node(candidate[DetectLoop._loop_guard])
        begin = graph.node(candidate[DetectLoop._loop_begin])

        # Obtain iteration variable, range, and stride
        guard_inedges = graph.in_edges(guard)
        condition_edge = graph.edges_between(guard, begin)[0]
        itervar = list(guard_inedges[0].data.assignments.keys())[0]
        condition = condition_edge.data.condition_sympy()

        # If loop cannot be detected, fail
        rng = LoopUnroll._loop_range(itervar, guard_inedges, condition)
        if not rng:
            return False

        return True

    def apply(self, sdfg: sd.SDFG):
        ####################################################################
        # Obtain loop information
        guard: sd.SDFGState = sdfg.node(self.subgraph[DetectLoop._loop_guard])
        begin: sd.SDFGState = sdfg.node(self.subgraph[DetectLoop._loop_begin])
        after_state: sd.SDFGState = sdfg.node(self.subgraph[DetectLoop._exit_state])

        # Obtain iteration variable, range, and stride
        guard_inedges = sdfg.in_edges(guard)
        condition_edge = sdfg.edges_between(guard, begin)[0]
        not_condition_edge = sdfg.edges_between(guard, after_state)[0]
        itervar = list(guard_inedges[0].data.assignments.keys())[0]
        condition = condition_edge.data.condition_sympy()
        rng = self._loop_range(itervar, guard_inedges, condition)

        # Find the state prior to the loop
        if rng[0] == symbolic.pystr_to_symbolic(
            guard_inedges[0].data.assignments[itervar]
        ):
            init_edge: sd.InterstateEdge = guard_inedges[0]
            before_state: sd.SDFGState = guard_inedges[0].src
            last_state: sd.SDFGState = guard_inedges[1].src
        else:
            init_edge: sd.InterstateEdge = guard_inedges[1]
            before_state: sd.SDFGState = guard_inedges[1].src
            last_state: sd.SDFGState = guard_inedges[0].src

        # Get loop states
        loop_states = list(
            sdutil.dfs_conditional(
                sdfg, sources=[begin], condition=lambda _, child: child != guard
            )
        )
        first_id = loop_states.index(begin)
        last_id = loop_states.index(last_state)
        loop_subgraph = gr.SubgraphView(sdfg, loop_states)

        ####################################################################
        # Transform

        if self.begin:
            # If begin, change initialization assignment and prepend states before
            # guard
            init_edge.data.assignments[itervar] = str(rng[0] + self.count * rng[2])
            append_state = before_state

            # Add `count` states, each with instantiated iteration variable
            for i in range(self.count):
                # Instantiate loop states with iterate value
                new_states = self.instantiate_loop(
                    sdfg,
                    loop_states,
                    loop_subgraph,
                    itervar,
                    rng[0] + i * rng[2],
<<<<<<< HEAD
                    f"start_{i*rng[2]}",
=======
                    "start_" + itervar + str(i * rng[2]),
>>>>>>> 6922ef53
                )

                # Connect states to before the loop with unconditional edges
                sdfg.add_edge(append_state, new_states[first_id], sd.InterstateEdge())
                append_state = new_states[last_id]

            # Reconnect edge to guard state from last peeled iteration
            if append_state != before_state:
                sdfg.remove_edge(init_edge)
                sdfg.add_edge(append_state, guard, init_edge.data)
        else:
            # If begin, change initialization assignment and prepend states before
            # guard
            from dace.symbolic import pystr_to_symbolic

            def modify_cond(condition, var, step):
                condition = pystr_to_symbolic(condition.as_string)
                itersym = pystr_to_symbolic(var)
                # Find condition by matching expressions
                end: Optional[sp.Expr] = None
                a = sp.Wild("a")
                match = condition.match(itersym < a)
                if match:
                    op = "<"
                    end = match[a] - self.count * step
                if end is None:
                    match = condition.match(itersym <= a)
                    if match:
                        op = "<="
                        end = match[a] - self.count * step
                if end is None:
                    match = condition.match(itersym > a)
                    if match:
                        op = ">"
                        end = match[a] - self.count * step
                if end is None:
                    match = condition.match(itersym >= a)
                    if match:
                        op = ">="
                        end = match[a] - self.count * step

                res = str(itervar_sym) + op + str(end)
                return res

            from dace.properties import CodeBlock

            itervar_sym = pystr_to_symbolic(itervar)
            condition_edge.data.condition = CodeBlock(
                modify_cond(condition_edge.data.condition, itervar, rng[2])
            )
            not_condition_edge.data.condition = CodeBlock(
                modify_cond(not_condition_edge.data.condition, itervar, rng[2])
            )
            prepend_state = after_state

            # Add `count` states, each with instantiated iteration variable
            for i in reversed(range(self.count)):
                # Instantiate loop states with iterate value
                new_states = self.instantiate_loop(
                    sdfg,
                    loop_states,
                    loop_subgraph,
                    itervar,
<<<<<<< HEAD
                    str(rng[1] - i * rng[2]),
                    f"end_{i * rng[2]}",
=======
                    itervar_sym + i * rng[2],
                    "end_" + itervar + str(-i * rng[2]),
>>>>>>> 6922ef53
                )

                # Connect states to before the loop with unconditional edges
                sdfg.add_edge(new_states[last_id], prepend_state, sd.InterstateEdge())
                prepend_state = new_states[first_id]

            # Reconnect edge to guard state from last peeled iteration
            if prepend_state != after_state:
                sdfg.remove_edge(not_condition_edge)
                sdfg.add_edge(guard, prepend_state, not_condition_edge.data)<|MERGE_RESOLUTION|>--- conflicted
+++ resolved
@@ -105,11 +105,7 @@
                     loop_subgraph,
                     itervar,
                     rng[0] + i * rng[2],
-<<<<<<< HEAD
-                    f"start_{i*rng[2]}",
-=======
                     "start_" + itervar + str(i * rng[2]),
->>>>>>> 6922ef53
                 )
 
                 # Connect states to before the loop with unconditional edges
@@ -173,13 +169,8 @@
                     loop_states,
                     loop_subgraph,
                     itervar,
-<<<<<<< HEAD
-                    str(rng[1] - i * rng[2]),
-                    f"end_{i * rng[2]}",
-=======
                     itervar_sym + i * rng[2],
                     "end_" + itervar + str(-i * rng[2]),
->>>>>>> 6922ef53
                 )
 
                 # Connect states to before the loop with unconditional edges
