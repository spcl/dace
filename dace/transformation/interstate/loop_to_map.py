# Copyright 2019-2021 ETH Zurich and the DaCe authors. All rights reserved.
""" Loop to map transformation """

from collections import defaultdict
import copy
import itertools
import sympy as sp
import networkx as nx
from typing import Dict, List, Optional, Set, Tuple
import re as regex

from dace import data as dt, dtypes, memlet, nodes, registry, sdfg as sd, symbolic, subsets
from dace.properties import Property, make_properties, CodeBlock
from dace.sdfg import graph as gr, nodes
from dace.sdfg import SDFG, SDFGState, InterstateEdge
from dace.sdfg import utils as sdutil
from dace.sdfg.analysis import cfg
from dace.frontend.python.astutils import ASTFindReplace
from dace.transformation.interstate.loop_detection import (DetectLoop, find_for_loop)
import dace.transformation.helpers as helpers
from dace.transformation import transformation as xf


def _check_range(subset, a, itersym, b, step):
    found = False
    for rb, re, _ in subset.ndrange():
        m = rb.match(a * itersym + b)
        if m is None:
            continue
        if (abs(m[a]) >= 1) != True:
            continue
        if re != rb:
            if isinstance(rb, symbolic.SymExpr):
                rb = rb.approx
            if isinstance(re, symbolic.SymExpr):
                re = re.approx

            # If False or indeterminate, the range may
            # overlap across iterations
            if ((re - rb) > m[a] * step) != False:
                continue

            m = re.match(a * itersym + b)
            if m is None:
                continue
            if (abs(m[a]) >= 1) != True:
                continue
        found = True
        break
    return found


def _dependent_indices(itervar: str, subset: subsets.Subset) -> Set[int]:
    """ Finds the indices or ranges of a subset that depend on the iteration
        variable. Returns their index in the subset's indices/ranges list.
    """
    if isinstance(subset, subsets.Indices):
        return {
            i
            for i, idx in enumerate(subset)
            if symbolic.issymbolic(idx) and itervar in {str(s)
                                                        for s in idx.free_symbols}
        }
    else:
        return {
            i
            for i, rng in enumerate(subset) if any(
                symbolic.issymbolic(t) and itervar in {str(s)
                                                       for s in t.free_symbols} for t in rng)
        }


def _sanitize_by_index(indices: Set[int], subset: subsets.Subset) -> subsets.Range:
    """ Keeps the indices or ranges of subsets that are in `indices`. """
    return type(subset)([t for i, t in enumerate(subset) if i in indices])


@make_properties
class LoopToMap(DetectLoop, xf.MultiStateTransformation):
    """Convert a control flow loop into a dataflow map. Currently only supports
       the simple case where there is no overlap between inputs and outputs in
       the body of the loop, and where the loop body only consists of a single
       state.
    """

    itervar = Property(
        dtype=str,
        allow_none=True,
        default=None,
        desc='The name of the iteration variable (optional).',
    )

    def can_be_applied(self, graph: SDFGState, expr_index: int, sdfg: SDFG, permissive: bool = False):
        # Is this even a loop
        if not super().can_be_applied(graph, expr_index, sdfg, permissive):
            return False

        guard = self.loop_guard
        begin = self.loop_begin

        # Guard state should not contain any dataflow
        if len(guard.nodes()) != 0:
            return False

        # If loop cannot be detected, fail
        found = find_for_loop(graph, guard, begin, itervar=self.itervar)
        if not found:
            return False
        
        if permissive:
            return True

        itervar, (start, end, step), (_, body_end) = found

        # We cannot handle symbols read from data containers unless they are
        # scalar
        for expr in (start, end, step):
            if symbolic.contains_sympy_functions(expr):
                return False

        in_order_states = list(cfg.stateorder_topological_sort(sdfg))
        loop_begin_idx = in_order_states.index(begin)
        loop_end_idx = in_order_states.index(body_end)

        if loop_end_idx < loop_begin_idx:  # Malformed loop
            return False

        # Find all loop-body states
        states: List[SDFGState] = list(sdutil.dfs_conditional(sdfg, [begin], lambda _, c: c is not guard))

        assert (body_end in states)

        write_set: Set[str] = set()
        for state in states:
            _, wset = state.read_and_write_sets()
            write_set |= wset

        # Collect symbol reads and writes from inter-state assignments
        symbols_that_may_be_used: Set[str] = {itervar}
        used_before_assignment: Set[str] = set()
        for state in states:
            for e in sdfg.out_edges(state):
                # Collect read-before-assigned symbols (this works because the states are always in order,
                # see above call to `stateorder_topological_sort`)
                read_symbols = e.data.read_symbols()
                read_symbols -= symbols_that_may_be_used
                used_before_assignment |= read_symbols
                # If symbol was read before it is assigned, the loop cannot be parallel
                assigned_symbols = set()
                for k, v in e.data.assignments.items():
                    try:
                        fsyms = symbolic.pystr_to_symbolic(v).free_symbols
                    except AttributeError:
                        fsyms = set()
                    if not k in fsyms:
                        assigned_symbols.add(k)
                if assigned_symbols & used_before_assignment:
                    return False

                symbols_that_may_be_used |= e.data.assignments.keys()

        # Get access nodes from other states to isolate local loop variables
        other_access_nodes: Set[str] = set()
        for state in sdfg.nodes():
            if state in states:
                continue
            other_access_nodes |= set(n.data for n in state.data_nodes() if sdfg.arrays[n.data].transient)
        # Add non-transient nodes from loop state
        for state in states:
            other_access_nodes |= set(n.data for n in state.data_nodes() if not sdfg.arrays[n.data].transient)

        write_memlets: Dict[str, List[memlet.Memlet]] = defaultdict(list)

        itersym = symbolic.pystr_to_symbolic(itervar)
        a = sp.Wild('a', exclude=[itersym])
        b = sp.Wild('b', exclude=[itersym])

        for state in states:
            for dn in state.data_nodes():
                if dn.data not in other_access_nodes:
                    continue
                # Take all writes that are not conflicted into consideration
                if dn.data in write_set:
                    for e in state.in_edges(dn):
                        if e.data.dynamic and e.data.wcr is None:
                            # If pointers are involved, give up
                            return False
                        # To be sure that the value is only written at unique
                        # indices per loop iteration, we want to match symbols
                        # of the form "a*i+b" where |a| >= 1, and i is the iteration
                        # variable. The iteration variable must be used.
                        if e.data.wcr is None:
                            dst_subset = e.data.get_dst_subset(e, state)
                            if not (dst_subset and _check_range(dst_subset, a, itersym, b, step)):
                                return False
                        # End of check

                        write_memlets[dn.data].append(e.data)

        # After looping over relevant writes, consider reads that may overlap
        for state in states:
            for dn in state.data_nodes():
                if dn.data not in other_access_nodes:
                    continue
                data = dn.data
                if data in write_memlets:
                    for e in state.out_edges(dn):
                        # If the same container is both read and written, only match if
                        # it read and written at locations that will not create data races
                        src_subset = e.data.get_src_subset(e, state)
                        if not self.test_read_memlet(sdfg, state, e, itersym, itervar, start, end, step, write_memlets,
                                                     e.data, src_subset):
                            return False

        # Consider reads in inter-state edges (could be in assignments or in condition)
        isread_set: Set[memlet.Memlet] = set()
        for s in states:
            for e in sdfg.all_edges(s):
                isread_set |= set(e.data.get_read_memlets(sdfg.arrays))
        for mmlt in isread_set:
            if mmlt.data in write_memlets:
                if not self.test_read_memlet(sdfg, None, None, itersym, itervar, start, end, step, write_memlets, mmlt,
                                             mmlt.subset):
                    return False

        # Check that the iteration variable and other symbols are not used on other edges or states
        # before they are reassigned
        for state in in_order_states[loop_begin_idx + 1:]:
            if state in states:
                continue
            # Don't continue in this direction, as all loop symbols have been reassigned
            if not symbols_that_may_be_used:
                break

            # Check state contents
            if symbols_that_may_be_used & state.free_symbols:
                return False

            # Check inter-state edges
            reassigned_symbols: Set[str] = None
            for e in sdfg.out_edges(state):
                if symbols_that_may_be_used & e.data.read_symbols():
                    return False

                # Check for symbols that are set by all outgoing edges
                # TODO: Handle case of subset of out_edges
                if reassigned_symbols is None:
                    reassigned_symbols = set(e.data.assignments.keys())
                else:
                    reassigned_symbols &= e.data.assignments.keys()

            # Remove reassigned symbols
            if reassigned_symbols is not None:
                symbols_that_may_be_used -= reassigned_symbols

        return True

    def test_read_memlet(self, sdfg: SDFG, state: SDFGState, edge: gr.MultiConnectorEdge[memlet.Memlet],
                         itersym: symbolic.SymbolicType, itervar: str, start: symbolic.SymbolicType,
                         end: symbolic.SymbolicType, step: symbolic.SymbolicType,
                         write_memlets: Dict[str, List[memlet.Memlet]], mmlt: memlet.Memlet, src_subset: subsets.Range):
        # Import as necessary
        from dace.sdfg.propagation import propagate_subset, align_memlet

        a = sp.Wild('a', exclude=[itersym])
        b = sp.Wild('b', exclude=[itersym])
        data = mmlt.data

        if (mmlt.dynamic and mmlt.src_subset.num_elements() != 1):
            # If pointers are involved, give up
            return False
        if not _check_range(src_subset, a, itersym, b, step):
            return False

        # Always use the source data container for the memlet test
        if state is not None and edge is not None:
            mmlt = align_memlet(state, edge, dst=False)
            data = mmlt.data

        pread = propagate_subset([mmlt], sdfg.arrays[data], [itervar], subsets.Range([(start, end, step)]))
        for candidate in write_memlets[data]:
            # Simple case: read and write are in the same subset
            read = src_subset
            write = candidate.dst_subset
            if read == write:
                continue
            ridx = _dependent_indices(itervar, read)
            widx = _dependent_indices(itervar, write)
            indices = set(ridx) | set(widx)
            if not indices:
                indices = set(range(len(read)))
            read = _sanitize_by_index(indices, read)
            write = _sanitize_by_index(indices, write)
            if read == write:
                continue
            # Propagated read does not overlap with propagated write
            pwrite = propagate_subset([candidate],
                                      sdfg.arrays[data], [itervar],
                                      subsets.Range([(start, end, step)]),
                                      use_dst=True)
            t_pread = _sanitize_by_index(indices, pread.src_subset)
            pwrite = _sanitize_by_index(indices, pwrite.dst_subset)
            if subsets.intersects(t_pread, pwrite) is False:
                continue
            return False

        return True

    def _is_array_thread_local(self, name: str, itervar: str, sdfg: SDFG, states: List[SDFGState]) -> bool:
        """
        This helper method checks whether an array used exclusively in the body of a detected for-loop is thread-local,
        i.e., its whole range is may be used in every loop iteration, or is can be shared by multiple iterations.

        For simplicity, it is assumed that the for-loop can be safely transformed to a Map. The method applies only to
        bodies that become a NestedSDFG.

        :param name: The name of array.
        :param itervar: The for-loop iteration variable.
        :param sdfg: The SDFG containing the states that comprise the body of the for-loop.
        :param states: A list of states that comprise the body of the for-loop.
        :return: True if the array is thread-local, otherwise False.
        """

        desc = sdfg.arrays[name]
        if not isinstance(desc, dt.Array):
            # Scalars are always thread-local.
            return True
        if itervar in (str(s) for s in desc.free_symbols):
            # If the shape or strides of the array depend on the iteration variable, then the array is thread-local.
            return True
        for state in states:
            for node in state.data_nodes():
                if node.data != name:
                    continue
                for e in state.out_edges(node):
                    src_subset = e.data.get_src_subset(e, state)
                    # If the iteration variable is in the subsets symbols, then the array cannot be thread-local.
                    # Here we use the assumption that the for-loop can be turned to a valid Map, i.e., all other edges
                    # carrying the array depend on the iteration variable in a consistent manner.
                    if src_subset and itervar in src_subset.free_symbols:
                        return False
                for e in state.in_edges(node):
                    dst_subset = e.data.get_dst_subset(e, state)
                    # If the iteration variable is in the subsets symbols, then the array cannot be thread-local.
                    # Here we use the assumption that the for-loop can be turned to a valid Map, i.e., all other edges
                    # carrying the array depend on the iteration variable in a consistent manner.
                    if dst_subset and itervar in dst_subset.free_symbols:
                        return False
        return True

    def apply(self, _, sdfg: sd.SDFG):
        from dace.sdfg.propagation import align_memlet

        # Obtain loop information
        guard: sd.SDFGState = self.loop_guard
        body: sd.SDFGState = self.loop_begin
        after: sd.SDFGState = self.exit_state

        # Obtain iteration variable, range, and stride
        itervar, (start, end, step), (_, body_end) = find_for_loop(sdfg, guard, body, itervar=self.itervar)

        # Find all loop-body states
        states = set()
        to_visit = [body]
        while to_visit:
            state = to_visit.pop(0)
            for _, dst, _ in sdfg.out_edges(state):
                if dst not in states and dst is not guard:
                    to_visit.append(dst)
            states.add(state)

        nsdfg = None

        # Nest loop-body states
        if len(states) > 1:

            # Find read/write sets
            read_set, write_set = set(), set()
            for state in states:
                rset, wset = state.read_and_write_sets()
                read_set |= rset
                write_set |= wset
                # Add to write set also scalars between tasklets
                for src_node in state.nodes():
                    if not isinstance(src_node, nodes.Tasklet):
                        continue
                    for dst_node in state.nodes():
                        if src_node is dst_node:
                            continue
                        if not isinstance(dst_node, nodes.Tasklet):
                            continue
                        for e in state.edges_between(src_node, dst_node):
                            if e.data.data and e.data.data in sdfg.arrays:
                                write_set.add(e.data.data)
                # Add data from edges
                for src in states:
                    for dst in states:
                        for edge in sdfg.edges_between(src, dst):
                            for s in edge.data.free_symbols:
                                if s in sdfg.arrays:
                                    read_set.add(s)

            # Find NestedSDFG's unique data
            rw_set = read_set | write_set
            unique_set = set()
            for name in rw_set:
                if not sdfg.arrays[name].transient:
                    continue
                found = False
                for state in sdfg.states():
                    if state in states:
                        continue
                    for node in state.nodes():
                        if (isinstance(node, nodes.AccessNode) and node.data == name):
                            found = True
                            break
                if not found and self._is_array_thread_local(name, itervar, sdfg, states):
                    unique_set.add(name)

            # Find NestedSDFG's connectors
            read_set = {n for n in read_set if n not in unique_set or not sdfg.arrays[n].transient}
            write_set = {n for n in write_set if n not in unique_set or not sdfg.arrays[n].transient}

            # Create NestedSDFG and add all loop-body states and edges
            # Also, find defined symbols in NestedSDFG
            fsymbols = set(sdfg.free_symbols)
            new_body = sdfg.add_state('single_state_body')
            nsdfg = SDFG("loop_body", constants=sdfg.constants_prop, parent=new_body)
            nsdfg.add_node(body, is_start_state=True)
            body.parent = nsdfg
            exit_state = nsdfg.add_state('exit')
            nsymbols = dict()
            for state in states:
                if state is body:
                    continue
                nsdfg.add_node(state)
                state.parent = nsdfg
            for state in states:
                if state is body:
                    continue
                for src, dst, data in sdfg.in_edges(state):
                    nsymbols.update({s: sdfg.symbols[s] for s in data.assignments.keys() if s in sdfg.symbols})
                    nsdfg.add_edge(src, dst, data)
            nsdfg.add_edge(body_end, exit_state, InterstateEdge())

            # Move guard -> body edge to guard -> new_body
            for src, dst, data, in sdfg.edges_between(guard, body):
                sdfg.add_edge(src, new_body, data)
            # Move body_end -> guard edge to new_body -> guard
            for src, dst, data in sdfg.edges_between(body_end, guard):
                sdfg.add_edge(new_body, dst, data)

            # Delete loop-body states and edges from parent SDFG
            for state in states:
                for e in sdfg.all_edges(state):
                    sdfg.remove_edge(e)
                sdfg.remove_node(state)

            # Add NestedSDFG arrays
            for name in read_set | write_set:
                nsdfg.arrays[name] = copy.deepcopy(sdfg.arrays[name])
                nsdfg.arrays[name].transient = False
            for name in unique_set:
                nsdfg.arrays[name] = sdfg.arrays[name]
                del sdfg.arrays[name]

            # Add NestedSDFG node
            cnode = new_body.add_nested_sdfg(nsdfg, None, read_set, write_set)
            if sdfg.parent:
                for s, m in sdfg.parent_nsdfg_node.symbol_mapping.items():
                    if s not in cnode.symbol_mapping:
                        cnode.symbol_mapping[s] = m
                        nsdfg.add_symbol(s, sdfg.symbols[s])
            for name in read_set:
                r = new_body.add_read(name)
                new_body.add_edge(r, None, cnode, name, memlet.Memlet.from_array(name, sdfg.arrays[name]))
            for name in write_set:
                w = new_body.add_write(name)
                new_body.add_edge(cnode, name, w, None, memlet.Memlet.from_array(name, sdfg.arrays[name]))

            # Fix SDFG symbols
            for sym in sdfg.free_symbols - fsymbols:
                if sym in sdfg.symbols:
                    del sdfg.symbols[sym]
            for sym, dtype in nsymbols.items():
                nsdfg.symbols[sym] = dtype

            # Change body state reference
            body = new_body

        if (step < 0) == True:
            # If step is negative, we have to flip start and end to produce a
            # correct map with a positive increment
            start, end, step = end, start, -step

        # If necessary, make a nested SDFG with assignments
        isedge = sdfg.edges_between(guard, body)[0]
        symbols_to_remove = set()
        if len(isedge.data.assignments) > 0:
            nsdfg = helpers.nest_state_subgraph(sdfg, body, gr.SubgraphView(body, body.nodes()))
            for sym in isedge.data.free_symbols:
                if sym in nsdfg.symbol_mapping or sym in nsdfg.in_connectors:
                    continue
                if sym in sdfg.symbols:
                    nsdfg.symbol_mapping[sym] = symbolic.pystr_to_symbolic(sym)
                    nsdfg.sdfg.add_symbol(sym, sdfg.symbols[sym])
                elif sym in sdfg.arrays:
                    if sym in nsdfg.sdfg.arrays:
                        raise NotImplementedError
                    rnode = body.add_read(sym)
                    nsdfg.add_in_connector(sym)
                    desc = copy.deepcopy(sdfg.arrays[sym])
                    desc.transient = False
                    nsdfg.sdfg.add_datadesc(sym, desc)
                    body.add_edge(rnode, None, nsdfg, sym, memlet.Memlet(sym))
            for name, desc in nsdfg.sdfg.arrays.items():
                if desc.transient and not self._is_array_thread_local(name, itervar, nsdfg.sdfg, nsdfg.sdfg.states()):
                    odesc = copy.deepcopy(desc)
                    sdfg.arrays[name] = odesc
                    desc.transient = False
                    wnode = body.add_access(name)
                    nsdfg.add_out_connector(name)
                    body.add_edge(nsdfg, name, wnode, None, memlet.Memlet.from_array(name, odesc))

            nstate = nsdfg.sdfg.node(0)
            init_state = nsdfg.sdfg.add_state_before(nstate)
            nisedge = nsdfg.sdfg.edges_between(init_state, nstate)[0]
            nisedge.data.assignments = isedge.data.assignments
            symbols_to_remove = set(nisedge.data.assignments.keys())
            for k in nisedge.data.assignments.keys():
                if k in nsdfg.symbol_mapping:
                    del nsdfg.symbol_mapping[k]
            isedge.data.assignments = {}

        source_nodes = body.source_nodes()
        sink_nodes = body.sink_nodes()

        # Check intermediate notes
        intermediate_nodes = []
        for node in body.nodes():
            if isinstance(node, nodes.AccessNode) and body.in_degree(node) > 0 and node not in sink_nodes:
                # Scalars written without WCR must be thread-local
                if isinstance(node.desc(sdfg), dt.Scalar) and any(e.data.wcr is None for e in body.in_edges(node)):
                    continue
                # Arrays written with subsets that do not depend on the loop variable must be thread-local
                map_dependency = False
                for e in state.in_edges(node):
                    subset = e.data.get_dst_subset(e, state)
                    if any(str(s) == itervar for s in subset.free_symbols):
                        map_dependency = True
                        break
                if not map_dependency:
                    continue
                intermediate_nodes.append(node)

        # Evaluate symbols for map range first
        import sympy
        if isinstance(start, sympy.core.basic.Basic):
            start = start.evalf(subs=sdfg.constants)
        if isinstance(end, sympy.core.basic.Basic):
            end = end.evalf(subs=sdfg.constants)
        if isinstance(step, sympy.core.basic.Basic):
            step = step.evalf(subs=sdfg.constants)

        map = nodes.Map(body.label + "_map", [itervar], [(start, end, step)])
        entry = nodes.MapEntry(map)
        exit = nodes.MapExit(map)
        body.add_node(entry)
        body.add_node(exit)

        # If the map uses symbols from data containers, instantiate reads
        containers_to_read = entry.free_symbols & sdfg.arrays.keys()
        repl_dict = dict()
        for rd in containers_to_read:
            # We are guaranteed that this is always a scalar, because
            # can_be_applied makes sure there are no sympy functions in each of
            # the loop expresions
            access_node = body.add_read(rd)
            # Find new name
            new_rd = sdfg._find_new_name(rd)
            repl_dict[rd] = new_rd
            body.add_memlet_path(access_node, entry, dst_conn=new_rd, memlet=memlet.Memlet(rd))
        if repl_dict:
            map.range.replace(repl_dict)

        # Direct edges among source and sink access nodes must pass through a tasklet.
        # We first gather them and handle them later.
        direct_edges = set()
        for n1 in source_nodes:
            if not isinstance(n1, nodes.AccessNode):
                continue
            for n2 in sink_nodes:
                if not isinstance(n2, nodes.AccessNode):
                    continue
                for e in body.edges_between(n1, n2):
                    e.data.try_initialize(sdfg, body, e)
                    direct_edges.add(e)
                    body.remove_edge(e)

        # Reroute all memlets through the entry and exit nodes
        for n in source_nodes:
            if isinstance(n, nodes.AccessNode):
                for e in body.out_edges(n):
                    # Fix memlet to contain outer data as subset
                    new_memlet = align_memlet(body, e, dst=False)

                    body.remove_edge(e)
                    body.add_edge_pair(entry, e.dst, n, new_memlet, internal_connector=e.dst_conn)
            else:
                body.add_nedge(entry, n, memlet.Memlet())

        for n in sink_nodes:
            if isinstance(n, nodes.AccessNode):
                for e in body.in_edges(n):
                    # Fix memlet to contain outer data as subset
                    new_memlet = align_memlet(body, e, dst=True)

                    body.remove_edge(e)
                    body.add_edge_pair(exit, e.src, n, new_memlet, internal_connector=e.src_conn)
            else:
                body.add_nedge(n, exit, memlet.Memlet())

        intermediate_sinks = {}
        for n in intermediate_nodes:
            if isinstance(sdfg.arrays[n.data], dt.View):
                continue
            if n.data in intermediate_sinks:
                sink = intermediate_sinks[n.data]
            else:
                sink = body.add_access(n.data)
                intermediate_sinks[n.data] = sink
            helpers.make_map_internal_write_external(sdfg, body, exit, n, sink)

        # Here we handle the direct edges among source and sink access nodes.
        for e in direct_edges:
            src = e.src.data
            dst = e.dst.data
            if e.data.subset.num_elements() == 1:
                t = body.add_tasklet(f"{n1}_{n2}", {'__inp'}, {'__out'}, "__out =  __inp")
                src_conn, dst_conn = '__out', '__inp'
            else:
                desc = sdfg.arrays[src]
                tname, _ = sdfg.add_transient('tmp',
                                              e.data.src_subset.size(),
                                              desc.dtype,
                                              desc.storage,
                                              find_new_name=True)
                t = body.add_access(tname)
                src_conn, dst_conn = None, None
            body.add_memlet_path(n1,
                                 entry,
                                 t,
                                 memlet=memlet.Memlet(data=src, subset=e.data.src_subset),
                                 dst_conn=dst_conn)
            body.add_memlet_path(t,
                                 exit,
                                 n2,
                                 memlet=memlet.Memlet(data=dst,
                                                      subset=e.data.dst_subset,
                                                      wcr=e.data.wcr,
                                                      wcr_nonatomic=e.data.wcr_nonatomic),
                                 src_conn=src_conn)

        if not source_nodes and not sink_nodes:
            body.add_nedge(entry, exit, memlet.Memlet())

        # Get rid of the loop exit condition edge
        after_edge = sdfg.edges_between(guard, after)[0]
        sdfg.remove_edge(after_edge)

        # Remove the assignment on the edge to the guard
        for e in sdfg.in_edges(guard):
            if itervar in e.data.assignments:
                del e.data.assignments[itervar]

        # Remove the condition on the entry edge
        condition_edge = sdfg.edges_between(guard, body)[0]
        condition_edge.data.condition = CodeBlock("1")

        # Get rid of backedge to guard
        sdfg.remove_edge(sdfg.edges_between(body, guard)[0])

        # Route body directly to after state, maintaining any other assignments
        # it might have had
        sdfg.add_edge(body, after, sd.InterstateEdge(assignments=after_edge.data.assignments))

        # If this had made the iteration variable a free symbol, we can remove
        # it from the SDFG symbols
        if itervar in sdfg.free_symbols:
            sdfg.remove_symbol(itervar)
        for sym in symbols_to_remove:
            if sym in sdfg.symbols and helpers.is_symbol_unused(sdfg, sym):
<<<<<<< HEAD
                sdfg.remove_symbol(sym)
=======
                sdfg.remove_symbol(sym)

        # Reset all nested SDFG parent pointers
        if nsdfg is not None:
            if isinstance(nsdfg, nodes.NestedSDFG):
                nsdfg = nsdfg.sdfg

            for nstate in nsdfg.nodes():
                for nnode in nstate.nodes():
                    if isinstance(nnode, nodes.NestedSDFG):
                        nnode.sdfg.parent_nsdfg_node = nnode
                        nnode.sdfg.parent = nstate
                        nnode.sdfg.parent_sdfg = nsdfg
>>>>>>> 8f8e7f8e
<|MERGE_RESOLUTION|>--- conflicted
+++ resolved
@@ -690,9 +690,6 @@
             sdfg.remove_symbol(itervar)
         for sym in symbols_to_remove:
             if sym in sdfg.symbols and helpers.is_symbol_unused(sdfg, sym):
-<<<<<<< HEAD
-                sdfg.remove_symbol(sym)
-=======
                 sdfg.remove_symbol(sym)
 
         # Reset all nested SDFG parent pointers
@@ -705,5 +702,4 @@
                     if isinstance(nnode, nodes.NestedSDFG):
                         nnode.sdfg.parent_nsdfg_node = nnode
                         nnode.sdfg.parent = nstate
-                        nnode.sdfg.parent_sdfg = nsdfg
->>>>>>> 8f8e7f8e
+                        nnode.sdfg.parent_sdfg = nsdfg