# Copyright 2019-2021 ETH Zurich and the DaCe authors. All rights reserved.
""" Loop to map transformation """

from collections import defaultdict
import copy
import itertools
import sympy as sp
import networkx as nx
from typing import Dict, List, Optional, Set, Tuple

from dace import data as dt, dtypes, memlet, nodes, registry, sdfg as sd, symbolic, subsets
from dace.properties import Property, make_properties, CodeBlock
from dace.sdfg import graph as gr, nodes
from dace.sdfg import SDFG, SDFGState, InterstateEdge
from dace.sdfg import utils as sdutil
from dace.sdfg.analysis import cfg
from dace.frontend.python.astutils import ASTFindReplace
from dace.sdfg.state import ControlFlowBlock
from dace.transformation.interstate.loop_detection import (DetectLoop, find_for_loop)
import dace.transformation.helpers as helpers
from dace.transformation import transformation as xf


def _check_range(subset, a, itersym, b, step):
    found = False
    for rb, re, _ in subset.ndrange():
        m = rb.match(a * itersym + b)
        if m is None:
            continue
        if (abs(m[a]) >= 1) != True:
            continue
        if re != rb:
            if isinstance(rb, symbolic.SymExpr):
                rb = rb.approx
            if isinstance(re, symbolic.SymExpr):
                re = re.approx

            # If False or indeterminate, the range may
            # overlap across iterations
            if ((re - rb) > m[a] * step) != False:
                continue

            m = re.match(a * itersym + b)
            if m is None:
                continue
            if (abs(m[a]) >= 1) != True:
                continue
        found = True
        break
    return found


def _dependent_indices(itervar: str, subset: subsets.Subset) -> Set[int]:
    """ Finds the indices or ranges of a subset that depend on the iteration
        variable. Returns their index in the subset's indices/ranges list.
    """
    if isinstance(subset, subsets.Indices):
        return {
            i
            for i, idx in enumerate(subset)
            if symbolic.issymbolic(idx) and itervar in {str(s)
                                                        for s in idx.free_symbols}
        }
    else:
        return {
            i
            for i, rng in enumerate(subset) if any(
                symbolic.issymbolic(t) and itervar in {str(s)
                                                       for s in t.free_symbols} for t in rng)
        }


def _sanitize_by_index(indices: Set[int], subset: subsets.Subset) -> subsets.Range:
    """ Keeps the indices or ranges of subsets that are in `indices`. """
    return type(subset)([t for i, t in enumerate(subset) if i in indices])


def _test_read_memlet(sdfg: SDFG, state: SDFGState, edge: gr.MultiConnectorEdge[memlet.Memlet],
                      itersym: symbolic.SymbolicType, itervar: str, start: symbolic.SymbolicType,
                      end: symbolic.SymbolicType, step: symbolic.SymbolicType,
                      write_memlets: Dict[str, List[memlet.Memlet]], mmlt: memlet.Memlet, src_subset: subsets.Range):
    # Import as necessary
    from dace.sdfg.propagation import propagate_subset, align_memlet

    a = sp.Wild('a', exclude=[itersym])
    b = sp.Wild('b', exclude=[itersym])
    data = mmlt.data

    if (mmlt.dynamic and mmlt.src_subset.num_elements() != 1):
        # If pointers are involved, give up
        return False
    if not _check_range(src_subset, a, itersym, b, step):
        return False

    # Always use the source data container for the memlet test
    if state is not None and edge is not None:
        mmlt = align_memlet(state, edge, dst=False)
        data = mmlt.data

    pread = propagate_subset([mmlt], sdfg.arrays[data], [itervar], subsets.Range([(start, end, step)]))
    for candidate in write_memlets[data]:
        # Simple case: read and write are in the same subset
        read = src_subset
        write = candidate.dst_subset
        if read == write:
            continue
        ridx = _dependent_indices(itervar, read)
        widx = _dependent_indices(itervar, write)
        indices = set(ridx) | set(widx)
        if not indices:
            indices = set(range(len(read)))
        read = _sanitize_by_index(indices, read)
        write = _sanitize_by_index(indices, write)
        if read == write:
            continue
        # Propagated read does not overlap with propagated write
        pwrite = propagate_subset([candidate],
                                    sdfg.arrays[data], [itervar],
                                    subsets.Range([(start, end, step)]),
                                    use_dst=True)
        t_pread = _sanitize_by_index(indices, pread.src_subset)
        pwrite = _sanitize_by_index(indices, pwrite.dst_subset)
        if subsets.intersects(t_pread, pwrite) is False:
            continue
        return False

    return True


def _is_array_thread_local(name: str, itervar: str, sdfg: SDFG, blocks: List[ControlFlowBlock]) -> bool:
    """
    This helper method checks whether an array used exclusively in the body of a detected for-loop is thread-local,
    i.e., its whole range is may be used in every loop iteration, or is can be shared by multiple iterations.

    For simplicity, it is assumed that the for-loop can be safely transformed to a Map. The method applies only to
    bodies that become a NestedSDFG.

    :param name: The name of array.
    :param itervar: The for-loop iteration variable.
    :param sdfg: The SDFG containing the states that comprise the body of the for-loop.
    :param states: A list of control flow blocks that comprise the body of the for-loop.
    :return: True if the array is thread-local, otherwise False.
    """

    desc = sdfg.arrays[name]
    if not isinstance(desc, dt.Array):
        # Scalars are always thread-local.
        return True
    if itervar in (str(s) for s in desc.free_symbols):
        # If the shape or strides of the array depend on the iteration variable, then the array is thread-local.
        return True
    for state in blocks:
        if isinstance(state, SDFGState):
            for node in state.data_nodes():
                if node.data != name:
                    continue
                for e in state.out_edges(node):
                    src_subset = e.data.get_src_subset(e, state)
                    # If the iteration variable is in the subsets symbols, then the array cannot be thread-local.
                    # Here we use the assumption that the for-loop can be turned to a valid Map, i.e., all other edges
                    # carrying the array depend on the iteration variable in a consistent manner.
                    if src_subset and itervar in src_subset.free_symbols:
                        return False
                for e in state.in_edges(node):
                    dst_subset = e.data.get_dst_subset(e, state)
                    # If the iteration variable is in the subsets symbols, then the array cannot be thread-local.
                    # Here we use the assumption that the for-loop can be turned to a valid Map, i.e., all other edges
                    # carrying the array depend on the iteration variable in a consistent manner.
                    if dst_subset and itervar in dst_subset.free_symbols:
                        return False
    return True


@make_properties
@xf.single_level_sdfg_only
class LoopToMap(DetectLoop, xf.MultiStateTransformation):
    """Convert a control flow loop into a dataflow map. Currently only supports
       the simple case where there is no overlap between inputs and outputs in
       the body of the loop, and where the loop body only consists of a single
       state.
    """

    itervar = Property(
        dtype=str,
        allow_none=True,
        default=None,
        desc='The name of the iteration variable (optional).',
    )

    def can_be_applied(self, graph: SDFGState, expr_index: int, sdfg: SDFG, permissive: bool = False):
        # Is this even a loop
        if not super().can_be_applied(graph, expr_index, sdfg, permissive):
            return False

        guard = self.loop_guard
        begin = self.loop_begin

        # Guard state should not contain any dataflow
        if len(guard.nodes()) != 0:
            return False

        # If loop cannot be detected, fail
        found = find_for_loop(graph, guard, begin, itervar=self.itervar)
        if not found:
            return False

        itervar, (start, end, step), (_, body_end) = found

        # We cannot handle symbols read from data containers unless they are
        # scalar
        for expr in (start, end, step):
            if symbolic.contains_sympy_functions(expr):
                return False

        in_order_states = list(cfg.stateorder_topological_sort(sdfg))
        loop_begin_idx = in_order_states.index(begin)
        loop_end_idx = in_order_states.index(body_end)

        if loop_end_idx < loop_begin_idx:  # Malformed loop
            return False

        # Find all loop-body states
        states: List[SDFGState] = list(sdutil.dfs_conditional(sdfg, [begin], lambda _, c: c is not guard))

        assert (body_end in states)

        write_set: Set[str] = set()
        for state in states:
            _, wset = state.read_and_write_sets()
            write_set |= wset

        # Collect symbol reads and writes from inter-state assignments
        symbols_that_may_be_used: Set[str] = {itervar}
        used_before_assignment: Set[str] = set()
        for state in states:
            for e in sdfg.out_edges(state):
                # Collect read-before-assigned symbols (this works because the states are always in order,
                # see above call to `stateorder_topological_sort`)
                read_symbols = e.data.read_symbols()
                read_symbols -= symbols_that_may_be_used
                used_before_assignment |= read_symbols
                # If symbol was read before it is assigned, the loop cannot be parallel
                assigned_symbols = set()
                for k, v in e.data.assignments.items():
                    try:
                        fsyms = symbolic.pystr_to_symbolic(v).free_symbols
                    except AttributeError:
                        fsyms = set()
                    if not k in fsyms:
                        assigned_symbols.add(k)
                if assigned_symbols & used_before_assignment:
                    return False

                symbols_that_may_be_used |= e.data.assignments.keys()

        # Get access nodes from other states to isolate local loop variables
        other_access_nodes: Set[str] = set()
        for state in sdfg.nodes():
            if state in states:
                continue
            other_access_nodes |= set(n.data for n in state.data_nodes() if sdfg.arrays[n.data].transient)
        # Add non-transient nodes from loop state
        for state in states:
            other_access_nodes |= set(n.data for n in state.data_nodes() if not sdfg.arrays[n.data].transient)

        write_memlets: Dict[str, List[memlet.Memlet]] = defaultdict(list)

        itersym = symbolic.pystr_to_symbolic(itervar)
        a = sp.Wild('a', exclude=[itersym])
        b = sp.Wild('b', exclude=[itersym])

        for state in states:
            for dn in state.data_nodes():
                if dn.data not in other_access_nodes:
                    continue
                # Take all writes that are not conflicted into consideration
                if dn.data in write_set:
                    for e in state.in_edges(dn):
                        if e.data.dynamic and e.data.wcr is None:
                            # If pointers are involved, give up
                            return False
                        # To be sure that the value is only written at unique
                        # indices per loop iteration, we want to match symbols
                        # of the form "a*i+b" where |a| >= 1, and i is the iteration
                        # variable. The iteration variable must be used.
                        if e.data.wcr is None:
                            dst_subset = e.data.get_dst_subset(e, state)
                            if not (dst_subset and _check_range(dst_subset, a, itersym, b, step)):
                                return False
                        # End of check

                        write_memlets[dn.data].append(e.data)

        # After looping over relevant writes, consider reads that may overlap
        for state in states:
            for dn in state.data_nodes():
                if dn.data not in other_access_nodes:
                    continue
                data = dn.data
                if data in write_memlets:
                    for e in state.out_edges(dn):
                        # If the same container is both read and written, only match if
                        # it read and written at locations that will not create data races
                        src_subset = e.data.get_src_subset(e, state)
                        if not _test_read_memlet(sdfg, state, e, itersym, itervar, start, end, step, write_memlets,
                                                 e.data, src_subset):
                            return False

        # Consider reads in inter-state edges (could be in assignments or in condition)
        isread_set: Set[memlet.Memlet] = set()
        for s in states:
            for e in sdfg.all_edges(s):
                isread_set |= set(e.data.get_read_memlets(sdfg.arrays))
        for mmlt in isread_set:
            if mmlt.data in write_memlets:
                if not _test_read_memlet(sdfg, None, None, itersym, itervar, start, end, step, write_memlets, mmlt,
                                         mmlt.subset):
                    return False

        # Check that the iteration variable and other symbols are not used on other edges or states
        # before they are reassigned
        for state in in_order_states[loop_begin_idx + 1:]:
            if state in states:
                continue
            # Don't continue in this direction, as all loop symbols have been reassigned
            if not symbols_that_may_be_used:
                break

            # Check state contents
            if symbols_that_may_be_used & state.free_symbols:
                return False

            # Check inter-state edges
            reassigned_symbols: Set[str] = None
            for e in sdfg.out_edges(state):
                if symbols_that_may_be_used & e.data.read_symbols():
                    return False

                # Check for symbols that are set by all outgoing edges
                # TODO: Handle case of subset of out_edges
                if reassigned_symbols is None:
                    reassigned_symbols = set(e.data.assignments.keys())
                else:
                    reassigned_symbols &= e.data.assignments.keys()

            # Remove reassigned symbols
            if reassigned_symbols is not None:
                symbols_that_may_be_used -= reassigned_symbols

        return True

    def apply(self, _, sdfg: sd.SDFG):
        from dace.sdfg.propagation import align_memlet

        # Obtain loop information
        guard: sd.SDFGState = self.loop_guard
        body: sd.SDFGState = self.loop_begin
        after: sd.SDFGState = self.exit_state

        # Obtain iteration variable, range, and stride
        itervar, (start, end, step), (_, body_end) = find_for_loop(sdfg, guard, body, itervar=self.itervar)

        # Find all loop-body states
        states = set()
        to_visit = [body]
        while to_visit:
            state = to_visit.pop(0)
            for _, dst, _ in sdfg.out_edges(state):
                if dst not in states and dst is not guard:
                    to_visit.append(dst)
            states.add(state)

        nsdfg = None

        # Nest loop-body states
        # Find read/write sets
        read_set, write_set = set(), set()
        for state in states:
            rset, wset = state.read_and_write_sets()
            read_set |= rset
            write_set |= wset
            # Add to write set also scalars between tasklets
            for src_node in state.nodes():
                if not isinstance(src_node, nodes.Tasklet):
                    continue
                for dst_node in state.nodes():
                    if src_node is dst_node:
                        continue
<<<<<<< HEAD
                    for node in state.nodes():
                        if (isinstance(node, nodes.AccessNode) and node.data == name):
                            found = True
                            break
                if not found and _is_array_thread_local(name, itervar, sdfg, states):
                    unique_set.add(name)

            # Find NestedSDFG's connectors
            read_set = {n for n in read_set if n not in unique_set or not sdfg.arrays[n].transient}
            write_set = {n for n in write_set if n not in unique_set or not sdfg.arrays[n].transient}

            # Create NestedSDFG and add all loop-body states and edges
            # Also, find defined symbols in NestedSDFG
            fsymbols = set(sdfg.free_symbols)
            new_body = sdfg.add_state('single_state_body')
            nsdfg = SDFG("loop_body", constants=sdfg.constants_prop, parent=new_body)
            nsdfg.add_node(body, is_start_state=True)
            body.parent = nsdfg
            exit_state = nsdfg.add_state('exit')
            nsymbols = dict()
            for state in states:
                if state is body:
                    continue
                nsdfg.add_node(state)
                state.parent = nsdfg
            for state in states:
                if state is body:
=======
                    if not isinstance(dst_node, nodes.Tasklet):
                        continue
                    for e in state.edges_between(src_node, dst_node):
                        if e.data.data and e.data.data in sdfg.arrays:
                            write_set.add(e.data.data)
            # Add data from edges
            for src in states:
                for dst in states:
                    for edge in sdfg.edges_between(src, dst):
                        for s in edge.data.free_symbols:
                            if s in sdfg.arrays:
                                read_set.add(s)

        # Find NestedSDFG's unique data
        rw_set = read_set | write_set
        unique_set = set()
        for name in rw_set:
            if not sdfg.arrays[name].transient:
                continue
            found = False
            for state in sdfg.states():
                if state in states:
>>>>>>> da39f652
                    continue
                for node in state.nodes():
                    if (isinstance(node, nodes.AccessNode) and node.data == name):
                        found = True
                        break
            if not found and self._is_array_thread_local(name, itervar, sdfg, states):
                unique_set.add(name)

        # Find NestedSDFG's connectors
        read_set = {n for n in read_set if n not in unique_set or not sdfg.arrays[n].transient}
        write_set = {n for n in write_set if n not in unique_set or not sdfg.arrays[n].transient}

        # Create NestedSDFG and add all loop-body states and edges
        # Also, find defined symbols in NestedSDFG
        fsymbols = set(sdfg.free_symbols)
        new_body = sdfg.add_state('single_state_body')
        nsdfg = SDFG("loop_body", constants=sdfg.constants_prop, parent=new_body)
        nsdfg.add_node(body, is_start_state=True)
        body.parent = nsdfg
        exit_state = nsdfg.add_state('exit')
        nsymbols = dict()
        for state in states:
            if state is body:
                continue
            nsdfg.add_node(state)
            state.parent = nsdfg
        for state in states:
            if state is body:
                continue
            for src, dst, data in sdfg.in_edges(state):
                nsymbols.update({s: sdfg.symbols[s] for s in data.assignments.keys() if s in sdfg.symbols})
                nsdfg.add_edge(src, dst, data)
        nsdfg.add_edge(body_end, exit_state, InterstateEdge())

        # Move guard -> body edge to guard -> new_body
        for src, dst, data, in sdfg.edges_between(guard, body):
            sdfg.add_edge(src, new_body, data)
        # Move body_end -> guard edge to new_body -> guard
        for src, dst, data in sdfg.edges_between(body_end, guard):
            sdfg.add_edge(new_body, dst, data)

        # Delete loop-body states and edges from parent SDFG
        for state in states:
            for e in sdfg.all_edges(state):
                sdfg.remove_edge(e)
            sdfg.remove_node(state)

        # Add NestedSDFG arrays
        for name in read_set | write_set:
            nsdfg.arrays[name] = copy.deepcopy(sdfg.arrays[name])
            if not isinstance(nsdfg.arrays[name], dt.View):
                nsdfg.arrays[name].transient = False
        for name in unique_set:
            nsdfg.arrays[name] = sdfg.arrays[name]
            del sdfg.arrays[name]

        # Add NestedSDFG node
        inputs = {data for data in read_set if not isinstance(nsdfg.arrays[data], dt.View)}
        outputs = {data for data in write_set if not isinstance(nsdfg.arrays[data], dt.View)}
        cnode = new_body.add_nested_sdfg(nsdfg, None, inputs, outputs)
        if sdfg.parent:
            for s, m in sdfg.parent_nsdfg_node.symbol_mapping.items():
                if s not in cnode.symbol_mapping:
                    cnode.symbol_mapping[s] = m
                    nsdfg.add_symbol(s, sdfg.symbols[s])
        
        for name in read_set:
            if isinstance(nsdfg.arrays[name], dt.View):
                continue

            r = new_body.add_read(name)
            new_body.add_edge(r, None, cnode, name, memlet.Memlet.from_array(name, sdfg.arrays[name]))

        for name in write_set:
            if isinstance(nsdfg.arrays[name], dt.View):
                continue

            w = new_body.add_write(name)
            new_body.add_edge(cnode, name, w, None, memlet.Memlet.from_array(name, sdfg.arrays[name]))

        # Fix SDFG symbols
        for sym in sdfg.free_symbols - fsymbols:
            if sym in sdfg.symbols:
                del sdfg.symbols[sym]
        for sym, dtype in nsymbols.items():
            nsdfg.symbols[sym] = dtype

        # Change body state reference
        body = new_body

        if (step < 0) == True:
            # If step is negative, we have to flip start and end to produce a
            # correct map with a positive increment
            start, end, step = end, start, -step

        # If necessary, make a nested SDFG with assignments
        isedge = sdfg.edges_between(guard, body)[0]
        symbols_to_remove = set()
        if len(isedge.data.assignments) > 0:
            nsdfg = helpers.nest_state_subgraph(sdfg, body, gr.SubgraphView(body, body.nodes()))
            for sym in isedge.data.free_symbols:
                if sym in nsdfg.symbol_mapping or sym in nsdfg.in_connectors:
                    continue
                if sym in sdfg.symbols:
                    nsdfg.symbol_mapping[sym] = symbolic.pystr_to_symbolic(sym)
                    nsdfg.sdfg.add_symbol(sym, sdfg.symbols[sym])
                elif sym in sdfg.arrays:
                    if sym in nsdfg.sdfg.arrays:
                        raise NotImplementedError
                    rnode = body.add_read(sym)
                    nsdfg.add_in_connector(sym)
                    desc = copy.deepcopy(sdfg.arrays[sym])
                    desc.transient = False
                    nsdfg.sdfg.add_datadesc(sym, desc)
                    body.add_edge(rnode, None, nsdfg, sym, memlet.Memlet(sym))
            for name, desc in nsdfg.sdfg.arrays.items():
                if desc.transient and not _is_array_thread_local(name, itervar, nsdfg.sdfg, nsdfg.sdfg.states()):
                    odesc = copy.deepcopy(desc)
                    sdfg.arrays[name] = odesc
                    desc.transient = False
                    wnode = body.add_access(name)
                    nsdfg.add_out_connector(name)
                    body.add_edge(nsdfg, name, wnode, None, memlet.Memlet.from_array(name, odesc))

            nstate = nsdfg.sdfg.node(0)
            init_state = nsdfg.sdfg.add_state_before(nstate)
            nisedge = nsdfg.sdfg.edges_between(init_state, nstate)[0]
            nisedge.data.assignments = isedge.data.assignments
            symbols_to_remove = set(nisedge.data.assignments.keys())
            for k in nisedge.data.assignments.keys():
                if k in nsdfg.symbol_mapping:
                    del nsdfg.symbol_mapping[k]
            isedge.data.assignments = {}

        source_nodes = body.source_nodes()
        sink_nodes = body.sink_nodes()

        # Check intermediate notes
        intermediate_nodes = []
        for node in body.nodes():
            if isinstance(node, nodes.AccessNode) and body.in_degree(node) > 0 and node not in sink_nodes:
                # Scalars written without WCR must be thread-local
                if isinstance(node.desc(sdfg), dt.Scalar) and any(e.data.wcr is None for e in body.in_edges(node)):
                    continue
                # Arrays written with subsets that do not depend on the loop variable must be thread-local
                map_dependency = False
                for e in body.in_edges(node):
                    subset = e.data.get_dst_subset(e, body)
                    if any(str(s) == itervar for s in subset.free_symbols):
                        map_dependency = True
                        break
                if not map_dependency:
                    continue
                intermediate_nodes.append(node)

        map_node = nodes.Map(body.label + "_map", [itervar], [(start, end, step)])
        entry = nodes.MapEntry(map_node)
        exit = nodes.MapExit(map_node)
        body.add_node(entry)
        body.add_node(exit)

        # If the map uses symbols from data containers, instantiate reads
        containers_to_read = entry.free_symbols & sdfg.arrays.keys()
        for rd in containers_to_read:
            # We are guaranteed that this is always a scalar, because
            # can_be_applied makes sure there are no sympy functions in each of
            # the loop expresions
            access_node = body.add_read(rd)
            body.add_memlet_path(access_node, entry, dst_conn=rd, memlet=memlet.Memlet(rd))

        # Direct edges among source and sink access nodes must pass through a tasklet.
        # We first gather them and handle them later.
        direct_edges = set()
        for n1 in source_nodes:
            if not isinstance(n1, nodes.AccessNode):
                continue
            for n2 in sink_nodes:
                if not isinstance(n2, nodes.AccessNode):
                    continue
                for e in body.edges_between(n1, n2):
                    e.data.try_initialize(sdfg, body, e)
                    direct_edges.add(e)
                    body.remove_edge(e)

        # Reroute all memlets through the entry and exit nodes
        for n in source_nodes:
            if isinstance(n, nodes.AccessNode):
                for e in body.out_edges(n):
                    # Fix memlet to contain outer data as subset
                    new_memlet = align_memlet(body, e, dst=False)

                    body.remove_edge(e)
                    body.add_edge_pair(entry, e.dst, n, new_memlet, internal_connector=e.dst_conn)
            else:
                body.add_nedge(entry, n, memlet.Memlet())
        for n in sink_nodes:
            if isinstance(n, nodes.AccessNode):
                for e in body.in_edges(n):
                    # Fix memlet to contain outer data as subset
                    new_memlet = align_memlet(body, e, dst=True)

                    body.remove_edge(e)
                    body.add_edge_pair(exit, e.src, n, new_memlet, internal_connector=e.src_conn)
            else:
                body.add_nedge(n, exit, memlet.Memlet())
        intermediate_sinks = {}
        for n in intermediate_nodes:
            if isinstance(sdfg.arrays[n.data], dt.View):
                continue
            if n.data in intermediate_sinks:
                sink = intermediate_sinks[n.data]
            else:
                sink = body.add_access(n.data)
                intermediate_sinks[n.data] = sink
            helpers.make_map_internal_write_external(sdfg, body, exit, n, sink)

        # Here we handle the direct edges among source and sink access nodes.
        for e in direct_edges:
            src = e.src.data
            dst = e.dst.data
            if e.data.subset.num_elements() == 1:
                t = body.add_tasklet(f"{n1}_{n2}", {'__inp'}, {'__out'}, "__out =  __inp")
                src_conn, dst_conn = '__out', '__inp'
            else:
                desc = sdfg.arrays[src]
                tname, _ = sdfg.add_transient('tmp',
                                              e.data.src_subset.size(),
                                              desc.dtype,
                                              desc.storage,
                                              find_new_name=True)
                t = body.add_access(tname)
                src_conn, dst_conn = None, None
            body.add_memlet_path(n1,
                                 entry,
                                 t,
                                 memlet=memlet.Memlet(data=src, subset=e.data.src_subset),
                                 dst_conn=dst_conn)
            body.add_memlet_path(t,
                                 exit,
                                 n2,
                                 memlet=memlet.Memlet(data=dst,
                                                      subset=e.data.dst_subset,
                                                      wcr=e.data.wcr,
                                                      wcr_nonatomic=e.data.wcr_nonatomic),
                                 src_conn=src_conn)

        if not source_nodes and not sink_nodes:
            body.add_nedge(entry, exit, memlet.Memlet())

        # Get rid of the loop exit condition edge
        after_edge = sdfg.edges_between(guard, after)[0]
        sdfg.remove_edge(after_edge)

        # Remove the assignment on the edge to the guard
        for e in sdfg.in_edges(guard):
            if itervar in e.data.assignments:
                del e.data.assignments[itervar]

        # Remove the condition on the entry edge
        condition_edge = sdfg.edges_between(guard, body)[0]
        condition_edge.data.condition = CodeBlock("1")

        # Get rid of backedge to guard
        sdfg.remove_edge(sdfg.edges_between(body, guard)[0])

        # Route body directly to after state, maintaining any other assignments
        # it might have had
        sdfg.add_edge(body, after, sd.InterstateEdge(assignments=after_edge.data.assignments))

        # If this had made the iteration variable a free symbol, we can remove
        # it from the SDFG symbols
        if itervar in sdfg.free_symbols:
            sdfg.remove_symbol(itervar)
        for sym in symbols_to_remove:
            if sym in sdfg.symbols and helpers.is_symbol_unused(sdfg, sym):
                sdfg.remove_symbol(sym)

        # Reset all nested SDFG parent pointers
        if nsdfg is not None:
            if isinstance(nsdfg, nodes.NestedSDFG):
                nsdfg = nsdfg.sdfg

            for nstate in nsdfg.nodes():
                for nnode in nstate.nodes():
                    if isinstance(nnode, nodes.NestedSDFG):
                        nnode.sdfg.parent_nsdfg_node = nnode
                        nnode.sdfg.parent = nstate
                        nnode.sdfg.parent_sdfg = nsdfg<|MERGE_RESOLUTION|>--- conflicted
+++ resolved
@@ -386,35 +386,6 @@
                 for dst_node in state.nodes():
                     if src_node is dst_node:
                         continue
-<<<<<<< HEAD
-                    for node in state.nodes():
-                        if (isinstance(node, nodes.AccessNode) and node.data == name):
-                            found = True
-                            break
-                if not found and _is_array_thread_local(name, itervar, sdfg, states):
-                    unique_set.add(name)
-
-            # Find NestedSDFG's connectors
-            read_set = {n for n in read_set if n not in unique_set or not sdfg.arrays[n].transient}
-            write_set = {n for n in write_set if n not in unique_set or not sdfg.arrays[n].transient}
-
-            # Create NestedSDFG and add all loop-body states and edges
-            # Also, find defined symbols in NestedSDFG
-            fsymbols = set(sdfg.free_symbols)
-            new_body = sdfg.add_state('single_state_body')
-            nsdfg = SDFG("loop_body", constants=sdfg.constants_prop, parent=new_body)
-            nsdfg.add_node(body, is_start_state=True)
-            body.parent = nsdfg
-            exit_state = nsdfg.add_state('exit')
-            nsymbols = dict()
-            for state in states:
-                if state is body:
-                    continue
-                nsdfg.add_node(state)
-                state.parent = nsdfg
-            for state in states:
-                if state is body:
-=======
                     if not isinstance(dst_node, nodes.Tasklet):
                         continue
                     for e in state.edges_between(src_node, dst_node):
@@ -437,13 +408,12 @@
             found = False
             for state in sdfg.states():
                 if state in states:
->>>>>>> da39f652
                     continue
                 for node in state.nodes():
                     if (isinstance(node, nodes.AccessNode) and node.data == name):
                         found = True
                         break
-            if not found and self._is_array_thread_local(name, itervar, sdfg, states):
+            if not found and _is_array_thread_local(name, itervar, sdfg, states):
                 unique_set.add(name)
 
         # Find NestedSDFG's connectors
