# Copyright 2019-2021 ETH Zurich and the DaCe authors. All rights reserved.
""" Loop to map transformation """

from collections import defaultdict
import copy
import itertools
import sympy as sp
import networkx as nx
from typing import Dict, List, Optional, Set, Tuple

from dace import data as dt, dtypes, memlet, nodes, registry, sdfg as sd, symbolic, subsets
from dace.properties import Property, make_properties, CodeBlock
from dace.sdfg import graph as gr, nodes
from dace.sdfg import SDFG, SDFGState, InterstateEdge
from dace.sdfg import utils as sdutil
from dace.sdfg.analysis import cfg
from dace.frontend.python.astutils import ASTFindReplace
from dace.transformation.interstate.loop_detection import (DetectLoop, find_for_loop)
import dace.transformation.helpers as helpers
from dace.transformation import transformation as xf


def _check_range(subset, a, itersym, b, step):
    found = False
    for rb, re, _ in subset.ndrange():
        m = rb.match(a * itersym + b)
        if m is None:
            continue
        if (abs(m[a]) >= 1) != True:
            continue
        if re != rb:
            if isinstance(rb, symbolic.SymExpr):
                rb = rb.approx
            if isinstance(re, symbolic.SymExpr):
                re = re.approx

            # If False or indeterminate, the range may
            # overlap across iterations
            if ((re - rb) > m[a] * step) != False:
                continue

            m = re.match(a * itersym + b)
            if m is None:
                continue
            if (abs(m[a]) >= 1) != True:
                continue
        found = True
        break
    return found


def _dependent_indices(itervar: str, subset: subsets.Subset) -> Set[int]:
    """ Finds the indices or ranges of a subset that depend on the iteration
        variable. Returns their index in the subset's indices/ranges list.
    """
    if isinstance(subset, subsets.Indices):
        return {
            i
            for i, idx in enumerate(subset)
            if symbolic.issymbolic(idx) and itervar in {str(s)
                                                        for s in idx.free_symbols}
        }
    else:
        return {
            i
            for i, rng in enumerate(subset) if any(
                symbolic.issymbolic(t) and itervar in {str(s)
                                                       for s in t.free_symbols} for t in rng)
        }


def _sanitize_by_index(indices: Set[int], subset: subsets.Subset) -> subsets.Range:
    """ Keeps the indices or ranges of subsets that are in `indices`. """
    return type(subset)([t for i, t in enumerate(subset) if i in indices])


@make_properties
class LoopToMap(DetectLoop, xf.MultiStateTransformation):
    """Convert a control flow loop into a dataflow map. Currently only supports
       the simple case where there is no overlap between inputs and outputs in
       the body of the loop, and where the loop body only consists of a single
       state.
    """

    itervar = Property(
        dtype=str,
        allow_none=True,
        default=None,
        desc='The name of the iteration variable (optional).',
    )

    def can_be_applied(self, graph: SDFGState, expr_index: int, sdfg: SDFG, permissive: bool = False):
        # Is this even a loop
        if not super().can_be_applied(graph, expr_index, sdfg, permissive):
            return False

        guard = self.loop_guard
        begin = self.loop_begin

        # Guard state should not contain any dataflow
        if len(guard.nodes()) != 0:
            return False

        # If loop cannot be detected, fail
        found = find_for_loop(graph, guard, begin, itervar=self.itervar)
        if not found:
            return False

        itervar, (start, end, step), (_, body_end) = found

        # We cannot handle symbols read from data containers unless they are
        # scalar
        for expr in (start, end, step):
            if symbolic.contains_sympy_functions(expr):
                return False

        in_order_states = list(cfg.stateorder_topological_sort(sdfg))
        loop_begin_idx = in_order_states.index(begin)
        loop_end_idx = in_order_states.index(body_end)

        if loop_end_idx < loop_begin_idx:  # Malformed loop
            return False

        # Find all loop-body states
        states: List[SDFGState] = list(sdutil.dfs_conditional(sdfg, [begin], lambda _, c: c is not guard))

        assert (body_end in states)

        write_set: Set[str] = set()
        for state in states:
            _, wset = state.read_and_write_sets()
            write_set |= wset

        # Collect symbol reads and writes from inter-state assignments
        symbols_that_may_be_used: Set[str] = {itervar}
        used_before_assignment: Set[str] = set()
        for state in states:
            for e in sdfg.out_edges(state):
                # Collect read-before-assigned symbols (this works because the states are always in order,
                # see above call to `stateorder_topological_sort`)
                read_symbols = e.data.read_symbols()
                read_symbols -= symbols_that_may_be_used
                used_before_assignment |= read_symbols
                # If symbol was read before it is assigned, the loop cannot be parallel
                assigned_symbols = set()
                for k, v in e.data.assignments.items():
                    try:
<<<<<<< HEAD
                        fsyms = v.free_symbols
=======
                        fsyms = symbolic.pystr_to_symbolic(v).free_symbols
>>>>>>> 0e4066dc
                    except AttributeError:
                        fsyms = set()
                    if not k in fsyms:
                        assigned_symbols.add(k)
                if assigned_symbols & used_before_assignment:
                    return False

                symbols_that_may_be_used |= e.data.assignments.keys()

        # Get access nodes from other states to isolate local loop variables
        other_access_nodes: Set[str] = set()
        for state in sdfg.nodes():
            if state in states:
                continue
            other_access_nodes |= set(n.data for n in state.data_nodes() if sdfg.arrays[n.data].transient)
        # Add non-transient nodes from loop state
        for state in states:
            other_access_nodes |= set(n.data for n in state.data_nodes() if not sdfg.arrays[n.data].transient)

        write_memlets: Dict[str, List[memlet.Memlet]] = defaultdict(list)

        itersym = symbolic.pystr_to_symbolic(itervar)
        a = sp.Wild('a', exclude=[itersym])
        b = sp.Wild('b', exclude=[itersym])

        for state in states:
            for dn in state.data_nodes():
                if dn.data not in other_access_nodes:
                    continue
                # Take all writes that are not conflicted into consideration
                if dn.data in write_set:
                    for e in state.in_edges(dn):
                        if e.data.dynamic and e.data.wcr is None:
                            # If pointers are involved, give up
                            return False
                        # To be sure that the value is only written at unique
                        # indices per loop iteration, we want to match symbols
                        # of the form "a*i+b" where |a| >= 1, and i is the iteration
                        # variable. The iteration variable must be used.
                        if e.data.wcr is None:
                            dst_subset = e.data.get_dst_subset(e, state)
                            if not (dst_subset and _check_range(dst_subset, a, itersym, b, step)):
                                return False
                        # End of check

                        write_memlets[dn.data].append(e.data)

        # After looping over relevant writes, consider reads that may overlap
        for state in states:
            for dn in state.data_nodes():
                if dn.data not in other_access_nodes:
                    continue
                data = dn.data
                if data in write_memlets:
                    for e in state.out_edges(dn):
                        # If the same container is both read and written, only match if
                        # it read and written at locations that will not create data races
                        src_subset = e.data.get_src_subset(e, state)
                        if not self.test_read_memlet(sdfg, state, e, itersym, itervar, start, end, step, write_memlets,
                                                     e.data, src_subset):
                            return False

        # Consider reads in inter-state edges (could be in assignments or in condition)
        isread_set: Set[memlet.Memlet] = set()
        for s in states:
            for e in sdfg.all_edges(s):
                isread_set |= set(e.data.get_read_memlets(sdfg.arrays))
        for mmlt in isread_set:
            if mmlt.data in write_memlets:
                if not self.test_read_memlet(sdfg, None, None, itersym, itervar, start, end, step, write_memlets, mmlt,
                                             mmlt.subset):
                    return False

        # Check that the iteration variable and other symbols are not used on other edges or states
        # before they are reassigned
        for state in in_order_states[loop_begin_idx + 1:]:
            if state in states:
                continue
            # Don't continue in this direction, as all loop symbols have been reassigned
            if not symbols_that_may_be_used:
                break

            # Check state contents
            if symbols_that_may_be_used & state.free_symbols:
                return False

            # Check inter-state edges
            reassigned_symbols: Set[str] = None
            for e in sdfg.out_edges(state):
                if symbols_that_may_be_used & e.data.read_symbols():
                    return False

                # Check for symbols that are set by all outgoing edges
                # TODO: Handle case of subset of out_edges
                if reassigned_symbols is None:
                    reassigned_symbols = set(e.data.assignments.keys())
                else:
                    reassigned_symbols &= e.data.assignments.keys()

            # Remove reassigned symbols
            if reassigned_symbols is not None:
                symbols_that_may_be_used -= reassigned_symbols

        return True

    def test_read_memlet(self, sdfg: SDFG, state: SDFGState, edge: gr.MultiConnectorEdge[memlet.Memlet],
                         itersym: symbolic.SymbolicType, itervar: str, start: symbolic.SymbolicType,
                         end: symbolic.SymbolicType, step: symbolic.SymbolicType,
                         write_memlets: Dict[str, List[memlet.Memlet]], mmlt: memlet.Memlet, src_subset: subsets.Range):
        # Import as necessary
        from dace.sdfg.propagation import propagate_subset, align_memlet

        a = sp.Wild('a', exclude=[itersym])
        b = sp.Wild('b', exclude=[itersym])
        data = mmlt.data

        if (mmlt.dynamic and mmlt.src_subset.num_elements() != 1):
            # If pointers are involved, give up
            return False
        if not _check_range(src_subset, a, itersym, b, step):
            return False

        # Always use the source data container for the memlet test
        if state is not None and edge is not None:
            mmlt = align_memlet(state, edge, dst=False)
            data = mmlt.data

        pread = propagate_subset([mmlt], sdfg.arrays[data], [itervar], subsets.Range([(start, end, step)]))
        for candidate in write_memlets[data]:
            # Simple case: read and write are in the same subset
            read = src_subset
            write = candidate.dst_subset
            if read == write:
                continue
            ridx = _dependent_indices(itervar, read)
            widx = _dependent_indices(itervar, write)
            indices = set(ridx) | set(widx)
            if not indices:
                indices = set(range(len(read)))
            read = _sanitize_by_index(indices, read)
            write = _sanitize_by_index(indices, write)
            if read == write:
                continue
            # Propagated read does not overlap with propagated write
            pwrite = propagate_subset([candidate],
                                      sdfg.arrays[data], [itervar],
                                      subsets.Range([(start, end, step)]),
                                      use_dst=True)
            t_pread = _sanitize_by_index(indices, pread.src_subset)
            pwrite = _sanitize_by_index(indices, pwrite.dst_subset)
            if subsets.intersects(t_pread, pwrite) is False:
                continue
            return False

        return True
    
    def _is_array_thread_local(self, name: str, itervar: str, sdfg: SDFG, states: List[SDFGState]) -> bool:
        """
        This helper method checks whether an array used exclusively in the body of a detected for-loop is thread-local,
        i.e., its whole range is may be used in every loop iteration, or is can be shared by multiple iterations.

        For simplicity, it is assumed that the for-loop can be safely transformed to a Map. The method applies only to
        bodies that become a NestedSDFG.

        :param name: The name of array.
        :param itervar: The for-loop iteration variable.
        :param sdfg: The SDFG containing the states that comprise the body of the for-loop.
        :param states: A list of states that comprise the body of the for-loop.
        :return: True if the array is thread-local, otherwise False.
        """

        desc = sdfg.arrays[name]
        if not isinstance(desc, dt.Array):
            # Scalars are always thread-local.
            return True
        if itervar in (str(s) for s in desc.free_symbols):
            # If the shape or strides of the array depend on the iteration variable, then the array is thread-local.
            return True
        for state in states:
            for node in state.data_nodes():
                if node.data != name:
                    continue
                for e in state.out_edges(node):
                    src_subset = e.data.get_src_subset(e, state)
                    # If the iteration variable is in the subsets symbols, then the array cannot be thread-local.
                    # Here we use the assumption that the for-loop can be turned to a valid Map, i.e., all other edges
                    # carrying the array depend on the iteration variable in a consistent manner.
                    if src_subset and itervar in src_subset.free_symbols:
                        return False
                for e in state.in_edges(node):
                    dst_subset = e.data.get_dst_subset(e, state)
                    # If the iteration variable is in the subsets symbols, then the array cannot be thread-local.
                    # Here we use the assumption that the for-loop can be turned to a valid Map, i.e., all other edges
                    # carrying the array depend on the iteration variable in a consistent manner.
                    if dst_subset and itervar in dst_subset.free_symbols:
                        return False
        return True

    def apply(self, _, sdfg: sd.SDFG):
        from dace.sdfg.propagation import align_memlet

        # Obtain loop information
        guard: sd.SDFGState = self.loop_guard
        body: sd.SDFGState = self.loop_begin
        after: sd.SDFGState = self.exit_state

        # Obtain iteration variable, range, and stride
        itervar, (start, end, step), (_, body_end) = find_for_loop(sdfg, guard, body, itervar=self.itervar)

        # Find all loop-body states
        states = set()
        to_visit = [body]
        while to_visit:
            state = to_visit.pop(0)
            for _, dst, _ in sdfg.out_edges(state):
                if dst not in states and dst is not guard:
                    to_visit.append(dst)
            states.add(state)

        # Nest loop-body states
        if len(states) > 1:

            # Find read/write sets
            read_set, write_set = set(), set()
            for state in states:
                rset, wset = state.read_and_write_sets()
                read_set |= rset
                write_set |= wset
                # Add to write set also scalars between tasklets
                for src_node in state.nodes():
                    if not isinstance(src_node, nodes.Tasklet):
                        continue
                    for dst_node in state.nodes():
                        if src_node is dst_node:
                            continue
                        if not isinstance(dst_node, nodes.Tasklet):
                            continue
                        for e in state.edges_between(src_node, dst_node):
                            if e.data.data and e.data.data in sdfg.arrays:
                                write_set.add(e.data.data)
                # Add data from edges
                for src in states:
                    for dst in states:
                        for edge in sdfg.edges_between(src, dst):
                            for s in edge.data.free_symbols:
                                if s in sdfg.arrays:
                                    read_set.add(s)

            # Find NestedSDFG's unique data
            rw_set = read_set | write_set
            unique_set = set()
            for name in rw_set:
                if not sdfg.arrays[name].transient:
                    continue
                found = False
                for state in sdfg.states():
                    if state in states:
                        continue
                    for node in state.nodes():
                        if (isinstance(node, nodes.AccessNode) and node.data == name):
                            found = True
                            break
                if not found and self._is_array_thread_local(name, itervar, sdfg, states):
                    unique_set.add(name)

            # Find NestedSDFG's connectors
            read_set = {n for n in read_set if n not in unique_set or not sdfg.arrays[n].transient}
            write_set = {n for n in write_set if n not in unique_set or not sdfg.arrays[n].transient}

            # Create NestedSDFG and add all loop-body states and edges
            # Also, find defined symbols in NestedSDFG
            fsymbols = set(sdfg.free_symbols)
            new_body = sdfg.add_state('single_state_body')
            nsdfg = SDFG("loop_body", constants=sdfg.constants_prop, parent=new_body)
            nsdfg.add_node(body, is_start_state=True)
            body.parent = nsdfg
            exit_state = nsdfg.add_state('exit')
            nsymbols = dict()
            for state in states:
                if state is body:
                    continue
                nsdfg.add_node(state)
                state.parent = nsdfg
            for state in states:
                if state is body:
                    continue
                for src, dst, data in sdfg.in_edges(state):
                    nsymbols.update({s: sdfg.symbols[s] for s in data.assignments.keys() if s in sdfg.symbols})
                    nsdfg.add_edge(src, dst, data)
            nsdfg.add_edge(body_end, exit_state, InterstateEdge())

            # Move guard -> body edge to guard -> new_body
            for src, dst, data, in sdfg.edges_between(guard, body):
                sdfg.add_edge(src, new_body, data)
            # Move body_end -> guard edge to new_body -> guard
            for src, dst, data in sdfg.edges_between(body_end, guard):
                sdfg.add_edge(new_body, dst, data)

            # Delete loop-body states and edges from parent SDFG
            for state in states:
                for e in sdfg.all_edges(state):
                    sdfg.remove_edge(e)
                sdfg.remove_node(state)

            # Add NestedSDFG arrays
            for name in read_set | write_set:
                nsdfg.arrays[name] = copy.deepcopy(sdfg.arrays[name])
                nsdfg.arrays[name].transient = False
            for name in unique_set:
                nsdfg.arrays[name] = sdfg.arrays[name]
                del sdfg.arrays[name]

            # Add NestedSDFG node
            cnode = new_body.add_nested_sdfg(nsdfg, None, read_set, write_set)
            if sdfg.parent:
                for s, m in sdfg.parent_nsdfg_node.symbol_mapping.items():
                    if s not in cnode.symbol_mapping:
                        cnode.symbol_mapping[s] = m
                        nsdfg.add_symbol(s, sdfg.symbols[s])
            for name in read_set:
                r = new_body.add_read(name)
                new_body.add_edge(r, None, cnode, name, memlet.Memlet.from_array(name, sdfg.arrays[name]))
            for name in write_set:
                w = new_body.add_write(name)
                new_body.add_edge(cnode, name, w, None, memlet.Memlet.from_array(name, sdfg.arrays[name]))

            # Fix SDFG symbols
            for sym in sdfg.free_symbols - fsymbols:
                if sym in sdfg.symbols:
                    del sdfg.symbols[sym]
            for sym, dtype in nsymbols.items():
                nsdfg.symbols[sym] = dtype

            # Change body state reference
            body = new_body

        if (step < 0) == True:
            # If step is negative, we have to flip start and end to produce a
            # correct map with a positive increment
            start, end, step = end, start, -step

        # If necessary, make a nested SDFG with assignments
        isedge = sdfg.edges_between(guard, body)[0]
        symbols_to_remove = set()
        if len(isedge.data.assignments) > 0:
            nsdfg = helpers.nest_state_subgraph(sdfg, body, gr.SubgraphView(body, body.nodes()))
            for sym in isedge.data.free_symbols:
                if sym in nsdfg.symbol_mapping or sym in nsdfg.in_connectors:
                    continue
                if sym in sdfg.symbols:
                    nsdfg.symbol_mapping[sym] = symbolic.pystr_to_symbolic(sym)
                    nsdfg.sdfg.add_symbol(sym, sdfg.symbols[sym])
                elif sym in sdfg.arrays:
                    if sym in nsdfg.sdfg.arrays:
                        raise NotImplementedError
                    rnode = body.add_read(sym)
                    nsdfg.add_in_connector(sym)
                    desc = copy.deepcopy(sdfg.arrays[sym])
                    desc.transient = False
                    nsdfg.sdfg.add_datadesc(sym, desc)
                    body.add_edge(rnode, None, nsdfg, sym, memlet.Memlet(sym))
            for name, desc in nsdfg.sdfg.arrays.items():
                if desc.transient and not self._is_array_thread_local(name, itervar, nsdfg.sdfg, nsdfg.sdfg.states()):
                    odesc = copy.deepcopy(desc)
                    sdfg.arrays[name] = odesc
                    desc.transient = False
                    wnode = body.add_access(name)
                    nsdfg.add_out_connector(name)
                    body.add_edge(nsdfg, name, wnode, None, memlet.Memlet.from_array(name, odesc))

            nstate = nsdfg.sdfg.node(0)
            init_state = nsdfg.sdfg.add_state_before(nstate)
            nisedge = nsdfg.sdfg.edges_between(init_state, nstate)[0]
            nisedge.data.assignments = isedge.data.assignments
            symbols_to_remove = set(nisedge.data.assignments.keys())
            for k in nisedge.data.assignments.keys():
                if k in nsdfg.symbol_mapping:
                    del nsdfg.symbol_mapping[k]
            isedge.data.assignments = {}

        source_nodes = body.source_nodes()
        sink_nodes = body.sink_nodes()

        map = nodes.Map(body.label + "_map", [itervar], [(start, end, step)])
        entry = nodes.MapEntry(map)
        exit = nodes.MapExit(map)
        body.add_node(entry)
        body.add_node(exit)

        # If the map uses symbols from data containers, instantiate reads
        containers_to_read = entry.free_symbols & sdfg.arrays.keys()
        repl_dict = dict()
        for rd in containers_to_read:
            # We are guaranteed that this is always a scalar, because
            # can_be_applied makes sure there are no sympy functions in each of
            # the loop expresions
            access_node = body.add_read(rd)
            # Find new name
            new_rd = sdfg._find_new_name(rd)
            repl_dict[rd] = new_rd
            body.add_memlet_path(access_node, entry, dst_conn=new_rd, memlet=memlet.Memlet(rd))
        if repl_dict:
            map.range.replace(repl_dict)

        # Direct edges among source and sink access nodes must pass through a tasklet.
        # We first gather them and handle them later.
        direct_edges = set()
        for n1 in source_nodes:
            if not isinstance(n1, nodes.AccessNode):
                continue
            for n2 in sink_nodes:
                if not isinstance(n2, nodes.AccessNode):
                    continue
                for e in body.edges_between(n1, n2):
                    e.data.try_initialize(sdfg, body, e)
                    direct_edges.add(e)
                    body.remove_edge(e)

        # Reroute all memlets through the entry and exit nodes
        for n in source_nodes:
            if isinstance(n, nodes.AccessNode):
                for e in body.out_edges(n):
                    # Fix memlet to contain outer data as subset
                    new_memlet = align_memlet(body, e, dst=False)

                    body.remove_edge(e)
                    body.add_edge_pair(entry, e.dst, n, new_memlet, internal_connector=e.dst_conn)
            else:
                body.add_nedge(entry, n, memlet.Memlet())
        for n in sink_nodes:
            if isinstance(n, nodes.AccessNode):
                for e in body.in_edges(n):
                    # Fix memlet to contain outer data as subset
                    new_memlet = align_memlet(body, e, dst=True)

                    body.remove_edge(e)
                    body.add_edge_pair(exit, e.src, n, new_memlet, internal_connector=e.src_conn)
            else:
                body.add_nedge(n, exit, memlet.Memlet())

        # Here we handle the direct edges among source and sink access nodes.
        for e in direct_edges:
            src = e.src.data
            dst = e.dst.data
            if e.data.subset.num_elements() == 1:
                t = body.add_tasklet(f"{n1}_{n2}", {'__inp'}, {'__out'}, "__out =  __inp")
                src_conn, dst_conn = '__out', '__inp'
            else:
                desc = sdfg.arrays[src]
                tname, _ = sdfg.add_transient('tmp',
                                              e.data.src_subset.size(),
                                              desc.dtype,
                                              desc.storage,
                                              find_new_name=True)
                t = body.add_access(tname)
                src_conn, dst_conn = None, None
            body.add_memlet_path(n1,
                                 entry,
                                 t,
                                 memlet=memlet.Memlet(data=src, subset=e.data.src_subset),
                                 dst_conn=dst_conn)
            body.add_memlet_path(t,
                                 exit,
                                 n2,
                                 memlet=memlet.Memlet(data=dst,
                                                      subset=e.data.dst_subset,
                                                      wcr=e.data.wcr,
                                                      wcr_nonatomic=e.data.wcr_nonatomic),
                                 src_conn=src_conn)

        if not source_nodes and not sink_nodes:
            body.add_nedge(entry, exit, memlet.Memlet())

        # Get rid of the loop exit condition edge
        after_edge = sdfg.edges_between(guard, after)[0]
        sdfg.remove_edge(after_edge)

        # Remove the assignment on the edge to the guard
        for e in sdfg.in_edges(guard):
            if itervar in e.data.assignments:
                del e.data.assignments[itervar]

        # Remove the condition on the entry edge
        condition_edge = sdfg.edges_between(guard, body)[0]
        condition_edge.data.condition = CodeBlock("1")

        # Get rid of backedge to guard
        sdfg.remove_edge(sdfg.edges_between(body, guard)[0])

        # Route body directly to after state, maintaining any other assignments
        # it might have had
        sdfg.add_edge(body, after, sd.InterstateEdge(assignments=after_edge.data.assignments))

        # If this had made the iteration variable a free symbol, we can remove
        # it from the SDFG symbols
        if itervar in sdfg.free_symbols:
            sdfg.remove_symbol(itervar)
        for sym in symbols_to_remove:
            if sym in sdfg.symbols and helpers.is_symbol_unused(sdfg, sym):
                sdfg.remove_symbol(sym)<|MERGE_RESOLUTION|>--- conflicted
+++ resolved
@@ -145,11 +145,7 @@
                 assigned_symbols = set()
                 for k, v in e.data.assignments.items():
                     try:
-<<<<<<< HEAD
-                        fsyms = v.free_symbols
-=======
                         fsyms = symbolic.pystr_to_symbolic(v).free_symbols
->>>>>>> 0e4066dc
                     except AttributeError:
                         fsyms = set()
                     if not k in fsyms:
