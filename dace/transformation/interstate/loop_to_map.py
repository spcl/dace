--- conflicted
+++ resolved
@@ -723,9 +723,6 @@
             if sym in sdfg.symbols and helpers.is_symbol_unused(sdfg, sym):
                 sdfg.remove_symbol(sym)
 
-<<<<<<< HEAD
-        sdfg.save(f"loop_to_map/{guard.name}/11_after_symbols.sdfg")
-=======
         # Reset all nested SDFG parent pointers
         if nsdfg is not None:
             if isinstance(nsdfg, nodes.NestedSDFG):
@@ -736,5 +733,4 @@
                     if isinstance(nnode, nodes.NestedSDFG):
                         nnode.sdfg.parent_nsdfg_node = nnode
                         nnode.sdfg.parent = nstate
-                        nnode.sdfg.parent_sdfg = nsdfg
->>>>>>> 3b738f56
+                        nnode.sdfg.parent_sdfg = nsdfg