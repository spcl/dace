--- conflicted
+++ resolved
@@ -23,34 +23,27 @@
 def _check_range(subset, a, itersym, b, step):
     found = False
     for rb, re, _ in subset.ndrange():
-        if rb != 0:
-            m = rb.match(a * itersym + b)
-            if m is None:
-                continue
-            if (abs(m[a]) >= 1) != True:
-                continue
-        else:
+        m = rb.match(a * itersym + b)
+        if m is None:
+            continue
+        if (abs(m[a]) >= 1) != True:
+            continue
+        if re != rb:
+            if isinstance(rb, symbolic.SymExpr):
+                rb = rb.approx
+            if isinstance(re, symbolic.SymExpr):
+                re = re.approx
+
+            # If False or indeterminate, the range may
+            # overlap across iterations
+            if ((re - rb) > m[a] * step) != False:
+                continue
+
             m = re.match(a * itersym + b)
             if m is None:
                 continue
             if (abs(m[a]) >= 1) != True:
                 continue
-        # if re != rb:
-        #     if isinstance(rb, symbolic.SymExpr):
-        #         rb = rb.approx
-        #     if isinstance(re, symbolic.SymExpr):
-        #         re = re.approx
-
-        #     # If False or indeterminate, the range may
-        #     # overlap across iterations
-        #     if ((re - rb) > m[a] * step) != False:
-        #         continue
-
-        #     m = re.match(a * itersym + b)
-        #     if m is None:
-        #         continue
-        #     if (abs(m[a]) >= 1) != True:
-        #         continue
         found = True
         break
     return found
@@ -190,10 +183,6 @@
                         if e.data.dynamic and e.data.wcr is None:
                             # If pointers are involved, give up
                             return False
-                        # Ignore write views
-                        if e.src_conn == "views" or e.dst_conn == "views":
-                            continue
-
                         # To be sure that the value is only written at unique
                         # indices per loop iteration, we want to match symbols
                         # of the form "a*i+b" where |a| >= 1, and i is the iteration
@@ -214,9 +203,6 @@
                 data = dn.data
                 if data in write_memlets:
                     for e in state.out_edges(dn):
-                        if e.src_conn == "views" or e.dst_conn == "views":
-                            continue
-
                         # If the same container is both read and written, only match if
                         # it read and written at locations that will not create data races
                         src_subset = e.data.get_src_subset(e, state)
@@ -377,94 +363,44 @@
         nsdfg = None
 
         # Nest loop-body states
-        # Find read/write sets
-        read_set, write_set = set(), set()
-        for state in states:
-            rset, wset = state.read_and_write_sets()
-            read_set |= rset
-            write_set |= wset
-            # Add to write set also scalars between tasklets
-            for src_node in state.nodes():
-                if not isinstance(src_node, nodes.Tasklet):
-                    continue
-                for dst_node in state.nodes():
-                    if src_node is dst_node:
+        if len(states) > 1:
+
+            # Find read/write sets
+            read_set, write_set = set(), set()
+            for state in states:
+                rset, wset = state.read_and_write_sets()
+                read_set |= rset
+                write_set |= wset
+                # Add to write set also scalars between tasklets
+                for src_node in state.nodes():
+                    if not isinstance(src_node, nodes.Tasklet):
                         continue
-<<<<<<< HEAD
-                    if not isinstance(dst_node, nodes.Tasklet):
+                    for dst_node in state.nodes():
+                        if src_node is dst_node:
+                            continue
+                        if not isinstance(dst_node, nodes.Tasklet):
+                            continue
+                        for e in state.edges_between(src_node, dst_node):
+                            if e.data.data and e.data.data in sdfg.arrays:
+                                write_set.add(e.data.data)
+                # Add data from edges
+                for src in states:
+                    for dst in states:
+                        for edge in sdfg.edges_between(src, dst):
+                            for s in edge.data.free_symbols:
+                                if s in sdfg.arrays:
+                                    read_set.add(s)
+
+            # Find NestedSDFG's unique data
+            rw_set = read_set | write_set
+            unique_set = set()
+            for name in rw_set:
+                if not sdfg.arrays[name].transient:
+                    continue
+                found = False
+                for state in sdfg.states():
+                    if state in states:
                         continue
-                    for e in state.edges_between(src_node, dst_node):
-                        if e.data.data and e.data.data in sdfg.arrays:
-                            write_set.add(e.data.data)
-            # Add data from edges
-            for src in states:
-                for dst in states:
-                    for edge in sdfg.edges_between(src, dst):
-                        for s in edge.data.free_symbols:
-                            if s in sdfg.arrays:
-                                read_set.add(s)
-
-        # Find NestedSDFG's unique data
-        rw_set = read_set | write_set
-        unique_set = set()
-        for name in rw_set:
-            if not sdfg.arrays[name].transient:
-                continue
-            found = False
-            for state in sdfg.states():
-                if state in states:
-                    continue
-                for node in state.nodes():
-                    if (isinstance(node, nodes.AccessNode) and node.data == name):
-                        found = True
-                        break
-            if not found and self._is_array_thread_local(name, itervar, sdfg, states):
-                unique_set.add(name)
-
-        # Find NestedSDFG's connectors
-        read_set = {n for n in read_set if n not in unique_set or not sdfg.arrays[n].transient}
-        write_set = {n for n in write_set if n not in unique_set or not sdfg.arrays[n].transient}
-
-        # Create NestedSDFG and add all loop-body states and edges
-        # Also, find defined symbols in NestedSDFG
-        fsymbols = set(sdfg.free_symbols)
-        new_body = sdfg.add_state('single_state_body')
-        nsdfg = SDFG("loop_body", constants=sdfg.constants_prop, parent=new_body)
-        nsdfg.add_node(body, is_start_state=True)
-        body.parent = nsdfg
-        exit_state = nsdfg.add_state('exit')
-        nsymbols = dict()
-        for state in states:
-            if state is body:
-                continue
-            nsdfg.add_node(state)
-            state.parent = nsdfg
-        for state in states:
-            if state is body:
-                continue
-            for src, dst, data in sdfg.in_edges(state):
-                nsymbols.update({s: sdfg.symbols[s] for s in data.assignments.keys() if s in sdfg.symbols})
-                nsdfg.add_edge(src, dst, data)
-        nsdfg.add_edge(body_end, exit_state, InterstateEdge())
-
-        # Move guard -> body edge to guard -> new_body
-        for src, dst, data, in sdfg.edges_between(guard, body):
-            sdfg.add_edge(src, new_body, data)
-        # Move body_end -> guard edge to new_body -> guard
-        for src, dst, data in sdfg.edges_between(body_end, guard):
-            sdfg.add_edge(new_body, dst, data)
-
-        # Delete loop-body states and edges from parent SDFG
-        for state in states:
-            for e in sdfg.all_edges(state):
-                sdfg.remove_edge(e)
-            sdfg.remove_node(state)
-
-        # Add NestedSDFG arrays
-        for name in read_set | write_set:
-            nsdfg.arrays[name] = copy.deepcopy(sdfg.arrays[name])
-            if not isinstance(nsdfg.arrays[name], dt.View):
-=======
                     for node in state.nodes():
                         if (isinstance(node, nodes.AccessNode) and node.data == name):
                             found = True
@@ -513,7 +449,6 @@
                     sdfg.remove_edge(e)
                     increment_edge = sdfg.add_edge(new_body, e.dst, e.data)
 
-
             elif 1 < self.expr_index <= 3:  # Rotated loop
                 entrystate = self.entry_state
                 latch = self.loop_latch
@@ -542,45 +477,34 @@
             # Add NestedSDFG arrays
             for name in read_set | write_set:
                 nsdfg.arrays[name] = copy.deepcopy(sdfg.arrays[name])
->>>>>>> 2811e404
                 nsdfg.arrays[name].transient = False
-        for name in unique_set:
-            nsdfg.arrays[name] = sdfg.arrays[name]
-            del sdfg.arrays[name]
-
-        # Add NestedSDFG node
-        inputs = {data for data in read_set if not isinstance(nsdfg.arrays[data], dt.View)}
-        outputs = {data for data in write_set if not isinstance(nsdfg.arrays[data], dt.View)}
-        cnode = new_body.add_nested_sdfg(nsdfg, None, inputs, outputs)
-        if sdfg.parent:
-            for s, m in sdfg.parent_nsdfg_node.symbol_mapping.items():
-                if s not in cnode.symbol_mapping:
-                    cnode.symbol_mapping[s] = m
-                    nsdfg.add_symbol(s, sdfg.symbols[s])
-        
-        for name in read_set:
-            if isinstance(nsdfg.arrays[name], dt.View):
-                continue
-
-            r = new_body.add_read(name)
-            new_body.add_edge(r, None, cnode, name, memlet.Memlet.from_array(name, sdfg.arrays[name]))
-
-        for name in write_set:
-            if isinstance(nsdfg.arrays[name], dt.View):
-                continue
-
-            w = new_body.add_write(name)
-            new_body.add_edge(cnode, name, w, None, memlet.Memlet.from_array(name, sdfg.arrays[name]))
-
-        # Fix SDFG symbols
-        for sym in sdfg.free_symbols - fsymbols:
-            if sym in sdfg.symbols:
-                del sdfg.symbols[sym]
-        for sym, dtype in nsymbols.items():
-            nsdfg.symbols[sym] = dtype
-
-        # Change body state reference
-        body = new_body
+            for name in unique_set:
+                nsdfg.arrays[name] = sdfg.arrays[name]
+                del sdfg.arrays[name]
+
+            # Add NestedSDFG node
+            cnode = new_body.add_nested_sdfg(nsdfg, None, read_set, write_set)
+            if sdfg.parent:
+                for s, m in sdfg.parent_nsdfg_node.symbol_mapping.items():
+                    if s not in cnode.symbol_mapping:
+                        cnode.symbol_mapping[s] = m
+                        nsdfg.add_symbol(s, sdfg.symbols[s])
+            for name in read_set:
+                r = new_body.add_read(name)
+                new_body.add_edge(r, None, cnode, name, memlet.Memlet.from_array(name, sdfg.arrays[name]))
+            for name in write_set:
+                w = new_body.add_write(name)
+                new_body.add_edge(cnode, name, w, None, memlet.Memlet.from_array(name, sdfg.arrays[name]))
+
+            # Fix SDFG symbols
+            for sym in sdfg.free_symbols - fsymbols:
+                if sym in sdfg.symbols:
+                    del sdfg.symbols[sym]
+            for sym, dtype in nsymbols.items():
+                nsdfg.symbols[sym] = dtype
+
+            # Change body state reference
+            body = new_body
 
         if (step < 0) == True:
             # If step is negative, we have to flip start and end to produce a
@@ -648,9 +572,9 @@
                     continue
                 intermediate_nodes.append(node)
 
-        map_node = nodes.Map(body.label + "_map", [itervar], [(start, end, step)])
-        entry = nodes.MapEntry(map_node)
-        exit = nodes.MapExit(map_node)
+        map = nodes.Map(body.label + "_map", [itervar], [(start, end, step)])
+        entry = nodes.MapEntry(map)
+        exit = nodes.MapExit(map)
         body.add_node(entry)
         body.add_node(exit)
 
@@ -781,4 +705,4 @@
                     if isinstance(nnode, nodes.NestedSDFG):
                         nnode.sdfg.parent_nsdfg_node = nnode
                         nnode.sdfg.parent = nstate
-                        nnode.sdfg.parent_sdfg = nsdfg+                        nnode.sdfg.parent_sdfg = nsdfg
