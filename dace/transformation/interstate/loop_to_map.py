# Copyright 2019-2024 ETH Zurich and the DaCe authors. All rights reserved.
""" Loop to map transformation """

from collections import defaultdict
import copy
import sympy as sp
from typing import Dict, List, Set
import warnings

from dace import data as dt, dtypes, memlet, nodes, sdfg as sd, symbolic, subsets, properties
from dace.codegen.tools.type_inference import infer_expr_type
from dace.sdfg import graph as gr, nodes
from dace.sdfg import SDFG, SDFGState
from dace.sdfg import utils as sdutil
from dace.sdfg.analysis import cfg as cfg_analysis
from dace.sdfg.state import BreakBlock, ContinueBlock, ControlFlowRegion, LoopRegion, ReturnBlock, ConditionalBlock
import dace.transformation.helpers as helpers
from dace.transformation import transformation as xf
from dace.transformation.passes.analysis import loop_analysis


def _check_range(subset, a, itersym, b, step):
    found = False
    for rb, re, _ in subset.ndrange():
        if rb != 0:
            m = rb.match(a * itersym + b)
            if m is None:
                continue
            if (abs(m[a]) >= 1) != True:
                continue
        else:
            m = re.match(a * itersym + b)
            if m is None:
                continue
            if (abs(m[a]) >= 1) != True:
                continue
        # if re != rb:
        #     if isinstance(rb, symbolic.SymExpr):
        #         rb = rb.approx
        #     if isinstance(re, symbolic.SymExpr):
        #         re = re.approx

        #     # If False or indeterminate, the range may
        #     # overlap across iterations
        #     if ((re - rb) > m[a] * step) != False:
        #         continue

        #     m = re.match(a * itersym + b)
        #     if m is None:
        #         continue
        #     if (abs(m[a]) >= 1) != True:
        #         continue
        found = True
        break
    return found


def _dependent_indices(itervar: str, subset: subsets.Subset) -> Set[int]:
    """ Finds the indices or ranges of a subset that depend on the iteration
        variable. Returns their index in the subset's indices/ranges list.
    """
    if isinstance(subset, subsets.Indices):
        return {
            i
            for i, idx in enumerate(subset)
            if symbolic.issymbolic(idx) and itervar in {str(s)
                                                        for s in idx.free_symbols}
        }
    else:
        return {
            i
            for i, rng in enumerate(subset) if any(
                symbolic.issymbolic(t) and itervar in {str(s)
                                                       for s in t.free_symbols} for t in rng)
        }


def _sanitize_by_index(indices: Set[int], subset: subsets.Subset) -> subsets.Range:
    """ Keeps the indices or ranges of subsets that are in `indices`. """
    return type(subset)([t for i, t in enumerate(subset) if i in indices])


@properties.make_properties
@xf.explicit_cf_compatible
class LoopToMap(xf.MultiStateTransformation):
    """
    Convert a control flow loop into a dataflow map. Currently only supports the simple case where there is no overlap
    between inputs and outputs in the body of the loop, and where the loop body only consists of a single state.
    """

    loop = xf.PatternNode(LoopRegion)

    @classmethod
    def expressions(cls):
        return [sdutil.node_path_graph(cls.loop)]

    def can_be_applied(self, graph, expr_index, sdfg, permissive = False):
        # If loop information cannot be determined, fail.
        start = loop_analysis.get_init_assignment(self.loop)
        end = loop_analysis.get_loop_end(self.loop)
        step = loop_analysis.get_loop_stride(self.loop)
        itervar = self.loop.loop_variable
        if start is None or end is None or step is None or itervar is None:
            return False

        sset = {}
        sset.update(sdfg.symbols)
        sset.update(sdfg.arrays)
        t = dtypes.result_type_of(infer_expr_type(start, sset), infer_expr_type(step, sset), infer_expr_type(end, sset))
        # We may only convert something to map if the bounds are all integer-derived types. Otherwise most map schedules
        # except for sequential would be invalid.
        if not t in dtypes.INTEGER_TYPES:
            return False

        # Loops containing break, continue, or returns may not be turned into a map.
        for blk in self.loop.all_control_flow_blocks():
            if isinstance(blk, (BreakBlock, ContinueBlock, ReturnBlock)):
                return False

        # We cannot handle symbols read from data containers unless they are scalar.
        for expr in (start, end, step):
            if symbolic.contains_sympy_functions(expr):
                return False

        _, write_set = self.loop.read_and_write_sets()
        loop_states = set(self.loop.all_states())
        all_loop_blocks = set(self.loop.all_control_flow_blocks())

        # Cannot have StructView in loop body
        for loop_state in loop_states:
            if [n for n in loop_state.data_nodes() if isinstance(n.desc(sdfg), dt.StructureView)]:
                return False
        
        # Collect symbol reads and writes from inter-state assignments
        in_order_loop_blocks = list(cfg_analysis.blockorder_topological_sort(self.loop, recursive=True,
                                                                             ignore_nonstate_blocks=False))
        symbols_that_may_be_used: Set[str] = {itervar}
        used_before_assignment: Set[str] = set()
        for block in in_order_loop_blocks:
            for e in block.parent_graph.out_edges(block):
                # Collect read-before-assigned symbols (this works because the states are always in order,
                # see above call to `blockorder_topological_sort`)
                read_symbols = e.data.read_symbols()
                read_symbols -= symbols_that_may_be_used
                used_before_assignment |= read_symbols
                # If symbol was read before it is assigned, the loop cannot be parallel
                assigned_symbols = set()
                for k, v in e.data.assignments.items():
                    try:
                        fsyms = symbolic.pystr_to_symbolic(v).free_symbols
                    except AttributeError:
                        fsyms = set()
                    if not k in fsyms:
                        assigned_symbols.add(k)
                if assigned_symbols & used_before_assignment:
                    return False

                symbols_that_may_be_used |= e.data.assignments.keys()

        # Get access nodes from other states to isolate local loop variables
        other_access_nodes: Set[str] = set()
        for state in sdfg.states():
            if state in loop_states:
                continue
            other_access_nodes |= set(n.data for n in state.data_nodes() if sdfg.arrays[n.data].transient)
        # Add non-transient nodes from loop state
        for state in loop_states:
            other_access_nodes |= set(n.data for n in state.data_nodes() if not sdfg.arrays[n.data].transient)

        write_memlets: Dict[str, List[memlet.Memlet]] = defaultdict(list)

        itersym = symbolic.pystr_to_symbolic(itervar)
        a = sp.Wild('a', exclude=[itersym])
        b = sp.Wild('b', exclude=[itersym])

        for state in loop_states:
            for dn in state.data_nodes():
                if dn.data not in other_access_nodes:
                    continue
                # Take all writes that are not conflicted into consideration
                if dn.data in write_set:
                    for e in state.in_edges(dn):
                        if e.data.dynamic and e.data.wcr is None:
                            # If pointers are involved, give up
                            return False
                        if e.data is None:
                            continue

                        # To be sure that the value is only written at unique
                        # indices per loop iteration, we want to match symbols
                        # of the form "a*i+b" where |a| >= 1, and i is the iteration
                        # variable. The iteration variable must be used.
                        if e.data.wcr is None:
                            dst_subset = e.data.get_dst_subset(e, state)
                            if not (dst_subset and _check_range(dst_subset, a, itersym, b, step)) and not permissive:
                                return False
                        # End of check

                        write_memlets[dn.data].append(e.data)

        # After looping over relevant writes, consider reads that may overlap
        for state in loop_states:
            for dn in state.data_nodes():
                if dn.data not in other_access_nodes:
                    continue
                data = dn.data
                if data in write_memlets:
                    for e in state.out_edges(dn):
                        if e.data is None:
                            continue

                        # If the same container is both read and written, only match if
                        # it read and written at locations that will not create data races
                        src_subset = e.data.get_src_subset(e, state)
                        if not self.test_read_memlet(sdfg, state, e, itersym, itervar, start, end, step, write_memlets,
                                                     e.data, src_subset) and not permissive:
                            return False

        # Consider reads in inter-state edges (could be in assignments or in condition)
        isread_set: Set[memlet.Memlet] = set()
        for e in self.loop.all_interstate_edges():
            isread_set |= set(e.data.get_read_memlets(sdfg.arrays))
        for mmlt in isread_set:
            if mmlt.data in write_memlets:
                if not self.test_read_memlet(sdfg, None, None, itersym, itervar, start, end, step, write_memlets, mmlt,
                                             mmlt.subset):
                    return False

        # Check that the iteration variable and other symbols are not used on other edges or blocks before they are
        # reassigned.
        in_order_blocks = list(cfg_analysis.blockorder_topological_sort(sdfg, recursive=True,
                                                                        ignore_nonstate_blocks=False))
        # First check the outgoing edges of the loop itself.
        reassigned_symbols: Set[str] = None
        for oe in graph.out_edges(self.loop):
            if symbols_that_may_be_used & oe.data.read_symbols():
                return False
            # Check for symbols that are set by all outgoing edges
            # TODO: Handle case of subset of out_edges
            if reassigned_symbols is None:
                reassigned_symbols = set(oe.data.assignments.keys())
            else:
                reassigned_symbols &= oe.data.assignments.keys()
        # Remove reassigned symbols
        if reassigned_symbols is not None:
            symbols_that_may_be_used -= reassigned_symbols
        loop_idx = in_order_blocks.index(self.loop)
        for block in in_order_blocks[loop_idx + 1:]:
            if block in all_loop_blocks:
                continue
            # Don't continue in this direction, as all loop symbols have been reassigned
            if not symbols_that_may_be_used:
                break

            # Check state contents
            if not permissive:
              if symbols_that_may_be_used & block.free_symbols:
                  return False

            # Check inter-state edges
            reassigned_symbols = None
            for e in block.parent_graph.out_edges(block):
                if symbols_that_may_be_used & e.data.read_symbols():
                    return False

                # Check for symbols that are set by all outgoing edges
                # TODO: Handle case of subset of out_edges
                if reassigned_symbols is None:
                    reassigned_symbols = set(e.data.assignments.keys())
                else:
                    reassigned_symbols &= e.data.assignments.keys()

            # Remove reassigned symbols
            if reassigned_symbols is not None:
                symbols_that_may_be_used -= reassigned_symbols

        return True

    def test_read_memlet(self, sdfg: SDFG, state: SDFGState, edge: gr.MultiConnectorEdge[memlet.Memlet],
                         itersym: symbolic.SymbolicType, itervar: str, start: symbolic.SymbolicType,
                         end: symbolic.SymbolicType, step: symbolic.SymbolicType,
                         write_memlets: Dict[str, List[memlet.Memlet]], mmlt: memlet.Memlet, src_subset: subsets.Range):
        # Import as necessary
        from dace.sdfg.propagation import propagate_subset, align_memlet

        a = sp.Wild('a', exclude=[itersym])
        b = sp.Wild('b', exclude=[itersym])
        data = mmlt.data

        if (mmlt.dynamic and mmlt.src_subset.num_elements() != 1):
            # If pointers are involved, give up
            return False
        if not _check_range(src_subset, a, itersym, b, step):
            return False

        # Always use the source data container for the memlet test
        if state is not None and edge is not None:
            mmlt = align_memlet(state, edge, dst=False)
            data = mmlt.data

        pread = propagate_subset([mmlt], sdfg.arrays[data], [itervar], subsets.Range([(start, end, step)]))
        for candidate in write_memlets[data]:
            # Simple case: read and write are in the same subset
            read = src_subset
            write = candidate.dst_subset
            if read == write:
                continue
            ridx = _dependent_indices(itervar, read)
            widx = _dependent_indices(itervar, write)
            indices = set(ridx) | set(widx)
            if not indices:
                indices = set(range(len(read)))
            read = _sanitize_by_index(indices, read)
            write = _sanitize_by_index(indices, write)
            if read == write:
                continue
            # Propagated read does not overlap with propagated write
            pwrite = propagate_subset([candidate],
                                      sdfg.arrays[data], [itervar],
                                      subsets.Range([(start, end, step)]),
                                      use_dst=True)
            t_pread = _sanitize_by_index(indices, pread.src_subset)
            pwrite = _sanitize_by_index(indices, pwrite.dst_subset)
            if subsets.intersects(t_pread, pwrite) is False:
                continue
            return False

        return True

    def _is_array_thread_local(self, name: str, itervar: str, sdfg: SDFG, states: List[SDFGState]) -> bool:
        """
        This helper method checks whether an array used exclusively in the body of a detected for-loop is thread-local,
        i.e., its whole range is may be used in every loop iteration, or is can be shared by multiple iterations.

        For simplicity, it is assumed that the for-loop can be safely transformed to a Map. The method applies only to
        bodies that become a NestedSDFG.

        :param name: The name of array.
        :param itervar: The for-loop iteration variable.
        :param sdfg: The SDFG containing the states that comprise the body of the for-loop.
        :param states: A list of states that comprise the body of the for-loop.
        :return: True if the array is thread-local, otherwise False.
        """

        desc = sdfg.arrays[name]
        if not isinstance(desc, dt.Array):
            # Scalars are always thread-local.
            return True
        if itervar in (str(s) for s in desc.free_symbols):
            # If the shape or strides of the array depend on the iteration variable, then the array is thread-local.
            return True
        for state in states:
            for node in state.data_nodes():
                if node.data != name:
                    continue
                for e in state.out_edges(node):
                    src_subset = e.data.get_src_subset(e, state)
                    # If the iteration variable is in the subsets symbols, then the array cannot be thread-local.
                    # Here we use the assumption that the for-loop can be turned to a valid Map, i.e., all other edges
                    # carrying the array depend on the iteration variable in a consistent manner.
                    if src_subset and itervar in src_subset.free_symbols:
                        return False
                for e in state.in_edges(node):
                    dst_subset = e.data.get_dst_subset(e, state)
                    # If the iteration variable is in the subsets symbols, then the array cannot be thread-local.
                    # Here we use the assumption that the for-loop can be turned to a valid Map, i.e., all other edges
                    # carrying the array depend on the iteration variable in a consistent manner.
                    if dst_subset and itervar in dst_subset.free_symbols:
                        return False
        return True

    def apply(self, graph: ControlFlowRegion, sdfg: sd.SDFG):
        from dace.sdfg.propagation import align_memlet

        # Obtain loop information
        itervar = self.loop.loop_variable
        start = loop_analysis.get_init_assignment(self.loop)
        end = loop_analysis.get_loop_end(self.loop)
        step = loop_analysis.get_loop_stride(self.loop)

        nsdfg = None

        # Nest loop-body states
        states = set(self.loop.all_states())
        # Find read/write sets
        read_set, write_set = set(), set()
        for state in self.loop.all_states():
            rset, wset = state.read_and_write_sets()
            read_set |= rset
            write_set |= wset
            # Add to write set also scalars between tasklets
            for src_node in state.nodes():
                if not isinstance(src_node, nodes.Tasklet):
                    continue
                for dst_node in state.nodes():
                    if src_node is dst_node:
                        continue
                    if not isinstance(dst_node, nodes.Tasklet):
                        continue
                    for e in state.edges_between(src_node, dst_node):
                        if e.data.data and e.data.data in sdfg.arrays:
                            write_set.add(e.data.data)

        # Add headers of any nested loops and conditional blocks
        nodelist = list(self.loop.nodes())
        while nodelist:
            node = nodelist.pop()
            if isinstance(node, (LoopRegion, ConditionalBlock)):
                code_blocks = node.get_meta_codeblocks()
                free_syms = {s for c in code_blocks for s in c.get_free_symbols()}
                free_syms = {s for s in free_syms if s in sdfg.arrays.keys()}
                read_set |= set(free_syms)
                nodelist.extend(node.nodes())

        # Add data from edges
        for edge in self.loop.all_interstate_edges():
            for s in edge.data.free_symbols:
                if s in sdfg.arrays:
                    read_set.add(s)

        # Build mapping of view data to their root data
        view_to_data = {}
        for state in states:
            for node in state.data_nodes():
                if isinstance(sdfg.arrays[node.data], dt.View):
                    root_node = sdutil.get_last_view_node(state, node)
                    assert root_node is not None
                    if node.data in view_to_data:
                        assert view_to_data[node.data] == root_node.data

                    view_to_data[node.data] = root_node.data

        # Find NestedSDFG's / Loop's unique data
        rw_set = read_set | write_set
        unique_set = set()
        for name in rw_set:
            if not sdfg.arrays[name].transient:
                continue
            found = False
            for state in sdfg.states():
                if state in states:
                    continue
                for node in state.nodes():
                    if (isinstance(node, nodes.AccessNode) and node.data == name):
                        found = True
                        break

            iatl_name = name
            if name in view_to_data:
                iatl_name = view_to_data[name]

            if not found and self._is_array_thread_local(iatl_name, itervar, sdfg, states):
                unique_set.add(name)

        # Find NestedSDFG's connectors
        read_set = {n for n in read_set if n not in unique_set or not sdfg.arrays[n].transient}
        write_set = {n for n in write_set if n not in unique_set or not sdfg.arrays[n].transient}

        # Do not route views through the NestedSDFG
        view_set = set(view_to_data.keys())
        read_set -= view_set
        write_set -= view_set

        # Create NestedSDFG and add the loop contents to it. Gaher symbols defined in the NestedSDFG.
        fsymbols = set(sdfg.free_symbols)
        body = graph.add_state_before(self.loop, 'single_state_body')
        nsdfg = SDFG('loop_body', constants=sdfg.constants_prop, parent=body)
        nsdfg.add_node(self.loop.start_block, is_start_block=True)
        nsymbols = dict()
        for block in self.loop.nodes():
            if block is self.loop.start_block:
                continue
            nsdfg.add_node(block)
        for e in self.loop.edges():
            nsymbols.update({s: sdfg.symbols[s] for s in e.data.assignments.keys() if s in sdfg.symbols})
            nsdfg.add_edge(e.src, e.dst, e.data)

        # Add NestedSDFG arrays
        for name in read_set | write_set:
            if '.' in name:
                root_data_name = name.split('.')[0]
                name = root_data_name
            nsdfg.arrays[name] = copy.deepcopy(sdfg.arrays[name])
            nsdfg.arrays[name].transient = False
        for name in unique_set | view_set:
            if '.' in name:
                root_data_name = name.split('.')[0]
                name = root_data_name
            nsdfg.arrays[name] = copy.deepcopy(sdfg.arrays[name])

        # Add NestedSDFG node
        cnode = body.add_nested_sdfg(nsdfg, body, read_set, write_set)
        if sdfg.parent:
            for s, m in sdfg.parent_nsdfg_node.symbol_mapping.items():
                if s not in cnode.symbol_mapping:
                    cnode.symbol_mapping[s] = m
                    nsdfg.add_symbol(s, sdfg.symbols[s])
        for name in read_set:
            r = body.add_read(name)
            body.add_edge(r, None, cnode, name, memlet.Memlet.from_array(name, sdfg.arrays[name]))
        for name in write_set:
            w = body.add_write(name)
            body.add_edge(cnode, name, w, None, memlet.Memlet.from_array(name, sdfg.arrays[name]))

        # Fix SDFG symbols
        for sym in sdfg.free_symbols - fsymbols:
            if sym in sdfg.symbols:
                del sdfg.symbols[sym]
        for sym, dtype in nsymbols.items():
            nsdfg.symbols[sym] = dtype

<<<<<<< HEAD
        # Propagate symbols, where types cannot be inferred
        alltypes = copy.deepcopy(nsdfg.symbols)
        alltypes.update({k: v.dtype for k, v in nsdfg.arrays.items()})
        for e in self.loop.all_interstate_edges():
          for k, v in e.data.assignments.items():
              # Skip if the symbol is already in the SDFG
              if k in nsdfg.symbols:
                  continue
              
              # Should not happen: Cannot infer type and paretn SDFG also does not have an explicit type
              vtype = infer_expr_type(v, alltypes)
              if k not in sdfg.symbols:
                if vtype is None:
                  warnings.warn(f"Symbol {k} not found in parent SDFG symbols.")
                continue

              # If the inferred type and the symbol type are the same, skip
              ktype: dtypes.typeclass = sdfg.symbols[k]
              if ktype == vtype:
                  continue
              
              # Only add explicit type, if it cannot be inferred
              if vtype is None:
                nsdfg.symbols[k] = ktype
                
=======
        # Add casts to preserve types of non-mapped symbols
        for e in self.loop.all_interstate_edges():
          for k, v in e.data.assignments.items():
              if k not in sdfg.symbols or k in nsdfg.symbols:
                  continue
              ktype: dtypes.typeclass = sdfg.symbols[k]
              vtype = infer_expr_type(v, sdfg.symbols)
              if ktype == vtype:
                  continue
              
              if ktype.dtype == dtypes.int32 or ktype.dtype == dtypes.int64:
                  ktype = "int"
              elif ktype.dtype == dtypes.float32 or ktype.dtype == dtypes.float64:
                  ktype = "float"
              else:
                  raise ValueError(f"Unsupported type {ktype}")

              # Add cast
              e.data.assignments[k] = f'{ktype}({v})'
>>>>>>> 8abc3806

        if (step < 0) == True:
            # If step is negative, we have to flip start and end to produce a correct map with a positive increment.
            start, end, step = end, start, -step

        source_nodes = body.source_nodes()
        sink_nodes = body.sink_nodes()

        # Check intermediate notes
        intermediate_nodes: List[nodes.AccessNode] = []
        for node in body.nodes():
            if isinstance(node, nodes.AccessNode) and body.in_degree(node) > 0 and node not in sink_nodes:
                # Scalars written without WCR must be thread-local
                if isinstance(node.desc(sdfg), dt.Scalar) and any(e.data.wcr is None for e in body.in_edges(node)):
                    continue
                # Arrays written with subsets that do not depend on the loop variable must be thread-local
                map_dependency = False
                for e in body.in_edges(node):
                    subset = e.data.get_dst_subset(e, body)
                    if any(str(s) == itervar for s in subset.free_symbols):
                        map_dependency = True
                        break
                if not map_dependency:
                    continue
                intermediate_nodes.append(node)

        map_node = nodes.Map(body.label + "_map", [itervar], [(start, end, step)])
        entry = nodes.MapEntry(map_node)
        exit = nodes.MapExit(map_node)
        body.add_node(entry)
        body.add_node(exit)

        # If the map uses symbols from data containers, instantiate reads
        containers_to_read = entry.free_symbols & sdfg.arrays.keys()
        # Filter out views
        containers_to_read = {c for c in containers_to_read if not isinstance(sdfg.arrays[c], dt.View)}
        for rd in containers_to_read:
            # We are guaranteed that this is always a scalar, because
            # can_be_applied makes sure there are no sympy functions in each of
            # the loop expresions
            access_node = body.add_read(rd)
            body.add_memlet_path(access_node, entry, dst_conn=rd, memlet=memlet.Memlet(rd))

        # Add views as symbols
        # A better way would be to pass them with a connector, similar to the containers above.
        # But since we do not have a view node to analyze the chain of view, we cannot (easily) create a chain of views routing to an input connector.
        views_to_read = (entry.free_symbols & sdfg.arrays.keys()) - containers_to_read
        view_assignments = {}
        for rd in views_to_read:
            rd_name = f"{rd}_map"
            view_assignments[rd_name] = rd

            rd_sym = symbolic.pystr_to_symbolic(rd)
            rd_name_sym = symbolic.pystr_to_symbolic(rd_name)
            
            for i in range(len(map_node.range)):
              lb, up, st = map_node.range[i]
              lb = lb.replace(rd_sym, rd_name_sym)
              up = up.replace(rd_sym, rd_name_sym)
              st = st.replace(rd_sym, rd_name_sym)
              map_node.range[i] = (lb, up, st)
        
        if view_assignments:
          graph.add_state_before(body, "map_views", assignments=view_assignments)

        # Direct edges among source and sink access nodes must pass through a tasklet.
        # We first gather them and handle them later.
        direct_edges: Set[gr.MultiConnectorEdge[memlet.Memlet]] = set()
        for n1 in source_nodes:
            if not isinstance(n1, nodes.AccessNode):
                continue
            for n2 in sink_nodes:
                if not isinstance(n2, nodes.AccessNode):
                    continue
                for e in body.edges_between(n1, n2):
                    e.data.try_initialize(sdfg, body, e)
                    direct_edges.add(e)
                    body.remove_edge(e)

        # Reroute all memlets through the entry and exit nodes
        for n in source_nodes:
            if isinstance(n, nodes.AccessNode):
                for e in body.out_edges(n):
                    # Fix memlet to contain outer data as subset
                    new_memlet = align_memlet(body, e, dst=False)

                    body.remove_edge(e)
                    body.add_edge_pair(entry, e.dst, n, new_memlet, internal_connector=e.dst_conn)
            else:
                body.add_nedge(entry, n, memlet.Memlet())
        for n in sink_nodes:
            if isinstance(n, nodes.AccessNode):
                for e in body.in_edges(n):
                    # Fix memlet to contain outer data as subset
                    new_memlet = align_memlet(body, e, dst=True)

                    body.remove_edge(e)
                    body.add_edge_pair(exit, e.src, n, new_memlet, internal_connector=e.src_conn)
            else:
                body.add_nedge(n, exit, memlet.Memlet())
        intermediate_sinks: Dict[str, nodes.AccessNode] = {}
        for n in intermediate_nodes:
            if isinstance(sdfg.arrays[n.data], dt.View):
                continue
            if n.data in intermediate_sinks:
                sink = intermediate_sinks[n.data]
            else:
                sink = body.add_access(n.data)
                intermediate_sinks[n.data] = sink
            helpers.make_map_internal_write_external(sdfg, body, exit, n, sink)

        # Here we handle the direct edges among source and sink access nodes.
        for e in direct_edges:
            src: str = e.src.data
            dst: str = e.dst.data
            if e.data.subset.num_elements() == 1:
                t = body.add_tasklet(f"{n1}_{n2}", {'__inp'}, {'__out'}, "__out =  __inp")
                src_conn, dst_conn = '__out', '__inp'
            else:
                desc = sdfg.arrays[src]
                tname, _ = sdfg.add_transient('tmp',
                                              e.data.src_subset.size(),
                                              desc.dtype,
                                              desc.storage,
                                              find_new_name=True)
                t = body.add_access(tname)
                src_conn, dst_conn = None, None
            body.add_memlet_path(n1,
                                 entry,
                                 t,
                                 memlet=memlet.Memlet(data=src, subset=e.data.src_subset),
                                 dst_conn=dst_conn)
            body.add_memlet_path(t,
                                 exit,
                                 n2,
                                 memlet=memlet.Memlet(data=dst,
                                                      subset=e.data.dst_subset,
                                                      wcr=e.data.wcr,
                                                      wcr_nonatomic=e.data.wcr_nonatomic),
                                 src_conn=src_conn)

        if not source_nodes and not sink_nodes:
            body.add_nedge(entry, exit, memlet.Memlet())

        # Redirect outgoing edges connected to the loop to connect to the body state instead.
        for e in graph.out_edges(self.loop):
            graph.add_edge(body, e.dst, e.data)
        # Delete the loop and connected edges.
        graph.remove_node(self.loop)

        # If this had made the iteration variable a free symbol, we can remove it from the SDFG symbols
        if itervar in sdfg.free_symbols:
            sdfg.remove_symbol(itervar)

        sdfg.reset_cfg_list()
        for n, p in sdfg.all_nodes_recursive():
            if isinstance(n, nodes.NestedSDFG):
                n.sdfg.parent = p
                n.sdfg.parent_nsdfg_node = n
                n.sdfg.parent_sdfg = p.sdfg<|MERGE_RESOLUTION|>--- conflicted
+++ resolved
@@ -130,7 +130,7 @@
         for loop_state in loop_states:
             if [n for n in loop_state.data_nodes() if isinstance(n.desc(sdfg), dt.StructureView)]:
                 return False
-        
+
         # Collect symbol reads and writes from inter-state assignments
         in_order_loop_blocks = list(cfg_analysis.blockorder_topological_sort(self.loop, recursive=True,
                                                                              ignore_nonstate_blocks=False))
@@ -509,7 +509,6 @@
         for sym, dtype in nsymbols.items():
             nsdfg.symbols[sym] = dtype
 
-<<<<<<< HEAD
         # Propagate symbols, where types cannot be inferred
         alltypes = copy.deepcopy(nsdfg.symbols)
         alltypes.update({k: v.dtype for k, v in nsdfg.arrays.items()})
@@ -518,7 +517,7 @@
               # Skip if the symbol is already in the SDFG
               if k in nsdfg.symbols:
                   continue
-              
+
               # Should not happen: Cannot infer type and paretn SDFG also does not have an explicit type
               vtype = infer_expr_type(v, alltypes)
               if k not in sdfg.symbols:
@@ -530,32 +529,11 @@
               ktype: dtypes.typeclass = sdfg.symbols[k]
               if ktype == vtype:
                   continue
-              
+
               # Only add explicit type, if it cannot be inferred
               if vtype is None:
                 nsdfg.symbols[k] = ktype
-                
-=======
-        # Add casts to preserve types of non-mapped symbols
-        for e in self.loop.all_interstate_edges():
-          for k, v in e.data.assignments.items():
-              if k not in sdfg.symbols or k in nsdfg.symbols:
-                  continue
-              ktype: dtypes.typeclass = sdfg.symbols[k]
-              vtype = infer_expr_type(v, sdfg.symbols)
-              if ktype == vtype:
-                  continue
-              
-              if ktype.dtype == dtypes.int32 or ktype.dtype == dtypes.int64:
-                  ktype = "int"
-              elif ktype.dtype == dtypes.float32 or ktype.dtype == dtypes.float64:
-                  ktype = "float"
-              else:
-                  raise ValueError(f"Unsupported type {ktype}")
-
-              # Add cast
-              e.data.assignments[k] = f'{ktype}({v})'
->>>>>>> 8abc3806
+
 
         if (step < 0) == True:
             # If step is negative, we have to flip start and end to produce a correct map with a positive increment.
@@ -610,14 +588,14 @@
 
             rd_sym = symbolic.pystr_to_symbolic(rd)
             rd_name_sym = symbolic.pystr_to_symbolic(rd_name)
-            
+
             for i in range(len(map_node.range)):
               lb, up, st = map_node.range[i]
               lb = lb.replace(rd_sym, rd_name_sym)
               up = up.replace(rd_sym, rd_name_sym)
               st = st.replace(rd_sym, rd_name_sym)
               map_node.range[i] = (lb, up, st)
-        
+
         if view_assignments:
           graph.add_state_before(body, "map_views", assignments=view_assignments)
 
