# Copyright 2019-2021 ETH Zurich and the DaCe authors. All rights reserved.
""" Inline multi-state SDFGs. """

from copy import deepcopy as dc
import itertools
from typing import Dict, List

from dace import Memlet, symbolic, dtypes, subsets
from dace.sdfg import nodes
from dace.sdfg.graph import MultiConnectorEdge
from dace.sdfg import InterstateEdge, SDFG, SDFGState
from dace.sdfg import utils as sdutil, infer_types
from dace.sdfg.replace import replace_datadesc_names
from dace.transformation import transformation, helpers
from dace.properties import make_properties
from dace import data
from dace.sdfg.state import StateSubgraphView


@make_properties
@transformation.single_level_sdfg_only
class InlineMultistateSDFG(transformation.SingleStateTransformation):
    """
    Inlines a multi-state nested SDFG into a top-level SDFG. This only happens
    if the state has the nested SDFG node isolated (i.e., only containing it
    and input/output access nodes), and thus the state machines can be combined.
    """

    nested_sdfg = transformation.PatternNode(nodes.NestedSDFG)

    @staticmethod
    def annotates_memlets():
        return True

    @classmethod
    def expressions(cls):
        return [sdutil.node_path_graph(cls.nested_sdfg)]

    @staticmethod
    def _check_strides(inner_strides: List[symbolic.SymbolicType], outer_strides: List[symbolic.SymbolicType],
                       memlet: Memlet, nested_sdfg: nodes.NestedSDFG) -> bool:
        """
        Returns True if the strides of the inner array can be matched
        to the strides of the outer array upon inlining. Takes into
        consideration memlet (un)squeeze and nested SDFG symbol mapping.
        
        :param inner_strides: The strides of the array inside the nested SDFG.
        :param outer_strides: The strides of the array in the external SDFG.
        :param nested_sdfg: Nested SDFG node with symbol mapping.
        :return: True if all strides match, False otherwise.
        """
        # Replace all inner symbols based on symbol mapping
        istrides = list(inner_strides)

        def replfunc(mapping):
            for i, s in enumerate(istrides):
                if symbolic.issymbolic(s):
                    istrides[i] = s.subs(mapping)

        symbolic.safe_replace(nested_sdfg.symbol_mapping, replfunc)

        if istrides == list(outer_strides):
            return True

        # Take unsqueezing into account
        dims_to_ignore = [i for i, s in enumerate(memlet.subset.size()) if s == 1]
        ostrides = [os for i, os in enumerate(outer_strides) if i not in dims_to_ignore]

        if len(ostrides) == 0:
            ostrides = [1]

        if len(ostrides) != len(istrides):
            return False

        return all(istr == ostr for istr, ostr in zip(istrides, ostrides))

    def can_be_applied(self, state: SDFGState, expr_index, sdfg, permissive=False):
        nested_sdfg = self.nested_sdfg
        if nested_sdfg.no_inline:
            return False
        if nested_sdfg.schedule == dtypes.ScheduleType.FPGA_Device:
            return False

<<<<<<< HEAD
        # Ensure the state only contains a nested SDFG and input/output access
        # nodes
        for node in state.nodes():
            if isinstance(node, nodes.NestedSDFG):
                if node is not nested_sdfg:
                    return False
            elif isinstance(node, nodes.AccessNode):
                # Must be connected to nested SDFG
                # if nested_sdfg in state.predecessors(nested_sdfg):
                #     if state.in_degree(node) > 0:
                #         return False
                found = False
                for e in state.out_edges(node):
                    if e.dst is not nested_sdfg:
                        return False
                    if state.in_degree(node) > 0:
                        return False
                    # Only accept full ranges for now. TODO(later): Improve
                    if any(rb != 0 for rb, _, _ in e.data.subset):
                        return False
                    if e.dst_conn in nested_sdfg.sdfg.arrays:
                        # Do not accept views. TODO(later): Improve
                        outer_desc = sdfg.arrays[node.data]
                        inner_desc = nested_sdfg.sdfg.arrays[e.dst_conn]
                        if (outer_desc.shape != inner_desc.shape or outer_desc.strides != inner_desc.strides):
                            return False
                    found = True

                for e in state.in_edges(node):
                    if e.src is not nested_sdfg:
                        return False
                    if state.out_degree(node) > 0:
                        return False
                    # Only accept full ranges for now. TODO(later): Improve
                    if any(rb != 0 for rb, _, _ in e.data.subset):
                        return False
                    if e.src_conn in nested_sdfg.sdfg.arrays:
                        # Do not accept views. TODO(later): Improve
                        outer_desc = sdfg.arrays[node.data]
                        inner_desc = nested_sdfg.sdfg.arrays[e.src_conn]
                        if (outer_desc.shape != inner_desc.shape or outer_desc.strides != inner_desc.strides):
                            return False
                    found = True

                # elif nested_sdfg in state.successors(nested_sdfg):
                #     if state.out_degree(node) > 0:
                #         return False
                if not found:
                    return False
            else:
=======
        # Not nested in scope
        if state.entry_node(nested_sdfg) is not None:
            return False

        # Must be
        # - connected to access nodes only
        # - read full subsets
        # - not use views inside
        for edge in state.in_edges(nested_sdfg):
            if edge.data.data is None:
                return False

            if not isinstance(edge.src, nodes.AccessNode):
                return False

            if edge.data.subset != subsets.Range.from_array(sdfg.arrays[edge.data.data]):
                return False

            outer_desc = sdfg.arrays[edge.data.data]
            if isinstance(outer_desc, data.View):
                return False

            inner_desc = nested_sdfg.sdfg.arrays[edge.dst_conn]
            if (outer_desc.shape != inner_desc.shape or outer_desc.strides != inner_desc.strides):
                return False

        for edge in state.out_edges(nested_sdfg):
            if edge.data.data is None:
                return False

            if not isinstance(edge.dst, nodes.AccessNode):
                return False

            if edge.data.subset != subsets.Range.from_array(sdfg.arrays[edge.data.data]):
                return False

            outer_desc = sdfg.arrays[edge.data.data]
            if isinstance(outer_desc, data.View):
                return False

            inner_desc = nested_sdfg.sdfg.arrays[edge.src_conn]
            if (outer_desc.shape != inner_desc.shape or outer_desc.strides != inner_desc.strides):
>>>>>>> b2eca1fd
                return False

        return True

    def apply(self, outer_state: SDFGState, sdfg: SDFG):
        nsdfg_node = self.nested_sdfg
        nsdfg: SDFG = nsdfg_node.sdfg

        if nsdfg_node.schedule != dtypes.ScheduleType.Default:
            infer_types.set_default_schedule_and_storage_types(nsdfg, [nsdfg_node.schedule])

        #######################################################
        # Collect and update top-level SDFG metadata

        # Global/init/exit code
        for loc, code in nsdfg.global_code.items():
            sdfg.append_global_code(code.code, loc)
        for loc, code in nsdfg.init_code.items():
            sdfg.append_init_code(code.code, loc)
        for loc, code in nsdfg.exit_code.items():
            sdfg.append_exit_code(code.code, loc)

        # Callbacks and dtypes
        sdfg._callback_mapping.update(nsdfg.callback_mapping)
        sdfg._extra_dtypes.extend([dt for dt in nsdfg.extra_dtypes if dt not in sdfg.extra_dtypes])
        sdfg._defs_to_skip.extend([dt for dt in nsdfg.defs_to_skip if dt not in sdfg.defs_to_skip])

        # Environments
        for nstate in nsdfg.nodes():
            for node in nstate.nodes():
                if isinstance(node, nodes.CodeNode):
                    node.environments |= nsdfg_node.environments

        # Symbols
        outer_symbols = {str(k): v for k, v in sdfg.symbols.items()}
        for ise in sdfg.edges():
            outer_symbols.update(ise.data.new_symbols(sdfg, outer_symbols))

        # Isolate nsdfg in a separate state
        # 1. Push nsdfg node plus dependencies down into new state
        nsdfg_state = helpers.state_fission_after(outer_state, nsdfg_node)
        # 2. Push successors of nsdfg node into a later state
        direct_subgraph = set()
        direct_subgraph.add(nsdfg_node)
        direct_subgraph.update(nsdfg_state.predecessors(nsdfg_node))
        direct_subgraph.update(nsdfg_state.successors(nsdfg_node))
        direct_subgraph = StateSubgraphView(nsdfg_state, direct_subgraph)
        nsdfg_state = helpers.state_fission(direct_subgraph)

        # Find original source/destination edges (there is only one edge per
        # connector, according to match)
        inputs: Dict[str, MultiConnectorEdge] = {}
        outputs: Dict[str, MultiConnectorEdge] = {}
        input_set: Dict[str, str] = {}
        output_set: Dict[str, str] = {}
        for e in nsdfg_state.in_edges(nsdfg_node):
            inputs[e.dst_conn] = e
            input_set[e.data.data] = e.dst_conn
        for e in nsdfg_state.out_edges(nsdfg_node):
            outputs[e.src_conn] = e
            output_set[e.data.data] = e.src_conn

        # Replace symbols using invocation symbol mapping
        # Two-step replacement (N -> __dacesym_N --> map[N]) to avoid clashes
        symbolic.safe_replace(nsdfg_node.symbol_mapping, nsdfg.replace_dict)

        #######################################################
        # Collect and modify interstate edges as necessary

        outer_assignments = set()
        for e in sdfg.edges():
            outer_assignments |= e.data.assignments.keys()

        inner_assignments = set()
        for e in nsdfg.edges():
            inner_assignments |= e.data.assignments.keys()

        allnames = set(outer_symbols.keys()) | set(sdfg.arrays.keys())
        assignments_to_replace = inner_assignments & (outer_assignments | allnames)
        sym_replacements: Dict[str, str] = {}
        for assign in assignments_to_replace:
            newname = data.find_new_name(assign, allnames)
            allnames.add(newname)
            outer_symbols[newname] = nsdfg.symbols.get(assign, None)
            sym_replacements[assign] = newname
        nsdfg.replace_dict(sym_replacements)

        #######################################################
        # Collect and modify access nodes as necessary

        # Access nodes that need to be reshaped
        # reshapes: Set(str) = set()
        # for aname, array in nsdfg.arrays.items():
        #     if array.transient:
        #         continue
        #     edge = None
        #     if aname in inputs:
        #         edge = inputs[aname]
        #         if len(array.shape) > len(edge.data.subset):
        #             reshapes.add(aname)
        #             continue
        #     if aname in outputs:
        #         edge = outputs[aname]
        #         if len(array.shape) > len(edge.data.subset):
        #             reshapes.add(aname)
        #             continue
        #     if edge is not None and not InlineMultistateSDFG._check_strides(
        #             array.strides, sdfg.arrays[edge.data.data].strides,
        #             edge.data, nsdfg_node):
        #         reshapes.add(aname)

        # Mapping from nested transient name to top-level name
        transients: Dict[str, str] = {}

        # All transients become transients of the parent (if data already
        # exists, find new name)
        for nstate in nsdfg.nodes():
            for node in nstate.nodes():
                if isinstance(node, nodes.AccessNode):
                    datadesc = nsdfg.arrays[node.data]
                    if node.data not in transients and datadesc.transient:
                        new_name = node.data
                        if (new_name in sdfg.arrays or new_name in outer_symbols or new_name in sdfg.constants):
                            new_name = f'{nsdfg.label}_{node.data}'

                        name = sdfg.add_datadesc(new_name, datadesc, find_new_name=True)
                        transients[node.data] = name

            # All transients of edges between code nodes are also added to parent
            for edge in nstate.edges():
                if (isinstance(edge.src, nodes.CodeNode) and isinstance(edge.dst, nodes.CodeNode)):
                    if edge.data.data is not None:
                        datadesc = nsdfg.arrays[edge.data.data]
                        if edge.data.data not in transients and datadesc.transient:
                            new_name = edge.data.data
                            if (new_name in sdfg.arrays or new_name in outer_symbols or new_name in sdfg.constants):
                                new_name = f'{nsdfg.label}_{edge.data.data}'

                            name = sdfg.add_datadesc(new_name, datadesc, find_new_name=True)
                            transients[edge.data.data] = name

        # All constants (and associated transients) become constants of the parent
        for cstname, (csttype, cstval) in nsdfg.constants_prop.items():
            if cstname in sdfg.constants:
                if cstname in transients:
                    newname = transients[cstname]
                else:
                    newname = sdfg.find_new_constant(cstname)
                    transients[cstname] = newname
                sdfg.constants_prop[newname] = (csttype, cstval)
            else:
                sdfg.constants_prop[cstname] = (csttype, cstval)

<<<<<<< HEAD
        # Add globals that do not exist in the parent SDFG as-is
        for name, desc in nsdfg.arrays.items():
            if desc.lifetime == dtypes.AllocationLifetime.Global:
                if name not in sdfg.arrays:
                    sdfg.add_datadesc(name, desc, find_new_name=False)

=======
>>>>>>> b2eca1fd
        #######################################################
        # Replace data on inlined SDFG nodes/edges

        # Replace data names with their top-level counterparts
        repldict = {}
        repldict.update(transients)
        repldict.update({k: v.data.data for k, v in itertools.chain(inputs.items(), outputs.items())})

        symbolic.safe_replace(repldict, lambda m: replace_datadesc_names(nsdfg, m), value_as_string=True)

        # Add views whenever reshapes are necessary
        # for dname in reshapes:
        #     desc = nsdfg.arrays[dname]
        #     # To avoid potential confusion, rename protected __return keyword
        #     if dname.startswith('__return'):
        #         newname = f'{nsdfg.name}_ret{dname[8:]}'
        #     else:
        #         newname = dname
        #     newname, _ = sdfg.add_view(newname,
        #                                desc.shape,
        #                                desc.dtype,
        #                                storage=desc.storage,
        #                                strides=desc.strides,
        #                                offset=desc.offset,
        #                                debuginfo=desc.debuginfo,
        #                                allow_conflicts=desc.allow_conflicts,
        #                                total_size=desc.total_size,
        #                                alignment=desc.alignment,
        #                                may_alias=desc.may_alias,
        #                                find_new_name=True)
        #     repldict[dname] = newname

        # Add extra access nodes for out/in view nodes
        # inv_reshapes = {repldict[r]: r for r in reshapes}
        # for nstate in nsdfg.nodes():
        #     for node in nstate.nodes():
        #         if isinstance(node,
        #                       nodes.AccessNode) and node.data in inv_reshapes:
        #             if nstate.in_degree(node) > 0 and nstate.out_degree(
        #                     node) > 0:
        #                 # Such a node has to be in the output set
        #                 edge = outputs[inv_reshapes[node.data]]

        #                 # Redirect outgoing edges through access node
        #                 out_edges = list(nstate.out_edges(node))
        #                 anode = nstate.add_access(edge.data.data)
        #                 vnode = nstate.add_access(node.data)
        #                 nstate.add_nedge(node, anode, edge.data)
        #                 nstate.add_nedge(anode, vnode, edge.data)
        #                 for e in out_edges:
        #                     nstate.remove_edge(e)
        #                     nstate.add_edge(vnode, e.src_conn, e.dst,
        #                                     e.dst_conn, e.data)

        # Make unique names for states
        statenames = set(s.label for s in sdfg.nodes())
        for nstate in nsdfg.nodes():
            if nstate.label in statenames:
                newname = data.find_new_name(nstate.label, statenames)
                statenames.add(newname)
                nstate.label = newname

        #######################################################
        # Add nested SDFG states into top-level SDFG

        outer_start_state = sdfg.start_state

        sdfg.add_nodes_from(nsdfg.nodes())
        for ise in nsdfg.edges():
            sdfg.add_edge(ise.src, ise.dst, ise.data)

        #######################################################
        # Reconnect inlined SDFG

        source = nsdfg.start_state
        sinks = nsdfg.sink_nodes()

        # Reconnect state machine
        for e in sdfg.in_edges(nsdfg_state):
            sdfg.add_edge(e.src, source, e.data)
        for e in sdfg.out_edges(nsdfg_state):
            for sink in sinks:
                sdfg.add_edge(sink, e.dst, dc(e.data))
                # Redirect sink incoming edges with a `False` condition to e.dst (return statements)
                for e2 in sdfg.in_edges(sink):
                    if e2.data.condition_sympy() == False:
                        sdfg.add_edge(e2.src, e.dst, InterstateEdge())

        # Modify start state as necessary
        if outer_start_state is nsdfg_state:
            sdfg.start_state = sdfg.node_id(source)

        # TODO: Modify memlets by offsetting
        # If both source and sink nodes are inputs/outputs, reconnect once
        # edges_to_ignore = self._modify_access_to_access(new_incoming_edges,
        #                                                 nsdfg, nstate, state,
        #                                                 orig_data)

        # source_to_outer = {n: e.src for n, e in new_incoming_edges.items()}
        # sink_to_outer = {n: e.dst for n, e in new_outgoing_edges.items()}
        # # If a source/sink node is one of the inputs/outputs, reconnect it,
        # # replacing memlets in outgoing/incoming paths
        # modified_edges = set()
        # modified_edges |= self._modify_memlet_path(new_incoming_edges, nstate,
        #                                            state, sink_to_outer, True,
        #                                            edges_to_ignore)
        # modified_edges |= self._modify_memlet_path(new_outgoing_edges, nstate,
        #                                            state, source_to_outer,
        #                                            False, edges_to_ignore)

        # # Reshape: add connections to viewed data
        # self._modify_reshape_data(reshapes, repldict, inputs, nstate, state,
        #                           True)
        # self._modify_reshape_data(reshapes, repldict, outputs, nstate, state,
        #                           False)

        # Modify all other internal edges pertaining to input/output nodes
        # for nstate in nsdfg.nodes():
        #     for node in nstate.nodes():
        #         if isinstance(node, nodes.AccessNode):
        #             if node.data in input_set or node.data in output_set:
        #                 if node.data in input_set:
        #                     outer_edge = inputs[input_set[node.data]]
        #                 else:
        #                     outer_edge = outputs[output_set[node.data]]

        #                 for edge in state.all_edges(node):
        #                     if (edge not in modified_edges
        #                             and edge.data.data == node.data):
        #                         for e in state.memlet_tree(edge):
        #                             if e.data.data == node.data:
        #                                 e._data = helpers.unsqueeze_memlet(
        #                                     e.data, outer_edge.data)

        # Replace nested SDFG parents with new SDFG
        for nstate in nsdfg.nodes():
            nstate.parent = sdfg
            for node in nstate.nodes():
                if isinstance(node, nodes.NestedSDFG):
                    node.sdfg.parent_sdfg = sdfg
                    node.sdfg.parent_nsdfg_node = node

        #######################################################
        # Remove nested SDFG and state
        sdfg.remove_node(nsdfg_state)

        sdfg._cfg_list = sdfg.reset_cfg_list()

        return nsdfg.nodes()

    # def _modify_access_to_access(
    #     self,
    #     input_edges: Dict[nodes.Node, MultiConnectorEdge],
    #     nsdfg: SDFG,
    #     nstate: SDFGState,
    #     state: SDFGState,
    #     orig_data: Dict[Union[nodes.AccessNode, MultiConnectorEdge], str],
    # ) -> Set[MultiConnectorEdge]:
    #     """
    #     Deals with access->access edges where both sides are non-transient.
    #     """
    #     result = set()
    #     for node, top_edge in input_edges.items():
    #         for inner_edge in nstate.out_edges(node):
    #             if inner_edge.dst not in orig_data:
    #                 continue
    #             inner_data = orig_data[inner_edge.dst]
    #             if (isinstance(inner_edge.dst, nodes.AccessNode)
    #                     and not nsdfg.arrays[inner_data].transient):
    #                 matching_edge: MultiConnectorEdge = next(
    #                     state.out_edges_by_connector(top_edge.dst, inner_data))
    #                 # Create memlet by unsqueezing both w.r.t. src and dst
    #                 # subsets
    #                 in_memlet = helpers.unsqueeze_memlet(
    #                     inner_edge.data, top_edge.data)
    #                 out_memlet = helpers.unsqueeze_memlet(
    #                     inner_edge.data, matching_edge.data)
    #                 new_memlet = in_memlet
    #                 new_memlet.other_subset = out_memlet.subset

    #                 # Connect with new edge
    #                 state.add_edge(top_edge.src, top_edge.src_conn,
    #                                matching_edge.dst, matching_edge.dst_conn,
    #                                new_memlet)
    #                 result.add(inner_edge)

    #     return result

    # def _modify_memlet_path(
    #     self,
    #     new_edges: Dict[nodes.Node, MultiConnectorEdge],
    #     nstate: SDFGState,
    #     state: SDFGState,
    #     inner_to_outer: Dict[nodes.Node, MultiConnectorEdge],
    #     inputs: bool,
    #     edges_to_ignore: Set[MultiConnectorEdge],
    # ) -> Set[MultiConnectorEdge]:
    #     """ Modifies memlet paths in an inlined SDFG. Returns set of modified
    #         edges.
    #     """
    #     result = set()
    #     for node, top_edge in new_edges.items():
    #         inner_edges = (nstate.out_edges(node)
    #                        if inputs else nstate.in_edges(node))
    #         for inner_edge in inner_edges:
    #             if inner_edge in edges_to_ignore:
    #                 continue
    #             new_memlet = helpers.unsqueeze_memlet(inner_edge.data,
    #                                                   top_edge.data)
    #             if inputs:
    #                 if inner_edge.dst in inner_to_outer:
    #                     dst = inner_to_outer[inner_edge.dst]
    #                 else:
    #                     dst = inner_edge.dst

    #                 new_edge = state.add_edge(top_edge.src, top_edge.src_conn,
    #                                           dst, inner_edge.dst_conn,
    #                                           new_memlet)
    #                 mtree = state.memlet_tree(new_edge)
    #             else:
    #                 if inner_edge.src in inner_to_outer:
    #                     # don't add edges twice
    #                     continue

    #                 new_edge = state.add_edge(inner_edge.src,
    #                                           inner_edge.src_conn, top_edge.dst,
    #                                           top_edge.dst_conn, new_memlet)
    #                 mtree = state.memlet_tree(new_edge)

    #             # Modify all memlets going forward/backward
    #             def traverse(mtree_node):
    #                 result.add(mtree_node.edge)
    #                 mtree_node.edge._data = helpers.unsqueeze_memlet(
    #                     mtree_node.edge.data, top_edge.data)
    #                 for child in mtree_node.children:
    #                     traverse(child)

    #             for child in mtree.children:
    #                 traverse(child)

    #     return result

    # def _modify_reshape_data(self, reshapes: Set[str], repldict: Dict[str, str],
    #                          new_edges: Dict[str, MultiConnectorEdge],
    #                          nstate: SDFGState, state: SDFGState, inputs: bool):
    #     anodes = nstate.source_nodes() if inputs else nstate.sink_nodes()
    #     reshp = {repldict[r]: r for r in reshapes}
    #     for node in anodes:
    #         if not isinstance(node, nodes.AccessNode):
    #             continue
    #         if node.data not in reshp:
    #             continue
    #         edge = new_edges[reshp[node.data]]
    #         if inputs:
    #             state.add_edge(edge.src, edge.src_conn, node, None, edge.data)
    #         else:
    #             state.add_edge(node, None, edge.dst, edge.dst_conn, edge.data)<|MERGE_RESOLUTION|>--- conflicted
+++ resolved
@@ -81,58 +81,6 @@
         if nested_sdfg.schedule == dtypes.ScheduleType.FPGA_Device:
             return False
 
-<<<<<<< HEAD
-        # Ensure the state only contains a nested SDFG and input/output access
-        # nodes
-        for node in state.nodes():
-            if isinstance(node, nodes.NestedSDFG):
-                if node is not nested_sdfg:
-                    return False
-            elif isinstance(node, nodes.AccessNode):
-                # Must be connected to nested SDFG
-                # if nested_sdfg in state.predecessors(nested_sdfg):
-                #     if state.in_degree(node) > 0:
-                #         return False
-                found = False
-                for e in state.out_edges(node):
-                    if e.dst is not nested_sdfg:
-                        return False
-                    if state.in_degree(node) > 0:
-                        return False
-                    # Only accept full ranges for now. TODO(later): Improve
-                    if any(rb != 0 for rb, _, _ in e.data.subset):
-                        return False
-                    if e.dst_conn in nested_sdfg.sdfg.arrays:
-                        # Do not accept views. TODO(later): Improve
-                        outer_desc = sdfg.arrays[node.data]
-                        inner_desc = nested_sdfg.sdfg.arrays[e.dst_conn]
-                        if (outer_desc.shape != inner_desc.shape or outer_desc.strides != inner_desc.strides):
-                            return False
-                    found = True
-
-                for e in state.in_edges(node):
-                    if e.src is not nested_sdfg:
-                        return False
-                    if state.out_degree(node) > 0:
-                        return False
-                    # Only accept full ranges for now. TODO(later): Improve
-                    if any(rb != 0 for rb, _, _ in e.data.subset):
-                        return False
-                    if e.src_conn in nested_sdfg.sdfg.arrays:
-                        # Do not accept views. TODO(later): Improve
-                        outer_desc = sdfg.arrays[node.data]
-                        inner_desc = nested_sdfg.sdfg.arrays[e.src_conn]
-                        if (outer_desc.shape != inner_desc.shape or outer_desc.strides != inner_desc.strides):
-                            return False
-                    found = True
-
-                # elif nested_sdfg in state.successors(nested_sdfg):
-                #     if state.out_degree(node) > 0:
-                #         return False
-                if not found:
-                    return False
-            else:
-=======
         # Not nested in scope
         if state.entry_node(nested_sdfg) is not None:
             return False
@@ -175,7 +123,6 @@
 
             inner_desc = nested_sdfg.sdfg.arrays[edge.src_conn]
             if (outer_desc.shape != inner_desc.shape or outer_desc.strides != inner_desc.strides):
->>>>>>> b2eca1fd
                 return False
 
         return True
@@ -329,15 +276,12 @@
             else:
                 sdfg.constants_prop[cstname] = (csttype, cstval)
 
-<<<<<<< HEAD
         # Add globals that do not exist in the parent SDFG as-is
         for name, desc in nsdfg.arrays.items():
             if desc.lifetime == dtypes.AllocationLifetime.Global:
                 if name not in sdfg.arrays:
                     sdfg.add_datadesc(name, desc, find_new_name=False)
 
-=======
->>>>>>> b2eca1fd
         #######################################################
         # Replace data on inlined SDFG nodes/edges
 
