# Copyright 2019-2021 ETH Zurich and the DaCe authors. All rights reserved.
""" SDFG nesting transformation. """

import ast
from collections import defaultdict
from copy import deepcopy as dc
from dace.frontend.python.ndloop import ndrange
import itertools
import networkx as nx
from typing import Callable, Dict, Iterable, List, Set, Optional, Tuple, Union
import warnings
from functools import reduce
import operator
<<<<<<< HEAD
=======
import copy

>>>>>>> a55f41db
from dace import memlet, registry, sdfg as sd, Memlet, symbolic, dtypes, subsets
from dace.frontend.python import astutils
from dace.sdfg import nodes, propagation
from dace.sdfg.graph import MultiConnectorEdge, SubgraphView
from dace.sdfg import SDFG, SDFGState
from dace.sdfg import utils as sdutil, infer_types, propagation
from dace.transformation import transformation, helpers
from dace.properties import make_properties, Property
from dace import data


@registry.autoregister_params(singlestate=True, strict=True)
@make_properties
class InlineSDFG(transformation.Transformation):
    """ Inlines a single-state nested SDFG into a top-level SDFG.

        In particular, the steps taken are:

        1. All transient arrays become transients of the parent
        2. If a source/sink node is one of the inputs/outputs:
          a. Remove it
          b. Reconnect through external edges (map/accessnode)
          c. Replace and reoffset memlets with external data descriptor
        3. If other nodes carry the names of inputs/outputs:
          a. Replace data with external data descriptor
          b. Replace and reoffset memlets with external data descriptor
        4. If source/sink node is not connected to a source/destination, and
           the nested SDFG is in a scope, connect to scope with empty memlets
        5. Remove all unused external inputs/output memlet paths
        6. Remove isolated nodes resulting from previous step

    """

    _nested_sdfg = nodes.NestedSDFG('_', sd.SDFG('_'), {}, {})

    @staticmethod
    def annotates_memlets():
        return True

    @staticmethod
    def expressions():
        return [sdutil.node_path_graph(InlineSDFG._nested_sdfg)]

    @staticmethod
    def _check_strides(inner_strides: List[symbolic.SymbolicType],
                       outer_strides: List[symbolic.SymbolicType],
                       memlet: Memlet, nested_sdfg: nodes.NestedSDFG) -> bool:
        """
        Returns True if the strides of the inner array can be matched
        to the strides of the outer array upon inlining. Takes into
        consideration memlet (un)squeeze and nested SDFG symbol mapping.
        :param inner_strides: The strides of the array inside the nested SDFG.
        :param outer_strides: The strides of the array in the external SDFG.
        :param nested_sdfg: Nested SDFG node with symbol mapping.
        :return: True if all strides match, False otherwise.
        """
        # Replace all inner symbols based on symbol mapping
        repldict = {
            symbolic.pystr_to_symbolic(k):
            symbolic.pystr_to_symbolic('__dacesym_' + str(v))
            for k, v in nested_sdfg.symbol_mapping.items()
        }
        # need two dicts to avoid clashes
        repldict_inv = {
            symbolic.pystr_to_symbolic('__dacesym_' + str(v)):
            symbolic.pystr_to_symbolic(v)
            for v in nested_sdfg.symbol_mapping.values()
        }

        istrides = [
            istr.subs(repldict).subs(repldict_inv)
            if symbolic.issymbolic(istr) else istr for istr in inner_strides
        ]

        if istrides == list(outer_strides):
            return True

        # Take unsqueezing into account
        dims_to_ignore = [
            i for i, s in enumerate(memlet.subset.size()) if s == 1
        ]
        ostrides = [
            os for i, os in enumerate(outer_strides) if i not in dims_to_ignore
        ]

        if len(ostrides) == 0:
            ostrides = [1]

        if len(ostrides) != len(istrides):
            return False

        return all(istr == ostr for istr, ostr in zip(istrides, ostrides))

    @staticmethod
    def can_be_applied(graph, candidate, expr_index, sdfg, strict=False):
        nested_sdfg = graph.nodes()[candidate[InlineSDFG._nested_sdfg]]
        if nested_sdfg.no_inline:
            return False
        if len(nested_sdfg.sdfg.nodes()) != 1:
            return False

        # Ensure every connector has one incoming/outgoing edge
        in_connectors = set()
        out_connectors = set()
        for edge in graph.in_edges(nested_sdfg):
            if edge.dst_conn in in_connectors:
                return False
            in_connectors.add(edge.dst_conn)
        for edge in graph.out_edges(nested_sdfg):
            if edge.src_conn in out_connectors:
                return False
            out_connectors.add(edge.src_conn)

        # Ensure output connectors have no additional outputs (if in a scope),
        # and ensure no two connectors are directly connected to each other
        if graph.entry_node(nested_sdfg) is not None:
            all_connectors = in_connectors | out_connectors
            nstate = nested_sdfg.sdfg.node(0)
            for node in nstate.nodes():
                if isinstance(node, nodes.AccessNode):
                    if (node.data in out_connectors
                            and nstate.out_degree(node) > 0
                            and (node.data not in in_connectors
                                 or nstate.in_degree(node) > 0)):
                        return False
                    if (node.data in in_connectors
                            and any(e.dst.data in all_connectors
                                    for e in nstate.out_edges(node)
                                    if isinstance(e.dst, nodes.AccessNode))):
                        return False

        return True

    @staticmethod
    def match_to_str(graph, candidate):
        return graph.label

    def _remove_edge_path(self,
                          state: SDFGState,
                          edge_map: Dict[str, MultiConnectorEdge],
                          unused: Set[str],
                          reverse: bool = False) -> List[MultiConnectorEdge]:
        """ Remove all edges along a path, until memlet tree contains siblings
            that should not be removed. Removes resulting isolated nodes as
            well. Operates in place.
            :param state: The state in which to remove edges.
            :param edge_map: Mapping from identifier to edge, used as a
                             predicate for removal.
            :param unused: Set of edge identifiers to remove.
            :param reverse: If False, removes forward in path, otherwise
                            backward.
            :return: List of edges from removed nodes at the path's end.
        """

        if reverse:
            edge_func = lambda e: state.out_edges(e.src)
            edge_pred = lambda pedge, e: e.src_conn == pedge.src_conn
        else:
            edge_func = lambda e: state.in_edges(e.dst)
            edge_pred = lambda pedge, e: e.dst_conn == pedge.dst_conn

        result = []

        for identifier, edge in edge_map.items():
            if identifier in unused:
                path = state.memlet_path(edge)
                pedge = None
                for pedge in (reversed(path) if reverse else path):
                    # If there are no other edges, it is safe to remove
                    if len([e for e in edge_func(pedge)
                            if edge_pred(pedge, e)]) == 1:
                        # Remove connectors as well
                        state.remove_edge_and_connectors(pedge)
                    else:
                        break
                else:  # Reached terminus without breaking, remove external node
                    if pedge is not None:
                        node = pedge.src if reverse else pedge.dst

                        # Keep track of edges on the other end of these nodes,
                        # they will be used to reconnect to first/last
                        # occurrence of access nodes in the inlined subgraph.
                        if reverse:
                            result.extend(state.in_edges(node))
                        else:
                            result.extend(state.out_edges(node))

                        state.remove_node(node)

        return result

    def apply(self, sdfg: SDFG):
        state: SDFGState = sdfg.nodes()[self.state_id]
        nsdfg_node = state.nodes()[self.subgraph[InlineSDFG._nested_sdfg]]
        nsdfg: SDFG = nsdfg_node.sdfg
        nstate: SDFGState = nsdfg.nodes()[0]

        if nsdfg_node.schedule is not dtypes.ScheduleType.Default:
            infer_types.set_default_schedule_and_storage_types(
                nsdfg, nsdfg_node.schedule)

        nsdfg_scope_entry = state.entry_node(nsdfg_node)
        nsdfg_scope_exit = (state.exit_node(nsdfg_scope_entry)
                            if nsdfg_scope_entry is not None else None)

        #######################################################
        # Collect and update top-level SDFG metadata

        # Global/init/exit code
        for loc, code in nsdfg.global_code.items():
            sdfg.append_global_code(code.code, loc)
        for loc, code in nsdfg.init_code.items():
            sdfg.append_init_code(code.code, loc)
        for loc, code in nsdfg.exit_code.items():
            sdfg.append_exit_code(code.code, loc)

        # Environments
        for node in nstate.nodes():
            if isinstance(node, nodes.CodeNode):
                node.environments |= nsdfg_node.environments

        # Constants
        for cstname, cstval in nsdfg.constants.items():
            if cstname in sdfg.constants:
                if cstval != sdfg.constants[cstname]:
                    warnings.warn('Constant value mismatch for "%s" while '
                                  'inlining SDFG. Inner = %s != %s = outer' %
                                  (cstname, cstval, sdfg.constants[cstname]))
            else:
                sdfg.add_constant(cstname, cstval)

        # Find original source/destination edges (there is only one edge per
        # connector, according to match)
        inputs: Dict[str, MultiConnectorEdge] = {}
        outputs: Dict[str, MultiConnectorEdge] = {}
        input_set: Dict[str, str] = {}
        output_set: Dict[str, str] = {}
        for e in state.in_edges(nsdfg_node):
            inputs[e.dst_conn] = e
            input_set[e.data.data] = e.dst_conn
        for e in state.out_edges(nsdfg_node):
            outputs[e.src_conn] = e
            output_set[e.data.data] = e.src_conn

        # Access nodes that need to be reshaped
        reshapes: Set(str) = set()
        for aname, array in nsdfg.arrays.items():
            if array.transient:
                continue
            edge = None
            if aname in inputs:
                edge = inputs[aname]
                if len(array.shape) > len(edge.data.subset):
                    reshapes.add(aname)
                    continue
            if aname in outputs:
                edge = outputs[aname]
                if len(array.shape) > len(edge.data.subset):
                    reshapes.add(aname)
                    continue
            if edge is not None and not InlineSDFG._check_strides(
                    array.strides, sdfg.arrays[edge.data.data].strides,
                    edge.data, nsdfg_node):
                reshapes.add(aname)

        # Replace symbols using invocation symbol mapping
        # Two-step replacement (N -> __dacesym_N --> map[N]) to avoid clashes
        for symname, symvalue in nsdfg_node.symbol_mapping.items():
            if str(symname) != str(symvalue):
                nsdfg.replace(symname, '__dacesym_' + symname)
        for symname, symvalue in nsdfg_node.symbol_mapping.items():
            if str(symname) != str(symvalue):
                nsdfg.replace('__dacesym_' + symname, symvalue)

        # All transients become transients of the parent (if data already
        # exists, find new name)
        # Mapping from nested transient name to top-level name
        transients: Dict[str, str] = {}
        for node in nstate.nodes():
            if isinstance(node, nodes.AccessNode):
                datadesc = nsdfg.arrays[node.data]
                if node.data not in transients and datadesc.transient:
                    name = sdfg.add_datadesc('%s_%s' % (nsdfg.label, node.data),
                                             datadesc,
                                             find_new_name=True)
                    transients[node.data] = name

        # All transients of edges between code nodes are also added to parent
        for edge in nstate.edges():
            if (isinstance(edge.src, nodes.CodeNode)
                    and isinstance(edge.dst, nodes.CodeNode)):
                if edge.data.data is not None:
                    datadesc = nsdfg.arrays[edge.data.data]
                    if edge.data.data not in transients and datadesc.transient:
                        name = sdfg.add_datadesc('%s_%s' %
                                                 (nsdfg.label, edge.data.data),
                                                 datadesc,
                                                 find_new_name=True)
                        transients[edge.data.data] = name

        # Collect nodes to add to top-level graph
        new_incoming_edges: Dict[nodes.Node, MultiConnectorEdge] = {}
        new_outgoing_edges: Dict[nodes.Node, MultiConnectorEdge] = {}

        source_accesses = set()
        sink_accesses = set()
        for node in nstate.source_nodes():
            if (isinstance(node, nodes.AccessNode)
                    and node.data not in transients
                    and node.data not in reshapes):
                new_incoming_edges[node] = inputs[node.data]
                source_accesses.add(node)
        for node in nstate.sink_nodes():
            if (isinstance(node, nodes.AccessNode)
                    and node.data not in transients
                    and node.data not in reshapes):
                new_outgoing_edges[node] = outputs[node.data]
                sink_accesses.add(node)

        #######################################################
        # Replace data on inlined SDFG nodes/edges

        # Replace data names with their top-level counterparts
        repldict = {}
        repldict.update(transients)
        repldict.update({
            k: v.data.data
            for k, v in itertools.chain(inputs.items(), outputs.items())
        })

        # Add views whenever reshapes are necessary
        for dname in reshapes:
            desc = nsdfg.arrays[dname]
            # To avoid potential confusion, rename protected __return keyword
            if dname.startswith('__return'):
                newname = f'{nsdfg.name}_ret{dname[8:]}'
            else:
                newname = dname
            newname, _ = sdfg.add_view(newname,
                                       desc.shape,
                                       desc.dtype,
                                       storage=desc.storage,
                                       strides=desc.strides,
                                       offset=desc.offset,
                                       debuginfo=desc.debuginfo,
                                       allow_conflicts=desc.allow_conflicts,
                                       total_size=desc.total_size,
                                       alignment=desc.alignment,
                                       may_alias=desc.may_alias,
                                       find_new_name=True)
            repldict[dname] = newname

        orig_data: Dict[Union[nodes.AccessNode, MultiConnectorEdge], str] = {}
        for node in nstate.nodes():
            if isinstance(node, nodes.AccessNode) and node.data in repldict:
                orig_data[node] = node.data
                node.data = repldict[node.data]
        for edge in nstate.edges():
            if edge.data.data in repldict:
                orig_data[edge] = edge.data.data
                edge.data.data = repldict[edge.data.data]

        # Add extra access nodes for out/in view nodes
        for node in nstate.nodes():
            if isinstance(node, nodes.AccessNode) and node.data in reshapes:
                if nstate.in_degree(node) > 0 and nstate.out_degree(node) > 0:
                    # Such a node has to be in the output set
                    edge = outputs[node.data]

                    # Redirect outgoing edges through access node
                    out_edges = list(nstate.out_edges(node))
                    anode = nstate.add_access(edge.data.data)
                    vnode = nstate.add_access(node.data)
                    nstate.add_nedge(node, anode, edge.data)
                    nstate.add_nedge(anode, vnode, edge.data)
                    for e in out_edges:
                        nstate.remove_edge(e)
                        nstate.add_edge(vnode, e.src_conn, e.dst, e.dst_conn,
                                        e.data)

        #######################################################
        # Add nested SDFG into top-level SDFG

        # Add nested nodes into original state
        subgraph = SubgraphView(nstate, [
            n for n in nstate.nodes()
            if n not in (source_accesses | sink_accesses)
        ])
        state.add_nodes_from(subgraph.nodes())
        for edge in subgraph.edges():
            state.add_edge(edge.src, edge.src_conn, edge.dst, edge.dst_conn,
                           edge.data)

        #######################################################
        # Reconnect inlined SDFG

        # If both source and sink nodes are inputs/outputs, reconnect once
        edges_to_ignore = self._modify_access_to_access(new_incoming_edges,
                                                        nsdfg, nstate, state,
                                                        orig_data)

        source_to_outer = {n: e.src for n, e in new_incoming_edges.items()}
        sink_to_outer = {n: e.dst for n, e in new_outgoing_edges.items()}
        # If a source/sink node is one of the inputs/outputs, reconnect it,
        # replacing memlets in outgoing/incoming paths
        modified_edges = set()
        modified_edges |= self._modify_memlet_path(new_incoming_edges, nstate,
                                                   state, sink_to_outer, True,
                                                   edges_to_ignore)
        modified_edges |= self._modify_memlet_path(new_outgoing_edges, nstate,
                                                   state, source_to_outer,
                                                   False, edges_to_ignore)

        # Reshape: add connections to viewed data
        self._modify_reshape_data(reshapes, repldict, inputs, nstate, state,
                                  True)
        self._modify_reshape_data(reshapes, repldict, outputs, nstate, state,
                                  False)

        # Modify all other internal edges pertaining to input/output nodes
        for node in subgraph.nodes():
            if isinstance(node, nodes.AccessNode):
                if node.data in input_set or node.data in output_set:
                    if node.data in input_set:
                        outer_edge = inputs[input_set[node.data]]
                    else:
                        outer_edge = outputs[output_set[node.data]]

                    for edge in state.all_edges(node):
                        if (edge not in modified_edges
                                and edge.data.data == node.data):
                            for e in state.memlet_tree(edge):
                                if e.data.data == node.data:
                                    e._data = helpers.unsqueeze_memlet(
                                        e.data, outer_edge.data)

        # If source/sink node is not connected to a source/destination access
        # node, and the nested SDFG is in a scope, connect to scope with empty
        # memlets
        if nsdfg_scope_entry is not None:
            for node in subgraph.nodes():
                if state.in_degree(node) == 0:
                    state.add_edge(nsdfg_scope_entry, None, node, None,
                                   Memlet())
                if state.out_degree(node) == 0:
                    state.add_edge(node, None, nsdfg_scope_exit, None, Memlet())

        # Replace nested SDFG parents with new SDFG
        for node in nstate.nodes():
            if isinstance(node, nodes.NestedSDFG):
                node.sdfg.parent = state
                node.sdfg.parent_sdfg = sdfg
                node.sdfg.parent_nsdfg_node = node

        # Remove all unused external inputs/output memlet paths, as well as
        # resulting isolated nodes
        inverse_repldict = {v: k for k, v in repldict.items()}
        removed_in_edges = self._remove_edge_path(
            state,
            inputs,
            set(inputs.keys()) -
            {inverse_repldict[n.data]
             for n in source_accesses},
            reverse=True)
        removed_out_edges = self._remove_edge_path(
            state,
            outputs,
            set(outputs.keys()) -
            {inverse_repldict[n.data]
             for n in sink_accesses},
            reverse=False)

        # Re-add in/out edges to first/last nodes in subgraph
        order = [
            x for x in nx.topological_sort(nstate._nx)
            if isinstance(x, nodes.AccessNode)
        ]
        for edge in removed_in_edges:
            # Find first access node that refers to this edge
            try:
                node = next(n for n in order if n.data == edge.data.data)
            except StopIteration:
                raise NameError(f'Access node with data "{n.data}" not found in'
                                f' nested SDFG "{nsdfg.name}" while inlining '
                                '(reconnecting inputs)')
            state.add_edge(edge.src, edge.src_conn, node, edge.dst_conn,
                           edge.data)
        for edge in removed_out_edges:
            # Find last access node that refers to this edge
            try:
                node = next(n for n in reversed(order)
                            if n.data == edge.data.data)
            except StopIteration:
                raise NameError(f'Access node with data "{n.data}" not found in'
                                f' nested SDFG "{nsdfg.name}" while inlining '
                                '(reconnecting outputs)')
            state.add_edge(node, edge.src_conn, edge.dst, edge.dst_conn,
                           edge.data)

        #######################################################
        # Remove nested SDFG node
        state.remove_node(nsdfg_node)

    def _modify_access_to_access(
        self,
        input_edges: Dict[nodes.Node, MultiConnectorEdge],
        nsdfg: SDFG,
        nstate: SDFGState,
        state: SDFGState,
        orig_data: Dict[Union[nodes.AccessNode, MultiConnectorEdge], str],
    ) -> Set[MultiConnectorEdge]:
        """
        Deals with access->access edges where both sides are non-transient.
        """
        result = set()
        for node, top_edge in input_edges.items():
            for inner_edge in nstate.out_edges(node):
                if inner_edge.dst not in orig_data:
                    continue
                inner_data = orig_data[inner_edge.dst]
                if (isinstance(inner_edge.dst, nodes.AccessNode)
                        and not nsdfg.arrays[inner_data].transient):
                    matching_edge: MultiConnectorEdge = next(
                        state.out_edges_by_connector(top_edge.dst, inner_data))
                    # Create memlet by unsqueezing both w.r.t. src and dst
                    # subsets
                    in_memlet = helpers.unsqueeze_memlet(
                        inner_edge.data, top_edge.data)
                    out_memlet = helpers.unsqueeze_memlet(
                        inner_edge.data, matching_edge.data)
                    new_memlet = in_memlet
                    new_memlet.other_subset = out_memlet.subset

                    # Connect with new edge
                    state.add_edge(top_edge.src, top_edge.src_conn,
                                   matching_edge.dst, matching_edge.dst_conn,
                                   new_memlet)
                    result.add(inner_edge)

        return result

    def _modify_memlet_path(
        self,
        new_edges: Dict[nodes.Node, MultiConnectorEdge],
        nstate: SDFGState,
        state: SDFGState,
        inner_to_outer: Dict[nodes.Node, MultiConnectorEdge],
        inputs: bool,
        edges_to_ignore: Set[MultiConnectorEdge],
    ) -> Set[MultiConnectorEdge]:
        """ Modifies memlet paths in an inlined SDFG. Returns set of modified
            edges.
        """
        result = set()
        for node, top_edge in new_edges.items():
            inner_edges = (nstate.out_edges(node)
                           if inputs else nstate.in_edges(node))
            for inner_edge in inner_edges:
                if inner_edge in edges_to_ignore:
                    continue
                new_memlet = helpers.unsqueeze_memlet(inner_edge.data,
                                                      top_edge.data)
                if inputs:
                    if inner_edge.dst in inner_to_outer:
                        dst = inner_to_outer[inner_edge.dst]
                    else:
                        dst = inner_edge.dst

                    new_edge = state.add_edge(top_edge.src, top_edge.src_conn,
                                              dst, inner_edge.dst_conn,
                                              new_memlet)
                    mtree = state.memlet_tree(new_edge)
                else:
                    if inner_edge.src in inner_to_outer:
                        # don't add edges twice
                        continue

                    new_edge = state.add_edge(inner_edge.src,
                                              inner_edge.src_conn, top_edge.dst,
                                              top_edge.dst_conn, new_memlet)
                    mtree = state.memlet_tree(new_edge)

                # Modify all memlets going forward/backward
                def traverse(mtree_node):
                    result.add(mtree_node.edge)
                    mtree_node.edge._data = helpers.unsqueeze_memlet(
                        mtree_node.edge.data, top_edge.data)
                    for child in mtree_node.children:
                        traverse(child)

                for child in mtree.children:
                    traverse(child)

        return result

    def _modify_reshape_data(self, reshapes: Set[str], repldict: Dict[str, str],
                             new_edges: Dict[str, MultiConnectorEdge],
                             nstate: SDFGState, state: SDFGState, inputs: bool):
        anodes = nstate.source_nodes() if inputs else nstate.sink_nodes()
        reshp = {repldict[r]: r for r in reshapes}
        for node in anodes:
            if not isinstance(node, nodes.AccessNode):
                continue
            if node.data not in reshp:
                continue
            edge = new_edges[reshp[node.data]]
            if inputs:
                state.add_edge(edge.src, edge.src_conn, node, None, edge.data)
            else:
                state.add_edge(node, None, edge.dst, edge.dst_conn, edge.data)


@registry.autoregister_params(singlestate=True)
@make_properties
class InlineTransients(transformation.Transformation):
    """
    Inlines all transient arrays that are not used anywhere else into a
    nested SDFG.
    """

    nsdfg = transformation.PatternNode(nodes.NestedSDFG)

    @staticmethod
    def annotates_memlets():
        return True

    @staticmethod
    def expressions():
        return [sdutil.node_path_graph(InlineTransients.nsdfg)]

    @staticmethod
    def _candidates(sdfg: SDFG, graph: SDFGState,
                    nsdfg: nodes.NestedSDFG) -> Dict[str, str]:
        candidates = {}
        for e in graph.all_edges(nsdfg):
            if e.data.is_empty():
                continue
            conn = (e.src_conn if e.src is nsdfg else e.dst_conn)
            desc = sdfg.arrays[e.data.data]
            # Needs to be transient
            if not desc.transient:
                continue
            # Needs to be allocated in "Scope" lifetime
            if desc.lifetime is not dtypes.AllocationLifetime.Scope:
                continue
            # If same transient is connected with multiple connectors, bail
            # for now
            if e.data.data in candidates and candidates[e.data.data] != conn:
                del candidates[e.data.data]
                continue
            # (for now) needs to use entire data descriptor (skipped due to
            # above check for multiple connectors)
            # if desc.shape != e.data.subset.size():
            #     continue
            candidates[e.data.data] = conn

        if not candidates:
            return candidates

        # Check for uses in other states
        for state in sdfg.nodes():
            if state is graph:
                continue
            for node in state.data_nodes():
                if node.data in candidates:
                    del candidates[node.data]

        if not candidates:
            return candidates

        # Check for uses in state
        access_nodes = set()
        for e in graph.in_edges(nsdfg):
            src = graph.memlet_path(e)[0].src
            if isinstance(src, nodes.AccessNode) and graph.in_degree(src) == 0:
                access_nodes.add(src)
        for e in graph.out_edges(nsdfg):
            dst = graph.memlet_path(e)[-1].dst
            if isinstance(dst, nodes.AccessNode) and graph.out_degree(dst) == 0:
                access_nodes.add(dst)
        for node in graph.data_nodes():
            if node.data in candidates and node not in access_nodes:
                del candidates[node.data]

        return candidates

    @staticmethod
    def can_be_applied(graph: SDFGState,
                       candidate: Dict[transformation.PatternNode, int],
                       expr_index: int,
                       sdfg: SDFG,
                       strict: bool = False):
        nsdfg = graph.node(candidate[InlineTransients.nsdfg])

        # Not every schedule is supported
        if strict:
            if nsdfg.schedule not in (dtypes.ScheduleType.Default,
                                      dtypes.ScheduleType.Sequential,
                                      dtypes.ScheduleType.CPU_Multicore,
                                      dtypes.ScheduleType.GPU_Device):
                return False

        candidates = InlineTransients._candidates(sdfg, graph, nsdfg)
        return len(candidates) > 0

    @staticmethod
    def match_to_str(graph, candidate):
        return graph.label

    def apply(self, sdfg):
        state: SDFGState = sdfg.nodes()[self.state_id]
        nsdfg_node: nodes.NestedSDFG = self.nsdfg(sdfg)
        nsdfg: SDFG = nsdfg_node.sdfg
        toremove = InlineTransients._candidates(sdfg, state, nsdfg_node)

        for dname, cname in toremove.items():
            # Make nested SDFG data descriptors transient
            nsdfg.arrays[cname].transient = True

            # Remove connectors from node
            nsdfg_node.remove_in_connector(cname)
            nsdfg_node.remove_out_connector(cname)

            # Remove data descriptor from outer SDFG
            del sdfg.arrays[dname]

        # Remove edges from outer SDFG
        for e in state.in_edges(nsdfg_node):
            if e.data.data not in toremove:
                continue
            tree = state.memlet_tree(e)
            for te in tree:
                state.remove_edge_and_connectors(te)
            # Remove newly isolated node
            state.remove_node(tree.root().edge.src)

        for e in state.out_edges(nsdfg_node):
            if e.data.data not in toremove:
                continue
            tree = state.memlet_tree(e)
            for te in tree:
                state.remove_edge_and_connectors(te)
            # Remove newly isolated node
            state.remove_node(tree.root().edge.dst)


class ASTRefiner(ast.NodeTransformer):
    """
    Python AST transformer used in ``RefineNestedAccess`` to reduce (refine) the
    subscript ranges based on the specification given in the transformation.
    """
    def __init__(self,
                 to_refine: str,
                 refine_subset: subsets.Subset,
                 sdfg: SDFG,
                 indices: Set[int] = None) -> None:
        self.to_refine = to_refine
        self.subset = refine_subset
        self.sdfg = sdfg
        self.indices = indices

    def visit_Subscript(self, node: ast.Subscript) -> ast.Subscript:
        if astutils.rname(node.value) == self.to_refine:
            rng = subsets.Range(
                astutils.subscript_to_slice(node,
                                            self.sdfg.arrays,
                                            without_array=True))
            rng.offset(self.subset, True, self.indices)
            return ast.copy_location(
                astutils.slice_to_subscript(self.to_refine, rng), node)

        return self.generic_visit(node)


@registry.autoregister_params(singlestate=True)
@make_properties
class RefineNestedAccess(transformation.Transformation):
    """
    Reduces memlet shape when a memlet is connected to a nested SDFG, but not
    using all of the contents. Makes the outer memlet smaller in shape and
    ensures that the offsets in the nested SDFG start with zero.
    This helps with subsequent transformations on the outer SDFGs.

    For example, in the following program::

        @dace.program
        def func_a(y):
            return y[1:5] + 1

        @dace.program
        def main(x: dace.float32[N]):
            return func_a(x)

    The memlet pointing to ``func_a`` will contain all of ``x`` (``x[0:N]``),
    and it is offset to ``y[1:5]`` in the function, with ``y``'s size being
    ``N``. After the transformation, the memlet connected to the nested SDFG of
    ``func_a`` would contain ``x[1:5]`` directly and the internal ``y`` array
    would have a size of 4, accessed as ``y[0:4]``.
    """

    nsdfg = transformation.PatternNode(nodes.NestedSDFG)

    @staticmethod
    def annotates_memlets():
        return True

    @staticmethod
    def expressions():
        return [sdutil.node_path_graph(RefineNestedAccess.nsdfg)]

    @staticmethod
    def _candidates(
        state: SDFGState, nsdfg: nodes.NestedSDFG
    ) -> Tuple[Dict[str, Tuple[Memlet, Set[int]]], Dict[str, Tuple[Memlet,
                                                                   Set[int]]]]:
        in_candidates: Dict[str, Tuple[Memlet, SDFGState, Set[int]]] = {}
        out_candidates: Dict[str, Tuple[Memlet, SDFGState, Set[int]]] = {}
        ignore = set()
        for nstate in nsdfg.sdfg.nodes():
            for dnode in nstate.data_nodes():
                if nsdfg.sdfg.arrays[dnode.data].transient:
                    continue

                # For now we only detect one element
                for e in nstate.in_edges(dnode):
                    # If more than one unique element detected, remove from
                    # candidates
                    if e.data.data in out_candidates:
                        memlet, ns, indices = out_candidates[e.data.data]
                        # Try to find dimensions in which there is a mismatch
                        # and remove them from list
                        for i, (s1, s2) in enumerate(
                                zip(e.data.subset, memlet.subset)):
                            if s1 != s2 and i in indices:
                                indices.remove(i)
                        if len(indices) == 0:
                            ignore.add(e.data.data)
                        out_candidates[e.data.data] = (memlet, ns, indices)
                        continue
                    out_candidates[e.data.data] = (e.data, nstate,
                                                   set(range(len(
                                                       e.data.subset))))
                for e in nstate.out_edges(dnode):
                    # If more than one unique element detected, remove from
                    # candidates
                    if e.data.data in in_candidates:
                        memlet, ns, indices = in_candidates[e.data.data]
                        # Try to find dimensions in which there is a mismatch
                        # and remove them from list
                        for i, (s1, s2) in enumerate(
                                zip(e.data.subset, memlet.subset)):
                            if s1 != s2 and i in indices:
                                indices.remove(i)
                        if len(indices) == 0:
                            ignore.add(e.data.data)
                        in_candidates[e.data.data] = (memlet, ns, indices)
                        continue
                    in_candidates[e.data.data] = (e.data, nstate,
                                                  set(range(len(
                                                      e.data.subset))))

        # TODO: Check in_candidates in interstate edges as well

        # Check in/out candidates
        for cand in in_candidates.keys() & out_candidates.keys():
            s1, nstate1, ind1 = in_candidates[cand]
            s2, nstate2, ind2 = out_candidates[cand]
            indices = ind1 & ind2
            if any(s1.subset[ind] != s2.subset[ind] for ind in indices):
                ignore.add(cand)
            in_candidates[cand] = (s1, nstate1, indices)
            out_candidates[cand] = (s2, nstate2, indices)

        # Ensure minimum elements of candidates do not begin with zero
        def _check_cand(candidates, outer_edges):
            for cname, (cand, nstate, indices) in candidates.items():
                if all(me == 0 for i, me in enumerate(cand.subset.min_element())
                       if i in indices):
                    ignore.add(cname)
                    continue

                # Ensure outer memlets begin with 0
                outer_edge = next(iter(outer_edges(nsdfg, cname)))
                if any(me != 0 for i, me in enumerate(
                        outer_edge.data.subset.min_element()) if i in indices):
                    ignore.add(cname)
                    continue

                # Check w.r.t. loops
                if len(nstate.ranges) > 0:
                    # Re-annotate loop ranges, in case someone changed them
                    # TODO: Move out of here!
                    nstate.ranges = {}
                    from dace.sdfg.propagation import _annotate_loop_ranges
                    _annotate_loop_ranges(nsdfg.sdfg, [])

                    memlet = propagation.propagate_subset(
                        [cand], nsdfg.sdfg.arrays[cname],
                        sorted(nstate.ranges.keys()),
                        subsets.Range([
                            v.ndrange()[0]
                            for _, v in sorted(nstate.ranges.items())
                        ]))
                    if all(me == 0
                           for i, me in enumerate(memlet.subset.min_element())
                           if i in indices):
                        ignore.add(cname)
                        continue

                    # Modify memlet to propagated one
                    candidates[cname] = (memlet, nstate, indices)
                else:
                    memlet = cand

                # If there are any symbols here that are not defined
                # in "defined_symbols"
                missing_symbols = (memlet.free_symbols -
                                   set(nsdfg.symbol_mapping.keys()))
                if missing_symbols:
                    ignore.add(cname)
                    continue

        _check_cand(in_candidates, state.in_edges_by_connector)
        _check_cand(out_candidates, state.out_edges_by_connector)

        # Return result, filtering out the states
        return ({
            k: (dc(v), ind)
            for k, (v, _, ind) in in_candidates.items() if k not in ignore
        }, {
            k: (dc(v), ind)
            for k, (v, _, ind) in out_candidates.items() if k not in ignore
        })

    @staticmethod
    def can_be_applied(graph: SDFGState,
                       candidate: Dict[transformation.PatternNode, int],
                       expr_index: int,
                       sdfg: SDFG,
                       strict: bool = False):
        nsdfg = graph.node(candidate[RefineNestedAccess.nsdfg])
        ic, oc = RefineNestedAccess._candidates(graph, nsdfg)
        return (len(ic) + len(oc)) > 0

    @staticmethod
    def match_to_str(graph, candidate):
        return graph.label

    def apply(self, sdfg):
        state: SDFGState = sdfg.nodes()[self.state_id]
        nsdfg_node: nodes.NestedSDFG = self.nsdfg(sdfg)
        nsdfg: SDFG = nsdfg_node.sdfg
        torefine_in, torefine_out = RefineNestedAccess._candidates(
            state, nsdfg_node)

        refined = set()

        def _offset_refine(
            torefine: Dict[str, Tuple[Memlet, Set[int]]],
            outer_edges: Callable[[nodes.NestedSDFG, str],
                                  Iterable[MultiConnectorEdge[Memlet]]]):
            # Offset memlets inside negatively by "refine", modify outer
            # memlets to be "refine"
            for aname, (refine, indices) in torefine.items():
                outer_edge = next(iter(outer_edges(nsdfg_node, aname)))
                new_memlet = helpers.unsqueeze_memlet(refine, outer_edge.data)
                outer_edge.data.subset = subsets.Range([
                    ns if i in indices else os for i, (os, ns) in enumerate(
                        zip(outer_edge.data.subset, new_memlet.subset))
                ])
                if aname in refined:
                    continue
                # Refine internal memlets
                for nstate in nsdfg.nodes():
                    for e in nstate.edges():
                        if e.data.data == aname:
                            e.data.subset.offset(refine.subset, True, indices)
                # Refine accesses in interstate edges
                refiner = ASTRefiner(aname, refine.subset, nsdfg, indices)
                for isedge in nsdfg.edges():
                    for k, v in isedge.data.assignments.items():
                        vast = ast.parse(v)
                        refiner.visit(vast)
                        isedge.data.assignments[k] = astutils.unparse(vast)
                    if isedge.data.condition.language is dtypes.Language.Python:
                        for i, stmt in enumerate(isedge.data.condition.code):
                            isedge.data.condition.code[i] = refiner.visit(stmt)
                    else:
                        raise NotImplementedError
                refined.add(aname)

        # Proceed symmetrically on incoming and outgoing edges
        _offset_refine(torefine_in, state.in_edges_by_connector)
        _offset_refine(torefine_out, state.out_edges_by_connector)


@registry.autoregister
@make_properties
class NestSDFG(transformation.Transformation):
    """ Implements SDFG Nesting, taking an SDFG as an input and creating a
        nested SDFG node from it. """

    promote_global_trans = Property(
        dtype=bool,
        default=False,
        desc="Promotes transients to be allocated once")

    @staticmethod
    def annotates_memlets():
        return True

    @staticmethod
    def expressions():
        # Matches anything
        return [nx.DiGraph()]

    @staticmethod
    def can_be_applied(graph, candidate, expr_index, sdfg, strict=False):
        return True

    @staticmethod
    def match_to_str(graph, candidate):
        return graph.label

    def apply(self, sdfg):

        outer_sdfg = sdfg
        nested_sdfg = dc(sdfg)

        outer_sdfg.arrays.clear()
        outer_sdfg.remove_nodes_from(outer_sdfg.nodes())

        inputs = {}
        outputs = {}
        transients = {}

        for state in nested_sdfg.nodes():
            #  Input and output nodes are added as input and output nodes of the nested SDFG
            for node in state.nodes():
                if (isinstance(node, nodes.AccessNode)
                        and not node.desc(nested_sdfg).transient):
                    if (state.out_degree(node) > 0):  # input node
                        arrname = node.data
                        arrname_nested = f"__{arrname}_in"
                        if arrname not in inputs:
                            arrobj = nested_sdfg.arrays[arrname]
                            outer_sdfg.arrays[arrname] = dc(arrobj)
                            nested_sdfg.arrays[arrname_nested] = arrobj
                            inputs[arrname] = arrname_nested
                        node_data_name = arrname_nested
                    if (state.in_degree(node) > 0):  # output node
                        arrname = node.data
                        arrname_nested = f"__{arrname}_out"
                        if arrname not in outputs:
                            arrobj = nested_sdfg.arrays[arrname]
                            if arrname not in inputs:
                                outer_sdfg.arrays[arrname] = dc(arrobj)
                            nested_sdfg.arrays[arrname_nested] = arrobj
                            outputs[arrname] = arrname_nested
                        node_data_name = arrname_nested
                    node.data = node_data_name

            if self.promote_global_trans:
                scope_dict = state.scope_dict()
                for node in state.nodes():
                    if (isinstance(node, nodes.AccessNode)
                            and node.desc(nested_sdfg).transient and
                            not isinstance(node.desc(nested_sdfg), data.View)):
                        nodedesc = node.desc(nested_sdfg)
<<<<<<< HEAD
                        import copy
                        from dace.sdfg import propagation
                        import math
                        real_shape = copy.deepcopy(nodedesc.shape)
                        overapprox_shape = []
                        propagation.propagate_states(nested_sdfg)

                        # it this transient has a symbolic shape, if any symbol is in in the "ranges" of the state
                        # the substitute it with its max value (if it can be inferred)
                        # This is useful for FPGAs, where we can not have dynamic memory allocation
=======

                        # If this transient has a symbolic shape, and if any symbol is in in the "ranges"
                        # of the state then substitute it with its max value (if it can be inferred).
                        # This is useful for the cases where the transient comes from a slice operation
                        # (e.g. array[:i] or array[i:]), and we are on devices such as FPGAs that do not
                        # support dynamic memory allocation.

                        propagation.propagate_states(nested_sdfg)
                        overapprox_shape = []
>>>>>>> a55f41db
                        if not isinstance(nodedesc,
                                          data.Scalar) and state.ranges:
                            for sz in nodedesc.shape:
                                newsz = sz

                                if symbolic.issymbolic(sz):
                                    for s in newsz.free_symbols:

                                        replacement_limit_value = None
                                        to_solve_limit_value = copy.deepcopy(s)
                                        replacement_initial_value = None

                                        to_solve_initial_value = copy.deepcopy(
                                            s)
<<<<<<< HEAD
                                        # This probably comes from a slice, e.g. array[:i] or array[i:]
=======

>>>>>>> a55f41db
                                        # We should detect the maximal size, therefore we consider the
                                        # state ranges, by looking both at the initial and the final value

                                        # Range Limit value
                                        while str(to_solve_limit_value
                                                  ) in state.ranges.keys():
                                            replacement_limit_value = state.ranges[
                                                str(to_solve_limit_value
                                                    )][0][1] + 1
                                            to_solve_limit_value = replacement_limit_value

                                        # Range Initial value
                                        while str(to_solve_initial_value
                                                  ) in state.ranges.keys():
                                            replacement_initial_value = state.ranges[
                                                str(to_solve_initial_value
                                                    )][0][0]
                                            to_solve_initial_value = replacement_initial_value

                                        if replacement_initial_value is not None and replacement_limit_value is not None:
<<<<<<< HEAD

                                            # Note we can evaluate the maximum, since we don't know the value of symbols
                                            # TODO: this can fail
                                            newsz_limit = newsz.subs(
                                                {s: replacement_limit_value})
                                            if newsz_limit.is_negative:
                                                newsz = newsz.subs({
                                                    s:
                                                    replacement_initial_value
                                                })
=======
                                            # We compute the shape by considering both the range initial and limit value

                                            # Note: here we are lenient. We can't evaluate the maximum of the two,
                                            # since we don't know the value of symbols, therefore we only take the one
                                            # that is not negative

                                            newsz_limit = newsz.subs(
                                                {s: replacement_limit_value})
                                            newsz_initial = newsz.subs(
                                                {s: replacement_initial_value})
                                            if newsz_limit.is_negative:
                                                if newsz_initial.is_negative:
                                                    raise ValueError(
                                                        f"Can not over-approximate shape for transient{node.data}"
                                                    )
                                                newsz = newsz_initial
>>>>>>> a55f41db
                                            else:
                                                newsz = newsz_limit
                                overapprox_shape.append(newsz)
                            nodedesc.shape = overapprox_shape
                            nodedesc.total_size = reduce(
                                operator.mul, nodedesc.shape, 1)

                        arrname = node.data
                        if not scope_dict[node]:
                            arrname_nested = f"__{arrname}_out"
                            node.data = arrname_nested
                            if arrname not in transients:
                                arrobj = nested_sdfg.arrays[arrname]
                                outer_sdfg.arrays[arrname] = dc(arrobj)
                                nested_sdfg.arrays[arrname_nested] = arrobj
                                transients[arrname] = arrname_nested
                                if state.out_degree(node) > 0:
                                    inputs[arrname] = arrname_nested
                                if state.in_degree(node) > 0:
                                    outputs[arrname] = arrname_nested

        # Catch data containers that we didn't find on any access nodes, and add
        # them as inputs. This can happen when a scalar input is used on an
        # interstate edge, and thus doesn't appear in the dataflow.
        nested_data = set(
            itertools.chain(inputs.values(), outputs.values(),
                            transients.values()))
        for arrname, desc in list(nested_sdfg.arrays.items()):
            # TODO: do not add scalars that are also symbols. Fix this
            if not desc.transient and arrname not in nested_data and arrname not in nested_sdfg.symbols:
                arrname_nested = f"__{arrname}_in"
                outer_sdfg.arrays[arrname] = dc(desc)
                nested_sdfg.arrays[arrname_nested] = desc
                inputs[arrname] = arrname_nested

        # Purge the old descriptors
        for name in set(itertools.chain(inputs, outputs, transients)):
            del nested_sdfg.arrays[name]

        for newarrname in transients.values():
            nested_sdfg.arrays[newarrname].transient = False

        # Update memlets
        for state in nested_sdfg.nodes():
            for _, edge in enumerate(state.edges()):
                _, _, _, _, mem = edge
                src = state.memlet_path(edge)[0].src
                dst = state.memlet_path(edge)[-1].dst
                if isinstance(src, nodes.AccessNode):
                    if (mem.data in inputs.keys()
                            and src.data == inputs[mem.data]):
                        mem.data = inputs[mem.data]
                    elif (mem.data in outputs.keys()
                          and (src.data == outputs[mem.data] or
                               (isinstance(dst, nodes.AccessNode)
                                and dst.data == outputs[mem.data]))):
                        mem.data = outputs[mem.data]
                elif (isinstance(dst, nodes.AccessNode)
                      and mem.data in outputs.keys()
                      and dst.data == outputs[mem.data]):
                    mem.data = outputs[mem.data]
        outer_state = outer_sdfg.add_state(outer_sdfg.label)

        # Clean up any remaining mentions of input nodes in the nested SDFG
        for before, after in inputs.items():
            nested_sdfg.replace(before, after)

        # Remove from the parent SDFG the symbols that are defined in the nested one
        defined_syms = set()

        for name, desc in nested_sdfg.arrays.items():
            defined_syms.add(name)

        for e in nested_sdfg.edges():
            defined_syms |= set(e.data.new_symbols({}).keys())

        defined_syms |= set(nested_sdfg.constants.keys())

        for s in defined_syms:
            type = outer_sdfg.symbols.pop(s, None)
            if type is not None:
                # update or add the symbol in the nested sdfg
                nested_sdfg.symbols[s] = type

        # Add the nested SDFG to the parent state and connect it
        nested_node = outer_state.add_nested_sdfg(nested_sdfg, outer_sdfg,
                                                  set(inputs.values()),
                                                  set(outputs.values()))

        for key, val in inputs.items():
            arrnode = outer_state.add_read(key)
            outer_state.add_edge(
                arrnode, None, nested_node, val,
                memlet.Memlet.from_array(key, arrnode.desc(outer_sdfg)))
        for key, val in outputs.items():
            arrnode = outer_state.add_write(key)
            outer_state.add_edge(
                nested_node, val, arrnode, None,
                memlet.Memlet.from_array(key, arrnode.desc(outer_sdfg)))<|MERGE_RESOLUTION|>--- conflicted
+++ resolved
@@ -11,11 +11,8 @@
 import warnings
 from functools import reduce
 import operator
-<<<<<<< HEAD
-=======
 import copy
 
->>>>>>> a55f41db
 from dace import memlet, registry, sdfg as sd, Memlet, symbolic, dtypes, subsets
 from dace.frontend.python import astutils
 from dace.sdfg import nodes, propagation
@@ -1085,18 +1082,6 @@
                             and node.desc(nested_sdfg).transient and
                             not isinstance(node.desc(nested_sdfg), data.View)):
                         nodedesc = node.desc(nested_sdfg)
-<<<<<<< HEAD
-                        import copy
-                        from dace.sdfg import propagation
-                        import math
-                        real_shape = copy.deepcopy(nodedesc.shape)
-                        overapprox_shape = []
-                        propagation.propagate_states(nested_sdfg)
-
-                        # it this transient has a symbolic shape, if any symbol is in in the "ranges" of the state
-                        # the substitute it with its max value (if it can be inferred)
-                        # This is useful for FPGAs, where we can not have dynamic memory allocation
-=======
 
                         # If this transient has a symbolic shape, and if any symbol is in in the "ranges"
                         # of the state then substitute it with its max value (if it can be inferred).
@@ -1106,7 +1091,6 @@
 
                         propagation.propagate_states(nested_sdfg)
                         overapprox_shape = []
->>>>>>> a55f41db
                         if not isinstance(nodedesc,
                                           data.Scalar) and state.ranges:
                             for sz in nodedesc.shape:
@@ -1121,11 +1105,7 @@
 
                                         to_solve_initial_value = copy.deepcopy(
                                             s)
-<<<<<<< HEAD
-                                        # This probably comes from a slice, e.g. array[:i] or array[i:]
-=======
-
->>>>>>> a55f41db
+
                                         # We should detect the maximal size, therefore we consider the
                                         # state ranges, by looking both at the initial and the final value
 
@@ -1146,18 +1126,6 @@
                                             to_solve_initial_value = replacement_initial_value
 
                                         if replacement_initial_value is not None and replacement_limit_value is not None:
-<<<<<<< HEAD
-
-                                            # Note we can evaluate the maximum, since we don't know the value of symbols
-                                            # TODO: this can fail
-                                            newsz_limit = newsz.subs(
-                                                {s: replacement_limit_value})
-                                            if newsz_limit.is_negative:
-                                                newsz = newsz.subs({
-                                                    s:
-                                                    replacement_initial_value
-                                                })
-=======
                                             # We compute the shape by considering both the range initial and limit value
 
                                             # Note: here we are lenient. We can't evaluate the maximum of the two,
@@ -1174,7 +1142,6 @@
                                                         f"Can not over-approximate shape for transient{node.data}"
                                                     )
                                                 newsz = newsz_initial
->>>>>>> a55f41db
                                             else:
                                                 newsz = newsz_limit
                                 overapprox_shape.append(newsz)
