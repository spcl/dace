""" Loop unroll transformation """

import copy
import sympy as sp
import networkx as nx
from typing import List, Optional, Tuple

from dace import dtypes, registry, sdfg as sd, symbolic
from dace.properties import Property, make_properties
from dace.sdfg import graph as gr, nodes
from dace.sdfg import utils as sdutil
from dace.frontend.python.astutils import ASTFindReplace
from dace.transformation.interstate.loop_detection import DetectLoop


@registry.autoregister
@make_properties
class LoopUnroll(DetectLoop):
    """ Unrolls a state machine for-loop into multiple states """

    count = Property(
        dtype=int,
        default=0,
        desc="Number of iterations to unroll, or zero for all "
        "iterations (loop must be constant-sized for 0)",
    )

    @staticmethod
    def _loop_range(
        itervar: str, inedges: List[gr.Edge], condition: sp.Expr
    ) -> Optional[Tuple[sp.Expr, sp.Expr, sp.Expr]]:
        """
        Finds loop range from state machine.
        :param itersym: String representing the iteration variable.
        :param inedges: Incoming edges into guard state (length must be 2).
        :param condition: Condition as sympy expression.
        :return: A three-tuple of (start, end, stride) expressions, or None if
                 proper for-loop was not detected. ``end`` is inclusive.
        """
        # Find starting expression and stride
        itersym = symbolic.symbol(itervar)
        if (
            itervar in inedges[0].data.assignments[itervar]
            and itervar not in inedges[1].data.assignments[itervar]
        ):
            stride = (
                symbolic.pystr_to_symbolic(inedges[0].data.assignments[itervar])
                - itersym
            )
            start = symbolic.pystr_to_symbolic(inedges[1].data.assignments[itervar])
        elif (
            itervar in inedges[1].data.assignments[itervar]
            and itervar not in inedges[0].data.assignments[itervar]
        ):
            stride = (
                symbolic.pystr_to_symbolic(inedges[1].data.assignments[itervar])
                - itersym
            )
            start = symbolic.pystr_to_symbolic(inedges[0].data.assignments[itervar])
        else:
            return None

        # Find condition by matching expressions
        end: Optional[sp.Expr] = None
        a = sp.Wild("a")
        match = condition.match(itersym < a)
        if match:
            end = match[a] - 1
        if end is None:
            match = condition.match(itersym <= a)
            if match:
                end = match[a]
        if end is None:
            match = condition.match(itersym > a)
            if match:
                end = match[a] + 1
        if end is None:
            match = condition.match(itersym >= a)
            if match:
                end = match[a]

        if end is None:  # No match found
            return None

        return start, end, stride

    @staticmethod
    def can_be_applied(graph, candidate, expr_index, sdfg, strict=False):
        if not DetectLoop.can_be_applied(graph, candidate, expr_index, sdfg, strict):
            return False

        guard = graph.node(candidate[DetectLoop._loop_guard])
        begin = graph.node(candidate[DetectLoop._loop_begin])

        # Obtain iteration variable, range, and stride
        guard_inedges = graph.in_edges(guard)
        condition_edge = graph.edges_between(guard, begin)[0]
        itervar = list(guard_inedges[0].data.assignments.keys())[0]
        condition = condition_edge.data.condition_sympy()

        # If loop cannot be detected, fail
        rng = LoopUnroll._loop_range(itervar, guard_inedges, condition)
        if not rng:
            return False

        # If loop is not specialized or constant-sized, fail
        if any(symbolic.issymbolic(r, sdfg.constants) for r in rng):
            return False

        return True

    def apply(self, sdfg):
        # Obtain loop information
        guard: sd.SDFGState = sdfg.node(self.subgraph[DetectLoop._loop_guard])
        begin: sd.SDFGState = sdfg.node(self.subgraph[DetectLoop._loop_begin])
        after_state: sd.SDFGState = sdfg.node(self.subgraph[DetectLoop._exit_state])

        # Obtain iteration variable, range, and stride
        guard_inedges = sdfg.in_edges(guard)
        condition_edge = sdfg.edges_between(guard, begin)[0]
        itervar = list(guard_inedges[0].data.assignments.keys())[0]
        condition = condition_edge.data.condition_sympy()
        rng = LoopUnroll._loop_range(itervar, guard_inedges, condition)

        # Loop must be unrollable
        if self.count == 0 and any(symbolic.issymbolic(r, sdfg.constants) for r in rng):
            raise ValueError("Loop cannot be fully unrolled, size is symbolic")
        if self.count != 0:
            raise NotImplementedError  # TODO(later)

        # Find the state prior to the loop
        if rng[0] == symbolic.pystr_to_symbolic(
            guard_inedges[0].data.assignments[itervar]
        ):
            before_state: sd.SDFGState = guard_inedges[0].src
            last_state: sd.SDFGState = guard_inedges[1].src
        else:
            before_state: sd.SDFGState = guard_inedges[1].src
            last_state: sd.SDFGState = guard_inedges[0].src

        # Get loop states
        loop_states = list(
            sdutil.dfs_conditional(
                sdfg, sources=[begin], condition=lambda _, child: child != guard
            )
        )
        first_id = loop_states.index(begin)
        last_id = loop_states.index(last_state)
        loop_subgraph = gr.SubgraphView(sdfg, loop_states)

        # Evaluate the real values of the loop
        start, end, stride = (symbolic.evaluate(r, sdfg.constants) for r in rng)

        # Create states for loop subgraph
        unrolled_states = []
        for i in range(start, end + 1, stride):
            # Instantiate loop states with iterate value
            new_states = self.instantiate_loop(
                sdfg, loop_states, loop_subgraph, itervar, i
            )

            # Connect iterations with unconditional edges
            if len(unrolled_states) > 0:
                sdfg.add_edge(
                    unrolled_states[-1][1], new_states[first_id], sd.InterstateEdge()
                )

            unrolled_states.append((new_states[first_id], new_states[last_id]))

        # Connect new states to before and after states without conditions
        if unrolled_states:
            sdfg.add_edge(before_state, unrolled_states[0][0], sd.InterstateEdge())
            sdfg.add_edge(unrolled_states[-1][1], after_state, sd.InterstateEdge())

        # Remove old states from SDFG
        sdfg.remove_nodes_from([guard] + loop_states)

<<<<<<< HEAD
    def instantiate_loop(self, sdfg: sd.SDFG, loop_states: List[sd.SDFGState],
                         loop_subgraph: gr.SubgraphView, itervar: str,
                         value: symbolic.SymbolicType, state_label: str=None):
=======
    def instantiate_loop(
        self,
        sdfg: sd.SDFG,
        loop_states: List[sd.SDFGState],
        loop_subgraph: gr.SubgraphView,
        itervar: str,
        value: symbolic.SymbolicType,
        state_suffix=None,
    ):
>>>>>>> 6922ef53
        # Using to/from JSON copies faster than deepcopy (which will also
        # copy the parent SDFG)
        new_states = [
            sd.SDFGState.from_json(s.to_json(), context={"sdfg": sdfg})
            for s in loop_states
        ]

        # Replace iterate with value in each state
        for state in new_states:
<<<<<<< HEAD
            state.set_label(state.label + '_%s_%s' % (itervar, state_label or value))
=======
            state.set_label(
                state.label + "_" + itervar + "_" + (state_suffix
                if state_suffix is not None
                else "%d" % value)
            )
>>>>>>> 6922ef53
            state.replace(itervar, value)

        # Add subgraph to original SDFG
        for edge in loop_subgraph.edges():
            src = new_states[loop_states.index(edge.src)]
            dst = new_states[loop_states.index(edge.dst)]

            # Replace conditions in subgraph edges
            data: sd.InterstateEdge = copy.deepcopy(edge.data)
            if data.condition:
                ASTFindReplace({itervar: str(value)}).visit(data.condition)

            sdfg.add_edge(src, dst, data)

        return new_states<|MERGE_RESOLUTION|>--- conflicted
+++ resolved
@@ -175,11 +175,6 @@
         # Remove old states from SDFG
         sdfg.remove_nodes_from([guard] + loop_states)
 
-<<<<<<< HEAD
-    def instantiate_loop(self, sdfg: sd.SDFG, loop_states: List[sd.SDFGState],
-                         loop_subgraph: gr.SubgraphView, itervar: str,
-                         value: symbolic.SymbolicType, state_label: str=None):
-=======
     def instantiate_loop(
         self,
         sdfg: sd.SDFG,
@@ -189,7 +184,6 @@
         value: symbolic.SymbolicType,
         state_suffix=None,
     ):
->>>>>>> 6922ef53
         # Using to/from JSON copies faster than deepcopy (which will also
         # copy the parent SDFG)
         new_states = [
@@ -199,15 +193,11 @@
 
         # Replace iterate with value in each state
         for state in new_states:
-<<<<<<< HEAD
-            state.set_label(state.label + '_%s_%s' % (itervar, state_label or value))
-=======
             state.set_label(
                 state.label + "_" + itervar + "_" + (state_suffix
                 if state_suffix is not None
                 else "%d" % value)
             )
->>>>>>> 6922ef53
             state.replace(itervar, value)
 
         # Add subgraph to original SDFG
