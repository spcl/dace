--- conflicted
+++ resolved
@@ -3,10 +3,7 @@
     Subgraph Fusion - Stencil Tiling Transformation
 """
 
-<<<<<<< HEAD
-=======
 from dace.sdfg.state import SDFGState, StateSubgraphView
->>>>>>> 715e4492
 from dace.transformation.subgraph import SubgraphFusion, MultiExpansion
 from dace.transformation.subgraph.stencil_tiling import StencilTiling
 from dace.transformation.subgraph import helpers
@@ -22,7 +19,6 @@
 
 
 @make_properties
-@transformation.single_level_sdfg_only
 class CompositeFusion(transformation.SubgraphTransformation):
     """ MultiExpansion + SubgraphFusion in one Transformation
         Additional StencilTiling is also possible as a canonicalizing
