--- conflicted
+++ resolved
@@ -965,7 +965,6 @@
 
                 new_data_totalsize = data._prod(new_data_shape)
                 new_data_offset = [0] * len(new_data_shape)
-<<<<<<< HEAD
 
                 # augment original shape 
                 change_data(sdfg.data(data_name),
@@ -977,11 +976,6 @@
                             storage = self.transient_allocation)
                 '''
                 # old augmentation call:
-=======
-                # augment.
-                print("AUGMENTING", sdfg.data(data_name))
-                print("AUGMENTING", data_name)
->>>>>>> 958223de
                 transient_to_transform = sdfg.data(data_name)
                 transient_to_transform.shape = new_data_shape
                 transient_to_transform.strides = new_data_strides
