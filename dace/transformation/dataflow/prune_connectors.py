# Copyright 2019-2021 ETH Zurich and the DaCe authors. All rights reserved.
from typing import Set, Tuple
import re

from dace import dtypes, SDFG, SDFGState, symbolic, properties, data as dt
from dace.transformation import transformation as pm, helpers
from dace.sdfg import nodes, utils
from dace.sdfg.analysis import cfg
from dace.sdfg.state import StateSubgraphView


@properties.make_properties
class PruneConnectors(pm.SingleStateTransformation):
    """
    Removes unused connectors from nested SDFGs, as well as their memlets in the outer scope.

    The transformation will not apply if this would remove all inputs and outputs.
    """

    nsdfg = pm.PatternNode(nodes.NestedSDFG)

    @classmethod
    def expressions(cls):
        return [utils.node_path_graph(cls.nsdfg)]

    def can_be_applied(self, graph: SDFGState, expr_index: int, sdfg: SDFG, permissive: bool = False) -> bool:

        prune_in, prune_out = self._get_prune_sets(graph)
        if not prune_in and not prune_out:
            return False

        return True

    def _get_prune_sets(self, state: SDFGState) -> Tuple[Set[str], Set[str]]:
        """Computes the set of the input and output connectors that can be removed.

        Returns:
            A tuple of two sets, the first set contains the name of all input
            connectors that can be removed and the second the name of all output
            connectors that can be removed.
        """
        nsdfg = self.nsdfg

        # From the input connectors (i.e. data container on the inside) remove
        #  all those that are not used for reading and from the output containers
        #  remove those that are not used fro reading.
        # NOTE: If a data container is used for reading and writing then only the
        #  output connector is retained, except the output is a WCR, then the input
        #  is also retained.
        read_set, write_set = nsdfg.sdfg.read_and_write_sets()
        prune_in = nsdfg.in_connectors.keys() - read_set
        prune_out = nsdfg.out_connectors.keys() - write_set

        for e in state.out_edges(nsdfg):
            if e.data.wcr is not None and e.src_conn in prune_in:
                prune_in.remove(e.src_conn)

        return prune_in, prune_out

    def apply(self, state: SDFGState, sdfg: SDFG):
        nsdfg = self.nsdfg

<<<<<<< HEAD
        # Fission subgraph around nsdfg into its own state to avoid data races
        nsdfg_state = helpers.state_fission_after(sdfg, state, nsdfg)
=======
        # Determine which connectors can be removed.
        prune_in, prune_out = self._get_prune_sets(state)
>>>>>>> 2811e404

        # Fission subgraph around nsdfg into its own state to avoid data races
        nsdfg_state = helpers.state_fission_after(state, nsdfg)

        # Detect which nodes are used, so we can delete unused nodes after the
        # connectors have been pruned
        read_set, write_set = nsdfg.sdfg.read_and_write_sets()
        all_data_used = read_set | write_set

        for conn in prune_in:
            for e in nsdfg_state.in_edges_by_connector(nsdfg, conn):
                nsdfg_state.remove_memlet_path(e, remove_orphans=True)

        for conn in prune_out:
            for e in nsdfg_state.out_edges_by_connector(nsdfg, conn):
                nsdfg_state.remove_memlet_path(e, remove_orphans=True)

        for conn in prune_in:
            if conn in nsdfg.sdfg.arrays and conn not in all_data_used:
                # If the data is now unused, we can purge it from the SDFG
                nsdfg.sdfg.remove_data(conn)
        for conn in prune_out:
            if conn in nsdfg.sdfg.arrays and conn not in all_data_used:
                # If the data is now unused, we can purge it from the SDFG
                nsdfg.sdfg.remove_data(conn)


class PruneSymbols(pm.SingleStateTransformation):
    """ 
    Removes unused symbol mappings from nested SDFGs, as well as internal
    symbols if necessary.
    """

    nsdfg = pm.PatternNode(nodes.NestedSDFG)

    @classmethod
    def expressions(cls):
        return [utils.node_path_graph(cls.nsdfg)]

    @staticmethod
    def _candidates(nsdfg: nodes.NestedSDFG) -> Set[str]:
        candidates = set(nsdfg.symbol_mapping.keys())
        if len(candidates) == 0:
            return set()

        for desc in nsdfg.sdfg.arrays.values():
            candidates -= set(map(str, desc.free_symbols))

        ignore = set()
        for nstate in cfg.blockorder_topological_sort(nsdfg.sdfg):
            state_syms = nstate.free_symbols

            # Try to be conservative with C++ tasklets
            for node in nstate.nodes():
                if (isinstance(node, nodes.Tasklet) and node.language is dtypes.Language.CPP):
                    for candidate in candidates:
                        if re.findall(r'\b%s\b' % re.escape(candidate), node.code.as_string):
                            state_syms.add(candidate)

            # Any symbol used in this state is considered used
            candidates -= (state_syms - ignore)
            if len(candidates) == 0:
                return set()

            # Any symbol that is set in all outgoing edges is ignored from
            # this point
            local_ignore = None
            for e in nstate.parent_graph.out_edges(nstate):
                # Look for symbols in condition
                candidates -= (set(map(str, symbolic.symbols_in_ast(e.data.condition.code[0]))) - ignore)

                for assign in e.data.assignments.values():
                    candidates -= (symbolic.free_symbols_and_functions(assign) - ignore)

                if local_ignore is None:
                    local_ignore = set(e.data.assignments.keys())
                else:
                    local_ignore &= e.data.assignments.keys()
            if local_ignore is not None:
                ignore |= local_ignore

        return candidates

    def can_be_applied(self, graph: SDFGState, expr_index: int, sdfg: SDFG, permissive: bool = False) -> bool:

        nsdfg: nodes.NestedSDFG = self.nsdfg

        if len(PruneSymbols._candidates(nsdfg)) > 0:
            return True

        return False

    def apply(self, graph: SDFGState, sdfg: SDFG):
        nsdfg = self.nsdfg

        candidates = PruneSymbols._candidates(nsdfg)
        for candidate in candidates:
            del nsdfg.symbol_mapping[candidate]

            # If not used in SDFG, remove from symbols as well
            if helpers.is_symbol_unused(nsdfg.sdfg, candidate):
                nsdfg.sdfg.remove_symbol(candidate)<|MERGE_RESOLUTION|>--- conflicted
+++ resolved
@@ -60,13 +60,8 @@
     def apply(self, state: SDFGState, sdfg: SDFG):
         nsdfg = self.nsdfg
 
-<<<<<<< HEAD
-        # Fission subgraph around nsdfg into its own state to avoid data races
-        nsdfg_state = helpers.state_fission_after(sdfg, state, nsdfg)
-=======
         # Determine which connectors can be removed.
         prune_in, prune_out = self._get_prune_sets(state)
->>>>>>> 2811e404
 
         # Fission subgraph around nsdfg into its own state to avoid data races
         nsdfg_state = helpers.state_fission_after(state, nsdfg)
