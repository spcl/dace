--- conflicted
+++ resolved
@@ -112,16 +112,10 @@
   """
 
     vector_len = Property(desc="Vector length", dtype=int, default=4)
-<<<<<<< HEAD
-
-=======
-    propagate_parent = Property(desc="Propagate vector length through " "parent SDFGs", dtype=bool, default=False)
->>>>>>> a9f93b19
     strided_map = Property(desc="Use strided map range (jump by vector length)"
                            " instead of modifying memlets",
                            dtype=bool,
                            default=True)
-<<<<<<< HEAD
     preamble = Property(
         dtype=bool,
         default=None,
@@ -137,16 +131,6 @@
         desc=
         'Force creation or skipping a postamble map without vectors. Only available if target == Default'
     )
-=======
-    preamble = Property(dtype=bool,
-                        default=None,
-                        allow_none=True,
-                        desc='Force creation or skipping a preamble map without vectors')
-    postamble = Property(dtype=bool,
-                         default=None,
-                         allow_none=True,
-                         desc='Force creation or skipping a postamble map without vectors')
->>>>>>> a9f93b19
 
     _map_entry = nodes.MapEntry(nodes.Map("", [], []))
 
@@ -159,14 +143,13 @@
     @staticmethod
     def expressions():
         return [sdutil.node_path_graph(Vectorization._map_entry)]
-<<<<<<< HEAD
 
     def can_be_applied(self,
                        state: SDFGState,
                        candidate,
                        expr_index,
                        sdfg: SDFG,
-                       strict=False) -> bool:
+                       permissive=False) -> bool:
 
         # Check if supported!
         supported_targets = [
@@ -175,15 +158,6 @@
         ]
 
         if self.target not in supported_targets:
-=======
-
-    def can_be_applied(self, graph: SDFGState, candidate, expr_index, sdfg, permissive=False):
-        map_entry = graph.nodes()[candidate[Vectorization._map_entry]]
-
-        # Only accept scopes that have one internal tasklet
-        scope = graph.scope_subgraph(map_entry, False, False)
-        if len(scope.nodes()) != 1:
->>>>>>> a9f93b19
             return False
 
         # To support recursivity in the FPGA case, see below
@@ -343,7 +317,7 @@
                 self._map_entry = m
 
                 if not self.can_be_applied(state, candidate, expr_index, sdfg,
-                                           strict):
+                                           permissive):
                     return False
 
             # Check alls strideds of the arrays
@@ -491,15 +465,7 @@
             else:
                 create_postamble = (((dim_to + 1) % vector_size == 0) == False)
 
-<<<<<<< HEAD
         graph = sdfg.nodes()[self.state_id]
-=======
-        # Determine new range for vectorized map
-        if self.strided_map:
-            new_range = [dim_from, dim_to - vector_size + 1, vector_size]
-        else:
-            new_range = [dim_from // vector_size, ((dim_to + 1) // vector_size) - 1, dim_skip]
->>>>>>> a9f93b19
 
         # Create preamble non-vectorized map (replacing the original map)
         if create_preamble and self.target == dtypes.ScheduleType.Default:
@@ -514,21 +480,15 @@
             new_range[0] = new_begin
 
         # Create postamble non-vectorized map
-<<<<<<< HEAD
         if create_postamble and self.target == dtypes.ScheduleType.Default:
             new_scope: ScopeSubgraphView = replicate_scope(
                 sdfg, graph, graph.scope_subgraph(map_entry, True, True))
-=======
-        if create_postamble:
-            new_scope: ScopeSubgraphView = replicate_scope(sdfg, graph, graph.scope_subgraph(map_entry, True, True))
->>>>>>> a9f93b19
             dim_to_ex = dim_to + 1
             new_scope.entry.map.range[-1] = (dim_to_ex - (dim_to_ex % vector_size), dim_to, dim_skip)
 
         # Change the step of the inner-most dimension.
         map_entry.map.range[-1] = tuple(new_range)
 
-<<<<<<< HEAD
         # Expand the innermost map if multidimensional
         if len(map_entry.map.params) > 1:
             ext, rem = dace.transformation.helpers.extract_map_dims(
@@ -560,39 +520,6 @@
         # Vector length propagation using data descriptors, recursive traversal
         # outwards
         if self.target == dtypes.ScheduleType.FPGA_Device:
-=======
-        # Vectorize connectors adjacent to the tasklet.
-        for edge in graph.all_edges(tasklet):
-            connectors = (tasklet.in_connectors if edge.dst == tasklet else tasklet.out_connectors)
-            conn = edge.dst_conn if edge.dst == tasklet else edge.src_conn
-
-            if edge.data.data is None:  # Empty memlets
-                continue
-            desc = sdfg.arrays[edge.data.data]
-            contigidx = desc.strides.index(1)
-
-            newlist = []
-
-            lastindex = edge.data.subset[contigidx]
-            if isinstance(lastindex, tuple):
-                newlist = [(rb, re, rs) for rb, re, rs in edge.data.subset]
-                symbols = set()
-                for indd in lastindex:
-                    symbols.update(symbolic.pystr_to_symbolic(indd).free_symbols)
-            else:
-                newlist = [(rb, rb, 1) for rb in edge.data.subset]
-                symbols = symbolic.pystr_to_symbolic(lastindex).free_symbols
-
-            oldtype = connectors[conn]
-            if oldtype is None or oldtype.type is None:
-                oldtype = desc.dtype
-
-            # Vector to scalar WCR edge: change connector and continue
-            lastedge = graph.memlet_path(edge)[-1]
-            if (lastedge.data.subset.num_elements() == 1 and edge.data.wcr is not None):
-                connectors[conn] = dtypes.vector(oldtype, vector_size)
-                continue
->>>>>>> a9f93b19
 
             for edge, _ in subgraph.all_edges_recursive():
 
@@ -609,23 +536,11 @@
 
                 # Modify memlet subset to match vector length
                 rb = newlist[contigidx][0]
-<<<<<<< HEAD
                 if self.strided_map:
                     newlist[contigidx] = (rb / self.vector_len,
                                           rb / self.vector_len, 1)
-=======
-                if self.propagate_parent:
-                    newlist[contigidx] = (rb / self.vector_len, rb / self.vector_len, 1)
->>>>>>> a9f93b19
                 else:
                     newlist[contigidx] = (rb, rb, 1)
-<<<<<<< HEAD
-=======
-                else:
-                    newlist[contigidx] = (self.vector_len * rb, self.vector_len * rb + self.vector_len - 1, 1)
-            edge.data.subset = subsets.Range(newlist)
-            edge.data.volume = vector_size
->>>>>>> a9f93b19
 
                 edge.data.subset = subsets.Range(newlist)
 
@@ -654,6 +569,11 @@
                     if nsdfg is None:
                         break
                     tstate = cursdfg.parent
-                    curedge = ([e for e in tstate.in_edges(nsdfg) if e.dst_conn == arrname] +
-                               [e for e in tstate.out_edges(nsdfg) if e.src_conn == arrname])[0]
+                    curedge = ([
+                        e
+                        for e in tstate.in_edges(nsdfg) if e.dst_conn == arrname
+                    ] + [
+                        e for e in tstate.out_edges(nsdfg)
+                        if e.src_conn == arrname
+                    ])[0]
                     cursdfg = cursdfg.parent_sdfg