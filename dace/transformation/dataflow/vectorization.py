--- conflicted
+++ resolved
@@ -168,26 +168,19 @@
 
     map_entry = transformation.PatternNode(nodes.MapEntry)
 
-<<<<<<< HEAD
     target = EnumProperty(dtype=dtypes.ScheduleType,
                           desc='Set storage type for the newly-created stream',
                           default=dtypes.ScheduleType.Default)
 
     _level = 0  # used to prevent infinite loops
 
-    @staticmethod
-    def expressions():
-        return [sdutil.node_path_graph(Vectorization._map_entry)]
-
-    def can_be_applied(self, state: SDFGState, candidate, expr_index, sdfg: SDFG, permissive=False) -> bool:
-=======
+
     @classmethod
     def expressions(cls):
         return [sdutil.node_path_graph(cls.map_entry)]
 
     def can_be_applied(self, graph: SDFGState, expr_index, sdfg, permissive=False):
         map_entry = self.map_entry
->>>>>>> adb360d9
 
         # Check if supported!
         supported_targets = [dtypes.ScheduleType.Default, dtypes.ScheduleType.SVE_Map, dtypes.ScheduleType.FPGA_Device]
@@ -422,19 +415,10 @@
 
         return True
 
-<<<<<<< HEAD
-    @staticmethod
-    def match_to_str(graph, candidate):
-        map_entry = candidate[Vectorization._map_entry]
-        return str(map_entry)
-
-    def apply(self, sdfg: SDFG):
-=======
     def apply(self, graph: SDFGState, sdfg: SDFG):
         map_entry = self.map_entry
         tasklet: nodes.Tasklet = graph.successors(map_entry)[0]
         param = symbolic.pystr_to_symbolic(map_entry.map.params[-1])
->>>>>>> adb360d9
 
         # To support recursivity in the FPGA case, see below
         if isinstance(self._map_entry, nodes.MapEntry):
