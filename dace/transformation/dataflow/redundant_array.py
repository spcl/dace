--- conflicted
+++ resolved
@@ -368,14 +368,7 @@
                 return True
 
         # Find occurrences in this and other states
-<<<<<<< HEAD
-        occurrences = []
-        for state in sdfg.states():
-            occurrences.extend(
-                [n for n in state.nodes() if isinstance(n, nodes.AccessNode) and n.data == in_array.data])
-=======
         occurrences = [n for n in sdfg.data_nodes() if n.data == in_array.data]
->>>>>>> 4a24c9cc
         for isedge in sdfg.all_interstate_edges():
             if in_array.data in isedge.data.free_symbols:
                 occurrences.append(isedge)
@@ -815,14 +808,7 @@
                 return False
 
         # Find occurrences in this and other states
-<<<<<<< HEAD
-        occurrences = []
-        for state in sdfg.states():
-            occurrences.extend(
-                [n for n in state.nodes() if isinstance(n, nodes.AccessNode) and n.data == out_array.data])
-=======
         occurrences = [n for n in sdfg.data_nodes() if n.data == out_array.data]
->>>>>>> 4a24c9cc
         for isedge in sdfg.all_interstate_edges():
             if out_array.data in isedge.data.free_symbols:
                 occurrences.append(isedge)
