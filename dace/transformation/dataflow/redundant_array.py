# Copyright 2019-2021 ETH Zurich and the DaCe authors. All rights reserved.
""" Contains classes that implement a redundant array removal transformation.
"""

import copy
import warnings
from typing import Dict, List, Optional, Tuple, Sequence

import networkx as nx
from networkx.exception import NetworkXError, NodeNotFound

from dace import data, dtypes
from dace import memlet as mm
from dace import subsets, symbolic
from dace.config import Config
from dace.sdfg import SDFG, SDFGState, graph, nodes
from dace.sdfg import utils as sdutil
from dace.transformation import helpers
from dace.transformation import transformation as pm

# Helper methods #############################################################


def _subset_has_shape(subset: subsets.Subset, shape: Sequence[int]) -> bool:
    return len(subset.size()) == len(shape) and all(m == a for m, a in zip(subset.size(), shape))


def _validate_subsets(edge: graph.MultiConnectorEdge,
                      arrays: Dict[str, data.Data],
                      src_name: str = None,
                      dst_name: str = None) -> Tuple[subsets.Subset, ...]:
    """ Extracts and validates src and dst subsets from the edge. """

    # Find src and dst names
    if not src_name and isinstance(edge.src, nodes.AccessNode):
        src_name = edge.src.data
    if not dst_name and isinstance(edge.dst, nodes.AccessNode):
        dst_name = edge.dst.data
    if not src_name and not dst_name:
        raise NotImplementedError('No source or destination name given')

    # Find the src and dst subsets (deep-copy to allow manipulation)
    src_subset = copy.deepcopy(edge.data.src_subset)
    dst_subset = copy.deepcopy(edge.data.dst_subset)

    if not src_subset and not dst_subset:
        # NOTE: This should never happen
        raise NotImplementedError('Neither source nor destination subsets are defined')
    # NOTE: If any of the subsets is None, it means that we proceed in
    # experimental mode. The base case here is that we just copy the other
    # subset. However, if we can locate the other array, we check the
    # dimensionality of the subset and we pop or pad indices/ranges accordingly.
    # In that case, we also set the subset to start from 0 in each dimension.
    if not src_subset:
        if src_name:
            desc = arrays[src_name]
            if isinstance(desc, data.View) or edge.data.data == dst_name:
                src_subset = subsets.Range.from_array(desc)
                src_expr = src_subset.num_elements()
                src_expr_exact = src_subset.num_elements_exact()
                dst_expr = dst_subset.num_elements()
                dst_expr_exact = dst_subset.num_elements_exact()
                if (src_expr != dst_expr and symbolic.inequal_symbols(src_expr_exact, dst_expr_exact)):
                    raise ValueError("Source subset is missing (dst_subset: {}, "
                                     "src_shape: {}".format(dst_subset, desc.shape))
            else:
                src_subset = copy.deepcopy(dst_subset)
                padding = len(desc.shape) - len(src_subset)
                if padding != 0:
                    if padding > 0:
                        if isinstance(src_subset, subsets.Indices):
                            indices = [0] * padding + src_subset.indices
                            src_subset = subsets.Indices(indices)
                        elif isinstance(src_subset, subsets.Range):
                            ranges = [(0, 0, 1)] * padding + src_subset.ranges
                            src_subset = subsets.Range(ranges)
                    elif padding < 0:
                        if isinstance(src_subset, subsets.Indices):
                            indices = src_subset.indices[-padding:]
                            src_subset = subsets.Indices(indices)
                        elif isinstance(src_subset, subsets.Range):
                            ranges = src_subset.ranges[-padding:]
                            src_subset = subsets.Range(ranges)
                    src_subset.offset(src_subset, True)
    elif not dst_subset:
        if dst_name:
            desc = arrays[dst_name]
            if isinstance(desc, data.View) or edge.data.data == src_name:
                dst_subset = subsets.Range.from_array(desc)
                src_expr = src_subset.num_elements()
                src_expr_exact = src_subset.num_elements_exact()
                dst_expr = dst_subset.num_elements()
                dst_expr_exact = dst_subset.num_elements_exact()
                if (src_expr != dst_expr and symbolic.inequal_symbols(src_expr_exact, dst_expr_exact)):
                    raise ValueError("Destination subset is missing (src_subset: {}, "
                                     "dst_shape: {}".format(src_subset, desc.shape))
            else:
                dst_subset = copy.deepcopy(src_subset)
                padding = len(desc.shape) - len(dst_subset)
                if padding != 0:
                    if padding > 0:
                        if isinstance(dst_subset, subsets.Indices):
                            indices = [0] * padding + dst_subset.indices
                            dst_subset = subsets.Indices(indices)
                        elif isinstance(dst_subset, subsets.Range):
                            ranges = [(0, 0, 1)] * padding + dst_subset.ranges
                            dst_subset = subsets.Range(ranges)
                    elif padding < 0:
                        if isinstance(dst_subset, subsets.Indices):
                            indices = dst_subset.indices[-padding:]
                            dst_subset = subsets.Indices(indices)
                        elif isinstance(dst_subset, subsets.Range):
                            ranges = dst_subset.ranges[-padding:]
                            dst_subset = subsets.Range(ranges)
                    dst_subset.offset(dst_subset, True)

    return src_subset, dst_subset


def find_dims_to_pop(a_size, b_size):
    dims_to_pop = []
    for i, sz in enumerate(reversed(a_size)):
        if sz not in b_size:
            dims_to_pop.append(len(a_size) - 1 - i)
    return dims_to_pop


def pop_dims(subset, dims):
    popped = []
    if isinstance(subset, subsets.Indices):
        indices = copy.deepcopy(subsets.Indices)
        for i in dims:
            popped.append(indices.pop(i))
        return subsets.Indices(indices)
    else:
        ranges = copy.deepcopy(subset.ranges)
        tsizes = copy.deepcopy(subset.tile_sizes)
        for i in dims:
            r = ranges.pop(i)
            t = tsizes.pop(i)
            popped.append((r, t))
        new_subset = subsets.Range(ranges)
        new_subset.tile_sizes = tsizes
        return new_subset, popped


def compose_and_push_back(first, second, dims=None, popped=None):
    if isinstance(first, subsets.Indices):
        subset = first.new_offset(second, negative=False)
    else:
        subset = first.compose(second)
    if dims and popped and len(dims) == len(popped):
        if isinstance(first, subsets.Indices):
            indices = subset.Indices
            for d, p in zip(reversed(dims), reversed(popped)):
                indices.insert(d, p)
            subset = subsets.Indices(indices)
        else:
            ranges = subset.ranges
            tsizes = subset.tile_sizes
            for d, (r, t) in zip(reversed(dims), reversed(popped)):
                ranges.insert(d, r)
                tsizes.insert(d, t)
            subset = subsets.Range(ranges)
            subset.tile_sizes = tsizes
    return subset


##############################################################################


class RedundantArray(pm.SingleStateTransformation):
    """ Implements the redundant array removal transformation, applied
        when a transient array is copied to and from (to another array),
        but never used anywhere else. """

    in_array = pm.PatternNode(nodes.AccessNode)
    out_array = pm.PatternNode(nodes.AccessNode)

    @classmethod
    def expressions(cls):
        return [sdutil.node_path_graph(cls.in_array, cls.out_array)]

    def can_be_applied(self, graph: SDFGState, expr_index, sdfg, permissive=False):
        in_array = self.in_array
        out_array = self.out_array

        in_desc = in_array.desc(sdfg)
        out_desc = out_array.desc(sdfg)

        # Ensure out degree is one (only one target, which is out_array)
        if graph.out_degree(in_array) != 1:
            return False

        # Ensure it is not an isolated copy
        if graph.in_degree(in_array) == 0:
            return False

        # Make sure that the candidate is a transient variable
        if not in_desc.transient:
            return False

        # Skip structure views
        if isinstance(in_desc, data.StructureView) or isinstance(out_desc, data.StructureView):
            return False

        # 1. Get edge e1 and extract subsets for arrays A and B
        e1 = graph.edges_between(in_array, out_array)[0]
        try:
            a1_subset, b_subset = _validate_subsets(e1, sdfg.arrays)
        except (NotImplementedError, ValueError) as ex:
            warnings.warn(f'validate_subsets failed: {ex}')
            return False

        # Find the true in desc (in case in_array is a view).
        true_in_array = in_array
        true_in_desc = in_desc
        if isinstance(in_desc, data.View):
            true_in_array = sdutil.get_last_view_node(graph, in_array)
            if not true_in_array:
                return False
            true_in_desc = sdfg.arrays[true_in_array.data]
        # Find the true out_desc (in case out_array is a view).
        true_out_array = out_array
        true_out_desc = out_desc
        true_out_subsets = [b_subset]
        if isinstance(out_desc, data.View):
            true_out_array = sdutil.get_last_view_node(graph, out_array)
            if not true_out_array:
                return False
            true_out_desc = sdfg.arrays[true_out_array.data]
            true_out_subsets = [e.data.get_dst_subset(e, graph) for e in graph.in_edges(true_out_array)]

        # Fail in the case of A -> V(A) or V(A) -> A
        is_array_to_view = (isinstance(in_desc, data.View) ^ isinstance(out_desc, data.View))
        if true_in_array is true_out_array and is_array_to_view:
            return False

        if not permissive:
            # Make sure the memlet covers the removed array
            subset = copy.deepcopy(a1_subset)
            subset.squeeze()
            shape = [sz for sz in in_desc.shape if sz != 1]
            if not _subset_has_shape(subset, shape):
                return False

            # NOTE: Library node check
            # The transformation must not apply in non-permissive mode if in_array is
            # not a view, is output of a library node, and an access or a view
            # of out_desc is also input to the same library node.
            # The reason is that the application of the transformation will lead
            # to out_desc being both input and output of the library node.
            # We do not know if this is safe.

            if not isinstance(in_desc, data.View):

                edges_to_check = []
                for a in graph.in_edges(in_array):
                    if isinstance(a.src, nodes.LibraryNode):
                        edges_to_check.append(a)
                    elif (isinstance(a.src, nodes.AccessNode) and isinstance(sdfg.arrays[a.src.data], data.View)):
                        for b in graph.in_edges(a.src):
                            edges_to_check.append(graph.memlet_path(b)[0])

                for a in edges_to_check:
                    if isinstance(a.src, nodes.LibraryNode):
                        for b in graph.in_edges(a.src):
                            if isinstance(b.src, nodes.AccessNode):
                                desc = sdfg.arrays[b.src.data]
                                if isinstance(desc, data.View):
                                    n = sdutil.get_last_view_node(graph, b.src)
                                    if not n:
                                        return False
                                    desc = sdfg.arrays[n.data]
                                    if desc is true_out_desc:
                                        return False

            # In non-permissive mode, check if the state has two or more access nodes
            # for the output array. Definitely one of them (out_array) is a
            # write access. Therefore, there might be a RW, WR, or WW dependency.
            accesses = [
                n for n in graph.nodes()
                if isinstance(n, nodes.AccessNode) and n.data == true_out_array.data and n is not true_out_array
            ]
            if len(accesses) > 0:
                # We need to ensure that a data race will not happen if we
                # remove in_array.
                # First, we simplify the graph
                G = helpers.simplify_state(graph, remove_views=True)
                # Loop over the accesses
                for a in accesses:
                    subsets_intersect = False
                    for e in graph.out_edges(a):
                        try:
                            subset, _ = _validate_subsets(e, sdfg.arrays, src_name=a.data)
                        except (NotImplementedError, ValueError) as ex:
                            warnings.warn(f'validate_subsets failed: {ex}')
                            return False
                        for oset in true_out_subsets:
                            res = subsets.intersects(oset, subset)
                            if res == True or res is None:
                                subsets_intersect = True
                                break
                        if subsets_intersect:
                            break
                    if not subsets_intersect:
                        continue
                    try:
                        has_bward_path = nx.has_path(G, a, true_out_array)
                    except NodeNotFound:
                        has_bward_path = nx.has_path(graph.nx, a, true_out_array)
                    try:
                        has_fward_path = nx.has_path(G, true_out_array, a)
                    except NodeNotFound:
                        has_fward_path = nx.has_path(graph.nx, true_out_array, a)
                    # If there is no path between the access nodes (disconnected
                    # components), then it is definitely possible to have data
                    # races. Abort.
                    if not (has_bward_path or has_fward_path):
                        return False
                    # If there is a backward path then the (true) in_array must
                    # not be a direct successor of a.
                    try:
                        if has_bward_path and true_in_array in G.successors(a):
                            return False
                    except NetworkXError:
                        # The exception occurs when access a is not in G.
                        # This happens when the access is inside a (Map) scope.
                        # In such a case, it is dangerous to apply the
                        # transformation.
                        return False

        # Make sure that both arrays are using the same storage location
        # and are of the same type (e.g., Stream->Stream)
        if in_desc.storage != out_desc.storage:
            return False
        if type(in_desc) != type(out_desc):
            if isinstance(in_desc, data.View):
                # Case View -> Access
                # If the View points to the Access and has the same shape,
                # it can be removed, unless there is a reduction!
                e = sdutil.get_view_edge(graph, in_array)
                if e and e.dst is out_array and in_desc.shape == out_desc.shape:
                    from dace.libraries.standard import Reduce
                    for e in graph.in_edges(in_array):
                        if isinstance(e.src, Reduce):
                            return False
                    return True
                return False
            elif isinstance(out_desc, data.View):
                # Case Access -> View
                # If the View points to the Access (and has a different shape?)
                # then we should (probably) not remove the Access.
                e = sdutil.get_view_edge(graph, out_array)
                if e and e.src is in_array and in_desc.shape != out_desc.shape:
                    return False

                # Check that the View's immediate successors are Accesses.
                # Otherwise, the application of the transformation will result
                # in an ambiguous View.
                view_successors_desc = [
                    e.dst.desc(sdfg) if isinstance(e.dst, nodes.AccessNode) else None
                    for e in graph.out_edges(out_array)
                ]
                if any([not desc or isinstance(desc, data.View) for desc in view_successors_desc]):
                    return False
            else:
                # Something else, for example, Stream
                return False
        else:
            # Two views connected to each other
            if isinstance(in_desc, data.View):
                # Merge will be ambiguous
                if 'views' in in_array.in_connectors and 'views' in out_array.out_connectors:
                    return False
                return True

        # Find occurrences in this and other states
        occurrences = [n for n in sdfg.data_nodes() if n.data == in_array.data]
        for isedge in sdfg.all_interstate_edges():
            if in_array.data in isedge.data.free_symbols:
                occurrences.append(isedge)

        if len(occurrences) > 1:
            return False

        # 2. Iterate over the e2 edges
        for e2 in graph.in_edges(in_array):
            # 2-a. Extract/validate subsets for array A and others
            try:
                _, a2_subset = _validate_subsets(e2, sdfg.arrays)
            except (NotImplementedError, ValueError) as ex:
                warnings.warn(f'validate_subsets failed: {ex}')
                return False
            # 2-b. Check whether a2_subset covers a1_subset
            if not a2_subset.covers(a1_subset):
                return False
            # 2-c. Validate subsets in memlet tree
            # (should not be needed for valid SDGs)
            path = graph.memlet_tree(e2)
            for e3 in path:
                if e3 is not e2:
                    try:
                        _validate_subsets(e3, sdfg.arrays, dst_name=in_array.data)
                    except (NotImplementedError, ValueError) as ex:
                        warnings.warn(f'validate_subsets failed: {ex}')
                        return False

            # 2-d. If array is connected to a nested SDFG or view and strides are unequal, skip
            if in_desc.strides != out_desc.strides:
                sources = []
                if path.downwards:
                    sources = [path.root().edge]
                else:
                    sources = [e for e in path.leaves()]
                for source_edge in sources:
                    if isinstance(source_edge.src, nodes.AccessNode):
                        if isinstance(source_edge.src.desc(sdfg), data.View):
                            if not permissive:
                                return False
                    elif isinstance(source_edge.src, nodes.NestedSDFG):
                        if not permissive:
                            return False
                        conn = source_edge.src_conn
                        inner_desc = source_edge.src.sdfg.arrays[conn]
                        if inner_desc.strides != in_desc.strides:
                            # Cannot safely remove node without modifying strides and correctness
                            return False

        return True

    def _make_view(self, sdfg: SDFG, graph: SDFGState, in_array: nodes.AccessNode, out_array: nodes.AccessNode,
                   e1: graph.MultiConnectorEdge[mm.Memlet], b_subset: subsets.Subset, b_dims_to_pop: List[int]):
        in_desc = sdfg.arrays[in_array.data]
        out_desc = sdfg.arrays[out_array.data]
        # NOTE: We do not want to create another view, if the immediate
        # ancestors of in_array are views as well. We just remove it.
        in_ancestors_desc = [
            e.src.desc(sdfg) if isinstance(e.src, nodes.AccessNode) else None for e in graph.in_edges(in_array)
        ]
        if all([desc and isinstance(desc, data.View) for desc in in_ancestors_desc]):
            for e in graph.in_edges(in_array):
                a_subset, _ = _validate_subsets(e, sdfg.arrays)
                graph.add_edge(
                    e.src, e.src_conn, out_array, None,
                    mm.Memlet(out_array.data,
                              subset=b_subset,
                              other_subset=a_subset,
                              wcr=e1.data.wcr,
                              wcr_nonatomic=e1.data.wcr_nonatomic))
                graph.remove_edge(e)
            graph.remove_edge(e1)
            graph.remove_node(in_array)
            if in_array.data in sdfg.arrays:
                del sdfg.arrays[in_array.data]
            return
        view_strides = in_desc.strides
        if (b_dims_to_pop and len(b_dims_to_pop) == len(out_desc.shape) - len(in_desc.shape)):
            view_strides = [s for i, s in enumerate(out_desc.strides) if i not in b_dims_to_pop]
        sdfg.arrays[in_array.data] = data.ArrayView(in_desc.dtype, in_desc.shape, True, in_desc.allow_conflicts,
                                                    out_desc.storage, out_desc.location, view_strides, in_desc.offset,
                                                    out_desc.may_alias, dtypes.AllocationLifetime.Scope,
                                                    in_desc.alignment, in_desc.debuginfo, in_desc.total_size)
        in_array.add_out_connector('views', force=True)
        e1._src_conn = 'views'

    def _is_reshaping_memlet(
        self,
        graph: SDFGState,
        edge: graph.MultiConnectorEdge,
    ) -> bool:
        """Test if Memlet between `input_node` and `output_node` is reshaping.

        A "reshaping Memlet" is a Memlet that changes the shape of a data container,
        in the same way as `numpy.reshape()` does.

        :param graph: The graph (SDFGState) in which the connection is.
        :param edge: The edge between them.
        """
        # Reshaping can not be a reduction
        if edge.data.wcr or edge.data.wcr_nonatomic:
            return False

        # Reshaping needs to access nodes.
        src_node = edge.src
        dst_node = edge.dst
        if not all(isinstance(node, nodes.AccessNode) for node in (src_node, dst_node)):
            return False

        # Reshaping can only happen between arrays.
        sdfg = graph.sdfg
        src_desc = sdfg.arrays[src_node.data]
        dst_desc = sdfg.arrays[dst_node.data]
        if not all(isinstance(desc, data.Array) and not isinstance(desc, data.View) for desc in (src_desc, dst_desc)):
            return False

        # Reshaping implies that the shape is different.
        if dst_desc.shape == src_desc.shape:
            return False

        # A reshaping Memlet must read the whole source array and write the whole destination array.
        src_subset, dst_subset = _validate_subsets(edge, sdfg.arrays)
        for subset, shape in zip([dst_subset, src_subset], [dst_desc.shape, src_desc.shape]):
            if not _subset_has_shape(subset, shape):
                return False

        return True

    def apply(self, graph, sdfg):
        in_array = self.in_array
        out_array = self.out_array
        in_desc = sdfg.arrays[in_array.data]
        out_desc = sdfg.arrays[out_array.data]

        # 1. Get edge e1 and extract subsets for arrays A and B
        e1 = graph.edges_between(in_array, out_array)[0]
        a1_subset, b_subset = _validate_subsets(e1, sdfg.arrays)

        # View connected to a view: simple case
        if (isinstance(in_desc, data.View) and isinstance(out_desc, data.View)):
            simple_case = True
            for e in graph.in_edges(in_array):
                if e.data.dst_subset is not None and a1_subset != e.data.dst_subset:
                    simple_case = False
                    break
            if simple_case:
                for e in graph.in_edges(in_array):
                    for e2 in graph.memlet_tree(e):
                        if e2 is e:
                            continue
                        if e2.data.data == in_array.data:
                            e2.data.data = out_array.data
                    new_memlet = copy.deepcopy(e.data)
                    if new_memlet.data == in_array.data:
                        new_memlet.data = out_array.data
                    new_memlet.dst_subset = b_subset
                    graph.add_edge(e.src, e.src_conn, out_array, e.dst_conn, new_memlet)
                graph.remove_node(in_array)
                try:
                    if in_array.data in sdfg.arrays:
                        sdfg.remove_data(in_array.data)
                except ValueError:  # Used somewhere else
                    pass
                return

        # Find extraneous A or B subset dimensions
        a_dims_to_pop = []
        b_dims_to_pop = []
        bset = b_subset
        popped = []
        if a1_subset and b_subset and a1_subset.dims() != b_subset.dims():
            a_size = a1_subset.size_exact()
            b_size = b_subset.size_exact()
            if a1_subset.dims() > b_subset.dims():
                a_dims_to_pop = find_dims_to_pop(a_size, b_size)
            else:
                b_dims_to_pop = find_dims_to_pop(b_size, a_size)
                bset, popped = pop_dims(b_subset, b_dims_to_pop)

        from dace.libraries.standard import Reduce
        reduction = False
        for e in graph.in_edges(in_array):
            if isinstance(e.src, Reduce) or (isinstance(e.src, (nodes.NestedSDFG, nodes.LibraryNode))
                                             and len(in_desc.shape) != len(out_desc.shape)):
                reduction = True

        # If:
        # 1. A reduce node is involved; or
        # 2. A NestedSDFG or Library node is involved and the arrays have different dimensionality; or
        # 3. The memlet does not cover the removed array; or
        # 4. Dimensions are mismatching (all dimensions are popped);
        # create a view.
        if reduction or len(a_dims_to_pop) == len(in_desc.shape) or not _subset_has_shape(a1_subset, in_desc.shape):
            self._make_view(sdfg, graph, in_array, out_array, e1, b_subset, b_dims_to_pop)
            return in_array

        # TODO: Fix me.
        #  As described in [issue 1595](https://github.com/spcl/dace/issues/1595) the
        #  transformation is unable to handle certain cases of reshaping Memlets
        #  correctly and fixing this case has proven rather difficult. In a first
        #  attempt the case of reshaping Memlets was forbidden (in the
        #  `can_be_applied()` method), however, this caused other (useful) cases to
        #  fail. For that reason such Memlets are transformed to Views.
        #  This is a fix and it should be addressed.
        if self._is_reshaping_memlet(graph=graph, edge=e1):
            self._make_view(sdfg, graph, in_array, out_array, e1, b_subset, b_dims_to_pop)
            return in_array

        # Validate that subsets are composable. If not, make a view
        try:
            for e2 in graph.in_edges(in_array):
                path = graph.memlet_tree(e2)
                wcr = e1.data.wcr
                wcr_nonatomic = e1.data.wcr_nonatomic
                for e3 in path:
                    # 2-a. Extract subsets for array B and others
                    other_subset, a3_subset = _validate_subsets(e3, sdfg.arrays, dst_name=in_array.data)
                    # 2-b. Modify memlet to match array B.
                    dname = out_array.data
                    src_is_data = False
                    a3_subset.offset(a1_subset, negative=True)

                    if a3_subset and a_dims_to_pop:
                        aset, _ = pop_dims(a3_subset, a_dims_to_pop)
                    else:
                        aset = a3_subset

                    compose_and_push_back(bset, aset, b_dims_to_pop, popped)
        except (ValueError, NotImplementedError):
            self._make_view(sdfg, graph, in_array, out_array, e1, b_subset, b_dims_to_pop)
            print(f"CREATED VIEW(2): {in_array}")
            return in_array

        # 2. Iterate over the e2 edges and traverse the memlet tree
        for e2 in graph.in_edges(in_array):
            path = graph.memlet_tree(e2)
            wcr = e1.data.wcr
            wcr_nonatomic = e1.data.wcr_nonatomic
            for e3 in path:
                # 2-a. Extract subsets for array B and others
                other_subset, a3_subset = _validate_subsets(e3, sdfg.arrays, dst_name=in_array.data)
                # 2-b. Modify memlet to match array B.
                dname = out_array.data
                src_is_data = False
                a3_subset.offset(a1_subset, negative=True)

                if a3_subset and a_dims_to_pop:
                    aset, _ = pop_dims(a3_subset, a_dims_to_pop)
                else:
                    aset = a3_subset

                dst_subset = compose_and_push_back(bset, aset, b_dims_to_pop, popped)
                # NOTE: This fixes the following case:
                # Tasklet ----> A[subset] ----> ... -----> A
                # Tasklet is not data, so it doesn't have an other subset.
                if isinstance(e3.src, nodes.AccessNode):
                    if e3.src.data == out_array.data:
                        dname = e3.src.data
                        src_is_data = True
                    src_subset = other_subset
                else:
                    src_subset = None

                subset = src_subset if src_is_data else dst_subset
                other_subset = dst_subset if src_is_data else src_subset
                e3.data.data = dname
                e3.data.subset = subset
                e3.data.other_subset = other_subset
                wcr = wcr or e3.data.wcr
                wcr_nonatomic = wcr_nonatomic or e3.data.wcr_nonatomic
                e3.data.wcr = wcr
                e3.data.wcr_nonatomic = wcr_nonatomic

            # 2-c. Remove edge and add new one
            graph.remove_edge(e2)
            e2.data.wcr = wcr
            e2.data.wcr_nonatomic = wcr_nonatomic
            graph.add_edge(e2.src, e2.src_conn, out_array, e2.dst_conn, e2.data)

            # 2-d. Fix strides in nested SDFGs
            if in_desc.strides != out_desc.strides:
                sources = []
                if path.downwards:
                    sources = [path.root().edge]
                else:
                    sources = [e for e in path.leaves()]
                for source_edge in sources:
                    if not isinstance(source_edge.src, nodes.NestedSDFG):
                        continue
                    conn = source_edge.src_conn
                    inner_desc = source_edge.src.sdfg.arrays[conn]
                    inner_desc.strides = out_desc.strides

        # Finally, remove in_array node
        graph.remove_node(in_array)
        try:
            if in_array.data in sdfg.arrays:
                sdfg.remove_data(in_array.data)
        except ValueError:  # Already in use (e.g., with Views)
            pass


class RedundantSecondArray(pm.SingleStateTransformation):
    """ Implements the redundant array removal transformation, applied
        when a transient array is copied from and to (from another array),
        but never used anywhere else. This transformation removes the second
        array. """

    in_array = pm.PatternNode(nodes.AccessNode)
    out_array = pm.PatternNode(nodes.AccessNode)

    @classmethod
    def expressions(cls):
        return [sdutil.node_path_graph(cls.in_array, cls.out_array)]

    def can_be_applied(self, graph, expr_index, sdfg, permissive=False):
        in_array = self.in_array
        out_array = self.out_array

        in_desc = in_array.desc(sdfg)
        out_desc = out_array.desc(sdfg)

        # Ensure in degree is one (only one source, which is in_array)
        if graph.in_degree(out_array) != 1:
            return False

        # Make sure that the candidate is a transient variable
        if not out_desc.transient:
            return False

        # Skip structure views
        if isinstance(in_desc, data.StructureView) or isinstance(out_desc, data.StructureView):
            return False

        # 1. Get edge e1 and extract/validate subsets for arrays A and B
        e1 = graph.edges_between(in_array, out_array)[0]
        try:
            a_subset, b1_subset = _validate_subsets(e1, sdfg.arrays)
        except (NotImplementedError, ValueError) as ex:
            warnings.warn(f'validate_subsets failed: {ex}')
            return False

        # Find the true in desc (in case in_array is a view).
        true_in_array = in_array
        true_in_desc = in_desc
        true_in_subsets = [a_subset]
        if isinstance(in_desc, data.View):
            true_in_array = sdutil.get_last_view_node(graph, in_array)
            if not true_in_array:
                return False
            true_in_desc = sdfg.arrays[true_in_array.data]
            true_in_subsets = [e.data.get_src_subset(e, graph) for e in graph.out_edges(true_in_array)]
        # Find the true out_desc (in case out_array is a view).
        true_out_array = out_array
        true_out_desc = out_desc
        if isinstance(out_desc, data.View):
            true_out_array = sdutil.get_last_view_node(graph, out_array)
            if not true_out_array:
                return False
            true_out_desc = sdfg.arrays[true_out_array.data]

        # Fail in the case of A -> V(A) or V(A) -> A
        is_array_to_view = (isinstance(in_desc, data.View) ^ isinstance(out_desc, data.View))
        if true_in_array is true_out_array and is_array_to_view:
            return False

        if not permissive:
            # Make sure the memlet covers the removed array
            if not b1_subset:
                return False
            subset = copy.deepcopy(b1_subset)
            subset.squeeze()
            shape = [sz for sz in out_desc.shape if sz != 1]
            if not _subset_has_shape(subset, shape):
                return False

            # NOTE: Library node check
            # The transformation must not apply if out_array is
            # not a view, is input to a library node, and an access or a view
            # of in_desc is also output to the same library node.
            # The reason is that the application of the transformation will lead
            # to in_desc being both input and output of the library node.
            # We do not know if this is safe.

            if not isinstance(out_desc, data.View):

                edges_to_check = []
                for a in graph.out_edges(out_array):
                    if isinstance(a.dst, nodes.LibraryNode):
                        edges_to_check.append(a)
                    elif (isinstance(a.dst, nodes.AccessNode) and isinstance(sdfg.arrays[a.dst.data], data.View)):
                        for b in graph.out_edges(a.dst):
                            edges_to_check.append(graph.memlet_path(b)[-1])

                for a in edges_to_check:
                    if isinstance(a.dst, nodes.LibraryNode):
                        for b in graph.out_edges(a.dst):
                            if isinstance(b.dst, nodes.AccessNode):
                                desc = sdfg.arrays[b.dst.data]
                                if isinstance(desc, data.View):
                                    n = sdutil.get_last_view_node(graph, b.dst)
                                    if not n:
                                        return False
                                    desc = sdfg.arrays[n.data]
                                    if desc is true_in_desc:
                                        return False

            # Check if the state has two or more access nodes
            # for in_array and at least one of them is a write access. There
            # might be a RW, WR, or WW dependency.
            accesses = [
                n for n in graph.nodes()
                if isinstance(n, nodes.AccessNode) and n.data == true_in_array.data and n is not true_in_array
            ]
            if len(accesses) > 0:
                if (graph.in_degree(true_in_array) > 0 or any(graph.in_degree(a) > 0 for a in accesses)):
                    # We need to ensure that a data race will not happen if we
                    # remove in_array.
                    # First, we simplify the graph
                    G = helpers.simplify_state(graph, remove_views=True)
                    # Loop over the accesses
                    for a in accesses:
                        subsets_intersect = False
                        for e in graph.in_edges(a):
                            try:
                                _, subset = _validate_subsets(e, sdfg.arrays, dst_name=a.data)
                            except (NotImplementedError, ValueError) as ex:
                                warnings.warn(f'validate_subsets failed: {ex}')
                                return False
                            for iset in true_in_subsets:
                                res = subsets.intersects(iset, subset)
                                if res == True or res is None:
                                    subsets_intersect = True
                                    break
                            if subsets_intersect:
                                break
                        if not subsets_intersect:
                            continue
                        try:
                            has_bward_path = nx.has_path(G, a, true_in_array)
                        except NodeNotFound:
                            has_bward_path = nx.has_path(graph.nx, a, true_in_array)
                        try:
                            has_fward_path = nx.has_path(G, true_in_array, a)
                        except NodeNotFound:
                            has_fward_path = nx.has_path(graph.nx, true_in_array, a)
                        # If there is no path between the access nodes
                        # (disconnected components), then it is definitely
                        # possible to have data races. Abort.
                        if not (has_bward_path or has_fward_path):
                            return False
                        # If there is a forward path then a must not be a direct
                        # successor of the (true) out_array.
                        try:
                            if has_fward_path and a in G.successors(true_out_array):
                                return False
                        except NetworkXError:
                            return False

        # Make sure that both arrays are using the same storage location
        # and are of the same type (e.g., Stream->Stream)
        if in_desc.storage != out_desc.storage:
            return False
        if type(in_desc) != type(out_desc):
            if isinstance(in_desc, data.View):
                # Case View -> Access
                # If the View points to the Access (and has a different shape?)
                # then we should (probably) not remove the Access.
                e = sdutil.get_view_edge(graph, in_array)
                if e and e.dst is out_array and in_desc.shape != out_desc.shape:
                    return False
                # Check that the View's immediate ancestors are Accesses.
                # Otherwise, the application of the transformation will result
                # in an ambiguous View.
                view_ancestors_desc = [
                    e.src.desc(sdfg) if isinstance(e.src, nodes.AccessNode) else None for e in graph.in_edges(in_array)
                ]
                if any([not desc or isinstance(desc, data.View) for desc in view_ancestors_desc]):
                    return False
            elif isinstance(out_desc, data.View):
                # Case Access -> View
                # If the View points to the Access and has the same shape,
                # it can be removed
                e = sdutil.get_view_edge(graph, out_array)
                if e and e.src is in_array and in_desc.shape == out_desc.shape:
                    return True
                return False
            else:
                # Something else, for example, Stream
                return False
        else:
            # Two views connected to each other
            if isinstance(in_desc, data.View):
                return False

        # Find occurrences in this and other states
        occurrences = [n for n in sdfg.data_nodes() if n.data == out_array.data]
        for isedge in sdfg.all_interstate_edges():
            if out_array.data in isedge.data.free_symbols:
                occurrences.append(isedge)

        if len(occurrences) > 1:
            return False

        # Check whether the data copied from the first datanode cover
        # the subsets of all the output edges of the second datanode.
        # We assume the following pattern: A -- e1 --> B -- e2 --> others

        # 2. Iterate over the e2 edges
        for e2 in graph.out_edges(out_array):
            # 2-a. Extract/validate subsets for array B and others
            try:
                b2_subset, _ = _validate_subsets(e2, sdfg.arrays)
            except (NotImplementedError, ValueError) as ex:
                warnings.warn(f'validate_subsets failed: {ex}')
                return False
            # 2-b. Check where b1_subset covers b2_subset
            if not b1_subset.covers(b2_subset):
                return False
            # 2-c. Validate subsets in memlet tree
            # (should not be needed for valid SDGs)
            path = graph.memlet_tree(e2)
            for e3 in path:
                if e3 is not e2:
                    try:
                        _validate_subsets(e3, sdfg.arrays, src_name=out_array.data)
                    except (NotImplementedError, ValueError) as ex:
                        warnings.warn(f'validate_subsets failed: {ex}')
                        return False

            # 2-d. If array is connected to a nested SDFG or view and strides are unequal, skip
            if in_desc.strides != out_desc.strides:
                sources = []
                if not path.downwards:
                    sources = [path.root().edge]
                else:
                    sources = [e for e in path.leaves()]
                for source_edge in sources:
                    if isinstance(source_edge.dst, nodes.AccessNode):
                        if isinstance(source_edge.dst.desc(sdfg), data.View):
                            if not permissive:
                                return False
                    elif isinstance(source_edge.dst, nodes.NestedSDFG):
                        if not permissive:
                            return False
                        conn = source_edge.dst_conn
                        inner_desc = source_edge.dst.sdfg.arrays[conn]
                        if inner_desc.strides != in_desc.strides:
                            # Cannot safely remove node without modifying strides and correctness
                            return False

        return True

    def apply(self, graph: SDFGState, sdfg: SDFG):
        in_array = self.in_array
        out_array = self.out_array
        in_desc = sdfg.arrays[in_array.data]
        out_desc = sdfg.arrays[out_array.data]

        # We assume the following pattern: A -- e1 --> B -- e2 --> others

        # 1. Get edge e1 and extract subsets for arrays A and B
        e1 = graph.edges_between(in_array, out_array)[0]
        a_subset, b1_subset = _validate_subsets(e1, sdfg.arrays)

        # Find extraneous A or B subset dimensions
        a_dims_to_pop = []
        b_dims_to_pop = []
        aset = a_subset
        popped = []
        if a_subset and b1_subset and a_subset.dims() != b1_subset.dims():
            a_size = a_subset.size_exact()
            b_size = b1_subset.size_exact()
            if a_subset.dims() > b1_subset.dims():
                a_dims_to_pop = find_dims_to_pop(a_size, b_size)
                aset, popped = pop_dims(a_subset, a_dims_to_pop)
            else:
                b_dims_to_pop = find_dims_to_pop(b_size, a_size)

        # If the src subset does not cover the removed array, create a view.
        if a_subset and not _subset_has_shape(a_subset, out_desc.shape):
            # NOTE: We do not want to create another view, if the immediate
            # successors of out_array are views as well. We just remove it.
            out_successors_desc = [
                e.dst.desc(sdfg) if isinstance(e.dst, nodes.AccessNode) else None for e in graph.out_edges(out_array)
            ]
            if all([desc and isinstance(desc, data.View) for desc in out_successors_desc]):
                for e in graph.out_edges(out_array):
                    _, b_subset = _validate_subsets(e, sdfg.arrays)
                    graph.add_edge(
                        in_array, None, e.dst, e.dst_conn,
                        mm.Memlet(in_array.data,
                                  subset=a_subset,
                                  other_subset=b_subset,
                                  wcr=e1.data.wcr,
                                  wcr_nonatomic=e1.data.wcr_nonatomic))
                    graph.remove_edge(e)
                graph.remove_edge(e1)
                graph.remove_node(out_array)
                if out_array.data in sdfg.arrays:
                    del sdfg.arrays[out_array.data]
                # If first node is now isolated, remove it
                if len(graph.all_edges(in_array)) == 0:
                    graph.remove_node(in_array)
                return
            view_strides = out_desc.strides
            if (a_dims_to_pop and len(a_dims_to_pop) == len(in_desc.shape) - len(out_desc.shape)):
                view_strides = [s for i, s in enumerate(in_desc.strides) if i not in a_dims_to_pop]
            sdfg.arrays[out_array.data] = data.ArrayView(out_desc.dtype, out_desc.shape, True, out_desc.allow_conflicts,
                                                         in_desc.storage, in_desc.location, view_strides,
                                                         out_desc.offset, in_desc.may_alias,
                                                         dtypes.AllocationLifetime.Scope, out_desc.alignment,
                                                         out_desc.debuginfo, out_desc.total_size)
            out_array.add_in_connector('views', force=True)
            e1._dst_conn = 'views'
            return out_array

        # 2. Iterate over the e2 edges and traverse the memlet tree
        for e2 in graph.out_edges(out_array):
            path = graph.memlet_tree(e2)
            wcr = e1.data.wcr
            wcr_nonatomic = e1.data.wcr_nonatomic
            for e3 in path:
                # 2-a. Extract subsets for array B and others
                b3_subset, other_subset = _validate_subsets(e3, sdfg.arrays, src_name=out_array.data)
                # 2-b. Modify memlet to match array A. Example:
                # A -- (0, a:b)/(c:c+b) --> B -- (c+d)/None --> others
                # A -- (0, a+d)/None --> others
                e3.data.data = in_array.data
                # (c+d) - (c:c+b) = (d)
                b3_subset.offset(b1_subset, negative=True)
                # (0, a:b)(d) = (0, a+d) (or offset for indices)

                if b3_subset and b_dims_to_pop:
                    bset, _ = pop_dims(b3_subset, b_dims_to_pop)
                else:
                    bset = b3_subset

                e3.data.subset = compose_and_push_back(aset, bset, a_dims_to_pop, popped)
                # NOTE: This fixes the following case:
                # A ----> A[subset] ----> ... -----> Tasklet
                # Tasklet is not data, so it doesn't have an other subset.
                if isinstance(e3.dst, nodes.AccessNode):
                    e3.data.other_subset = other_subset
                else:
                    e3.data.other_subset = None
                wcr = wcr or e3.data.wcr
                wcr_nonatomic = wcr_nonatomic or e3.data.wcr_nonatomic
                e3.data.wcr = wcr
                e3.data.wcr_nonatomic = wcr_nonatomic

            # 2-c. Remove edge and add new one
            graph.remove_edge(e2)
            e2.data.wcr = wcr
            e2.data.wcr_nonatomic = wcr_nonatomic
            graph.add_edge(in_array, e2.src_conn, e2.dst, e2.dst_conn, e2.data)

            # 2-d. Fix strides in nested SDFGs
            if in_desc.strides != out_desc.strides:
                sources = []
                if not path.downwards:
                    sources = [path.root().edge]
                else:
                    sources = [e for e in path.leaves()]
                for source_edge in sources:
                    if not isinstance(source_edge.dst, nodes.NestedSDFG):
                        continue
                    conn = source_edge.dst_conn
                    inner_desc = source_edge.dst.sdfg.arrays[conn]
                    inner_desc.strides = out_desc.strides

        # Finally, remove out_array node
        graph.remove_node(out_array)
        if out_array.data in sdfg.arrays:
            try:
                sdfg.remove_data(out_array.data)
            except ValueError:  # Already in use (e.g., with Views)
                pass

        # If first node is now isolated, remove it
        if len(graph.all_edges(in_array)) == 0:
            graph.remove_node(in_array)


class SqueezeViewRemove(pm.SingleStateTransformation):
    in_array = pm.PatternNode(nodes.AccessNode)
    out_array = pm.PatternNode(nodes.AccessNode)

    @classmethod
    def expressions(cls):
        return [sdutil.node_path_graph(cls.in_array, cls.out_array)]

    def can_be_applied(self, state: SDFGState, expr_index: int, sdfg: SDFG, permissive: bool = False):
        in_array = self.in_array
        out_array = self.out_array

        in_desc = in_array.desc(sdfg)
        out_desc = out_array.desc(sdfg)

        if state.out_degree(out_array) != 1:
            return False

        if not isinstance(out_desc, data.View):
            return False

        vedge = state.out_edges(out_array)[0]
        if vedge.data.data != out_array.data:  # Ensures subset comes from view
            return False
        view_subset = copy.deepcopy(vedge.data.subset)

        aedge = state.edges_between(in_array, out_array)[0]
        if aedge.data.data != in_array.data:
            return False
        array_subset = copy.deepcopy(aedge.data.subset)

        vsqdims = view_subset.squeeze()

        # View may modify the behavior of a library node
        if not permissive and isinstance(vedge.dst, nodes.LibraryNode):
            return False

        # Check that subsets are equivalent
        if array_subset != view_subset:
            return False

        # Verify strides after squeeze
        astrides = tuple(in_desc.strides)  #s for i, s in enumerate(in_desc.strides) if i not in asqdims)
        vstrides = tuple(s for i, s in enumerate(out_desc.strides) if i in vsqdims)
        if astrides != vstrides:
            return False

<<<<<<< HEAD
        # If destination node is nsdfg and view connects to an inout connector, then skip
=======
        # If the destination node is an nsdfg and the view connects to an inout connector, then skip
>>>>>>> f9915ed5
        for e in state.memlet_path(vedge):
            if isinstance(e.dst, nodes.NestedSDFG):
                dst_conn = e.dst_conn
                if dst_conn in e.dst.out_connectors:
                    return False

        return True

    def apply(self, state: SDFGState, sdfg: SDFG):
        in_array = self.in_array
        out_array = self.out_array
        out_desc = out_array.desc(sdfg)

        vedge = state.out_edges(out_array)[0]
        view_subset = copy.deepcopy(vedge.data.subset)

        aedge = state.edges_between(in_array, out_array)[0]
        array_subset = copy.deepcopy(aedge.data.subset)

        vsqdims = view_subset.squeeze()

        # Modify data and subset on all outgoing edges
        for e in state.memlet_tree(vedge):
            e.data.data = in_array.data
            e.data.subset.squeeze(vsqdims)

        # Redirect original edge to point to data
        state.remove_edge(vedge)
        state.add_edge(in_array, vedge.src_conn, vedge.dst, vedge.dst_conn, vedge.data)

        # Remove node and descriptor
        state.remove_node(out_array)
        try:
            sdfg.remove_data(out_array.data)
        except ValueError:  # Already in use (e.g., with Views)
            pass


class UnsqueezeViewRemove(pm.SingleStateTransformation):
    in_array = pm.PatternNode(nodes.AccessNode)
    out_array = pm.PatternNode(nodes.AccessNode)

    @classmethod
    def expressions(cls):
        return [sdutil.node_path_graph(cls.in_array, cls.out_array)]

    def can_be_applied(self, state: SDFGState, expr_index: int, sdfg: SDFG, permissive: bool = False):
        in_array = self.in_array
        out_array = self.out_array

        in_desc = in_array.desc(sdfg)
        out_desc = out_array.desc(sdfg)

        if state.in_degree(in_array) != 1:
            return False

        if not isinstance(in_desc, data.View):
            return False

        vedge = state.in_edges(in_array)[0]
        if vedge.data.data != in_array.data:  # Ensures subset comes from view
            return False
        view_subset = copy.deepcopy(vedge.data.subset)

        aedge = state.edges_between(in_array, out_array)[0]
        if aedge.data.data != out_array.data:
            return False
        array_subset = copy.deepcopy(aedge.data.subset)

        asqdims = array_subset.squeeze()

        # View may modify the behavior of a library node
        if not permissive and isinstance(vedge.src, nodes.LibraryNode):
            return False

        # Check that subsets are equivalent
        if array_subset != view_subset:
            return False

        # Verify strides after squeeze
        vstrides = tuple(in_desc.strides)
        astrides = tuple(s for i, s in enumerate(out_desc.strides) if i in asqdims)
        if astrides != vstrides:
            return False

<<<<<<< HEAD
        # If destination node is nsdfg and view connects to an inout connector, then skip
=======
        # If the source node is an nsdfg and the view connects to an inout connector, then skip
>>>>>>> f9915ed5
        for e in state.memlet_path(vedge):
            if isinstance(e.src, nodes.NestedSDFG):
                src_conn = e.src_conn
                if src_conn in e.src.in_connectors:
                    return False

        return True

    def apply(self, state: SDFGState, sdfg: SDFG):
        in_array = self.in_array
        out_array = self.out_array

        vedge = state.in_edges(in_array)[0]

        aedge = state.edges_between(in_array, out_array)[0]
        array_subset = copy.deepcopy(aedge.data.subset)

        asqdims = array_subset.squeeze()
        asqdims_mirror = [i for i in range(aedge.data.subset.dims()) if i not in asqdims]

        # Modify data and subset on all outgoing edges
        for e in state.memlet_tree(vedge):
            e.data.data = out_array.data
            # Offset subset, then unsqueeze
            e.data.subset.offset(aedge.data.subset, False)
            e.data.subset.unsqueeze(asqdims_mirror)
            for i in asqdims_mirror:
                e.data.subset.ranges[i] = aedge.data.subset.ranges[i]

        # Redirect original edge to point to data
        state.remove_edge(vedge)
        state.add_edge(vedge.src, vedge.src_conn, out_array, vedge.dst_conn, vedge.data)

        # Remove node and descriptor
        state.remove_node(in_array)
        try:
            sdfg.remove_data(in_array.data)
        except ValueError:  # Already in use (e.g., with Views)
            pass


def _is_slice(adesc: data.Array, vdesc: data.View) -> bool:
    """ Checks whether a View of an Array is a slice or not. """
    # Explicitly fail in case of Views with more dimensions than the Array.
    # NOTE: We want to avoid matching slices produced with np.newaxis
    if len(vdesc.shape) > len(adesc.shape):
        return False
    try:
        # Iterate over the View's strides.
        for vi, s in enumerate(vdesc.strides):
            # All of the View's strides must exist in the Array's strides.
            # Otherwise, it is not a slice but a reintepretation.
            ai = adesc.strides.index(s)
            # If the View's length is not clearly less or equal than
            # the Array's corresponding length, then we cannot confirm that
            # the View is a slice.
            if (vdesc.shape[vi] <= adesc.shape[ai]) == True:
                continue
            else:
                return False
    except ValueError:  # list.index throws ValueError if a stride is not found
        return False

    return True


def _sliced_dims(adesc: data.Array, vdesc: data.View) -> List[int]:
    """ Returns the Array dimensions viewed by a slice-View.
        NOTE: This method assumes that `_is_slice(adesc, vdesc) == True`.
    """
    return [adesc.strides.index(s) for s in vdesc.strides]


class RedundantReadSlice(pm.SingleStateTransformation):
    """ Detects patterns of the form Array -> View(Array) and removes
    the View if it is a slice. """

    in_array = pm.PatternNode(nodes.AccessNode)
    out_array = pm.PatternNode(nodes.AccessNode)

    @classmethod
    def expressions(cls):
        return [sdutil.node_path_graph(cls.in_array, cls.out_array)]

    def can_be_applied(self, graph, expr_index, sdfg, permissive=False):
        in_array = self.in_array
        out_array = self.out_array

        in_desc = in_array.desc(sdfg)
        out_desc = out_array.desc(sdfg)

        # Make sure that both arrays are using the same storage location.
        if in_desc.storage != out_desc.storage:
            return False

        # The match must be Array -> View
        if not (isinstance(in_desc, data.Array) and not isinstance(in_desc, data.View)):
            return False
        if not isinstance(out_desc, data.View):
            return False

        # Ensure in degree is one (only one source, which is in_array)
        if graph.in_degree(out_array) != 1:
            return False

        # The match must be Array -> View(Array), i.e.,
        # the View must point to the Array. Find the true out_desc.
        true_out_array = sdutil.get_last_view_node(graph, out_array)
        if not true_out_array:
            return False
        if true_out_array is not in_array:
            return False

        # Ensure that the View is a slice of the Array.
        if not _is_slice(in_desc, out_desc):
            return False

        # Get edge e1 and extract subsets for the Array and View
        e = graph.edges_between(in_array, out_array)[0]
        a_subset = e.data.get_src_subset(e, graph)
        v_subset = e.data.get_dst_subset(e, graph)

        # Make sure the memlet covers the removed View.
        # NOTE: Since we assume that the View is a slice of the Array, the
        # following must hold (after removing unit-sized dimensions):
        # a_subset.size() == v_subset.size() == out_desc.shape
        if not (a_subset and v_subset):
            return False
        out_shape = [s for s in out_desc.shape if s != 1]
        for subset in (a_subset, v_subset):
            tmp = copy.deepcopy(subset)
            tmp.squeeze()
            if not _subset_has_shape(tmp, out_shape):
                return False

        if not permissive:
            # Ensure the view is not an input to a library node, where it may change the behavior, and similarly is not
            # being used to change the strides for a nested SDFG.
            for e in graph.out_edges(out_array):
                for sink in graph.memlet_tree(e).leaves():
                    sink_node = sink.dst
                    sink_conn = sink.dst_conn
                    if isinstance(sink_node, nodes.LibraryNode):
                        return False
                    if isinstance(sink_node, nodes.NestedSDFG):
                        if sink_conn in sink_node.sdfg.arrays and isinstance(out_desc, data.ArrayView):
                            ndesc = sink_node.sdfg.arrays[sink_conn]
                            if ndesc.strides != out_desc.strides or ndesc.dtype != out_desc.dtype:
                                return False

        return True

    def apply(self, graph, sdfg):
        in_array = self.in_array
        out_array = self.out_array
        in_desc = sdfg.arrays[in_array.data]
        out_desc = sdfg.arrays[out_array.data]

        # We assume the following pattern: A -- e1 --> V(A) -- e2 --> others

        # Get edge e1 and extract subsets for the Array and View
        e1 = graph.edges_between(in_array, out_array)[0]
        # a_subset, v1_subset = _validate_subsets(e1, sdfg.arrays)
        a_subset = e1.data.get_src_subset(e1, graph)
        v1_subset = e1.data.get_dst_subset(e1, graph)

        # Split the dimensions of A to sliced and non-viewed
        sliced_dims = _sliced_dims(in_desc, out_desc)
        nviewed_dims = [i for i in range(len(in_desc.shape) - 1, -1, -1) if i not in sliced_dims]
        aset, popped = pop_dims(a_subset, nviewed_dims)

        # Iterate over the e2 edges and traverse the memlet tree
        for e2 in graph.out_edges(out_array):
            path = graph.memlet_tree(e2)
            wcr = e1.data.wcr
            wcr_nonatomic = e1.data.wcr_nonatomic
            for e3 in path:
                # Extract subsets for view V and others
                v3_subset, other_subset = _validate_subsets(e3, sdfg.arrays, src_name=out_array.data)
                # Modify memlet to match array A. Example:
                # A -- (0, a:b)/(c:c+b) --> V -- (c+d)/None --> others
                # A -- (0, a+d)/None --> others
                e3.data.data = in_array.data
                e3.data._is_data_src = True
                # (c+d) - (c:c+b) = (d)
                v3_subset.offset(v1_subset, negative=True)
                # (0, a:b)(d) = (0, a+d) (or offset for indices)

                vset = v3_subset

                e3.data.src_subset = compose_and_push_back(aset, vset, nviewed_dims, popped)
                # NOTE: This fixes the following case:
                # A ----> A[subset] ----> ... -----> Tasklet
                # Tasklet is not data, so it doesn't have an other subset.
                if isinstance(e3.dst, nodes.AccessNode):
                    e3.data.dst_subset = other_subset
                else:
                    e3.data.dst_subset = None
                wcr = wcr or e3.data.wcr
                wcr_nonatomic = wcr_nonatomic or e3.data.wcr_nonatomic
                e3.data.wcr = wcr
                e3.data.wcr_nonatomic = wcr_nonatomic

            # Remove edge and add new one
            graph.remove_edge(e2)
            e2.data.wcr = wcr
            e2.data.wcr_nonatomic = wcr_nonatomic
            graph.add_edge(in_array, e2.src_conn, e2.dst, e2.dst_conn, e2.data)

        # Finally, remove out_array node
        graph.remove_node(out_array)
        if out_array.data in sdfg.arrays:
            try:
                sdfg.remove_data(out_array.data)
            except ValueError:  # Already in use (e.g., with Views)
                pass


class RedundantWriteSlice(pm.SingleStateTransformation):
    """ Detects patterns of the form View(Array) -> Array and removes
    the View if it is a slice. """

    in_array = pm.PatternNode(nodes.AccessNode)
    out_array = pm.PatternNode(nodes.AccessNode)

    @classmethod
    def expressions(cls):
        return [sdutil.node_path_graph(cls.in_array, cls.out_array)]

    def can_be_applied(self, graph, expr_index, sdfg, permissive=False):
        in_array = self.in_array
        out_array = self.out_array

        in_desc = in_array.desc(sdfg)
        out_desc = out_array.desc(sdfg)

        # Make sure that both arrays are using the same storage location.
        if in_desc.storage != out_desc.storage:
            return False

        # The match must be View -> Array
        if not (isinstance(out_desc, data.Array) and not isinstance(out_desc, data.View)):
            return False
        if not isinstance(in_desc, data.View):
            return False

        # Ensure out degree is one (only one target, which is out_array)
        if graph.out_degree(in_array) != 1:
            return False

        # The match must be View(Array) -> Array , i.e.,
        # the View must point to the Array. Find the true in_desc.
        true_in_array = sdutil.get_last_view_node(graph, in_array)
        if not true_in_array:
            return False
        if true_in_array is not out_array:
            return False

        # If the View receives data from a reduction, fail.
        from dace.libraries.standard import Reduce
        for e in graph.in_edges(in_array):
            if isinstance(e.src, Reduce):
                return False

        # Ensure that the View is a slice of the Array.
        if not _is_slice(out_desc, in_desc):
            return False

        # Get edge e1 and extract subsets for the Array and View
        e = graph.edges_between(in_array, out_array)[0]
        v_subset = e.data.get_src_subset(e, graph)
        a_subset = e.data.get_dst_subset(e, graph)

        # Make sure the memlet covers the removed View.
        # NOTE: Since we assume that the View is a slice of the Array, the
        # following must hold:
        # a_subset.size() == v_subset.size() == in_desc.shape
        if not (a_subset and v_subset):
            return False
        in_shape = [s for s in in_desc.shape if s != 1]
        for subset in (a_subset, v_subset):
            tmp = copy.deepcopy(subset)
            tmp.squeeze()
            if not _subset_has_shape(tmp, in_shape):
                return False

        if not permissive:
            # Ensure the view is not an output from a library node, where it may change the behavior, and similarly is
            # not being used to change the strides for a nested SDFG.
            for e in graph.in_edges(in_array):
                for source in graph.memlet_tree(e).leaves():
                    source_node = source.src
                    source_conn = source.src_conn
                    if isinstance(source_node, nodes.LibraryNode):
                        return False
                    if isinstance(source_node, nodes.NestedSDFG):
                        if source_conn in source_node.sdfg.arrays and isinstance(in_desc, data.ArrayView):
                            ndesc = source_node.sdfg.arrays[source_conn]
                            if ndesc.strides != in_desc.strides or ndesc.dtype != in_desc.dtype:
                                return False

        return True

    def apply(self, graph, sdfg):
        in_array = self.in_array
        out_array = self.out_array
        in_desc = sdfg.arrays[in_array.data]
        out_desc = sdfg.arrays[out_array.data]

        # We assume the following pattern: others -- e2 --> V(A) -- e1 --> A

        # Get edge e1 and extract subsets for the Array and View
        e1 = graph.edges_between(in_array, out_array)[0]
        v1_subset = e1.data.get_src_subset(e1, graph)
        a_subset = e1.data.get_dst_subset(e1, graph)

        # Split the dimensions of A to sliced and non-viewed
        sliced_dims = _sliced_dims(out_desc, in_desc)
        nviewed_dims = [i for i in range(len(out_desc.shape) - 1, -1, -1) if i not in sliced_dims]
        aset, popped = pop_dims(a_subset, nviewed_dims)

        # Iterate over the e2 edges and traverse the memlet tree
        for e2 in graph.in_edges(in_array):
            path = graph.memlet_tree(e2)
            wcr = e1.data.wcr
            wcr_nonatomic = e1.data.wcr_nonatomic
            for e3 in path:
                # Extract subsets for view V and others
                other_subset, v3_subset = _validate_subsets(e3, sdfg.arrays, dst_name=in_array.data)
                # Modify memlet to match array A.
                e3.data.data = out_array.data
                e3.data._is_data_src = False
                v3_subset.offset(v1_subset, negative=True)

                vset = v3_subset

                e3.data.dst_subset = compose_and_push_back(aset, vset, nviewed_dims, popped)
                # NOTE: This fixes the following case:
                # Tasklet ----> A[subset] ----> ... -----> A
                # Tasklet is not data, so it doesn't have an other subset.
                if isinstance(e3.src, nodes.AccessNode):
                    e3.data.src_subset = other_subset
                else:
                    e3.data.src_subset = None
                wcr = wcr or e3.data.wcr
                wcr_nonatomic = wcr_nonatomic or e3.data.wcr_nonatomic
                e3.data.wcr = wcr
                e3.data.wcr_nonatomic = wcr_nonatomic

            # Remove edge and add new one
            graph.remove_edge(e2)
            e2.data.wcr = wcr
            e2.data.wcr_nonatomic = wcr_nonatomic
            graph.add_edge(e2.src, e2.src_conn, out_array, e2.dst_conn, e2.data)

        # Finally, remove in_array node
        graph.remove_node(in_array)
        if in_array.data in sdfg.arrays:
            try:
                sdfg.remove_data(in_array.data)
            except ValueError:  # Already in use (e.g., with Views)
                pass


class RemoveSliceView(pm.SingleStateTransformation):
    """ Removes views which can be represented by slicing (e.g., A[i, :, j, None]). """

    view = pm.PatternNode(nodes.AccessNode)

    @classmethod
    def expressions(cls):
        return [sdutil.node_path_graph(cls.view)]

    def can_be_applied(self, state: SDFGState, _: int, sdfg: SDFG, permissive=False):
        desc = self.view.desc(sdfg)

        # Ensure view
        if not isinstance(desc, data.View):
            return False
        if isinstance(desc, data.StructureView):
            return False

        # Get viewed node and non-viewed edges
        view_edge = sdutil.get_view_edge(state, self.view)
        if view_edge is None:
            return False

        # Gather metadata
        viewed: nodes.AccessNode
        non_view_edges: List[graph.MultiConnectorEdge[mm.Memlet]]
        is_src: bool
        if view_edge.dst is self.view:
            viewed = state.memlet_path(view_edge)[0].src
            non_view_edges = state.out_edges(self.view)
            subset = view_edge.data.get_src_subset(view_edge, state)
            is_src = True
        else:
            viewed = state.memlet_path(view_edge)[-1].dst
            non_view_edges = state.in_edges(self.view)
            subset = view_edge.data.get_dst_subset(view_edge, state)
            is_src = False

        if subset is None:
            # `subset = None` means the entire viewed data container is used
            subset = subsets.Range.from_array(viewed.desc(sdfg))

        ########################################################
        # Syntactic feasibility: ensure memlets reach managable node types (access nodes, tasklets, nested SDFGs if
        # strides match) rather than library nodes, which may behave in a custom manner based on the memlet shape.
        if not permissive:
            for e in non_view_edges:
                for sink in state.memlet_tree(e).leaves():
                    sink_node = sink.dst if is_src else sink.src
                    sink_conn = sink.dst_conn if is_src else sink.src_conn
                    if isinstance(sink_node, nodes.LibraryNode):
                        return False
                    if isinstance(sink_node, nodes.NestedSDFG):
                        if sink_conn in sink_node.sdfg.arrays:
                            ndesc = sink_node.sdfg.arrays[sink_conn]
                            if ndesc.strides != desc.strides or ndesc.dtype != desc.dtype:
                                return False

        ########################################################
        # Semantic feasibility: ensure memlets can be safely collapsed/modified to match the original access node.

        # If descriptor type changed, bail
        vdesc = viewed.desc(sdfg)
        if vdesc.dtype != desc.dtype:
            return False

        if sdutil.map_view_to_array(desc, vdesc, subset) is None:
            return False

        return True

    def apply(self, state: SDFGState, sdfg: SDFG):
        desc = self.view.desc(sdfg)

        # Get viewed node and non-viewed edges
        view_edge = sdutil.get_view_edge(state, self.view)

        # Gather metadata
        viewed: nodes.AccessNode
        non_view_edges: List[graph.MultiConnectorEdge[mm.Memlet]]
        subset: subsets.Range
        is_src: bool
        if view_edge.dst is self.view:
            viewed = state.memlet_path(view_edge)[0].src
            non_view_edges = state.out_edges(self.view)
            subset = view_edge.data.get_src_subset(view_edge, state)
            is_src = True
        else:
            viewed = state.memlet_path(view_edge)[-1].dst
            non_view_edges = state.in_edges(self.view)
            subset = view_edge.data.get_dst_subset(view_edge, state)
            is_src = False

        if subset is None:
            # `subset = None` means the entire viewed data container is used
            subset = subsets.Range.from_array(viewed.desc(sdfg))

        mapping, unsqueezed, squeezed = sdutil.map_view_to_array(desc, viewed.desc(sdfg), subset)

        # Update edges
        for edge in non_view_edges:
            # Update all memlets in tree
            for e in state.memlet_tree(edge):
                if e.data.data == self.view.data:
                    e.data.data = viewed.data

                    # Update subsets with instructions as follows:
                    #   * Dimensions in mapping are offset by view subset, size is taken from view subset
                    #   * Unsqueezed dimensions are ignored (should always be 0)
                    #   * Squeezed dimensions remain as they were in original subset
                    if e.data.subset is not None:
                        e.data.subset = self._offset_subset(mapping, subset, e.data.subset)
                    elif subset is not None:
                        # Fill in the subset from the original memlet
                        e.data.subset = copy.deepcopy(subset)

                else:  # The memlet points to the other side, use ``other_subset``
                    if e.data.other_subset is not None:
                        e.data.other_subset = self._offset_subset(mapping, subset, e.data.other_subset)
                    elif subset is not None:
                        # Fill in the subset from the original memlet
                        e.data.other_subset = copy.deepcopy(subset)

                # NOTE: It's only necessary to modify one subset of the memlet, as the space of the other differs from
                #       the view space.

            # Remove edge directly adjacent to view and reconnect
            state.remove_edge(edge)
            if is_src:
                state.add_edge(view_edge.src, view_edge.src_conn, edge.dst, edge.dst_conn, edge.data)
            else:
                state.add_edge(edge.src, edge.src_conn, view_edge.dst, view_edge.dst_conn, edge.data)

        # Remove view node
        state.remove_node(self.view)

    def _offset_subset(self, mapping: Dict[int, int], subset: subsets.Range, edge_subset: subsets.Range):
        # Get offset and size from the space of the view to compose
        old_subset = edge_subset.min_element()
        old_size = edge_subset.size()

        # Create a new subset in the space of the data container from the offsets and sizes
        new_subset: List[Tuple[int, int, int]] = subset.ndrange()
        for vdim, adim in mapping.items():
            rb, re, rs = new_subset[adim]
            rb += old_subset[vdim]
            re = rb + old_size[vdim] - 1
            new_subset[adim] = (rb, re, rs)

        return subsets.Range(new_subset)


class RemoveIntermediateWrite(pm.SingleStateTransformation):
    """ Moves intermediate writes insde a Map's subgraph outside the Map.

    Currently, the transformation supports only the case `WriteAccess -> MapExit`, where the edge has an empty Memlet.
    """

    write = pm.PatternNode(nodes.AccessNode)
    map_exit = pm.PatternNode(nodes.MapExit)

    @classmethod
    def expressions(cls):
        return [sdutil.node_path_graph(cls.write, cls.map_exit)]

    def can_be_applied(self, state: SDFGState, _: int, sdfg: SDFG, permissive=False):

        # The output edges must have empty Memlets
        edges = state.edges_between(self.write, self.map_exit)
        if any(not e.data.is_empty() for e in edges):
            return False

        # The input edges must either depend on all the Map parameters or have WCR.
        for edge in state.in_edges(self.write):
            if edge.data.wcr:
                continue
            fsymbols = [str(s) for s in edge.data.free_symbols]
            if any(p not in fsymbols for p in self.map_exit.map.params):
                return False

        return True

    def apply(self, state: SDFGState, sdfg: SDFG):

        entry_node = state.entry_node(self.map_exit)
        scope_dict = state.scope_dict()

        outer_write = state.add_access(self.write.data)
        for edge in state.in_edges(self.write):
            state.add_memlet_path(edge.src, self.map_exit, outer_write, memlet=edge.data, src_conn=edge.src_conn)
        state.remove_node(self.write)

        if scope_dict[entry_node] is not None:
            exit_node = state.exit_node(scope_dict[entry_node])
            state.add_nedge(outer_write, exit_node, mm.Memlet())
            # Clean-up edges with empty Memlets since they are not needed anymore.
            for edge in state.edges_between(self.map_exit, exit_node):
                if edge.data.is_empty():
                    state.remove_edge(edge)<|MERGE_RESOLUTION|>--- conflicted
+++ resolved
@@ -1109,11 +1109,7 @@
         if astrides != vstrides:
             return False
 
-<<<<<<< HEAD
-        # If destination node is nsdfg and view connects to an inout connector, then skip
-=======
         # If the destination node is an nsdfg and the view connects to an inout connector, then skip
->>>>>>> f9915ed5
         for e in state.memlet_path(vedge):
             if isinstance(e.dst, nodes.NestedSDFG):
                 dst_conn = e.dst_conn
@@ -1199,11 +1195,7 @@
         if astrides != vstrides:
             return False
 
-<<<<<<< HEAD
-        # If destination node is nsdfg and view connects to an inout connector, then skip
-=======
         # If the source node is an nsdfg and the view connects to an inout connector, then skip
->>>>>>> f9915ed5
         for e in state.memlet_path(vedge):
             if isinstance(e.src, nodes.NestedSDFG):
                 src_conn = e.src_conn
