# Copyright 2019-2021 ETH Zurich and the DaCe authors. All rights reserved.
""" Contains classes that implement a redundant array removal transformation.
"""

import copy
import warnings
from typing import Dict, List, Optional, Tuple

import networkx as nx
from networkx.exception import NetworkXError, NodeNotFound

from dace import data, dtypes
from dace import memlet as mm
from dace import subsets, symbolic
from dace.config import Config
from dace.sdfg import SDFG, SDFGState, graph, nodes
from dace.sdfg import utils as sdutil
from dace.transformation import helpers
from dace.transformation import transformation as pm

# Helper methods #############################################################


def _validate_subsets(edge: graph.MultiConnectorEdge,
                      arrays: Dict[str, data.Data],
                      src_name: str = None,
                      dst_name: str = None) -> Tuple[subsets.Subset]:
    """ Extracts and validates src and dst subsets from the edge. """

    # Find src and dst names
    if not src_name and isinstance(edge.src, nodes.AccessNode):
        src_name = edge.src.data
    if not dst_name and isinstance(edge.dst, nodes.AccessNode):
        dst_name = edge.dst.data
    if not src_name and not dst_name:
        raise NotImplementedError('No source or destination name given')

    # Find the src and dst subsets (deep-copy to allow manipulation)
    src_subset = copy.deepcopy(edge.data.src_subset)
    dst_subset = copy.deepcopy(edge.data.dst_subset)

    if not src_subset and not dst_subset:
        # NOTE: This should never happen
        raise NotImplementedError('Neither source nor destination subsets are defined')
    # NOTE: If any of the subsets is None, it means that we proceed in
    # experimental mode. The base case here is that we just copy the other
    # subset. However, if we can locate the other array, we check the
    # dimensionality of the subset and we pop or pad indices/ranges accordingly.
    # In that case, we also set the subset to start from 0 in each dimension.
    if not src_subset:
        if src_name:
            desc = arrays[src_name]
            if isinstance(desc, data.View) or edge.data.data == dst_name:
                src_subset = subsets.Range.from_array(desc)
                src_expr = src_subset.num_elements()
                src_expr_exact = src_subset.num_elements_exact()
                dst_expr = dst_subset.num_elements()
                dst_expr_exact = dst_subset.num_elements_exact()
                if (src_expr != dst_expr and symbolic.inequal_symbols(src_expr_exact, dst_expr_exact)):
                    raise ValueError("Source subset is missing (dst_subset: {}, "
                                     "src_shape: {}".format(dst_subset, desc.shape))
            else:
                src_subset = copy.deepcopy(dst_subset)
                padding = len(desc.shape) - len(src_subset)
                if padding != 0:
                    if padding > 0:
                        if isinstance(src_subset, subsets.Indices):
                            indices = [0] * padding + src_subset.indices
                            src_subset = subsets.Indices(indices)
                        elif isinstance(src_subset, subsets.Range):
                            ranges = [(0, 0, 1)] * padding + src_subset.ranges
                            src_subset = subsets.Range(ranges)
                    elif padding < 0:
                        if isinstance(src_subset, subsets.Indices):
                            indices = src_subset.indices[-padding:]
                            src_subset = subsets.Indices(indices)
                        elif isinstance(src_subset, subsets.Range):
                            ranges = src_subset.ranges[-padding:]
                            src_subset = subsets.Range(ranges)
                    src_subset.offset(src_subset, True)
    elif not dst_subset:
        if dst_name:
            desc = arrays[dst_name]
            if isinstance(desc, data.View) or edge.data.data == src_name:
                dst_subset = subsets.Range.from_array(desc)
                src_expr = src_subset.num_elements()
                src_expr_exact = src_subset.num_elements_exact()
                dst_expr = dst_subset.num_elements()
                dst_expr_exact = dst_subset.num_elements_exact()
                if (src_expr != dst_expr and symbolic.inequal_symbols(src_expr_exact, dst_expr_exact)):
                    raise ValueError("Destination subset is missing (src_subset: {}, "
                                     "dst_shape: {}".format(src_subset, desc.shape))
            else:
                dst_subset = copy.deepcopy(src_subset)
                padding = len(desc.shape) - len(dst_subset)
                if padding != 0:
                    if padding > 0:
                        if isinstance(dst_subset, subsets.Indices):
                            indices = [0] * padding + dst_subset.indices
                            dst_subset = subsets.Indices(indices)
                        elif isinstance(dst_subset, subsets.Range):
                            ranges = [(0, 0, 1)] * padding + dst_subset.ranges
                            dst_subset = subsets.Range(ranges)
                    elif padding < 0:
                        if isinstance(dst_subset, subsets.Indices):
                            indices = dst_subset.indices[-padding:]
                            dst_subset = subsets.Indices(indices)
                        elif isinstance(dst_subset, subsets.Range):
                            ranges = dst_subset.ranges[-padding:]
                            dst_subset = subsets.Range(ranges)
                    dst_subset.offset(dst_subset, True)

    return src_subset, dst_subset


def find_dims_to_pop(a_size, b_size):
    dims_to_pop = []
    for i, sz in enumerate(reversed(a_size)):
        if sz not in b_size:
            dims_to_pop.append(len(a_size) - 1 - i)
    return dims_to_pop


def pop_dims(subset, dims):
    popped = []
    if isinstance(subset, subsets.Indices):
        indices = copy.deepcopy(subsets.Indices)
        for i in dims:
            popped.append(indices.pop(i))
        return subsets.Indices(indices)
    else:
        ranges = copy.deepcopy(subset.ranges)
        tsizes = copy.deepcopy(subset.tile_sizes)
        for i in dims:
            r = ranges.pop(i)
            t = tsizes.pop(i)
            popped.append((r, t))
        new_subset = subsets.Range(ranges)
        new_subset.tile_sizes = tsizes
        return new_subset, popped


def compose_and_push_back(first, second, dims=None, popped=None):
    if isinstance(first, subsets.Indices):
        subset = first.new_offset(second, negative=False)
    else:
        subset = first.compose(second)
    if dims and popped and len(dims) == len(popped):
        if isinstance(first, subsets.Indices):
            indices = subset.Indices
            for d, p in zip(reversed(dims), reversed(popped)):
                indices.insert(d, p)
            subset = subsets.Indices(indices)
        else:
            ranges = subset.ranges
            tsizes = subset.tile_sizes
            for d, (r, t) in zip(reversed(dims), reversed(popped)):
                ranges.insert(d, r)
                tsizes.insert(d, t)
            subset = subsets.Range(ranges)
            subset.tile_sizes = tsizes
    return subset


##############################################################################


class RedundantArray(pm.SingleStateTransformation):
    """ Implements the redundant array removal transformation, applied
        when a transient array is copied to and from (to another array),
        but never used anywhere else. """

    in_array = pm.PatternNode(nodes.AccessNode)
    out_array = pm.PatternNode(nodes.AccessNode)

    @classmethod
    def expressions(cls):
        return [sdutil.node_path_graph(cls.in_array, cls.out_array)]

    def can_be_applied(self, graph: SDFGState, expr_index, sdfg, permissive=False):
        in_array = self.in_array
        out_array = self.out_array

        in_desc = in_array.desc(sdfg)
        out_desc = out_array.desc(sdfg)

        # Ensure out degree is one (only one target, which is out_array)
        if graph.out_degree(in_array) != 1:
            return False

        # Ensure it is not an isolated copy
        if graph.in_degree(in_array) == 0:
            return False

        # Make sure that the candidate is a transient variable
        if not in_desc.transient:
            return False

        # 1. Get edge e1 and extract subsets for arrays A and B
        e1 = graph.edges_between(in_array, out_array)[0]
        try:
            a1_subset, b_subset = _validate_subsets(e1, sdfg.arrays)
        except (NotImplementedError, ValueError) as ex:
            warnings.warn(f'validate_subsets failed: {ex}')
            return False

        # Find the true in desc (in case in_array is a view).
        true_in_array = in_array
        true_in_desc = in_desc
        if isinstance(in_desc, data.View):
            true_in_array = sdutil.get_last_view_node(graph, in_array)
            if not true_in_array:
                return False
            true_in_desc = sdfg.arrays[true_in_array.data]
        # Find the true out_desc (in case out_array is a view).
        true_out_array = out_array
        true_out_desc = out_desc
        true_out_subsets = [b_subset]
        if isinstance(out_desc, data.View):
            true_out_array = sdutil.get_last_view_node(graph, out_array)
            if not true_out_array:
                return False
            true_out_desc = sdfg.arrays[true_out_array.data]
            true_out_subsets = [e.data.get_dst_subset(e, graph) for e in graph.in_edges(true_out_array)]

        # Fail in the case of A -> V(A) or V(A) -> A
        is_array_to_view = (isinstance(in_desc, data.View) ^ isinstance(out_desc, data.View))
        if true_in_array is true_out_array and is_array_to_view:
            return False

        if not permissive:
            # Make sure the memlet covers the removed array
            subset = copy.deepcopy(e1.data.subset)
            subset.squeeze()
            shape = [sz for sz in in_desc.shape if sz != 1]
            if any(m != a for m, a in zip(subset.size(), shape)):
                return False

            # NOTE: Library node check
            # The transformation must not apply in non-permissive mode if in_array is
            # not a view, is output of a library node, and an access or a view
            # of out_desc is also input to the same library node.
            # The reason is that the application of the transformation will lead
            # to out_desc being both input and output of the library node.
            # We do not know if this is safe.

            if not isinstance(in_desc, data.View):

                edges_to_check = []
                for a in graph.in_edges(in_array):
                    if isinstance(a.src, nodes.LibraryNode):
                        edges_to_check.append(a)
                    elif (isinstance(a.src, nodes.AccessNode) and isinstance(sdfg.arrays[a.src.data], data.View)):
                        for b in graph.in_edges(a.src):
                            edges_to_check.append(graph.memlet_path(b)[0])

                for a in edges_to_check:
                    if isinstance(a.src, nodes.LibraryNode):
                        for b in graph.in_edges(a.src):
                            if isinstance(b.src, nodes.AccessNode):
                                desc = sdfg.arrays[b.src.data]
                                if isinstance(desc, data.View):
                                    n = sdutil.get_last_view_node(graph, b.src)
                                    if not n:
                                        return False
                                    desc = sdfg.arrays[n.data]
                                    if desc is true_out_desc:
                                        return False

            # In non-permissive mode, check if the state has two or more access nodes
            # for the output array. Definitely one of them (out_array) is a
            # write access. Therefore, there might be a RW, WR, or WW dependency.
            accesses = [
                n for n in graph.nodes()
                if isinstance(n, nodes.AccessNode) and n.data == true_out_array.data and n is not true_out_array
            ]
            if len(accesses) > 0:
                # We need to ensure that a data race will not happen if we
                # remove in_array.
                # First, we simplify the graph
                G = helpers.simplify_state(graph, remove_views=True)
                # Loop over the accesses
                for a in accesses:
                    subsets_intersect = False
                    for e in graph.out_edges(a):
                        try:
                            subset, _ = _validate_subsets(e, sdfg.arrays, src_name=a.data)
                        except (NotImplementedError, ValueError) as ex:
                            warnings.warn(f'validate_subsets failed: {ex}')
                            return False
                        for oset in true_out_subsets:
                            res = subsets.intersects(oset, subset)
                            if res == True or res is None:
                                subsets_intersect = True
                                break
                        if subsets_intersect:
                            break
                    if not subsets_intersect:
                        continue
                    try:
                        has_fward_path = nx.has_path(G, a, true_out_array)
                    except NodeNotFound:
                        has_fward_path = nx.has_path(graph.nx, a, true_out_array)
                    try:
                        has_bward_path = nx.has_path(G, true_out_array, a)
                    except NodeNotFound:
                        has_bward_path = nx.has_path(graph.nx, true_out_array, a)
                    # If there is no path between the access nodes (disconnected
                    # components), then it is definitely possible to have data
                    # races. Abort.
                    if not (has_bward_path or has_fward_path):
                        return False
                    # If there is a backward path then the (true) in_array must
                    # not be a direct successor of a.
                    try:
                        if has_bward_path and true_in_array in G.successors(a):
                            return False
                    except NetworkXError:
                        # The exception occurs when access a is not in G.
                        # This happens when the access is inside a (Map) scope.
                        # In such a case, it is dangerous to apply the
                        # transformation.
                        return False

        # Make sure that both arrays are using the same storage location
        # and are of the same type (e.g., Stream->Stream)
        if in_desc.storage != out_desc.storage:
            return False
        if type(in_desc) != type(out_desc):
            if isinstance(in_desc, data.View):
                # Case View -> Access
                # If the View points to the Access and has the same shape,
                # it can be removed, unless there is a reduction!
                e = sdutil.get_view_edge(graph, in_array)
                if e and e.dst is out_array and in_desc.shape == out_desc.shape:
                    from dace.libraries.standard import Reduce
                    for e in graph.in_edges(in_array):
                        if isinstance(e.src, Reduce):
                            return False
                    return True
                return False
            elif isinstance(out_desc, data.View):
                # Case Access -> View
                # If the View points to the Access (and has a different shape?)
                # then we should (probably) not remove the Access.
                e = sdutil.get_view_edge(graph, out_array)
                if e and e.src is in_array and in_desc.shape != out_desc.shape:
                    return False

                # Check that the View's immediate successors are Accesses.
                # Otherwise, the application of the transformation will result
                # in an ambiguous View.
                view_successors_desc = [
                    e.dst.desc(sdfg) if isinstance(e.dst, nodes.AccessNode) else None
                    for e in graph.out_edges(out_array)
                ]
                if any([not desc or isinstance(desc, data.View) for desc in view_successors_desc]):
                    return False
            else:
                # Something else, for example, Stream
                return False
        else:
            # Two views connected to each other
            if isinstance(in_desc, data.View):
                # Merge will be ambiguous
                if 'views' in in_array.in_connectors and 'views' in out_array.out_connectors:
                    return False
                return True

        # Find occurrences in this and other states
        occurrences = []
        for state in sdfg.states():
            occurrences.extend(
                [n for n in state.nodes() if isinstance(n, nodes.AccessNode) and n.data == in_array.data])
        for isedge in sdfg.all_interstate_edges():
            if in_array.data in isedge.data.free_symbols:
                occurrences.append(isedge)

        if len(occurrences) > 1:
            return False

        # 2. Iterate over the e2 edges
        for e2 in graph.in_edges(in_array):
            # 2-a. Extract/validate subsets for array A and others
            try:
                _, a2_subset = _validate_subsets(e2, sdfg.arrays)
            except (NotImplementedError, ValueError) as ex:
                warnings.warn(f'validate_subsets failed: {ex}')
                return False
            # 2-b. Check whether a2_subset covers a1_subset
            if not a2_subset.covers(a1_subset):
                return False
            # 2-c. Validate subsets in memlet tree
            # (should not be needed for valid SDGs)
            path = graph.memlet_tree(e2)
            for e3 in path:
                if e3 is not e2:
                    try:
                        _validate_subsets(e3, sdfg.arrays, dst_name=in_array.data)
                    except (NotImplementedError, ValueError) as ex:
                        warnings.warn(f'validate_subsets failed: {ex}')
                        return False

            # 2-d. If array is connected to a nested SDFG or view and strides are unequal, skip
            if in_desc.strides != out_desc.strides:
                sources = []
                if path.downwards:
                    sources = [path.root().edge]
                else:
                    sources = [e for e in path.leaves()]
                for source_edge in sources:
                    if isinstance(source_edge.src, nodes.AccessNode):
                        if isinstance(source_edge.src.desc(sdfg), data.View):
                            if not permissive:
                                return False
                    elif isinstance(source_edge.src, nodes.NestedSDFG):
                        if not permissive:
                            return False
                        conn = source_edge.src_conn
                        inner_desc = source_edge.src.sdfg.arrays[conn]
                        if inner_desc.strides != in_desc.strides:
                            # Cannot safely remove node without modifying strides and correctness
                            return False

        return True

    def _make_view(self, sdfg: SDFG, graph: SDFGState, in_array: nodes.AccessNode, out_array: nodes.AccessNode,
                   e1: graph.MultiConnectorEdge[mm.Memlet], b_subset: subsets.Subset, b_dims_to_pop: List[int],
                   a_dims_to_pop: Optional[List[int]]):
        in_desc = sdfg.arrays[in_array.data]
        out_desc = sdfg.arrays[out_array.data]
        # NOTE: We do not want to create another view, if the immediate
        # ancestors of in_array are views as well. We just remove it.
        in_ancestors_desc = [
            e.src.desc(sdfg) if isinstance(e.src, nodes.AccessNode) else None for e in graph.in_edges(in_array)
        ]
        if all([desc and isinstance(desc, data.View) for desc in in_ancestors_desc]):
            for e in graph.in_edges(in_array):
                a_subset, _ = _validate_subsets(e, sdfg.arrays)
                graph.add_edge(
                    e.src, e.src_conn, out_array, None,
                    mm.Memlet(out_array.data,
                              subset=b_subset,
                              other_subset=a_subset,
                              wcr=e1.data.wcr,
                              wcr_nonatomic=e1.data.wcr_nonatomic))
                graph.remove_edge(e)
            graph.remove_edge(e1)
            graph.remove_node(in_array)
            if in_array.data in sdfg.arrays:
                del sdfg.arrays[in_array.data]
            return
        view_strides = in_desc.strides
        if (b_dims_to_pop and len(b_dims_to_pop) == len(out_desc.shape) - len(in_desc.shape)):
            view_strides = [s for i, s in enumerate(out_desc.strides) if i not in b_dims_to_pop]
<<<<<<< HEAD
        elif (a_dims_to_pop and len(a_dims_to_pop) == len(in_desc.shape) - len(out_desc.shape)):
            view_strides = []
            skipped_strides = 0
            for i, s in enumerate(in_desc.strides):
                if i in a_dims_to_pop:
                    view_strides.append(0)
                    skipped_strides += 1
                else:
                    view_strides.append(out_desc.strides[i - skipped_strides])
        sdfg.arrays[in_array.data] = data.View(in_desc.dtype, in_desc.shape, True, in_desc.allow_conflicts,
                                               out_desc.storage, out_desc.location, view_strides, in_desc.offset,
                                               out_desc.may_alias, dtypes.AllocationLifetime.Scope, in_desc.alignment,
                                               in_desc.debuginfo, in_desc.total_size)
=======
        sdfg.arrays[in_array.data] = data.ArrayView(in_desc.dtype, in_desc.shape, True, in_desc.allow_conflicts,
                                                    out_desc.storage, out_desc.location, view_strides, in_desc.offset,
                                                    out_desc.may_alias, dtypes.AllocationLifetime.Scope,
                                                    in_desc.alignment, in_desc.debuginfo, in_desc.total_size)
>>>>>>> ff6e064d
        in_array.add_out_connector('views', force=True)
        e1._src_conn = 'views'

    def apply(self, graph, sdfg):
        in_array = self.in_array
        out_array = self.out_array
        in_desc = sdfg.arrays[in_array.data]
        out_desc = sdfg.arrays[out_array.data]

        # 1. Get edge e1 and extract subsets for arrays A and B
        e1 = graph.edges_between(in_array, out_array)[0]
        a1_subset, b_subset = _validate_subsets(e1, sdfg.arrays)

        # View connected to a view: simple case
        if (isinstance(in_desc, data.View) and isinstance(out_desc, data.View)):
            simple_case = True
            for e in graph.in_edges(in_array):
                if e.data.dst_subset is not None and a1_subset != e.data.dst_subset:
                    simple_case = False
                    break
            if simple_case:
                for e in graph.in_edges(in_array):
                    for e2 in graph.memlet_tree(e):
                        if e2 is e:
                            continue
                        if e2.data.data == in_array.data:
                            e2.data.data = out_array.data
                    new_memlet = copy.deepcopy(e.data)
                    if new_memlet.data == in_array.data:
                        new_memlet.data = out_array.data
                    new_memlet.dst_subset = b_subset
                    graph.add_edge(e.src, e.src_conn, out_array, e.dst_conn, new_memlet)
                graph.remove_node(in_array)
                try:
                    if in_array.data in sdfg.arrays:
                        sdfg.remove_data(in_array.data)
                except ValueError:  # Used somewhere else
                    pass
                return

        # Find extraneous A or B subset dimensions
        a_dims_to_pop = []
        b_dims_to_pop = []
        bset = b_subset
        popped = []
        if a1_subset and b_subset and a1_subset.dims() != b_subset.dims():
            a_size = a1_subset.size_exact()
            b_size = b_subset.size_exact()
            if a1_subset.dims() > b_subset.dims():
                a_dims_to_pop = find_dims_to_pop(a_size, b_size)
            else:
                b_dims_to_pop = find_dims_to_pop(b_size, a_size)
                bset, popped = pop_dims(b_subset, b_dims_to_pop)

        from dace.libraries.standard import Reduce
        reduction = False
        for e in graph.in_edges(in_array):
            if isinstance(e.src, Reduce) or (isinstance(e.src, nodes.NestedSDFG)
                                             and len(in_desc.shape) != len(out_desc.shape)):
                reduction = True

        # If:
        # 1. A reduce node is involved; or
        # 2. A NestedSDFG node is involved and the arrays have different dimensionality; or
        # 3. The memlet does not cover the removed array; or
        # 4. Dimensions are mismatching (all dimensions are popped);
        # create a view.
        if reduction or len(a_dims_to_pop) == len(in_desc.shape) or any(
                m != a for m, a in zip(a1_subset.size(), in_desc.shape)):
            self._make_view(sdfg, graph, in_array, out_array, e1, b_subset, b_dims_to_pop, a_dims_to_pop)
            return in_array

        # Validate that subsets are composable. If not, make a view
        try:
            for e2 in graph.in_edges(in_array):
                path = graph.memlet_tree(e2)
                wcr = e1.data.wcr
                wcr_nonatomic = e1.data.wcr_nonatomic
                for e3 in path:
                    # 2-a. Extract subsets for array B and others
                    other_subset, a3_subset = _validate_subsets(e3, sdfg.arrays, dst_name=in_array.data)
                    # 2-b. Modify memlet to match array B.
                    dname = out_array.data
                    src_is_data = False
                    a3_subset.offset(a1_subset, negative=True)

                    if a3_subset and a_dims_to_pop:
                        aset, _ = pop_dims(a3_subset, a_dims_to_pop)
                    else:
                        aset = a3_subset

                    compose_and_push_back(bset, aset, b_dims_to_pop, popped)
        except (ValueError, NotImplementedError):
            self._make_view(sdfg, graph, in_array, out_array, e1, b_subset, b_dims_to_pop)
            return in_array

        # 2. Iterate over the e2 edges and traverse the memlet tree
        for e2 in graph.in_edges(in_array):
            path = graph.memlet_tree(e2)
            wcr = e1.data.wcr
            wcr_nonatomic = e1.data.wcr_nonatomic
            for e3 in path:
                # 2-a. Extract subsets for array B and others
                other_subset, a3_subset = _validate_subsets(e3, sdfg.arrays, dst_name=in_array.data)
                # 2-b. Modify memlet to match array B.
                dname = out_array.data
                src_is_data = False
                a3_subset.offset(a1_subset, negative=True)

                if a3_subset and a_dims_to_pop:
                    aset, _ = pop_dims(a3_subset, a_dims_to_pop)
                else:
                    aset = a3_subset

                dst_subset = compose_and_push_back(bset, aset, b_dims_to_pop, popped)
                # NOTE: This fixes the following case:
                # Tasklet ----> A[subset] ----> ... -----> A
                # Tasklet is not data, so it doesn't have an other subset.
                if isinstance(e3.src, nodes.AccessNode):
                    if e3.src.data == out_array.data:
                        dname = e3.src.data
                        src_is_data = True
                    src_subset = other_subset
                else:
                    src_subset = None

                subset = src_subset if src_is_data else dst_subset
                other_subset = dst_subset if src_is_data else src_subset
                e3.data.data = dname
                e3.data.subset = subset
                e3.data.other_subset = other_subset
                wcr = wcr or e3.data.wcr
                wcr_nonatomic = wcr_nonatomic or e3.data.wcr_nonatomic
                e3.data.wcr = wcr
                e3.data.wcr_nonatomic = wcr_nonatomic

            # 2-c. Remove edge and add new one
            graph.remove_edge(e2)
            e2.data.wcr = wcr
            e2.data.wcr_nonatomic = wcr_nonatomic
            graph.add_edge(e2.src, e2.src_conn, out_array, e2.dst_conn, e2.data)

            # 2-d. Fix strides in nested SDFGs
            if in_desc.strides != out_desc.strides:
                sources = []
                if path.downwards:
                    sources = [path.root().edge]
                else:
                    sources = [e for e in path.leaves()]
                for source_edge in sources:
                    if not isinstance(source_edge.src, nodes.NestedSDFG):
                        continue
                    conn = source_edge.src_conn
                    inner_desc = source_edge.src.sdfg.arrays[conn]
                    inner_desc.strides = out_desc.strides

        # Finally, remove in_array node
        graph.remove_node(in_array)
        try:
            if in_array.data in sdfg.arrays:
                sdfg.remove_data(in_array.data)
        except ValueError:  # Already in use (e.g., with Views)
            pass


class RedundantSecondArray(pm.SingleStateTransformation):
    """ Implements the redundant array removal transformation, applied
        when a transient array is copied from and to (from another array),
        but never used anywhere else. This transformation removes the second
        array. """

    in_array = pm.PatternNode(nodes.AccessNode)
    out_array = pm.PatternNode(nodes.AccessNode)

    @classmethod
    def expressions(cls):
        return [sdutil.node_path_graph(cls.in_array, cls.out_array)]

    def can_be_applied(self, graph, expr_index, sdfg, permissive=False):
        in_array = self.in_array
        out_array = self.out_array

        in_desc = in_array.desc(sdfg)
        out_desc = out_array.desc(sdfg)

        # Ensure in degree is one (only one source, which is in_array)
        if graph.in_degree(out_array) != 1:
            return False

        # Make sure that the candidate is a transient variable
        if not out_desc.transient:
            return False

        # 1. Get edge e1 and extract/validate subsets for arrays A and B
        e1 = graph.edges_between(in_array, out_array)[0]
        try:
            a_subset, b1_subset = _validate_subsets(e1, sdfg.arrays)
        except (NotImplementedError, ValueError) as ex:
            warnings.warn(f'validate_subsets failed: {ex}')
            return False

        # Find the true in desc (in case in_array is a view).
        true_in_array = in_array
        true_in_desc = in_desc
        true_in_subsets = [a_subset]
        if isinstance(in_desc, data.View):
            true_in_array = sdutil.get_last_view_node(graph, in_array)
            if not true_in_array:
                return False
            true_in_desc = sdfg.arrays[true_in_array.data]
            true_in_subsets = [e.data.get_src_subset(e, graph) for e in graph.out_edges(true_in_array)]
        # Find the true out_desc (in case out_array is a view).
        true_out_array = out_array
        true_out_desc = out_desc
        if isinstance(out_desc, data.View):
            true_out_array = sdutil.get_last_view_node(graph, out_array)
            if not true_out_array:
                return False
            true_out_desc = sdfg.arrays[true_out_array.data]

        # Fail in the case of A -> V(A) or V(A) -> A
        is_array_to_view = (isinstance(in_desc, data.View) ^ isinstance(out_desc, data.View))
        if true_in_array is true_out_array and is_array_to_view:
            return False

        if not permissive:
            # Make sure the memlet covers the removed array
            if not b1_subset:
                return False
            subset = copy.deepcopy(b1_subset)
            subset.squeeze()
            shape = [sz for sz in out_desc.shape if sz != 1]
            if any(m != a for m, a in zip(subset.size(), shape)):
                return False

            # NOTE: Library node check
            # The transformation must not apply if out_array is
            # not a view, is input to a library node, and an access or a view
            # of in_desc is also output to the same library node.
            # The reason is that the application of the transformation will lead
            # to in_desc being both input and output of the library node.
            # We do not know if this is safe.

            if not isinstance(out_desc, data.View):

                edges_to_check = []
                for a in graph.out_edges(out_array):
                    if isinstance(a.dst, nodes.LibraryNode):
                        edges_to_check.append(a)
                    elif (isinstance(a.dst, nodes.AccessNode) and isinstance(sdfg.arrays[a.dst.data], data.View)):
                        for b in graph.out_edges(a.dst):
                            edges_to_check.append(graph.memlet_path(b)[-1])

                for a in edges_to_check:
                    if isinstance(a.dst, nodes.LibraryNode):
                        for b in graph.out_edges(a.dst):
                            if isinstance(b.dst, nodes.AccessNode):
                                desc = sdfg.arrays[b.dst.data]
                                if isinstance(desc, data.View):
                                    n = sdutil.get_last_view_node(graph, b.dst)
                                    if not n:
                                        return False
                                    desc = sdfg.arrays[n.data]
                                    if desc is true_in_desc:
                                        return False

            # Check if the state has two or more access nodes
            # for in_array and at least one of them is a write access. There
            # might be a RW, WR, or WW dependency.
            accesses = [
                n for n in graph.nodes()
                if isinstance(n, nodes.AccessNode) and n.data == true_in_array.data and n is not true_in_array
            ]
            if len(accesses) > 0:
                if (graph.in_degree(true_in_array) > 0 or any(graph.in_degree(a) > 0 for a in accesses)):
                    # We need to ensure that a data race will not happen if we
                    # remove in_array.
                    # First, we simplify the graph
                    G = helpers.simplify_state(graph, remove_views=True)
                    # Loop over the accesses
                    for a in accesses:
                        subsets_intersect = False
                        for e in graph.in_edges(a):
                            try:
                                _, subset = _validate_subsets(e, sdfg.arrays, dst_name=a.data)
                            except (NotImplementedError, ValueError) as ex:
                                warnings.warn(f'validate_subsets failed: {ex}')
                                return False
                            for iset in true_in_subsets:
                                res = subsets.intersects(iset, subset)
                                if res == True or res is None:
                                    subsets_intersect = True
                                    break
                            if subsets_intersect:
                                break
                        if not subsets_intersect:
                            continue
                        try:
                            has_bward_path = nx.has_path(G, a, true_in_array)
                        except NodeNotFound:
                            has_bward_path = nx.has_path(graph.nx, a, true_in_array)
                        try:
                            has_fward_path = nx.has_path(G, true_in_array, a)
                        except NodeNotFound:
                            has_fward_path = nx.has_path(graph.nx, true_in_array, a)
                        # If there is no path between the access nodes
                        # (disconnected components), then it is definitely
                        # possible to have data races. Abort.
                        if not (has_bward_path or has_fward_path):
                            return False
                        # If there is a forward path then a must not be a direct
                        # successor of the (true) out_array.
                        try:
                            if has_fward_path and a in G.successors(true_out_array):
                                return False
                        except NetworkXError:
                            return False

        # Make sure that both arrays are using the same storage location
        # and are of the same type (e.g., Stream->Stream)
        if in_desc.storage != out_desc.storage:
            return False
        if type(in_desc) != type(out_desc):
            if isinstance(in_desc, data.View):
                # Case View -> Access
                # If the View points to the Access (and has a different shape?)
                # then we should (probably) not remove the Access.
                e = sdutil.get_view_edge(graph, in_array)
                if e and e.dst is out_array and in_desc.shape != out_desc.shape:
                    return False
                # Check that the View's immediate ancestors are Accesses.
                # Otherwise, the application of the transformation will result
                # in an ambiguous View.
                view_ancestors_desc = [
                    e.src.desc(sdfg) if isinstance(e.src, nodes.AccessNode) else None for e in graph.in_edges(in_array)
                ]
                if any([not desc or isinstance(desc, data.View) for desc in view_ancestors_desc]):
                    return False
            elif isinstance(out_desc, data.View):
                # Case Access -> View
                # If the View points to the Access and has the same shape,
                # it can be removed
                e = sdutil.get_view_edge(graph, out_array)
                if e and e.src is in_array and in_desc.shape == out_desc.shape:
                    return True
                return False
            else:
                # Something else, for example, Stream
                return False
        else:
            # Two views connected to each other
            if isinstance(in_desc, data.View):
                return False

        # Find occurrences in this and other states
        occurrences = []
        for state in sdfg.states():
            occurrences.extend(
                [n for n in state.nodes() if isinstance(n, nodes.AccessNode) and n.data == out_array.data])
        for isedge in sdfg.all_interstate_edges():
            if out_array.data in isedge.data.free_symbols:
                occurrences.append(isedge)

        if len(occurrences) > 1:
            return False

        # Check whether the data copied from the first datanode cover
        # the subsets of all the output edges of the second datanode.
        # We assume the following pattern: A -- e1 --> B -- e2 --> others

        # 2. Iterate over the e2 edges
        for e2 in graph.out_edges(out_array):
            # 2-a. Extract/validate subsets for array B and others
            try:
                b2_subset, _ = _validate_subsets(e2, sdfg.arrays)
            except (NotImplementedError, ValueError) as ex:
                warnings.warn(f'validate_subsets failed: {ex}')
                return False
            # 2-b. Check where b1_subset covers b2_subset
            if not b1_subset.covers(b2_subset):
                return False
            # 2-c. Validate subsets in memlet tree
            # (should not be needed for valid SDGs)
            path = graph.memlet_tree(e2)
            for e3 in path:
                if e3 is not e2:
                    try:
                        _validate_subsets(e3, sdfg.arrays, src_name=out_array.data)
                    except (NotImplementedError, ValueError) as ex:
                        warnings.warn(f'validate_subsets failed: {ex}')
                        return False

            # 2-d. If array is connected to a nested SDFG or view and strides are unequal, skip
            if in_desc.strides != out_desc.strides:
                sources = []
                if not path.downwards:
                    sources = [path.root().edge]
                else:
                    sources = [e for e in path.leaves()]
                for source_edge in sources:
                    if isinstance(source_edge.dst, nodes.AccessNode):
                        if isinstance(source_edge.dst.desc(sdfg), data.View):
                            if not permissive:
                                return False
                    elif isinstance(source_edge.dst, nodes.NestedSDFG):
                        if not permissive:
                            return False
                        conn = source_edge.dst_conn
                        inner_desc = source_edge.dst.sdfg.arrays[conn]
                        if inner_desc.strides != in_desc.strides:
                            # Cannot safely remove node without modifying strides and correctness
                            return False

        return True

    def apply(self, graph: SDFGState, sdfg: SDFG):
        in_array = self.in_array
        out_array = self.out_array
        in_desc = sdfg.arrays[in_array.data]
        out_desc = sdfg.arrays[out_array.data]

        # We assume the following pattern: A -- e1 --> B -- e2 --> others

        # 1. Get edge e1 and extract subsets for arrays A and B
        e1 = graph.edges_between(in_array, out_array)[0]
        a_subset, b1_subset = _validate_subsets(e1, sdfg.arrays)

        # Find extraneous A or B subset dimensions
        a_dims_to_pop = []
        b_dims_to_pop = []
        aset = a_subset
        popped = []
        if a_subset and b1_subset and a_subset.dims() != b1_subset.dims():
            a_size = a_subset.size_exact()
            b_size = b1_subset.size_exact()
            if a_subset.dims() > b1_subset.dims():
                a_dims_to_pop = find_dims_to_pop(a_size, b_size)
                aset, popped = pop_dims(a_subset, a_dims_to_pop)
            else:
                b_dims_to_pop = find_dims_to_pop(b_size, a_size)

        # If the src subset does not cover the removed array, create a view.
        if a_subset and any(m != a for m, a in zip(a_subset.size(), out_desc.shape)):
            # NOTE: We do not want to create another view, if the immediate
            # successors of out_array are views as well. We just remove it.
            out_successors_desc = [
                e.dst.desc(sdfg) if isinstance(e.dst, nodes.AccessNode) else None for e in graph.out_edges(out_array)
            ]
            if all([desc and isinstance(desc, data.View) for desc in out_successors_desc]):
                for e in graph.out_edges(out_array):
                    _, b_subset = _validate_subsets(e, sdfg.arrays)
                    graph.add_edge(
                        in_array, None, e.dst, e.dst_conn,
                        mm.Memlet(in_array.data,
                                  subset=a_subset,
                                  other_subset=b_subset,
                                  wcr=e1.data.wcr,
                                  wcr_nonatomic=e1.data.wcr_nonatomic))
                    graph.remove_edge(e)
                graph.remove_edge(e1)
                graph.remove_node(out_array)
                if out_array.data in sdfg.arrays:
                    del sdfg.arrays[out_array.data]
                # If first node is now isolated, remove it
                if len(graph.all_edges(in_array)) == 0:
                    graph.remove_node(in_array)
                return
            view_strides = out_desc.strides
            if (a_dims_to_pop and len(a_dims_to_pop) == len(in_desc.shape) - len(out_desc.shape)):
                view_strides = [s for i, s in enumerate(in_desc.strides) if i not in a_dims_to_pop]
            sdfg.arrays[out_array.data] = data.ArrayView(out_desc.dtype, out_desc.shape, True, out_desc.allow_conflicts,
                                                         in_desc.storage, in_desc.location, view_strides,
                                                         out_desc.offset, in_desc.may_alias,
                                                         dtypes.AllocationLifetime.Scope, out_desc.alignment,
                                                         out_desc.debuginfo, out_desc.total_size)
            out_array.add_in_connector('views', force=True)
            e1._dst_conn = 'views'
            return out_array

        # 2. Iterate over the e2 edges and traverse the memlet tree
        for e2 in graph.out_edges(out_array):
            path = graph.memlet_tree(e2)
            wcr = e1.data.wcr
            wcr_nonatomic = e1.data.wcr_nonatomic
            for e3 in path:
                # 2-a. Extract subsets for array B and others
                b3_subset, other_subset = _validate_subsets(e3, sdfg.arrays, src_name=out_array.data)
                # 2-b. Modify memlet to match array A. Example:
                # A -- (0, a:b)/(c:c+b) --> B -- (c+d)/None --> others
                # A -- (0, a+d)/None --> others
                e3.data.data = in_array.data
                # (c+d) - (c:c+b) = (d)
                b3_subset.offset(b1_subset, negative=True)
                # (0, a:b)(d) = (0, a+d) (or offset for indices)

                if b3_subset and b_dims_to_pop:
                    bset, _ = pop_dims(b3_subset, b_dims_to_pop)
                else:
                    bset = b3_subset

                e3.data.subset = compose_and_push_back(aset, bset, a_dims_to_pop, popped)
                # NOTE: This fixes the following case:
                # A ----> A[subset] ----> ... -----> Tasklet
                # Tasklet is not data, so it doesn't have an other subset.
                if isinstance(e3.dst, nodes.AccessNode):
                    e3.data.other_subset = other_subset
                else:
                    e3.data.other_subset = None
                wcr = wcr or e3.data.wcr
                wcr_nonatomic = wcr_nonatomic or e3.data.wcr_nonatomic
                e3.data.wcr = wcr
                e3.data.wcr_nonatomic = wcr_nonatomic

            # 2-c. Remove edge and add new one
            graph.remove_edge(e2)
            e2.data.wcr = wcr
            e2.data.wcr_nonatomic = wcr_nonatomic
            graph.add_edge(in_array, e2.src_conn, e2.dst, e2.dst_conn, e2.data)

            # 2-d. Fix strides in nested SDFGs
            if in_desc.strides != out_desc.strides:
                sources = []
                if not path.downwards:
                    sources = [path.root().edge]
                else:
                    sources = [e for e in path.leaves()]
                for source_edge in sources:
                    if not isinstance(source_edge.dst, nodes.NestedSDFG):
                        continue
                    conn = source_edge.dst_conn
                    inner_desc = source_edge.dst.sdfg.arrays[conn]
                    inner_desc.strides = out_desc.strides

        # Finally, remove out_array node
        graph.remove_node(out_array)
        if out_array.data in sdfg.arrays:
            try:
                sdfg.remove_data(out_array.data)
            except ValueError:  # Already in use (e.g., with Views)
                pass

        # If first node is now isolated, remove it
        if len(graph.all_edges(in_array)) == 0:
            graph.remove_node(in_array)


class SqueezeViewRemove(pm.SingleStateTransformation):
    in_array = pm.PatternNode(nodes.AccessNode)
    out_array = pm.PatternNode(nodes.AccessNode)

    @classmethod
    def expressions(cls):
        return [sdutil.node_path_graph(cls.in_array, cls.out_array)]

    def can_be_applied(self, state: SDFGState, expr_index: int, sdfg: SDFG, permissive: bool = False):
        in_array = self.in_array
        out_array = self.out_array

        in_desc = in_array.desc(sdfg)
        out_desc = out_array.desc(sdfg)

        if state.out_degree(out_array) != 1:
            return False

        if not isinstance(out_desc, data.View):
            return False

        vedge = state.out_edges(out_array)[0]
        if vedge.data.data != out_array.data:  # Ensures subset comes from view
            return False
        view_subset = copy.deepcopy(vedge.data.subset)

        aedge = state.edges_between(in_array, out_array)[0]
        if aedge.data.data != in_array.data:
            return False
        array_subset = copy.deepcopy(aedge.data.subset)

        vsqdims = view_subset.squeeze()

        # View may modify the behavior of a library node
        if not permissive and isinstance(vedge.dst, nodes.LibraryNode):
            return False

        # Check that subsets are equivalent
        if array_subset != view_subset:
            return False

        # Verify strides after squeeze
        astrides = tuple(in_desc.strides)  #s for i, s in enumerate(in_desc.strides) if i not in asqdims)
        vstrides = tuple(s for i, s in enumerate(out_desc.strides) if i in vsqdims)
        if astrides != vstrides:
            return False

        return True

    def apply(self, state: SDFGState, sdfg: SDFG):
        in_array = self.in_array
        out_array = self.out_array
        out_desc = out_array.desc(sdfg)

        vedge = state.out_edges(out_array)[0]
        view_subset = copy.deepcopy(vedge.data.subset)

        aedge = state.edges_between(in_array, out_array)[0]
        array_subset = copy.deepcopy(aedge.data.subset)

        vsqdims = view_subset.squeeze()

        # Modify data and subset on all outgoing edges
        for e in state.memlet_tree(vedge):
            e.data.data = in_array.data
            e.data.subset.squeeze(vsqdims)

        # Redirect original edge to point to data
        state.remove_edge(vedge)
        state.add_edge(in_array, vedge.src_conn, vedge.dst, vedge.dst_conn, vedge.data)

        # Remove node and descriptor
        state.remove_node(out_array)
        try:
            sdfg.remove_data(out_array.data)
        except ValueError:  # Already in use (e.g., with Views)
            pass


class UnsqueezeViewRemove(pm.SingleStateTransformation):
    in_array = pm.PatternNode(nodes.AccessNode)
    out_array = pm.PatternNode(nodes.AccessNode)

    @classmethod
    def expressions(cls):
        return [sdutil.node_path_graph(cls.in_array, cls.out_array)]

    def can_be_applied(self, state: SDFGState, expr_index: int, sdfg: SDFG, permissive: bool = False):
        in_array = self.in_array
        out_array = self.out_array

        in_desc = in_array.desc(sdfg)
        out_desc = out_array.desc(sdfg)

        if state.in_degree(in_array) != 1:
            return False

        if not isinstance(in_desc, data.View):
            return False

        vedge = state.in_edges(in_array)[0]
        if vedge.data.data != in_array.data:  # Ensures subset comes from view
            return False
        view_subset = copy.deepcopy(vedge.data.subset)

        aedge = state.edges_between(in_array, out_array)[0]
        if aedge.data.data != out_array.data:
            return False
        array_subset = copy.deepcopy(aedge.data.subset)

        asqdims = array_subset.squeeze()

        # View may modify the behavior of a library node
        if not permissive and isinstance(vedge.src, nodes.LibraryNode):
            return False

        # Check that subsets are equivalent
        if array_subset != view_subset:
            return False

        # Verify strides after squeeze
        vstrides = tuple(in_desc.strides)
        astrides = tuple(s for i, s in enumerate(out_desc.strides) if i in asqdims)
        if astrides != vstrides:
            return False

        return True

    def apply(self, state: SDFGState, sdfg: SDFG):
        in_array = self.in_array
        out_array = self.out_array

        vedge = state.in_edges(in_array)[0]

        aedge = state.edges_between(in_array, out_array)[0]
        array_subset = copy.deepcopy(aedge.data.subset)

        asqdims = array_subset.squeeze()
        asqdims_mirror = [i for i in range(aedge.data.subset.dims()) if i not in asqdims]

        # Modify data and subset on all outgoing edges
        for e in state.memlet_tree(vedge):
            e.data.data = out_array.data
            # Offset subset, then unsqueeze
            e.data.subset.offset(aedge.data.subset, False)
            e.data.subset.unsqueeze(asqdims_mirror)
            for i in asqdims_mirror:
                e.data.subset.ranges[i] = aedge.data.subset.ranges[i]

        # Redirect original edge to point to data
        state.remove_edge(vedge)
        state.add_edge(vedge.src, vedge.src_conn, out_array, vedge.dst_conn, vedge.data)

        # Remove node and descriptor
        state.remove_node(in_array)
        try:
            sdfg.remove_data(in_array.data)
        except ValueError:  # Already in use (e.g., with Views)
            pass


def _is_slice(adesc: data.Array, vdesc: data.View) -> bool:
    """ Checks whether a View of an Array is a slice or not. """
    # Explicitly fail in case of Views with more dimensions than the Array.
    # NOTE: We want to avoid matching slices produced with np.newaxis
    if len(vdesc.shape) > len(adesc.shape):
        return False
    try:
        # Iterate over the View's strides.
        for vi, s in enumerate(vdesc.strides):
            # All of the View's strides must exist in the Array's strides.
            # Otherwise, it is not a slice but a reintepretation.
            ai = adesc.strides.index(s)
            # If the View's length is not clearly less or equal than
            # the Array's corresponding length, then we cannot confirm that
            # the View is a slice.
            if (vdesc.shape[vi] <= adesc.shape[ai]) == True:
                continue
            else:
                return False
    except ValueError:  # list.index throws ValueError if a stride is not found
        return False

    return True


def _sliced_dims(adesc: data.Array, vdesc: data.View) -> List[int]:
    """ Returns the Array dimensions viewed by a slice-View.
        NOTE: This method assumes that `_is_slice(adesc, vdesc) == True`.
    """
    return [adesc.strides.index(s) for s in vdesc.strides]


class RedundantReadSlice(pm.SingleStateTransformation):
    """ Detects patterns of the form Array -> View(Array) and removes
    the View if it is a slice. """

    in_array = pm.PatternNode(nodes.AccessNode)
    out_array = pm.PatternNode(nodes.AccessNode)

    @classmethod
    def expressions(cls):
        return [sdutil.node_path_graph(cls.in_array, cls.out_array)]

    def can_be_applied(self, graph, expr_index, sdfg, permissive=False):
        in_array = self.in_array
        out_array = self.out_array

        in_desc = in_array.desc(sdfg)
        out_desc = out_array.desc(sdfg)

        # Make sure that both arrays are using the same storage location.
        if in_desc.storage != out_desc.storage:
            return False

        # The match must be Array -> View
        if not (isinstance(in_desc, data.Array) and not isinstance(in_desc, data.View)):
            return False
        if not isinstance(out_desc, data.View):
            return False

        # Ensure in degree is one (only one source, which is in_array)
        if graph.in_degree(out_array) != 1:
            return False

        # The match must be Array -> View(Array), i.e.,
        # the View must point to the Array. Find the true out_desc.
        true_out_array = sdutil.get_last_view_node(graph, out_array)
        if not true_out_array:
            return False
        if true_out_array is not in_array:
            return False

        # Ensure that the View is a slice of the Array.
        if not _is_slice(in_desc, out_desc):
            return False

        # Get edge e1 and extract subsets for the Array and View
        e = graph.edges_between(in_array, out_array)[0]
        a_subset = e.data.get_src_subset(e, graph)
        v_subset = e.data.get_dst_subset(e, graph)

        # Make sure the memlet covers the removed View.
        # NOTE: Since we assume that the View is a slice of the Array, the
        # following must hold (after removing unit-sized dimensions):
        # a_subset.size() == v_subset.size() == out_desc.shape
        if not (a_subset and v_subset):
            return False
        out_shape = [s for s in out_desc.shape if s != 1]
        for subset in (a_subset, v_subset):
            tmp = copy.deepcopy(subset)
            tmp.squeeze()
            if len(tmp) != len(out_shape):
                return False
            if any(m != a for m, a in zip(tmp.size(), out_shape)):
                return False

        return True

    def apply(self, graph, sdfg):
        in_array = self.in_array
        out_array = self.out_array
        in_desc = sdfg.arrays[in_array.data]
        out_desc = sdfg.arrays[out_array.data]

        # We assume the following pattern: A -- e1 --> V(A) -- e2 --> others

        # Get edge e1 and extract subsets for the Array and View
        e1 = graph.edges_between(in_array, out_array)[0]
        # a_subset, v1_subset = _validate_subsets(e1, sdfg.arrays)
        a_subset = e1.data.get_src_subset(e1, graph)
        v1_subset = e1.data.get_dst_subset(e1, graph)

        # Split the dimensions of A to sliced and non-viewed
        sliced_dims = _sliced_dims(in_desc, out_desc)
        nviewed_dims = [i for i in range(len(in_desc.shape) - 1, -1, -1) if i not in sliced_dims]
        aset, popped = pop_dims(a_subset, nviewed_dims)

        # Iterate over the e2 edges and traverse the memlet tree
        for e2 in graph.out_edges(out_array):
            path = graph.memlet_tree(e2)
            wcr = e1.data.wcr
            wcr_nonatomic = e1.data.wcr_nonatomic
            for e3 in path:
                # Extract subsets for view V and others
                v3_subset, other_subset = _validate_subsets(e3, sdfg.arrays, src_name=out_array.data)
                # Modify memlet to match array A. Example:
                # A -- (0, a:b)/(c:c+b) --> V -- (c+d)/None --> others
                # A -- (0, a+d)/None --> others
                e3.data.data = in_array.data
                e3.data._is_data_src = True
                # (c+d) - (c:c+b) = (d)
                v3_subset.offset(v1_subset, negative=True)
                # (0, a:b)(d) = (0, a+d) (or offset for indices)

                vset = v3_subset

                e3.data.src_subset = compose_and_push_back(aset, vset, nviewed_dims, popped)
                # NOTE: This fixes the following case:
                # A ----> A[subset] ----> ... -----> Tasklet
                # Tasklet is not data, so it doesn't have an other subset.
                if isinstance(e3.dst, nodes.AccessNode):
                    e3.data.dst_subset = other_subset
                else:
                    e3.data.dst_subset = None
                wcr = wcr or e3.data.wcr
                wcr_nonatomic = wcr_nonatomic or e3.data.wcr_nonatomic
                e3.data.wcr = wcr
                e3.data.wcr_nonatomic = wcr_nonatomic

            # Remove edge and add new one
            graph.remove_edge(e2)
            e2.data.wcr = wcr
            e2.data.wcr_nonatomic = wcr_nonatomic
            graph.add_edge(in_array, e2.src_conn, e2.dst, e2.dst_conn, e2.data)

        # Finally, remove out_array node
        graph.remove_node(out_array)
        if out_array.data in sdfg.arrays:
            try:
                sdfg.remove_data(out_array.data)
            except ValueError:  # Already in use (e.g., with Views)
                pass


class RedundantWriteSlice(pm.SingleStateTransformation):
    """ Detects patterns of the form View(Array) -> Array and removes
    the View if it is a slice. """

    in_array = pm.PatternNode(nodes.AccessNode)
    out_array = pm.PatternNode(nodes.AccessNode)

    @classmethod
    def expressions(cls):
        return [sdutil.node_path_graph(cls.in_array, cls.out_array)]

    def can_be_applied(self, graph, expr_index, sdfg, permissive=False):
        in_array = self.in_array
        out_array = self.out_array

        in_desc = in_array.desc(sdfg)
        out_desc = out_array.desc(sdfg)

        # Make sure that both arrays are using the same storage location.
        if in_desc.storage != out_desc.storage:
            return False

        # The match must be View -> Array
        if not (isinstance(out_desc, data.Array) and not isinstance(out_desc, data.View)):
            return False
        if not isinstance(in_desc, data.View):
            return False

        # Ensure out degree is one (only one target, which is out_array)
        if graph.out_degree(in_array) != 1:
            return False

        # The match must be View(Array) -> Array , i.e.,
        # the View must point to the Array. Find the true in_desc.
        true_in_array = sdutil.get_last_view_node(graph, in_array)
        if not true_in_array:
            return False
        if true_in_array is not out_array:
            return False

        # If the View receives data from a reduction, fail.
        from dace.libraries.standard import Reduce
        for e in graph.in_edges(in_array):
            if isinstance(e.src, Reduce):
                return False

        # Ensure that the View is a slice of the Array.
        if not _is_slice(out_desc, in_desc):
            return False

        # Get edge e1 and extract subsets for the Array and View
        e = graph.edges_between(in_array, out_array)[0]
        v_subset = e.data.get_src_subset(e, graph)
        a_subset = e.data.get_dst_subset(e, graph)

        # Make sure the memlet covers the removed View.
        # NOTE: Since we assume that the View is a slice of the Array, the
        # following must hold:
        # a_subset.size() == v_subset.size() == in_desc.shape
        if not (a_subset and v_subset):
            return False
        in_shape = [s for s in in_desc.shape if s != 1]
        for subset in (a_subset, v_subset):
            tmp = copy.deepcopy(subset)
            tmp.squeeze()
            if len(tmp) != len(in_shape):
                return False
            if any(m != a for m, a in zip(tmp.size(), in_shape)):
                return False

        return True

    def apply(self, graph, sdfg):
        in_array = self.in_array
        out_array = self.out_array
        in_desc = sdfg.arrays[in_array.data]
        out_desc = sdfg.arrays[out_array.data]

        # We assume the following pattern: others -- e2 --> V(A) -- e1 --> A

        # Get edge e1 and extract subsets for the Array and View
        e1 = graph.edges_between(in_array, out_array)[0]
        v1_subset = e1.data.get_src_subset(e1, graph)
        a_subset = e1.data.get_dst_subset(e1, graph)

        # Split the dimensions of A to sliced and non-viewed
        sliced_dims = _sliced_dims(out_desc, in_desc)
        nviewed_dims = [i for i in range(len(out_desc.shape) - 1, -1, -1) if i not in sliced_dims]
        aset, popped = pop_dims(a_subset, nviewed_dims)

        # Iterate over the e2 edges and traverse the memlet tree
        for e2 in graph.in_edges(in_array):
            path = graph.memlet_tree(e2)
            wcr = e1.data.wcr
            wcr_nonatomic = e1.data.wcr_nonatomic
            for e3 in path:
                # Extract subsets for view V and others
                other_subset, v3_subset = _validate_subsets(e3, sdfg.arrays, dst_name=in_array.data)
                # Modify memlet to match array A.
                e3.data.data = out_array.data
                e3.data._is_data_src = False
                v3_subset.offset(v1_subset, negative=True)

                vset = v3_subset

                e3.data.dst_subset = compose_and_push_back(aset, vset, nviewed_dims, popped)
                # NOTE: This fixes the following case:
                # Tasklet ----> A[subset] ----> ... -----> A
                # Tasklet is not data, so it doesn't have an other subset.
                if isinstance(e3.src, nodes.AccessNode):
                    e3.data.src_subset = other_subset
                else:
                    e3.data.src_subset = None
                wcr = wcr or e3.data.wcr
                wcr_nonatomic = wcr_nonatomic or e3.data.wcr_nonatomic
                e3.data.wcr = wcr
                e3.data.wcr_nonatomic = wcr_nonatomic

            # Remove edge and add new one
            graph.remove_edge(e2)
            e2.data.wcr = wcr
            e2.data.wcr_nonatomic = wcr_nonatomic
            graph.add_edge(e2.src, e2.src_conn, out_array, e2.dst_conn, e2.data)

        # Finally, remove in_array node
        graph.remove_node(in_array)
        if in_array.data in sdfg.arrays:
            try:
                sdfg.remove_data(in_array.data)
            except ValueError:  # Already in use (e.g., with Views)
                pass


class RemoveSliceView(pm.SingleStateTransformation):
    """ Removes views which can be represented by slicing (e.g., A[i, :, j, None]). """

    view = pm.PatternNode(nodes.AccessNode)

    @classmethod
    def expressions(cls):
        return [sdutil.node_path_graph(cls.view)]

    def can_be_applied(self, state: SDFGState, _: int, sdfg: SDFG, permissive=False):
        desc = self.view.desc(sdfg)

        # Ensure view
        if not isinstance(desc, data.View):
            return False

        # Get viewed node and non-viewed edges
        view_edge = sdutil.get_view_edge(state, self.view)
        if view_edge is None:
            return False

        # Gather metadata
        viewed: nodes.AccessNode
        non_view_edges: List[graph.MultiConnectorEdge[mm.Memlet]]
        is_src: bool
        if view_edge.dst is self.view:
            viewed = state.memlet_path(view_edge)[0].src
            non_view_edges = state.out_edges(self.view)
            subset = view_edge.data.get_src_subset(view_edge, state)
            is_src = True
        else:
            viewed = state.memlet_path(view_edge)[-1].dst
            non_view_edges = state.in_edges(self.view)
            subset = view_edge.data.get_dst_subset(view_edge, state)
            is_src = False

        if subset is None:
            # `subset = None` means the entire viewed data container is used
            subset = subsets.Range.from_array(viewed.desc(sdfg))

        ########################################################
        # Syntactic feasibility: ensure memlets reach managable node types (access nodes, tasklets, nested SDFGs if
        # strides match) rather than library nodes, which may behave in a custom manner based on the memlet shape.
        if not permissive:
            for e in non_view_edges:
                for sink in state.memlet_tree(e).leaves():
                    sink_node = sink.dst if is_src else sink.src
                    sink_conn = sink.dst_conn if is_src else sink.src_conn
                    if isinstance(sink_node, nodes.LibraryNode):
                        return False
                    if isinstance(sink_node, nodes.NestedSDFG):
                        if sink_conn in sink_node.sdfg.arrays:
                            ndesc = sink_node.sdfg.arrays[sink_conn]
                            if ndesc.strides != desc.strides or ndesc.dtype != desc.dtype:
                                return False

        ########################################################
        # Semantic feasibility: ensure memlets can be safely collapsed/modified to match the original access node.

        # If descriptor type changed, bail
        vdesc = viewed.desc(sdfg)
        if vdesc.dtype != desc.dtype:
            return False

        if sdutil.map_view_to_array(desc, vdesc, subset) is None:
            return False

        return True

    def apply(self, state: SDFGState, sdfg: SDFG):
        desc = self.view.desc(sdfg)

        # Get viewed node and non-viewed edges
        view_edge = sdutil.get_view_edge(state, self.view)

        # Gather metadata
        viewed: nodes.AccessNode
        non_view_edges: List[graph.MultiConnectorEdge[mm.Memlet]]
        subset: subsets.Range
        is_src: bool
        if view_edge.dst is self.view:
            viewed = state.memlet_path(view_edge)[0].src
            non_view_edges = state.out_edges(self.view)
            subset = view_edge.data.get_src_subset(view_edge, state)
            is_src = True
        else:
            viewed = state.memlet_path(view_edge)[-1].dst
            non_view_edges = state.in_edges(self.view)
            subset = view_edge.data.get_dst_subset(view_edge, state)
            is_src = False

        if subset is None:
            # `subset = None` means the entire viewed data container is used
            subset = subsets.Range.from_array(viewed.desc(sdfg))

        mapping, unsqueezed, squeezed = sdutil.map_view_to_array(desc, viewed.desc(sdfg), subset)

        # Update edges
        for edge in non_view_edges:
            # Update all memlets in tree
            for e in state.memlet_tree(edge):
                if e.data.data == self.view.data:
                    e.data.data = viewed.data

                    # Update subsets with instructions as follows:
                    #   * Dimensions in mapping are offset by view subset, size is taken from view subset
                    #   * Unsqueezed dimensions are ignored (should always be 0)
                    #   * Squeezed dimensions remain as they were in original subset
                    if e.data.subset is not None:
                        e.data.subset = self._offset_subset(mapping, subset, e.data.subset)
                    elif subset is not None:
                        # Fill in the subset from the original memlet
                        e.data.subset = copy.deepcopy(subset)

                else:  # The memlet points to the other side, use ``other_subset``
                    if e.data.other_subset is not None:
                        e.data.other_subset = self._offset_subset(mapping, subset, e.data.other_subset)
                    elif subset is not None:
                        # Fill in the subset from the original memlet
                        e.data.other_subset = copy.deepcopy(subset)

                # NOTE: It's only necessary to modify one subset of the memlet, as the space of the other differs from
                #       the view space.

            # Remove edge directly adjacent to view and reconnect
            state.remove_edge(edge)
            if is_src:
                state.add_edge(view_edge.src, view_edge.src_conn, edge.dst, edge.dst_conn, edge.data)
            else:
                state.add_edge(edge.src, edge.src_conn, view_edge.dst, view_edge.dst_conn, edge.data)

        # Remove view node
        state.remove_node(self.view)

    def _offset_subset(self, mapping: Dict[int, int], subset: subsets.Range, edge_subset: subsets.Range):
        # Get offset and size from the space of the view to compose
        old_subset = edge_subset.min_element()
        old_size = edge_subset.size()

        # Create a new subset in the space of the data container from the offsets and sizes
        new_subset: List[Tuple[int, int, int]] = subset.ndrange()
        for vdim, adim in mapping.items():
            rb, re, rs = new_subset[adim]
            rb += old_subset[vdim]
            re = rb + old_size[vdim] - 1
            new_subset[adim] = (rb, re, rs)

        return subsets.Range(new_subset)


class RemoveIntermediateWrite(pm.SingleStateTransformation):
    """ Moves intermediate writes insde a Map's subgraph outside the Map.
    
    Currently, the transformation supports only the case `WriteAccess -> MapExit`, where the edge has an empty Memlet.
    """

    write = pm.PatternNode(nodes.AccessNode)
    map_exit = pm.PatternNode(nodes.MapExit)

    @classmethod
    def expressions(cls):
        return [sdutil.node_path_graph(cls.write, cls.map_exit)]

    def can_be_applied(self, state: SDFGState, _: int, sdfg: SDFG, permissive=False):

        # The output edges must have empty Memlets
        edges = state.edges_between(self.write, self.map_exit)
        if any(not e.data.is_empty() for e in edges):
            return False

        # The input edges must either depend on all the Map parameters or have WCR.
        for edge in state.in_edges(self.write):
            if edge.data.wcr:
                continue
            fsymbols = [str(s) for s in edge.data.free_symbols]
            if any(p not in fsymbols for p in self.map_exit.map.params):
                return False

        return True

    def apply(self, state: SDFGState, sdfg: SDFG):

        entry_node = state.entry_node(self.map_exit)
        scope_dict = state.scope_dict()

        outer_write = state.add_access(self.write.data)
        for edge in state.in_edges(self.write):
            state.add_memlet_path(edge.src, self.map_exit, outer_write, memlet=edge.data, src_conn=edge.src_conn)
        state.remove_node(self.write)

        if scope_dict[entry_node] is not None:
            exit_node = state.exit_node(scope_dict[entry_node])
            state.add_nedge(outer_write, exit_node, mm.Memlet())
            # Clean-up edges with empty Memlets since they are not needed anymore.
            for edge in state.edges_between(self.map_exit, exit_node):
                if edge.data.is_empty():
                    state.remove_edge(edge)<|MERGE_RESOLUTION|>--- conflicted
+++ resolved
@@ -453,7 +453,6 @@
         view_strides = in_desc.strides
         if (b_dims_to_pop and len(b_dims_to_pop) == len(out_desc.shape) - len(in_desc.shape)):
             view_strides = [s for i, s in enumerate(out_desc.strides) if i not in b_dims_to_pop]
-<<<<<<< HEAD
         elif (a_dims_to_pop and len(a_dims_to_pop) == len(in_desc.shape) - len(out_desc.shape)):
             view_strides = []
             skipped_strides = 0
@@ -463,16 +462,10 @@
                     skipped_strides += 1
                 else:
                     view_strides.append(out_desc.strides[i - skipped_strides])
-        sdfg.arrays[in_array.data] = data.View(in_desc.dtype, in_desc.shape, True, in_desc.allow_conflicts,
-                                               out_desc.storage, out_desc.location, view_strides, in_desc.offset,
-                                               out_desc.may_alias, dtypes.AllocationLifetime.Scope, in_desc.alignment,
-                                               in_desc.debuginfo, in_desc.total_size)
-=======
         sdfg.arrays[in_array.data] = data.ArrayView(in_desc.dtype, in_desc.shape, True, in_desc.allow_conflicts,
                                                     out_desc.storage, out_desc.location, view_strides, in_desc.offset,
                                                     out_desc.may_alias, dtypes.AllocationLifetime.Scope,
                                                     in_desc.alignment, in_desc.debuginfo, in_desc.total_size)
->>>>>>> ff6e064d
         in_array.add_out_connector('views', force=True)
         e1._src_conn = 'views'
 
