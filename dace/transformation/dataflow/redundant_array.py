--- conflicted
+++ resolved
@@ -574,11 +574,7 @@
         # 3. The memlet does not cover the removed array; or
         # 4. Dimensions are mismatching (all dimensions are popped);
         # create a view.
-<<<<<<< HEAD
-        if make_view or len(a_dims_to_pop) == len(in_desc.shape) or any(
-                m != a for m, a in zip(a1_subset.size(), in_desc.shape)):
-=======
-        if reduction or len(a_dims_to_pop) == len(in_desc.shape) or not _subset_has_shape(a1_subset, in_desc.shape):
+        if make_view or len(a_dims_to_pop) == len(in_desc.shape) or not _subset_has_shape(a1_subset, in_desc.shape):
             self._make_view(sdfg, graph, in_array, out_array, e1, b_subset, b_dims_to_pop)
             return in_array
 
@@ -591,7 +587,6 @@
         #  fail. For that reason such Memlets are transformed to Views.
         #  This is a fix and it should be addressed.
         if self._is_reshaping_memlet(graph=graph, edge=e1):
->>>>>>> 796b0c0f
             self._make_view(sdfg, graph, in_array, out_array, e1, b_subset, b_dims_to_pop)
             return in_array
 
@@ -972,11 +967,7 @@
                 make_view = True
 
         # If the src subset does not cover the removed array, create a view.
-<<<<<<< HEAD
-        if make_view or (a_subset and any(m != a for m, a in zip(a_subset.size(), out_desc.shape))):
-=======
-        if a_subset and not _subset_has_shape(a_subset, out_desc.shape):
->>>>>>> 796b0c0f
+        if make_view or (a_subset and not _subset_has_shape(a_subset, out_desc.shape)):
             # NOTE: We do not want to create another view, if the immediate
             # successors of out_array are views as well. We just remove it.
             out_successors_desc = [
