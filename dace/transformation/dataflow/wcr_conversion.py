# Copyright 2019-2021 ETH Zurich and the DaCe authors. All rights reserved.
""" Transformations to convert subgraphs to write-conflict resolutions. """
import ast
import copy
import re
<<<<<<< HEAD
from dace import registry, nodes, dtypes
from dace.frontend.python import astutils
from dace.transformation import transformation, helpers as xfh
from dace.sdfg import graph as gr, utils as sdutil
from dace import Memlet, SDFG, SDFGState
=======
import copy
from dace import registry, nodes, dtypes, Memlet
from dace.transformation import transformation, helpers as xfh
from dace.sdfg import graph as gr, utils as sdutil
from dace import SDFG, SDFGState
from dace.sdfg.state import StateSubgraphView
from dace.transformation import helpers
from dace.sdfg.propagation import propagate_memlets_state
>>>>>>> d31dd7b2


class AugAssignToWCR(transformation.SingleStateTransformation):
    """
    Converts an augmented assignment ("a += b", "a = a + b") into a tasklet
    with a write-conflict resolution.
    """
    input = transformation.PatternNode(nodes.AccessNode)
    tasklet = transformation.PatternNode(nodes.Tasklet)
    output = transformation.PatternNode(nodes.AccessNode)
    map_entry = transformation.PatternNode(nodes.MapEntry)
    map_exit = transformation.PatternNode(nodes.MapExit)

    _EXPRESSIONS = ['+', '-', '*', '^', '%']  #, '/']
    _FUNCTIONS = ['min', 'max']
    _EXPR_MAP = {'-': ('+', '-({expr})'), '/': ('*', '((decltype({expr}))1)/({expr})')}
    _PYOP_MAP = {ast.Add: '+', ast.Sub: '-', ast.Mult: '*', ast.BitXor: '^', ast.Mod: '%', ast.Div: '/'}

    @classmethod
    def expressions(cls):
        return [
            sdutil.node_path_graph(cls.input, cls.tasklet, cls.output),
            sdutil.node_path_graph(cls.input, cls.map_entry, cls.tasklet, cls.map_exit, cls.output)
        ]

    def can_be_applied(self, graph, expr_index, sdfg, permissive=False):
        inarr = self.input
        tasklet = self.tasklet
        outarr = self.output
        if inarr.data != outarr.data:
            return False

        # Free tasklet
        if expr_index == 0:
            if graph.entry_node(tasklet) is not None:
                return False

            inedges = graph.edges_between(inarr, tasklet)
            if len(graph.edges_between(tasklet, outarr)) > 1:
                return False

            # Make sure augmented assignment can be fissioned as necessary
            if any(not isinstance(e.src, nodes.AccessNode) for e in graph.in_edges(tasklet)):
                return False

            outedge = graph.edges_between(tasklet, outarr)[0]
        else:  # Free map
            me = self.map_entry
            mx = self.map_exit

            # Only free maps supported for now
            if graph.entry_node(me) is not None:
                return False

            inedges = graph.edges_between(me, tasklet)
            if len(graph.edges_between(tasklet, mx)) > 1:
                return False

            # Make sure augmented assignment can be fissioned as necessary
            if any(e.src is not me and not isinstance(e.src, nodes.AccessNode)
                   for e in graph.in_edges(me) + graph.in_edges(tasklet)):
                return False

            outedge = graph.edges_between(tasklet, mx)[0]

            # If in map, only match if the subset is independent of any
            # map indices (otherwise no conflict)
            if not permissive and len(outedge.data.subset.free_symbols & set(me.map.params)) == len(me.map.params):
                return False

        # Get relevant output connector
        outconn = outedge.src_conn

        ops = '[%s]' % ''.join(re.escape(o) for o in AugAssignToWCR._EXPRESSIONS)
        funcs = '|'.join(re.escape(o) for o in AugAssignToWCR._FUNCTIONS)

        if tasklet.language is dtypes.Language.Python:
            # Match a single assignment with a binary operation as RHS
            if len(tasklet.code.code) > 1:
                return False
            if not isinstance(tasklet.code.code[0], ast.Assign):
                return False
            ast_node: ast.Assign = tasklet.code.code[0]
            if len(ast_node.targets) > 1:
                return False
            if not isinstance(ast_node.targets[0], ast.Name):
                return False
            lhs: ast.Name = ast_node.targets[0]
            if lhs.id != outconn:
                return False
            if not isinstance(ast_node.value, ast.BinOp):
                return False
            rhs: ast.BinOp = ast_node.value
            if not isinstance(rhs.op, tuple(AugAssignToWCR._PYOP_MAP.keys())):
                return False
            inconns = tuple(edge.dst_conn for edge in inedges)
            for n in (rhs.left, rhs.right):
                if isinstance(n, ast.Name) and n.id in inconns:
                    return True
        elif tasklet.language is dtypes.Language.CPP:
            cstr = tasklet.code.as_string.strip()
            for edge in inedges:
                # Try to match a single C assignment that can be converted to WCR
                inconn = edge.dst_conn
                lhs = r'^\s*%s\s*=\s*%s\s*%s.*;$' % (re.escape(outconn), re.escape(inconn), ops)
                # rhs: a = (...) op b
                rhs = r'^\s*%s\s*=\s*\(.*\)\s*%s\s*%s;$' % (re.escape(outconn), ops, re.escape(inconn))
                func_lhs = r'^\s*%s\s*=\s*(%s)\(\s*%s\s*,.*\)\s*;$' % (re.escape(outconn), funcs, re.escape(inconn))
                func_rhs = r'^\s*%s\s*=\s*(%s)\(.*,\s*%s\s*\)\s*;$' % (re.escape(outconn), funcs, re.escape(inconn))
                if re.match(lhs, cstr) is None and re.match(rhs, cstr) is None:
                    if re.match(func_lhs, cstr) is None and re.match(func_rhs, cstr) is None:
                        inconns = list(self.tasklet.in_connectors)
                        if len(inconns) != 2:
                            continue

                        # Special case: a = <other> op b
                        other_inconn = inconns[0] if inconns[0] != inconn else inconns[1]
                        rhs2 = r'^\s*%s\s*=\s*%s\s*%s\s*%s;$' % (re.escape(outconn), re.escape(other_inconn), ops,
                                                                 re.escape(inconn))
                        if re.match(rhs2, cstr) is None:
                            continue

                # Same memlet
                if edge.data.subset != outedge.data.subset:
                    continue

                return True

        return False

    def apply(self, state: SDFGState, sdfg: SDFG):
        input: nodes.AccessNode = self.input
        tasklet: nodes.Tasklet = self.tasklet
        output: nodes.AccessNode = self.output
        if self.expr_index == 1:
            me = self.map_entry
            mx = self.map_exit

        # If state fission is necessary to keep semantics, do it first
        if state.in_degree(input) > 0:
            new_state = helpers.state_fission_after(state, tasklet)
        else:
            new_state = state

        if self.expr_index == 0:
            inedges = new_state.edges_between(input, tasklet)
            outedge = new_state.edges_between(tasklet, output)[0]
        else:
            inedges = new_state.edges_between(me, tasklet)
            outedge = new_state.edges_between(tasklet, mx)[0]

        # Get relevant output connector
        outconn = outedge.src_conn

        ops = '[%s]' % ''.join(re.escape(o) for o in AugAssignToWCR._EXPRESSIONS)
        funcs = '|'.join(re.escape(o) for o in AugAssignToWCR._FUNCTIONS)

        # Change tasklet code
        if tasklet.language is dtypes.Language.Python:
            # Match a single assignment with a binary operation as RHS
            ast_node: ast.Assign = tasklet.code.code[0]
            lhs: ast.Name = ast_node.targets[0]
            rhs: ast.BinOp = ast_node.value
            op = AugAssignToWCR._PYOP_MAP[type(rhs.op)]
            inconns = list(edge.dst_conn for edge in inedges)
            if isinstance(rhs.left, ast.Name) and rhs.left.id in inconns:
                inedge = inedges[inconns.index(rhs.left.id)]
                new_rhs = rhs.right
            else:
                inedge = inedges[inconns.index(rhs.right.id)]
                new_rhs = rhs.left

            new_node = ast.copy_location(ast.Assign(targets=[lhs], value=new_rhs), ast_node)
            tasklet.code.code = [new_node]

        elif tasklet.language is dtypes.Language.CPP:
            cstr = tasklet.code.as_string.strip()
            for edge in inedges:
                inconn = edge.dst_conn
                match = re.match(r'^\s*%s\s*=\s*%s\s*(%s)(.*);$' % (re.escape(outconn), re.escape(inconn), ops), cstr)
                if match is None:
                    match = re.match(
                            r'^\s*%s\s*=\s*\((.*)\)\s*(%s)\s*%s;$' % (re.escape(outconn), ops, re.escape(inconn)), cstr)
                    if match is None:
                        func_rhs = r'^\s*%s\s*=\s*(%s)\((.*),\s*%s\s*\)\s*;$' % (re.escape(outconn), funcs,
                                                                                 re.escape(inconn))
                        match = re.match(func_rhs, cstr)
                        if match is None:
                            func_lhs = r'^\s*%s\s*=\s*(%s)\(\s*%s\s*,(.*)\)\s*;$' % (re.escape(outconn), funcs,
                                                                                     re.escape(inconn))
                            match = re.match(func_lhs, cstr)
                            if match is None:
                                inconns = list(tasklet.in_connectors)
                                if len(inconns) != 2:
                                    continue

                                # Special case: a = <other> op b
                                other_inconn = inconns[0] if inconns[0] != inconn else inconns[1]
                                rhs2 = r'^\s*%s\s*=\s*(%s)\s*(%s)\s*%s;$' % (
                                    re.escape(outconn), re.escape(other_inconn), ops, re.escape(inconn))
                                match = re.match(rhs2, cstr)
                                if match is None:
                                    continue
                                else:
                                    op = match.group(2)
                                    expr = match.group(1)
                            else:
                                op = match.group(1)
                                expr = match.group(2)
                        else:
                            op = match.group(1)
                            expr = match.group(2)
                    else:
                        op = match.group(2)
                        expr = match.group(1)
                else:
                    op = match.group(1)
                    expr = match.group(2)

                if edge.data.subset != outedge.data.subset:
                    continue

                # Map asymmetric WCRs to symmetric ones if possible
                if op in AugAssignToWCR._EXPR_MAP:
                    op, newexpr = AugAssignToWCR._EXPR_MAP[op]
                    expr = newexpr.format(expr=expr)

                tasklet.code.code = '%s = %s;' % (outconn, expr)
                inedge = edge
                break
        else:
            raise NotImplementedError

        # Change output edge
        if op in AugAssignToWCR._FUNCTIONS:
            outedge.data.wcr = f'lambda a,b: {op}(a, b)'
        else:
            outedge.data.wcr = f'lambda a,b: a {op} b'

        # Remove input node and connector
        new_state.remove_memlet_path(inedge)
        propagate_memlets_state(sdfg, new_state)

        # If outedge leads to non-transient, and this is a nested SDFG,
        # propagate outwards
        sd = sdfg
        while (not sd.arrays[outedge.data.data].transient and sd.parent_nsdfg_node is not None):
            nsdfg = sd.parent_nsdfg_node
            nstate = sd.parent
            sd = sd.parent_sdfg
            outedge = next(iter(nstate.out_edges_by_connector(nsdfg, outedge.data.data)))
            for outedge in nstate.memlet_path(outedge):
                if op in AugAssignToWCR._FUNCTIONS:
                    outedge.data.wcr = f'lambda a,b: {op}(a, b)'
                else:
                    outedge.data.wcr = f'lambda a,b: a {op} b'
            # At this point we are leading to an access node again and can
            # traverse further up
    

class WCRToAugAssign(transformation.SingleStateTransformation):
    """
    Converts a tasklet with a write-conflict resolution to an augmented assignment subgraph (e.g., "a = a + b").
    """
    tasklet = transformation.PatternNode(nodes.Tasklet)
    output = transformation.PatternNode(nodes.AccessNode)
    map_exit = transformation.PatternNode(nodes.MapExit)

    _EXPRESSIONS = ['+', '-', '*', '^', '%']  #, '/']
    _EXPR_MAP = {'-': ('+', '-({expr})'), '/': ('*', '((decltype({expr}))1)/({expr})')}
    _PYOP_MAP = {ast.Add: '+', ast.Sub: '-', ast.Mult: '*', ast.BitXor: '^', ast.Mod: '%', ast.Div: '/'}

    @classmethod
    def expressions(cls):
        return [
            sdutil.node_path_graph(cls.tasklet, cls.output),
            sdutil.node_path_graph(cls.tasklet, cls.map_exit, cls.output)
        ]

    def can_be_applied(self, graph, expr_index, sdfg, permissive=False):
        if expr_index == 0:
            edges = graph.edges_between(self.tasklet, self.output) 
        else:
            edges = graph.edges_between(self.tasklet, self.map_exit)
        if len(edges) != 1:
            return False
        return edges[0].data.wcr is not None
    
    def apply(self, state: SDFGState, sdfg: SDFG):
        if self.expr_index == 0:
            edge = state.edges_between(self.tasklet, self.output)[0]
            wcr = ast.parse(edge.data.wcr).body[0].value.body
            if isinstance(wcr, ast.BinOp):
                wcr.left.id = '__in1'
                wcr.right.id = '__in2'
                code = astutils.unparse(wcr)
            else:
                raise NotImplementedError
            edge.data.wcr = None
            in_access = state.add_access(self.output.data)
            new_tasklet = state.add_tasklet('augassign', {'__in1', '__in2'}, {'__out'}, f"__out = {code}")
            scal_name, scal_desc = sdfg.add_scalar('tmp', sdfg.arrays[self.output.data].dtype, transient=True,
                                                   find_new_name=True)
            state.add_edge(self.tasklet, edge.src_conn, new_tasklet, '__in1', Memlet.from_array(scal_name, scal_desc))
            state.add_edge(in_access, None, new_tasklet, '__in2', copy.deepcopy(edge.data))
            state.add_edge(new_tasklet, '__out', self.output, edge.dst_conn, edge.data)
            state.remove_edge(edge)
        else:
            edge = state.edges_between(self.tasklet, self.map_exit)[0]
            map_entry = state.entry_node(self.map_exit)
            wcr = ast.parse(edge.data.wcr).body[0].value.body
            if isinstance(wcr, ast.BinOp):
                wcr.left.id = '__in1'
                wcr.right.id = '__in2'
                code = astutils.unparse(wcr)
            else:
                raise NotImplementedError
            for e in state.memlet_path(edge):
                e.data.wcr = None
            in_access = state.add_access(self.output.data)
            new_tasklet = state.add_tasklet('augassign', {'__in1', '__in2'}, {'__out'}, f"__out = {code}")
            scal_name, scal_desc = sdfg.add_scalar('tmp', sdfg.arrays[self.output.data].dtype, transient=True,
                                                   find_new_name=True)
            state.add_edge(self.tasklet, edge.src_conn, new_tasklet, '__in1', Memlet.from_array(scal_name, scal_desc))
            state.add_memlet_path(in_access, map_entry, new_tasklet, memlet=copy.deepcopy(edge.data), dst_conn='__in2')
            state.add_edge(new_tasklet, '__out', self.map_exit, edge.dst_conn, edge.data)
            state.remove_edge(edge)
        <|MERGE_RESOLUTION|>--- conflicted
+++ resolved
@@ -3,22 +3,15 @@
 import ast
 import copy
 import re
-<<<<<<< HEAD
-from dace import registry, nodes, dtypes
+import copy
+from dace import registry, nodes, dtypes, Memlet
 from dace.frontend.python import astutils
 from dace.transformation import transformation, helpers as xfh
 from dace.sdfg import graph as gr, utils as sdutil
 from dace import Memlet, SDFG, SDFGState
-=======
-import copy
-from dace import registry, nodes, dtypes, Memlet
-from dace.transformation import transformation, helpers as xfh
-from dace.sdfg import graph as gr, utils as sdutil
-from dace import SDFG, SDFGState
 from dace.sdfg.state import StateSubgraphView
 from dace.transformation import helpers
 from dace.sdfg.propagation import propagate_memlets_state
->>>>>>> d31dd7b2
 
 
 class AugAssignToWCR(transformation.SingleStateTransformation):
