--- conflicted
+++ resolved
@@ -150,11 +150,7 @@
 
         # If state fission is necessary to keep semantics, do it first
         if state.in_degree(input) > 0:
-<<<<<<< HEAD
-            new_state = helpers.state_fission_after(sdfg, state, tasklet)
-=======
             new_state = helpers.state_fission_after(state, tasklet)
->>>>>>> 74a31cb7
         else:
             new_state = state
 
