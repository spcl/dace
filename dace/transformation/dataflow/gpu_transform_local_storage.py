--- conflicted
+++ resolved
@@ -154,14 +154,7 @@
             exit_nodes = [cnode]
 
         # Change schedule
-<<<<<<< HEAD
         node_schedprop._schedule = dtypes.ScheduleType.GPU_Device
-
-        gpu_storage_types = [
-            dtypes.StorageType.GPU_Global, dtypes.StorageType.GPU_Shared,
-            dtypes.StorageType.GPU_Stack
-=======
-        node_schedprop._schedule = types.ScheduleType.GPU_Device
         if Config.get_bool("debugprint"):
             GPUTransformLocalStorage._maps_transformed += 1
         # If nested graph is designated as sequential, transform schedules and
@@ -170,17 +163,16 @@
             for node in graph.scope_subgraph(cnode).nodes():
                 if isinstance(node, nodes.AccessNode):
                     arr = node.desc(sdfg)
-                    if arr.storage == types.StorageType.Default:
-                        arr.storage = types.StorageType.Register
+                    if arr.storage == dtypes.StorageType.Default:
+                        arr.storage = dtypes.StorageType.Register
                 elif isinstance(node, nodes.MapEntry):
-                    if node.map.schedule == types.ScheduleType.Default:
-                        node.map.schedule = types.ScheduleType.Sequential
+                    if node.map.schedule == dtypes.ScheduleType.Default:
+                        node.map.schedule = dtypes.ScheduleType.Sequential
 
         gpu_storage_types = [
-            types.StorageType.GPU_Global,
-            types.StorageType.GPU_Shared,
-            types.StorageType.GPU_Stack,
->>>>>>> 49061939
+            dtypes.StorageType.GPU_Global,
+            dtypes.StorageType.GPU_Shared,
+            dtypes.StorageType.GPU_Stack,
         ]
 
         #######################################################
@@ -256,12 +248,7 @@
                         shape=[1],
                         dtype=array.dtype,
                         transient=True,
-<<<<<<< HEAD
                         storage=dtypes.StorageType.GPU_Global)
-=======
-                        storage=types.StorageType.GPU_Global,
-                    )
->>>>>>> 49061939
                 else:
                     cloned_array = sdfg.add_array(
                         name=cloned_name,
@@ -326,12 +313,7 @@
                         shape=[1],
                         dtype=array.dtype,
                         transient=True,
-<<<<<<< HEAD
                         storage=dtypes.StorageType.GPU_Global)
-=======
-                        storage=types.StorageType.GPU_Global,
-                    )
->>>>>>> 49061939
                 else:
                     cloned_array = sdfg.add_array(
                         name=cloned_name,
