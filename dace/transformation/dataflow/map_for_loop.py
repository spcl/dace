--- conflicted
+++ resolved
@@ -110,13 +110,9 @@
         # create object field for external nsdfg access
         self.nsdfg = nsdfg
 
-<<<<<<< HEAD
+        sdfg.reset_cfg_list()
         # Ensure the SDFG is marked as containing CFG regions
-        sdfg.cfg_list[0].using_experimental_blocks = True
-=======
-        sdfg.reset_cfg_list()
         sdfg.root_sdfg.using_experimental_blocks = True
->>>>>>> c7517b8c
 
         return node, nstate
 
