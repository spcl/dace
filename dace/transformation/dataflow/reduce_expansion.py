# Copyright 2019-2021 ETH Zurich and the DaCe authors. All rights reserved.
""" This module contains classes that implement the reduce-map transformation.
"""

from dace import dtypes
from dace.sdfg import SDFG, nodes, utils, graph
from dace.memlet import Memlet
from dace.sdfg.scope import ScopeTree
from dace.sdfg.state import SDFGState
from dace.transformation import transformation
from dace.properties import make_properties, Property
from dace.symbolic import symstr
from dace.data import View

from dace.frontend.operations import detect_reduction_type
from dace.sdfg.propagation import propagate_memlets_scope

from copy import deepcopy as dcpy


@make_properties
class ReduceExpansion(transformation.SingleStateTransformation):
    """ Implements the ReduceExpansion transformation.
        Expands a Reduce node into inner and outer map components,
        where the outer map consists of the axes not being reduced.
        A new reduce node is created inside the inner map.
        Special cases where e.g reduction identities are not defined
        and arrays being reduced to already exist are handled
        on the fly.
    """

    import dace.libraries.standard as stdlib  # Avoid slow imports

    reduce = transformation.PatternNode(stdlib.Reduce)

    debug = Property(desc="Debug Info", dtype=bool, default=False)

    create_in_transient = Property(desc="Create local in-transient" "in registers", dtype=bool, default=False)

    create_out_transient = Property(desc="Create local out-transient" "in registers", dtype=bool, default=False)

    reduce_implementation = Property(desc="Reduce implementation of inner reduce. If specified,"
                                     "overrides any existing implementations",
                                     dtype=str,
                                     default=None,
                                     choices=[
                                         'pure', 'OpenMP', 'CUDA (device)', 'CUDA (block)', 'CUDA (block allreduce)',
                                         'CUDA (warp)', 'CUDA (warp allreduce)'
                                     ],
                                     allow_none=True)

    reduction_type_update = {
        dtypes.ReductionType.Max: 'out = max(reduction_in, array_in)',
        dtypes.ReductionType.Min: 'out = min(reduction_in, array_in)',
        dtypes.ReductionType.Sum: 'out = reduction_in + array_in',
        dtypes.ReductionType.Product: 'out = reduction_in * array_in',
        dtypes.ReductionType.Bitwise_And: 'out = reduction_in & array_in',
        dtypes.ReductionType.Bitwise_Or: 'out = reduction_in | array_in',
        dtypes.ReductionType.Bitwise_Xor: 'out = reduction_in ^ array_in',
        dtypes.ReductionType.Logical_And: 'out = reduction_in and array_in',
        dtypes.ReductionType.Logical_Or: 'out = reduction_in or array_in',
        dtypes.ReductionType.Logical_Xor: 'out = reduction_in != array_in'
    }

    reduction_type_identity = {
        dtypes.ReductionType.Sum: 0,
        dtypes.ReductionType.Product: 1,
        dtypes.ReductionType.Bitwise_Or: 0,
        dtypes.ReductionType.Logical_And: True,
        dtypes.ReductionType.Logical_Or: False
    }

    @classmethod
    def expressions(cls):
        return [utils.node_path_graph(cls.reduce)]

    def can_be_applied(self, graph, expr_index, sdfg, permissive=False):
        reduce_node = self.reduce
        inedge = graph.in_edges(reduce_node)[0]
        input_dims = inedge.data.subset.dims()
        axes = reduce_node.axes
        # we cannot expand upon full reduction
        if axes is None:
            return False

        # we cannot expand if there are not outer dimensions
        for (i, sz) in enumerate(inedge.data.subset.size()):
            if i not in reduce_node.axes and sz != 1:
                break
        else:
            return False

        return True

    def apply(self, graph: SDFGState, sdfg: SDFG):
        """ Splits the data dimension into an inner and outer dimension,
            where the inner dimension are the reduction axes and the
            outer axes the complement. Pushes the reduce inside a new
            map consisting of the complement axes.
        """
        reduce_node = self.reduce
        self.expand(sdfg, graph, reduce_node)

    def expand(self, sdfg: SDFG, graph: SDFGState, reduce_node):
        """ Splits the data dimension into an inner and outer dimension,
            where the inner dimension are the reduction axes and the
            outer axes the complement. Pushes the reduce inside a new
            map consisting of the complement axes.

        """

        # get out storage node, might be hidden behind view node
        out_data = graph.out_edges(reduce_node)[0].data
        out_storage_node = reduce_node
        while not isinstance(out_storage_node, nodes.AccessNode):
            out_storage_node = graph.out_edges(out_storage_node)[0].dst

        if isinstance(sdfg.data(out_storage_node.data), View):
            out_storage_node = graph.out_edges(out_storage_node)[0].dst
            while not isinstance(out_storage_node, nodes.AccessNode):
                out_storage_node = graph.out_edges(out_storage_node)[0].dst

        # get other useful quantities from the original reduce node
        wcr = reduce_node.wcr
        identity = reduce_node.identity
        implementation = reduce_node.implementation

        # remove the reduce identity, will get reassigned after expansion
        reduce_node.identity = None
        # expand the reduce node
        in_edge = graph.in_edges(reduce_node)[0]
        nsdfg = self._expand_reduce(sdfg, graph, reduce_node)
        # find the new nodes in the nested sdfg created
        nstate = nsdfg.sdfg.nodes()[0]
        for node, scope in nstate.scope_dict().items():
            if isinstance(node, nodes.MapEntry):
                if scope is None:
                    outer_entry = node
                else:
                    inner_entry = node
            if isinstance(node, nodes.Tasklet):
                tasklet_node = node

        inner_exit = nstate.exit_node(inner_entry)
        outer_exit = nstate.exit_node(outer_entry)

        # find earliest parent read-write occurrence of array onto which the reduction is performed: BFS

        if self.create_out_transient:
            queue = [nsdfg]
            enqueued = set()
            array_closest_ancestor = None

            while len(queue) > 0:
                current = queue.pop()
                if isinstance(current, nodes.AccessNode):
                    if current.data == out_storage_node.data:
                        # it suffices to find the first node
                        # no matter what access (ReadWrite or Read)
                        array_closest_ancestor = current
                        break
                for in_edge in graph.in_edges(current):
                    if in_edge.src not in enqueued:
                        queue.append(in_edge.src)
                        enqueued.add(in_edge.src)

            if self.debug and array_closest_ancestor:
                print(f"ReduceExpansion::Closest ancestor={array_closest_ancestor}")
            elif self.debug:
                print("ReduceExpansion::No closest ancestor found")

        if self.create_out_transient:
            # create an out transient between inner and outer map exit
            array_out = nstate.out_edges(outer_exit)[0].data.data

            from dace.transformation.dataflow.local_storage import LocalStorage, OutLocalStorage
            local_storage_subgraph = {
                LocalStorage.node_a: nsdfg.sdfg.nodes()[0].nodes().index(inner_exit),
                LocalStorage.node_b: nsdfg.sdfg.nodes()[0].nodes().index(outer_exit)
            }
            nsdfg_id = nsdfg.sdfg.cfg_id
            nstate_id = 0
            local_storage = OutLocalStorage()
            local_storage.setup_match(nsdfg.sdfg, nsdfg_id, nstate_id, local_storage_subgraph, 0)
            local_storage.array = array_out
            local_storage.apply(nsdfg.sdfg.node(0), nsdfg.sdfg)
            out_transient_node_inner = local_storage._data_node

            # push to register
            nsdfg.sdfg.data(out_transient_node_inner.data).storage = dtypes.StorageType.Register

            # remove WCRs from all edges where possible if there is no
            # prior occurrence
            if array_closest_ancestor is None:
                nstate.out_edges(outer_exit)[0].data.wcr = None
                nstate.out_edges(out_transient_node_inner)[0].data.wcr = None
                nstate.out_edges(out_transient_node_inner)[0].data.volume = 1
        else:

            # remove WCR from outer exit
            nstate.out_edges(outer_exit)[0].data.wcr = None

        if self.create_in_transient:
            # create an in-transient between inner and outer map entry
            array_in = nstate.in_edges(outer_entry)[0].data.data

            from dace.transformation.dataflow.local_storage import LocalStorage, InLocalStorage
            local_storage_subgraph = {
                LocalStorage.node_a: nsdfg.sdfg.nodes()[0].nodes().index(outer_entry),
                LocalStorage.node_b: nsdfg.sdfg.nodes()[0].nodes().index(inner_entry)
            }

            nsdfg_id = nsdfg.sdfg.cfg_id
            nstate_id = 0
            local_storage = InLocalStorage()
            local_storage.setup_match(nsdfg.sdfg, nsdfg_id, nstate_id, local_storage_subgraph, 0)
            local_storage.array = array_in
            local_storage.apply(nsdfg.sdfg.node(0), nsdfg.sdfg)
            in_transient_node_inner = local_storage._data_node

            # push to register
            nsdfg.sdfg.data(in_transient_node_inner.data).storage = dtypes.StorageType.Register

        # inline fuse back our nested SDFG
        from dace.transformation.interstate import InlineSDFG
        inline_sdfg = InlineSDFG()
<<<<<<< HEAD
        inline_sdfg.setup_match(sdfg, sdfg.sdfg_id, graph.parent_graph.node_id(graph),
                                {InlineSDFG.nested_sdfg: graph.node_id(nsdfg)}, 0)
=======
        inline_sdfg.setup_match(sdfg, sdfg.cfg_id, sdfg.node_id(graph), {InlineSDFG.nested_sdfg: graph.node_id(nsdfg)},
                                0)
>>>>>>> 482c30f4
        inline_sdfg.apply(graph, sdfg)

        new_schedule = dtypes.ScheduleType.Default
        new_implementation = self.reduce_implementation \
                             if self.reduce_implementation is not None \
                             else implementation
        new_axes = dcpy(reduce_node.axes)

        reduce_node_new = graph.add_reduce(wcr=wcr, axes=new_axes, schedule=new_schedule, identity=identity)
        reduce_node_new.implementation = new_implementation
        # replace inner map with new reduction node
        edge_tmp = graph.in_edges(inner_entry)[0]
        memlet_src_reduce = dcpy(edge_tmp.data)
        graph.add_edge(edge_tmp.src, edge_tmp.src_conn, reduce_node_new, None, memlet_src_reduce)

        edge_tmp = graph.out_edges(inner_exit)[0]
        memlet_reduce_dst = Memlet(data=edge_tmp.data.data, volume=1, subset=edge_tmp.data.subset)

        graph.add_edge(reduce_node_new, None, edge_tmp.dst, edge_tmp.dst_conn, memlet_reduce_dst)

        identity_tasklet = graph.out_edges(inner_entry)[0].dst
        graph.remove_node(inner_entry)
        graph.remove_node(inner_exit)
        graph.remove_node(identity_tasklet)

        # propagate scope for correct volumes
        scope_tree = ScopeTree(outer_entry, outer_exit)
        scope_tree.parent = ScopeTree(None, None)
        propagate_memlets_scope(sdfg, graph, scope_tree)
        sdfg.validate()

        # create variables for outside access
        self._reduce = reduce_node_new
        self._outer_entry = outer_entry

        if identity is None and self.create_out_transient:
            if self.debug:
                print("ReduceExpansion::Trying to infer reduction WCR type due to out transient created")
            # set the reduction identity accordingly so that the correct
            # blank result is written to the out_transient node
            # we use default values deducted from the reduction type
            reduction_type = detect_reduction_type(wcr)
            try:
                reduce_node_new.identity = self.reduction_type_identity[reduction_type]
            except KeyError:

                if reduction_type == dtypes.ReductionType.Min:
                    reduce_node_new.identity = dtypes.max_value(sdfg.arrays[out_storage_node.data].dtype)
                elif reduction_type == dtypes.ReductionType.Max:
                    reduce_node_new.identity = dtypes.min_value(sdfg.arrays[out_storage_node.data].dtype)
                else:
                    raise ValueError(f"Cannot infer reduction identity."
                                     "Please specify the identity of node"
                                     "{reduce_node_new}")

        return

    def _expand_reduce(self, sdfg, state, node):
        # expands a reduce into two nested maps
        # taken from legacy expand_reduce.py

        node.validate(sdfg, state)
        inedge: graph.MultiConnectorEdge = state.in_edges(node)[0]
        outedge: graph.MultiConnectorEdge = state.out_edges(node)[0]
        input_dims = len(inedge.data.subset)
        output_dims = len(outedge.data.subset)
        input_data = sdfg.arrays[inedge.data.data]
        output_data = sdfg.arrays[outedge.data.data]

        # Standardize axes
        axes = node.axes if node.axes else [i for i in range(input_dims)]

        # Create nested SDFG
        nsdfg = SDFG('reduce')

        nsdfg.add_array('_in',
                        inedge.data.subset.size(),
                        input_data.dtype,
                        strides=input_data.strides,
                        storage=input_data.storage)

        nsdfg.add_array('_out',
                        outedge.data.subset.size(),
                        output_data.dtype,
                        strides=output_data.strides,
                        storage=output_data.storage)

        if node.identity is not None:
            raise ValueError("Node identity has to be None at this point.")
        else:
            nstate = nsdfg.add_state()
        # END OF INIT

        # (If axes != all) Add outer map, which corresponds to the output range
        if len(axes) != input_dims:
            # Interleave input and output axes to match input memlet
            ictr, octr = 0, 0
            input_subset = []
            for i in range(input_dims):
                if i in axes:
                    input_subset.append('_i%d' % ictr)
                    ictr += 1
                else:
                    input_subset.append('_o%d' % octr)
                    octr += 1

            output_size = outedge.data.subset.size()

            ome, omx = nstate.add_map(
                'reduce_output', {'_o%d' % i: '0:%s' % symstr(sz)
                                  for i, sz in enumerate(outedge.data.subset.size())})
            outm = Memlet.simple('_out', ','.join(['_o%d' % i for i in range(output_dims)]), wcr_str=node.wcr)
            inmm = Memlet.simple('_in', ','.join(input_subset))
        else:
            ome, omx = None, None
            outm = Memlet.simple('_out', '0', wcr_str=node.wcr)
            inmm = Memlet.simple('_in', ','.join(['_i%d' % i for i in range(len(axes))]))

        # Add inner map, which corresponds to the range to reduce, containing
        # an identity tasklet
        ime, imx = nstate.add_map(
            'reduce_values',
            {'_i%d' % i: '0:%s' % symstr(inedge.data.subset.size()[axis])
             for i, axis in enumerate(sorted(axes))})

        # Add identity tasklet for reduction
        t = nstate.add_tasklet('identity', {'inp'}, {'out'}, 'out = inp')

        # Connect everything
        r = nstate.add_read('_in')
        w = nstate.add_read('_out')

        if ome:
            nstate.add_memlet_path(r, ome, ime, t, dst_conn='inp', memlet=inmm)
            nstate.add_memlet_path(t, imx, omx, w, src_conn='out', memlet=outm)
        else:
            nstate.add_memlet_path(r, ime, t, dst_conn='inp', memlet=inmm)
            nstate.add_memlet_path(t, imx, w, src_conn='out', memlet=outm)

        # Rename outer connectors and add to node
        inedge._dst_conn = '_in'
        outedge._src_conn = '_out'
        node.add_in_connector('_in')
        node.add_out_connector('_out')

        nsdfg = state.add_nested_sdfg(nsdfg,
                                      sdfg,
                                      node.in_connectors,
                                      node.out_connectors,
                                      schedule=node.schedule,
                                      name=node.name)

        utils.change_edge_dest(state, node, nsdfg)
        utils.change_edge_src(state, node, nsdfg)
        state.remove_node(node)

        return nsdfg<|MERGE_RESOLUTION|>--- conflicted
+++ resolved
@@ -224,13 +224,7 @@
         # inline fuse back our nested SDFG
         from dace.transformation.interstate import InlineSDFG
         inline_sdfg = InlineSDFG()
-<<<<<<< HEAD
-        inline_sdfg.setup_match(sdfg, sdfg.sdfg_id, graph.parent_graph.node_id(graph),
-                                {InlineSDFG.nested_sdfg: graph.node_id(nsdfg)}, 0)
-=======
-        inline_sdfg.setup_match(sdfg, sdfg.cfg_id, sdfg.node_id(graph), {InlineSDFG.nested_sdfg: graph.node_id(nsdfg)},
-                                0)
->>>>>>> 482c30f4
+        inline_sdfg.setup_match(sdfg, sdfg.cfg_id, graph.block_id, {InlineSDFG.nested_sdfg: graph.node_id(nsdfg)}, 0)
         inline_sdfg.apply(graph, sdfg)
 
         new_schedule = dtypes.ScheduleType.Default
