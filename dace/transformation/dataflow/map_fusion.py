# Copyright 2019-2025 ETH Zurich and the DaCe authors. All rights reserved.

import copy
from typing import Any, Dict, Iterable, List, Optional, Set, Tuple, Union

import dace
from dace import data, properties, subsets, symbolic, transformation
from dace.sdfg import SDFG, SDFGState, graph, nodes, validation
from dace.transformation import helpers


@properties.make_properties
class MapFusion(transformation.SingleStateTransformation):
    """Implements the MapFusion transformation.

    From a high level perspective it will remove the MapExit node of the first and the MapEntry node of
    the second Map. It will then rewire and modify the Memlets such that the data flow bypasses the
    intermediate node. For this a new intermediate node will be created, which is much smaller because
    it has no longer to store the whole output of the first map, but only the data that is produced by
    a single iteration of the first map. The transformation will then remove the old intermediate.
    Thus by merging the two Maps together the transformation will reduce the memory footprint. It is
    important that it is not always possible to fully remove the intermediate node. For example the
    data might be used somewhere else. In this case the intermediate will become an output of the Map.

    An example would be the following:
    ```python
    for i in range(N):
        T[i] = foo(A[i])
    for j in range(N):
        B[j] = bar(T[i])
    ```
    which would be translated into:
    ```python
    for i in range(N):
        temp: scalar = foo(A[i])
        B[i] = bar(temp)
    ```

    The checks that two Maps can be fused are quite involved, however, they essentially check:
    * If the two Maps cover the same iteration space, essentially have the same start, stop and
        iteration , see `find_parameter_remapping()`.
    * Furthermore, they verify if the new fused Map did not introduce read write conflict,
        essentially it tests if the data is pointwise, i.e. what is read is also written,
        see `has_read_write_dependency()`.
    * Then it will examine the intermediate data. This will essentially test if the data that
        is needed by a single iteration of the second Map is produced by a single iteration of
        the first Map, see `partition_first_outputs()`.

    By default `strict_dataflow` is enabled. In this mode the transformation is more conservative.
    The main difference is, that it will not adjust the subsets of the intermediate, i.e. turning
    an array with shape `(1, 1, 1, 1)` into a scalar. Furthermore, shared intermediates, see
    `partition_first_outputs()` will only be created if the data is not referred downstream in
    the dataflow.

    In order to determine if an intermediate can be removed or has to be kept, it is in generally
    necessary to scan the whole SDFG, which is the default behaviour. There are three ways to
    speed this up. The first way is to set `assume_always_shared` to `True`. In this case the
    transformation will not perform the scan, but assume that the data is shared, i.e. used
    somewhere else. This might lead to dead data flow.
    The second way is to use the transformation inside a pipeline, which includes the
    `FindSingleUseData` analysis pass. If the result of this pass is present then the
    transformation will use it instead to determine if a intermediate can be removed.
    Note that `assume_always_shared` takes precedence.
    For this pattern the `FullMapFusion` pass is provided, that combines the analysis
    pass and `MapFusion`.
    The third way is to pass the result of `FindSingleUseData` as `single_use_data` argument
    to the constructor.

    By default this transformation only handles the case where to maps are right after each other,
    separated by an intermediate array. However, by setting `allow_parallel_map_fusion` to `True`,
    the transformation will be _in addition_ also be able to handle the case where the Maps are
    parallel (parallel here means that neither of the two Map can be reached from the other; see
    `is_parallel()`). If you only want to perform parallel map fusion you also have to set
    `allow_serial_map_fusion` to `False`.

    :param only_inner_maps: Only match Maps that are internal, i.e. inside another Map.
    :param only_toplevel_maps: Only consider Maps that are at the top.
    :param strict_dataflow: Which dataflow mode should be used, see above.
    :param assume_always_shared: Assume that all intermediates are shared.
    :param allow_serial_map_fusion: Allow serial map fusion, by default `True`.
    :param allow_parallel_map_fusion: Allow to merge parallel maps, by default `False`.
    :param only_if_common_ancestor: In parallel map fusion mode, only fuse if both map
        have a common direct ancestor.
    :param single_use_data: Which data containers are only used in one location,
        if not passed the transformation will scan the SDFG every time.

    :note: This transformation modifies more nodes than it matches.
    :note: If `assume_always_shared` is `True` then the transformation will assume that
            all intermediates are shared. This avoids the problems mentioned above with
            the cache at the expense of the creation of dead dataflow.
    """

    # Pattern Nodes: For the serial map fusion
    #  NOTE: Can only be accessed in the `can_serial_map_fusion_be_applied()` and the
    #   `apply_serial_map_fusion()` functions.
    first_map_exit = transformation.transformation.PatternNode(nodes.MapExit)
    array = transformation.transformation.PatternNode(nodes.AccessNode)
    second_map_entry = transformation.transformation.PatternNode(nodes.MapEntry)

<<<<<<< HEAD
    # Pattern Nodes: For the parallel map fusion
    #  NOTE: Can only be used in the `can_parallel_map_fusion_be_applied()` and the
    #   `apply_map_fusion_parallel()` functions.
    first_parallel_map_entry = transformation.transformation.PatternNode(nodes.MapEntry)
    second_parallel_map_entry = transformation.transformation.PatternNode(nodes.MapEntry)

=======
>>>>>>> 3ae50274
    # Settings
    only_toplevel_maps = properties.Property(
        dtype=bool,
        default=False,
        desc="Only perform fusing if the Maps are in the top level.",
    )
    only_inner_maps = properties.Property(
        dtype=bool,
        default=False,
        desc="Only perform fusing if the Maps are inner Maps, i.e. does not have top level scope.",
    )
    strict_dataflow = properties.Property(
        dtype=bool,
        default=True,
        desc="If `True` then the transformation will ensure a more stricter data flow.",
    )
    assume_always_shared = properties.Property(
        dtype=bool,
        default=False,
        desc="If `True` then all intermediates will be classified as shared.",
    )

<<<<<<< HEAD
    allow_serial_map_fusion = properties.Property(
        dtype=bool,
        default=True,
        desc="If `True`, the default, then allow serial map fusion.",
    )

    allow_parallel_map_fusion = properties.Property(
        dtype=bool,
        default=False,
        desc="If `True` then also perform parallel map fusion, disabled by default.",
    )
    only_if_common_ancestor = properties.Property(
        dtype=bool,
        default=False,
        desc="If `True` restrict parallel map fusion to maps that have a direct common ancestor.",
    )

=======
>>>>>>> 3ae50274
    def __init__(
        self,
        only_inner_maps: Optional[bool] = None,
        only_toplevel_maps: Optional[bool] = None,
        strict_dataflow: Optional[bool] = None,
        assume_always_shared: Optional[bool] = None,
        allow_serial_map_fusion: Optional[bool] = None,
        allow_parallel_map_fusion: Optional[bool] = None,
        only_if_common_ancestor: Optional[bool] = None,
        single_use_data: Optional[Dict[dace.SDFG, Set[str]]] = None,
        **kwargs: Any,
    ) -> None:
        super().__init__(**kwargs)
        if only_toplevel_maps is not None:
            self.only_toplevel_maps = only_toplevel_maps
        if only_inner_maps is not None:
            self.only_inner_maps = only_inner_maps
        if strict_dataflow is not None:
            self.strict_dataflow = strict_dataflow
        if assume_always_shared is not None:
            self.assume_always_shared = assume_always_shared
        if allow_serial_map_fusion is not None:
            self.allow_serial_map_fusion = allow_serial_map_fusion
        if allow_parallel_map_fusion is not None:
            self.allow_parallel_map_fusion = allow_parallel_map_fusion
        if only_if_common_ancestor is not None:
            self.only_if_common_ancestor = only_if_common_ancestor

        # See comment in `is_shared_data()` for more information.
<<<<<<< HEAD
        self._single_use_data: Optional[Dict[dace.SDFG, Set[str]]] = single_use_data
=======
        self._single_use_data: Optional[Dict[dace.SDFG, Set[str]]] = None
>>>>>>> 3ae50274

    @classmethod
    def expressions(cls) -> Any:
        """Get the match expression.

        The function returns a list of two expressions.

        The first, index `0`, is used by the serial map fusion. It consists of the
        exit node of the first map, `first_map_exit`, the intermediate array, `array`,
        and the map entry node of the second map, `second_map_entry`. An important note
        is, that the transformation operates not just on the matched nodes, but more
        or less on anything that has an incoming connection from the first Map or an
        outgoing connection to the second Map entry.

        The second expression, index `1`, is used by parallel map fusion. It matches
        any two maps entries, `first_parallel_map_entry` and `second_parallel_map_entry
        in a state.
        """
        map_fusion_serial_match = dace.sdfg.utils.node_path_graph(cls.first_map_exit, cls.array, cls.second_map_entry)

        map_fusion_parallel_match = graph.OrderedMultiDiConnectorGraph()
        map_fusion_parallel_match.add_nodes_from([cls.first_parallel_map_entry, cls.second_parallel_map_entry])

<<<<<<< HEAD
        return [map_fusion_serial_match, map_fusion_parallel_match]

=======
>>>>>>> 3ae50274
    def can_be_applied(
        self,
        graph: Union[SDFGState, SDFG],
        expr_index: int,
        sdfg: dace.SDFG,
        permissive: bool = False,
    ) -> bool:
        """Checks if the map fusion can be applied.

        Depending on the value of `expr_index` the function will dispatch the call
        either to `can_serial_map_fusion_be_applied()` or
        `can_parallel_map_fusion_be_applied()`, see there for more information.
        """
        # Perform some checks of the deferred configuration data.
        if not (self.allow_parallel_map_fusion or self.allow_serial_map_fusion):
            raise ValueError("Disabled serial and parallel map fusion.")
        assert expr_index == self.expr_index
        assert self.expr_index in [0, 1], f"Found invalid 'expr_index' {self.expr_index}"

        # To ensures that the `{src,dst}_subset` are properly set, run initialization.
        #  See [issue 1708](https://github.com/spcl/dace/issues/1703)
        for edge in graph.edges():
            edge.data.try_initialize(sdfg, graph, edge)

        # Now perform the dispatch.
        if self.allow_serial_map_fusion and expr_index == 0:
            return self.can_serial_map_fusion_be_applied(
                graph=graph,
                sdfg=sdfg,
            )

        elif self.allow_parallel_map_fusion and expr_index == 1:
            return self.can_parallel_map_fusion_be_applied(
                graph=graph,
                sdfg=sdfg,
            )

        # Non of the cases applied
        return False

    def apply(
        self,
        graph: Union[dace.SDFGState, dace.SDFG],
        sdfg: dace.SDFG,
    ) -> None:
        """Apply the map fusion.

        Depending on the settings the function will either dispatch to
        `apply_serial_map_fusion()` or to `apply_parallel_map_fusion()`.
        """
        # Perform some checks of the deferred configuration data.
        if not (self.allow_parallel_map_fusion or self.allow_serial_map_fusion):
            raise ValueError("Disabled serial and parallel map fusion.")
        assert self.expr_index in [0, 1]

        # To ensures that the `{src,dst}_subset` are properly set, run initialization.
        #  See [issue 1708](https://github.com/spcl/dace/issues/1703)
        for edge in graph.edges():
            edge.data.try_initialize(sdfg, graph, edge)

        # Now perform the dispatch.
        if self.expr_index == 0:
            assert self.allow_serial_map_fusion
            return self.apply_serial_map_fusion(
                graph=graph,
                sdfg=sdfg,
            )

        elif self.expr_index == 1:
            assert self.allow_parallel_map_fusion
            return self.apply_parallel_map_fusion(
                graph=graph,
                sdfg=sdfg,
            )

        else:
            raise NotImplementedError(f"Encountered unknown expression index {self.expr_index}")

    def can_parallel_map_fusion_be_applied(
        self,
        graph: Union[SDFGState, SDFG],
        sdfg: dace.SDFG,
    ) -> bool:
        """Check if the matched Maps can be fused in parallel."""

        # NOTE: The after this point it is not legal to access the matched nodes
        first_map_entry: nodes.MapEntry = self.first_parallel_map_entry
        second_map_entry: nodes.MapEntry = self.second_parallel_map_entry

        assert self.expr_index == 1
        assert isinstance(first_map_entry, nodes.MapEntry)
        assert isinstance(second_map_entry, nodes.MapEntry)

        # We will now check if the two maps are parallel.
        if not self.is_parallel(graph=graph, node1=first_map_entry, node2=second_map_entry):
            return False

        # Check the structural properties of the Maps. The function will return
        #  the `dict` that describes how the parameters must be renamed (for caching)
        #  or `None` if the maps can not be structurally fused.
        param_repl = self.can_topologically_be_fused(
            first_map_entry=first_map_entry,
            second_map_entry=second_map_entry,
            graph=graph,
            sdfg=sdfg,
        )
        if param_repl is None:
            return False

        # Test if they have they share a node as direct ancestor.
        if self.only_if_common_ancestor:
            # TODO(phimuell): Improve this such that different AccessNode that refer
            #   to the same data are also considered the same; Probably an overkill.
            first_ancestors: Set[nodes.Node] = {e1.src for e1 in graph.in_edges(first_map_entry)}
            if not any(e2.src in first_ancestors for e2 in graph.in_edges(second_map_entry)):
                return False

        return True

    def can_serial_map_fusion_be_applied(
        self,
        graph: Union[SDFGState, SDFG],
        sdfg: dace.SDFG,
    ) -> bool:
        """Tests if the matched Maps can be merged serially.

        The two Maps are mergeable iff:
        * Checks general requirements, see `can_topologically_be_fused()`.
        * Tests if there are read write dependencies.
        * Tests if the decomposition exists.
        """
        # NOTE: The after this point it is not legal to access the matched nodes
        first_map_entry: nodes.MapEntry = graph.entry_node(self.first_map_exit)
        first_map_exit: nodes.MapExit = self.first_map_exit
        second_map_entry: nodes.MapEntry = self.second_map_entry

        assert self.expr_index == 0
        assert isinstance(first_map_exit, nodes.MapExit)
        assert isinstance(second_map_entry, nodes.MapEntry)
        assert isinstance(self.array, nodes.AccessNode)

        # Check the structural properties of the Maps. The function will return
        #  the `dict` that describes how the parameters must be renamed (for caching)
        #  or `None` if the maps can not be structurally fused.
<<<<<<< HEAD
        param_repl = self.can_topologically_be_fused(
            first_map_entry=first_map_entry,
            second_map_entry=second_map_entry,
            graph=graph,
            sdfg=sdfg,
        )
=======
        param_repl = self.can_topologically_be_fused(first_map_entry=first_map_entry,
                                                     second_map_entry=second_map_entry,
                                                     graph=graph,
                                                     sdfg=sdfg)
>>>>>>> 3ae50274
        if param_repl is None:
            return False

        # Tests if there are read write dependencies that are caused by the bodies
        #  of the Maps, such as referring to the same data. Note that this tests are
        #  different from the ones performed by `has_read_write_dependency()`, which
        #  only checks the data dependencies that go through the scope nodes.
        if self.has_inner_read_write_dependency(
                first_map_entry=first_map_entry,
                second_map_entry=second_map_entry,
                state=graph,
                sdfg=sdfg,
        ):
            return False

        # Tests for read write conflicts of the two maps, this is only checking
        #  the data that goes through the scope nodes. `has_inner_read_write_dependency()`
        #  if used to check if there are internal dependencies.
        if self.has_read_write_dependency(
                first_map_entry=first_map_entry,
                second_map_entry=second_map_entry,
                param_repl=param_repl,
                state=graph,
                sdfg=sdfg,
        ):
            return False

        # Two maps can be serially fused if the node decomposition exists and
        #  at least one of the intermediate output sets is not empty. The state
        #  of the pure outputs is irrelevant for serial map fusion.
        output_partition = self.partition_first_outputs(
            state=graph,
            sdfg=sdfg,
            first_map_exit=first_map_exit,
            second_map_entry=second_map_entry,
            param_repl=param_repl,
        )
        if output_partition is None:
            return False
        _, exclusive_outputs, shared_outputs = output_partition
        if not (exclusive_outputs or shared_outputs):
            return False

        return True

<<<<<<< HEAD
    def apply_parallel_map_fusion(
        self,
        graph: Union[dace.SDFGState, dace.SDFG],
        sdfg: dace.SDFG,
    ) -> None:
        """Performs parallel map fusion.

        Essentially this function will move all input connectors from one map,
        i.e. its MapEntry and MapExit nodes, to the other map.
        """

        # NOTE: The after this point it is not legal to access the matched nodes
        first_map_entry: nodes.MapEntry = self.first_parallel_map_entry
        first_map_exit: nodes.MapExit = graph.exit_node(first_map_entry)
        second_map_entry: nodes.MapEntry = self.second_parallel_map_entry
        second_map_exit: nodes.MapExit = graph.exit_node(second_map_entry)

        # Before we do anything we perform the renaming, i.e. we will rename the
        #  parameters of the second map such that they match the one of the first map.
        self.rename_map_parameters(
            first_map=first_map_entry.map,
            second_map=second_map_entry.map,
            second_map_entry=second_map_entry,
            state=graph,
        )

        # Now we relocate all connectors from the second to the first map and remove
        #  the respective node of the second map.
        for to_node, from_node in [
            (first_map_entry, second_map_entry),
            (first_map_exit, second_map_exit),
        ]:
            self.relocate_nodes(
                from_node=from_node,
                to_node=to_node,
                state=graph,
                sdfg=sdfg,
            )
            # The relocate function does not remove the node, so we must do it.
            graph.remove_node(from_node)

    def apply_serial_map_fusion(
        self,
        graph: Union[dace.SDFGState, dace.SDFG],
        sdfg: dace.SDFG,
    ) -> None:
=======
    def apply(self, graph: Union[dace.SDFGState, dace.SDFG], sdfg: dace.SDFG) -> None:
>>>>>>> 3ae50274
        """Performs the serial Map fusing.

        The function first computes the map decomposition and then handles the
        three sets. The pure outputs are handled by `relocate_nodes()` while
        the two intermediate sets are handled by `handle_intermediate_set()`.

        By assumption we do not have to rename anything.

        :param graph: The SDFG state we are operating on.
        :param sdfg: The SDFG we are operating on.
        """
        assert self.expr_index == 0

        # NOTE: The after this point it is not legal to access the matched nodes
        first_map_exit: nodes.MapExit = self.first_map_exit
        second_map_entry: nodes.MapEntry = self.second_map_entry
        second_map_exit: nodes.MapExit = graph.exit_node(self.second_map_entry)
        first_map_entry: nodes.MapEntry = graph.entry_node(self.first_map_exit)

        # Before we do anything we perform the renaming.
        self.rename_map_parameters(
            first_map=first_map_exit.map,
            second_map=second_map_entry.map,
            second_map_entry=second_map_entry,
            state=graph,
        )

        # Now compute the partition. Because we have already renamed the parameters
        #  of the second Map, there is no need to perform any renaming, thus we can
        #  pass an empty `dict`.
        output_partition = self.partition_first_outputs(
            state=graph,
            sdfg=sdfg,
            first_map_exit=first_map_exit,
            second_map_entry=second_map_entry,
            param_repl=dict(),
        )
        assert output_partition is not None  # Make MyPy happy.
        pure_outputs, exclusive_outputs, shared_outputs = output_partition

        # Now perform the actual rewiring, we handle each partition separately.
        if len(exclusive_outputs) != 0:
            self.handle_intermediate_set(
                intermediate_outputs=exclusive_outputs,
                state=graph,
                sdfg=sdfg,
                first_map_exit=first_map_exit,
                second_map_entry=second_map_entry,
                second_map_exit=second_map_exit,
                is_exclusive_set=True,
            )
        if len(shared_outputs) != 0:
            self.handle_intermediate_set(
                intermediate_outputs=shared_outputs,
                state=graph,
                sdfg=sdfg,
                first_map_exit=first_map_exit,
                second_map_entry=second_map_entry,
                second_map_exit=second_map_exit,
                is_exclusive_set=False,
            )
        assert pure_outputs == set(graph.out_edges(first_map_exit))
        if len(pure_outputs) != 0:
            self.relocate_nodes(
                from_node=first_map_exit,
                to_node=second_map_exit,
                state=graph,
                sdfg=sdfg,
            )

        # Now move the input of the second map, that has no connection to the first
        #  map, to the first map. This is needed because we will later delete the
        #  exit of the first map (which we have essentially handled above). Now
        #  we must handle the input of the second map (that has no connection to the
        #  first map) to the input of the first map.
        self.relocate_nodes(
            from_node=second_map_entry,
            to_node=first_map_entry,
            state=graph,
            sdfg=sdfg,
        )

        for node_to_remove in [first_map_exit, second_map_entry]:
            assert graph.degree(node_to_remove) == 0
            graph.remove_node(node_to_remove)

        # Now turn the second output node into the output node of the first Map.
        second_map_exit.map = first_map_entry.map

    def partition_first_outputs(
        self,
        state: SDFGState,
        sdfg: SDFG,
        first_map_exit: nodes.MapExit,
        second_map_entry: nodes.MapEntry,
        param_repl: Dict[str, str],
    ) -> Union[
            Tuple[
                Set[graph.MultiConnectorEdge[dace.Memlet]],
                Set[graph.MultiConnectorEdge[dace.Memlet]],
                Set[graph.MultiConnectorEdge[dace.Memlet]],
            ],
            None,
    ]:
        """Partition the output edges of `first_map_exit` for serial map fusion.

        The output edges of the first map are partitioned into three distinct sets,
        defined as follows:
        * Pure Output Set `\mathbb{P}`:
            These edges exits the first map and does not enter the second map. These
            outputs will be simply be moved to the output of the second map.
        * Exclusive Intermediate Set `\mathbb{E}`:
            Edges in this set leaves the first map exit, enters an access node, from
            where a Memlet then leads immediately to the second map. The memory
            referenced by this access node is not used anywhere else, thus it can
            be removed.
        * Shared Intermediate Set `\mathbb{S}`:
            These edges are very similar to the one in `\mathbb{E}` except that they
            are used somewhere else, thus they can not be removed and have to be
            recreated as output of the second map.

        If strict data flow mode is enabled the function is rather strict if an
        output can be added to either intermediate set and might fail to compute
        the partition, even if it would exist.

        :return: If such a decomposition exists the function will return the three sets
            mentioned above in the same order. In case the decomposition does not exist,
            i.e. the maps can not be fused the function returns `None`.

        :param state: The in which the two maps are located.
        :param sdfg: The full SDFG in whcih we operate.
        :param first_map_exit: The exit node of the first map.
        :param second_map_entry: The entry node of the second map.
        :param param_repl: Use this map to rename the parameter of the second Map, such
            that they match the one of the first map.
        """
        # The three outputs set.
        pure_outputs: Set[graph.MultiConnectorEdge[dace.Memlet]] = set()
        exclusive_outputs: Set[graph.MultiConnectorEdge[dace.Memlet]] = set()
        shared_outputs: Set[graph.MultiConnectorEdge[dace.Memlet]] = set()

        # Set of intermediate nodes that we have already processed.
        processed_inter_nodes: Set[nodes.Node] = set()

        # Now scan all output edges of the first exit and classify them
        for out_edge in state.out_edges(first_map_exit):
            intermediate_node: nodes.Node = out_edge.dst

            # We already processed the node, this should indicate that we should
            #  run simplify again, or we should start implementing this case.
            # TODO(phimuell): Handle this case, already partially handled here.
            if intermediate_node in processed_inter_nodes:
                return None
            processed_inter_nodes.add(intermediate_node)

            # The intermediate can only have one incoming degree. It might be possible
            #  to handle multiple incoming edges, if they all come from the top map.
            #  However, the resulting SDFG might be invalid.
            # NOTE: Allow this to happen (under certain cases) if the only producer
            #   is the top map.
            if state.in_degree(intermediate_node) != 1:
                return None

            # If the second map is not reachable from the intermediate node, then
            #  the output is pure and we can end here.
            if not self.is_node_reachable_from(
                    graph=state,
                    begin=intermediate_node,
                    end=second_map_entry,
            ):
                pure_outputs.add(out_edge)
                continue

            # The following tests are _after_ we have determined if we have a pure
            #  output node, because this allows us to handle more exotic pure node
            #  cases, as handling them is essentially rerouting an edge, whereas
            #  handling intermediate nodes is much more complicated.

            # Empty Memlets are only allowed if they are in `\mathbb{P}`, which
            #  is also the only place they really make sense (for a map exit).
            #  Thus if we now found an empty Memlet we reject it.
            if out_edge.data.is_empty():
                return None

            # For us an intermediate node must always be an access node, because
            #  everything else we do not know how to handle. It is important that
            #  we do not test for non transient data here, because they can be
            #  handled has shared intermediates.
            if not isinstance(intermediate_node, nodes.AccessNode):
                return None
            intermediate_desc: dace.data.Data = intermediate_node.desc(sdfg)
            if self.is_view(intermediate_desc, sdfg):
                return None

            # It can happen that multiple edges converges at the `IN_` connector
            #  of the first map exit, but there is only one edge leaving the exit.
            #  It is complicate to handle this, so for now we ignore it.
            # TODO(phimuell): Handle this case properly.
            #   To handle this we need to associate a consumer edge (the outgoing edges
            #   of the second map) with exactly one producer.
            producer_edges: List[graph.MultiConnectorEdge[dace.Memlet]] = list(
                state.in_edges_by_connector(first_map_exit, "IN_" + out_edge.src_conn[4:]))
            if len(producer_edges) > 1:
                return None

            # Now check the constraints we have on the producers.
            #   - The source of the producer can not be a view (we do not handle this)
            #   - The edge shall also not be a reduction edge.
            #   - Defined location to where they write.
            #   - No dynamic Melets.
            #  Furthermore, we will also extract the subsets, i.e. the location they
            #  modify inside the intermediate array.
            #  Since we do not allow for WCR, we do not check if the producer subsets intersects.
            producer_subsets: List[subsets.Subset] = []
            for producer_edge in producer_edges:
                if isinstance(producer_edge.src, nodes.AccessNode) and self.is_view(producer_edge.src, sdfg):
                    return None
                if producer_edge.data.dynamic:
                    # TODO(phimuell): Find out if this restriction could be lifted, but it is unlikely.
                    return None
                if producer_edge.data.wcr is not None:
                    return None
                if producer_edge.data.dst_subset is None:
                    return None
                producer_subsets.append(producer_edge.data.dst_subset)

            # Check if the producer do not intersect
            if len(producer_subsets) == 1:
                pass
            elif len(producer_subsets) == 2:
                if producer_subsets[0].intersects(producer_subsets[1]):
                    return None
            else:
                for i, psbs1 in enumerate(producer_subsets):
                    for j, psbs2 in enumerate(producer_subsets):
                        if i == j:
                            continue
                        if psbs1.intersects(psbs2):
                            return None

            # Now we determine the consumer of nodes. For this we are using the edges
            #  leaves the second map entry. It is not necessary to find the actual
            #  consumer nodes, as they might depend on symbols of nested Maps.
            #  For the covering test we only need their subsets, but we will perform
            #  some scan and filtering on them.
            found_second_map = False
            consumer_subsets: List[subsets.Subset] = []
            for intermediate_node_out_edge in state.out_edges(intermediate_node):
                # If the second map entry is not immediately reachable from the intermediate
                #  node, then ensure that there is not path that goes to it.
                if intermediate_node_out_edge.dst is not second_map_entry:
                    if self.is_node_reachable_from(graph=state,
                                                   begin=intermediate_node_out_edge.dst,
                                                   end=second_map_entry):
                        return None
                    continue

                # Ensure that the second map is found exactly once.
                # TODO(phimuell): Lift this restriction.
                if found_second_map:
                    return None
                found_second_map = True

                # The output of the top map can not define a dynamic map range in the
                #  second map.
                if not intermediate_node_out_edge.dst_conn.startswith("IN_"):
                    return None

                # Now we look at all edges that leave the second map entry, i.e. the
                #  edges that feeds the consumer and define what is read inside the map.
                #  We do not check them, but collect them and inspect them.
                # NOTE1: The subset still uses the old iteration variables.
                # NOTE2: In case of consumer Memlet we explicitly allow dynamic Memlets.
                #   This is different compared to the producer Memlet. The reason is
                #   because in a consumer the data is conditionally read, so the data
                #   has to exists anyway.
                for inner_consumer_edge in state.out_edges_by_connector(
                        second_map_entry, "OUT_" + intermediate_node_out_edge.dst_conn[3:]):
                    if inner_consumer_edge.data.src_subset is None:
                        return None
                    consumer_subsets.append(inner_consumer_edge.data.src_subset)
            assert (found_second_map), f"Found '{intermediate_node}' which looked like a pure node, but is not one."
            assert len(consumer_subsets) != 0

            # The consumer still uses the original symbols of the second map, so we must rename them.
            if param_repl:
                consumer_subsets = copy.deepcopy(consumer_subsets)
                for consumer_subset in consumer_subsets:
                    symbolic.safe_replace(mapping=param_repl, replace_callback=consumer_subset.replace)

            # Now we are checking if a single iteration of the first (top) map
            #  can satisfy all data requirements of the second (bottom) map.
            #  For this we look if the producer covers the consumer. A consumer must
            #  be covered by exactly one producer.
            for consumer_subset in consumer_subsets:
                nb_coverings = sum(producer_subset.covers(consumer_subset) for producer_subset in producer_subsets)
                if nb_coverings != 1:
                    return None

            # After we have ensured coverage, we have to decide if the intermediate
            #  node can be removed (`\mathbb{E}`) or has to be restored (`\mathbb{S}`).
            #  Note that "removed" here means that it is reconstructed by a new
            #  output of the second map.
            if self.is_shared_data(data=intermediate_node, state=state, sdfg=sdfg):
                # The intermediate data is used somewhere else, either in this or another state.
                # NOTE: If the intermediate is shared, then we will turn it into a
                #   sink node attached to the combined map exit. Technically this
                #   should be enough, even if the same data appears again in the
                #   dataflow down streams. However, some DaCe transformations,
                #   I am looking at you `auto_optimizer()` do not like that. Thus
                #   if the intermediate is used further down in the same datadflow,
                #   then we consider that the maps can not be fused. But we only
                #   do this in the strict data flow mode.
                if self.strict_dataflow:
                    if self._is_data_accessed_downstream(
                            data=intermediate_node.data,
                            graph=state,
                            begin=intermediate_node,  # is ignored itself.
                    ):
                        return None
                shared_outputs.add(out_edge)
            else:
                # The intermediate can be removed, as it is not used anywhere else.
                exclusive_outputs.add(out_edge)

        assert len(processed_inter_nodes) == sum(len(x) for x in [pure_outputs, exclusive_outputs, shared_outputs])
        return (pure_outputs, exclusive_outputs, shared_outputs)

    def relocate_nodes(
        self,
        from_node: Union[nodes.MapExit, nodes.MapEntry],
        to_node: Union[nodes.MapExit, nodes.MapEntry],
        state: SDFGState,
        sdfg: SDFG,
    ) -> None:
        """Move the connectors and edges from `from_node` to `to_nodes` node.

        This function will only rewire the edges, it does not remove the nodes
        themselves. Furthermore, this function should be called twice per Map,
        once for the entry and then for the exit.
        While it does not remove the node themselves if guarantees that the
        `from_node` has degree zero.
        The function assumes that the parameter renaming was already done.

        :param from_node: Node from which the edges should be removed.
        :param to_node: Node to which the edges should reconnect.
        :param state: The state in which the operation happens.
        :param sdfg: The SDFG that is modified.
        """

        # Now we relocate empty Memlets, from the `from_node` to the `to_node`
        for empty_edge in list(filter(lambda e: e.data.is_empty(), state.out_edges(from_node))):
            helpers.redirect_edge(state, empty_edge, new_src=to_node)
        for empty_edge in list(filter(lambda e: e.data.is_empty(), state.in_edges(from_node))):
            helpers.redirect_edge(state, empty_edge, new_dst=to_node)

        # We now ensure that there is only one empty Memlet from the `to_node` to any other node.
        #  Although it is allowed, we try to prevent it.
        empty_targets: Set[nodes.Node] = set()
        for empty_edge in list(filter(lambda e: e.data.is_empty(), state.all_edges(to_node))):
            if empty_edge.dst in empty_targets:
                state.remove_edge(empty_edge)
            empty_targets.add(empty_edge.dst)

        # We now determine which edges we have to migrate, for this we are looking at
        #  the incoming edges, because this allows us also to detect dynamic map ranges.
        #  TODO(phimuell): If there is already a connection to the node, reuse this.
        for edge_to_move in list(state.in_edges(from_node)):
            assert isinstance(edge_to_move.dst_conn, str)

            if not edge_to_move.dst_conn.startswith("IN_"):
                # Dynamic Map Range
                #  The connector name simply defines a variable name that is used,
                #  inside the Map scope to define a variable. We handle it directly.
                dmr_symbol = edge_to_move.dst_conn

                # TODO(phimuell): Check if the symbol is really unused in the target scope.
                if dmr_symbol in to_node.in_connectors:
                    raise NotImplementedError(f"Tried to move the dynamic map range '{dmr_symbol}' from {from_node}'"
                                              f" to '{to_node}', but the symbol is already known there, but the"
                                              " renaming is not implemented.")
                if not to_node.add_in_connector(dmr_symbol, force=False):
                    raise RuntimeError(  # Might fail because of out connectors.
                        f"Failed to add the dynamic map range symbol '{dmr_symbol}' to '{to_node}'.")
                helpers.redirect_edge(state=state, edge=edge_to_move, new_dst=to_node)
                from_node.remove_in_connector(dmr_symbol)

            else:
                # We have a Passthrough connection, i.e. there exists a matching `OUT_`.
                old_conn = edge_to_move.dst_conn[3:]  # The connection name without prefix
                new_conn = to_node.next_connector(old_conn)

                to_node.add_in_connector("IN_" + new_conn)
                for e in list(state.in_edges_by_connector(from_node, "IN_" + old_conn)):
                    helpers.redirect_edge(state, e, new_dst=to_node, new_dst_conn="IN_" + new_conn)
                to_node.add_out_connector("OUT_" + new_conn)
                for e in list(state.out_edges_by_connector(from_node, "OUT_" + old_conn)):
                    helpers.redirect_edge(state, e, new_src=to_node, new_src_conn="OUT_" + new_conn)
                from_node.remove_in_connector("IN_" + old_conn)
                from_node.remove_out_connector("OUT_" + old_conn)

        # Check if we succeeded.
        if state.out_degree(from_node) != 0:
            raise validation.InvalidSDFGError(
                f"Failed to relocate the outgoing edges from `{from_node}`, there are still `{state.out_edges(from_node)}`",
                sdfg,
                sdfg.node_id(state),
            )
        if state.in_degree(from_node) != 0:
            raise validation.InvalidSDFGError(
                f"Failed to relocate the incoming edges from `{from_node}`, there are still `{state.in_edges(from_node)}`",
                sdfg,
                sdfg.node_id(state),
            )
        assert len(from_node.in_connectors) == 0
        assert len(from_node.out_connectors) == 0

    def handle_intermediate_set(
        self,
        intermediate_outputs: Set[graph.MultiConnectorEdge[dace.Memlet]],
        state: SDFGState,
        sdfg: SDFG,
        first_map_exit: nodes.MapExit,
        second_map_entry: nodes.MapEntry,
        second_map_exit: nodes.MapExit,
        is_exclusive_set: bool,
    ) -> None:
        """This function handles the intermediate sets.

        The function is able to handle both the shared and exclusive intermediate
        output set, see `partition_first_outputs()`. The main difference is that
        in exclusive mode the intermediate nodes will be fully removed from
        the SDFG. While in shared mode the intermediate node will be preserved.
        The function assumes that the parameter renaming was already done.

        :param intermediate_outputs: The set of outputs, that should be processed.
        :param state: The state in which the map is processed.
        :param sdfg: The SDFG that should be optimized.
        :param first_map_exit: The exit of the first/top map.
        :param second_map_entry: The entry of the second map.
        :param second_map_exit: The exit of the second map.
        :param is_exclusive_set: If `True` `intermediate_outputs` is the exclusive set.

        :note: Before the transformation the `state` does not have to be valid and
            after this function has run the state is (most likely) invalid.
        """

        map_params = first_map_exit.map.params.copy()

        # Now we will iterate over all intermediate edges and process them.
        #  If not stated otherwise the comments assume that we run in exclusive mode.
        for out_edge in intermediate_outputs:
            # This is the intermediate node that, that we want to get rid of.
            #  In shared mode we want to recreate it after the second map.
            inter_node: nodes.AccessNode = out_edge.dst
            inter_name = inter_node.data
            inter_desc = inter_node.desc(sdfg)

            # Now we will determine the shape of the new intermediate. This size of
            #  this temporary is given by the Memlet that goes into the first map exit.
            pre_exit_edges = list(state.in_edges_by_connector(first_map_exit, "IN_" + out_edge.src_conn[4:]))
            if len(pre_exit_edges) != 1:
                raise NotImplementedError()
            pre_exit_edge = pre_exit_edges[0]

<<<<<<< HEAD
            (new_inter_shape_raw, new_inter_shape, squeezed_dims) = (self.compute_reduced_intermediate(
                producer_subset=pre_exit_edge.data.dst_subset,
                inter_desc=inter_desc,
            ))
=======
            (new_inter_shape_raw, new_inter_shape, squeezed_dims) = self.compute_reduced_intermediate(
                producer_subset=pre_exit_edge.data.dst_subset,
                inter_desc=inter_desc,
            )
>>>>>>> 3ae50274

            # This is the name of the new "intermediate" node that we will create.
            #  It will only have the shape `new_inter_shape` which is basically its
            #  output within one Map iteration.
            #  NOTE: The insertion process might generate a new name.
            new_inter_name: str = f"__s{self.state_id}_n{state.node_id(out_edge.src)}{out_edge.src_conn}_n{state.node_id(out_edge.dst)}{out_edge.dst_conn}"

            # Now generate the intermediate data container.
            if len(new_inter_shape) == 0:
                assert pre_exit_edge.data.subset.num_elements() == 1
                is_scalar = True
                new_inter_name, new_inter_desc = sdfg.add_scalar(
                    new_inter_name,
                    dtype=inter_desc.dtype,
                    transient=True,
                    find_new_name=True,
                )

            else:
                assert (pre_exit_edge.data.subset.num_elements() > 1) or all(x == 1 for x in new_inter_shape)
                is_scalar = False
                new_inter_name, new_inter_desc = sdfg.add_transient(
                    new_inter_name,
                    shape=new_inter_shape,
                    dtype=inter_desc.dtype,
                    find_new_name=True,
                )
            new_inter_node: nodes.AccessNode = state.add_access(new_inter_name)

            # Get the subset that defined into which part of the old intermediate
            #  the old output edge wrote to. We need that to adjust the producer
            #  Memlets, since they now write into the new (smaller) intermediate.
            producer_offset = self.compute_offset_subset(
                original_subset=pre_exit_edge.data.dst_subset,
                intermediate_desc=inter_desc,
                map_params=map_params,
                producer_offset=None,
            )

            # Memlets have a lot of additional informations, to ensure that we get
            #  all of them, we have to do it this way. The main reason for this is
            #  to handle the case were the "Memlet reverse direction", i.e. `data`
            #  refers to the other end of the connection than before.
            assert pre_exit_edge.data.dst_subset is not None
            new_pre_exit_memlet_src_subset = copy.deepcopy(pre_exit_edge.data.src_subset)
            new_pre_exit_memlet_dst_subset = subsets.Range.from_array(new_inter_desc)

            new_pre_exit_memlet = copy.deepcopy(pre_exit_edge.data)
            new_pre_exit_memlet.data = new_inter_name

            new_pre_exit_edge = state.add_edge(
                pre_exit_edge.src,
                pre_exit_edge.src_conn,
                new_inter_node,
                None,
                new_pre_exit_memlet,
            )

            # We can update `{src, dst}_subset` only after we have inserted the
            #  edge, this is because the direction of the Memlet might change.
            new_pre_exit_edge.data.src_subset = new_pre_exit_memlet_src_subset
            new_pre_exit_edge.data.dst_subset = new_pre_exit_memlet_dst_subset

            # We now handle the MemletTree defined by this edge.
            #  The newly created edge, only handled the last collection step.
            for producer_tree in state.memlet_tree(new_pre_exit_edge).traverse_children(include_self=False):
                producer_edge = producer_tree.edge

                # In order to preserve the intrinsic direction of Memlets we only have to change
                #  the `.data` attribute of the producer Memlet if it refers to the old intermediate.
                #  If it refers to something different we keep it. Note that this case can only
                #  occur if the producer is an AccessNode.
                if producer_edge.data.data == inter_name:
                    producer_edge.data.data = new_inter_name

                # Regardless of the intrinsic direction of the Memlet, the subset we care about
                #  is always `dst_subset`.
                if is_scalar:
                    producer_edge.data.dst_subset = "0"
                elif producer_edge.data.dst_subset is not None:
                    # Since we now write into a smaller memory patch, we must
                    #  compensate for that. We do this by substracting where the write
                    #  originally had begun.
                    producer_edge.data.dst_subset.offset(producer_offset, negative=True)
                    producer_edge.data.dst_subset.pop(squeezed_dims)

            # Now after we have handled the input of the new intermediate node,
            #  we must handle its output. For this we have to "inject" the newly
            #  created intermediate into the second map. We do this by finding
            #  the input connectors on the map entry, such that we know where we
            #  have to reroute inside the Map.
            # NOTE: Assumes that map (if connected is the direct neighbour).
            conn_names: Set[str] = set()
            for inter_node_out_edge in state.out_edges(inter_node):
                if inter_node_out_edge.dst == second_map_entry:
                    assert inter_node_out_edge.dst_conn.startswith("IN_")
                    conn_names.add(inter_node_out_edge.dst_conn)
                else:
                    # If we found another target than the second map entry from the
                    #  intermediate node it means that the node _must_ survive,
                    #  i.e. we are not in exclusive mode.
                    assert not is_exclusive_set

            # Now we will reroute the connections inside the second map, i.e.
            #  instead of consuming the old intermediate node, they will now
            #  consume the new intermediate node.
            for in_conn_name in conn_names:
                out_conn_name = "OUT_" + in_conn_name[3:]

                for inner_edge in state.out_edges_by_connector(second_map_entry, out_conn_name):
                    # As for the producer side, we now read from a smaller array,
                    #  So we must offset them, we use the original edge for this.
                    assert inner_edge.data.src_subset is not None
                    consumer_offset = self.compute_offset_subset(
                        original_subset=inner_edge.data.src_subset,
                        intermediate_desc=inter_desc,
                        map_params=map_params,
                        producer_offset=producer_offset,
                    )

                    # Now create the memlet for the new consumer. To make sure that we get all attributes
                    #  of the Memlet we make a deep copy of it. There is a tricky part here, we have to
                    #  access `src_subset` however, this is only correctly set once it is put inside the
                    #  SDFG. Furthermore, we have to make sure that the Memlet does not change its direction.
                    #  i.e. that the association of `subset` and `other_subset` does not change. For this
                    #  reason we only modify `.data` attribute of the Memlet if its name refers to the old
                    #  intermediate. Furthermore, to play it safe, we only access the subset, `src_subset`
                    #  after we have inserted it to the SDFG.
                    new_inner_memlet = copy.deepcopy(inner_edge.data)
                    if inner_edge.data.data == inter_name:
                        new_inner_memlet.data = new_inter_name

                    # Now we replace the edge from the SDFG.
                    state.remove_edge(inner_edge)
                    new_inner_edge = state.add_edge(
                        new_inter_node,
                        None,
                        inner_edge.dst,
                        inner_edge.dst_conn,
                        new_inner_memlet,
                    )

                    # Now modifying the Memlet, we do it after the insertion to make
                    #  sure that the Memlet was properly initialized.
                    if is_scalar:
                        new_inner_memlet.subset = "0"
                    elif new_inner_memlet.src_subset is not None:
                        # TODO(phimuell): Figuring out if `src_subset` is None is an error.
                        new_inner_memlet.src_subset.offset(consumer_offset, negative=True)
                        new_inner_memlet.src_subset.pop(squeezed_dims)

                    # Now we have to make sure that all consumers are properly updated.
                    for consumer_tree in state.memlet_tree(new_inner_edge).traverse_children(include_self=False):
                        consumer_edge = consumer_tree.edge

                        # We only modify the data if the Memlet refers to the old intermediate data.
                        #  We can not do this unconditionally, because it might change the intrinsic
                        #  direction of a Memlet and then `src_subset` would at the next `try_initialize`
                        #  be wrong. Note that this case only occurs if the destination is an AccessNode.
                        if consumer_edge.data.data == inter_name:
                            consumer_edge.data.data = new_inter_name

                        # Now we have to adapt the subsets.
                        if is_scalar:
                            consumer_edge.data.src_subset = "0"
                        elif consumer_edge.data.src_subset is not None:
                            # TODO(phimuell): Figuring out if `src_subset` is None is an error.
                            consumer_edge.data.src_subset.offset(consumer_offset, negative=True)
                            consumer_edge.data.src_subset.pop(squeezed_dims)

                # The edge that leaves the second map entry was already deleted. We now delete
                #  the edges that connected the intermediate node with the second map entry.
                for edge in list(state.in_edges_by_connector(second_map_entry, in_conn_name)):
                    assert edge.src == inter_node
                    state.remove_edge(edge)
                second_map_entry.remove_in_connector(in_conn_name)
                second_map_entry.remove_out_connector(out_conn_name)

            if is_exclusive_set:
                # In exclusive mode the old intermediate node is no longer needed.
                #  This will also remove `out_edge` from the SDFG.
                assert state.degree(inter_node) == 1
                state.remove_edge_and_connectors(out_edge)
                state.remove_node(inter_node)

                state.remove_edge(pre_exit_edge)
                first_map_exit.remove_in_connector(pre_exit_edge.dst_conn)
                first_map_exit.remove_out_connector(out_edge.src_conn)
                del sdfg.arrays[inter_name]

            else:
                # TODO(phimuell): Lift this restriction
                assert pre_exit_edge.data.data == inter_name

                # This is the shared mode, so we have to recreate the intermediate
                #  node, but this time it is at the exit of the second map.
                state.remove_edge(pre_exit_edge)
                first_map_exit.remove_in_connector(pre_exit_edge.dst_conn)

                # This is the Memlet that goes from the map internal intermediate
                #  temporary node to the Map output. This will essentially restore
                #  or preserve the output for the intermediate node. It is important
                #  that we use the data that `preExitEdge` was used.
                final_pre_exit_memlet = copy.deepcopy(pre_exit_edge.data)
                final_pre_exit_memlet.other_subset = subsets.Range.from_array(new_inter_desc)

                new_pre_exit_conn = second_map_exit.next_connector()
                state.add_edge(
                    new_inter_node,
                    None,
                    second_map_exit,
                    "IN_" + new_pre_exit_conn,
                    final_pre_exit_memlet,
                )
                state.add_edge(
                    second_map_exit,
                    "OUT_" + new_pre_exit_conn,
                    inter_node,
                    out_edge.dst_conn,
                    copy.deepcopy(out_edge.data),
                )
                second_map_exit.add_in_connector("IN_" + new_pre_exit_conn)
                second_map_exit.add_out_connector("OUT_" + new_pre_exit_conn)

                first_map_exit.remove_out_connector(out_edge.src_conn)
                state.remove_edge(out_edge)

    def compute_reduced_intermediate(
        self,
        producer_subset: subsets.Range,
        inter_desc: dace.data.Data,
    ) -> Tuple[Tuple[int, ...], Tuple[int, ...], List[int]]:
        """Compute the size of the new (reduced) intermediate.

        `MapFusion` does not only fuses map, but, depending on the situation, also
        eliminates intermediate arrays between the two maps. To transmit data between
        the two maps a new, but much smaller intermediate is needed.

        :return: The function returns a tuple with three values with the following meaning:
            * The raw shape of the reduced intermediate.
            * The cleared shape of the reduced intermediate, essentially the raw shape
                with all shape 1 dimensions removed.
            * Which dimensions of the raw shape have been removed to get the cleared shape.

        :param producer_subset: The subset that was used to write into the intermediate.
        :param inter_desc: The data descriptor for the intermediate.
        """
        assert producer_subset is not None

        # Over approximation will leave us with some unneeded size one dimensions.
        #  If they are removed some dace transformations (especially auto optimization)
        #  will have problems.
        new_inter_shape_raw = symbolic.overapproximate(producer_subset.size())
        inter_shape = inter_desc.shape
        if not self.strict_dataflow:
            squeezed_dims: List[int] = []  # These are the dimensions we removed.
            new_inter_shape: List[int] = []  # This is the final shape of the new intermediate.
            for dim, (proposed_dim_size, full_dim_size) in enumerate(zip(new_inter_shape_raw, inter_shape)):
                if full_dim_size == 1:  # Must be kept!
                    new_inter_shape.append(proposed_dim_size)
                elif proposed_dim_size == 1:  # This dimension was reduced, so we can remove it.
                    squeezed_dims.append(dim)
                else:
                    new_inter_shape.append(proposed_dim_size)
        else:
            squeezed_dims = []
            new_inter_shape = list(new_inter_shape_raw)

        return (tuple(new_inter_shape_raw), tuple(new_inter_shape), squeezed_dims)

    def compute_offset_subset(
        self,
        original_subset: subsets.Range,
        intermediate_desc: data.Data,
        map_params: List[str],
        producer_offset: Union[subsets.Range, None],
    ) -> subsets.Range:
        """Computes the memlet to correct read and writes of the intermediate.

        This is the value that must be substracted from the memlets to adjust, i.e
        (`memlet_to_adjust(correction, negative=True)`). If `producer_offset` is
        `None` then the function computes the correction that should be applied to
        the producer memlets, i.e. the memlets of the tree converging at
        `intermediate_node`. If `producer_offset` is given, it should be the output
        of the previous call to this function, with `producer_offset=None`. In this
        case the function computes the correction for the consumer side, i.e. the
        memlet tree that originates at `intermediate_desc`.

        :param original_subset: The original subset that was used to write into the
            intermediate, must be renamed to the final map parameter.
        :param intermediate_desc: The original intermediate data descriptor.
        :param map_params: The parameter of the final map.
        :param producer_offset: The correction that was applied to the producer side.
        """
        assert not isinstance(intermediate_desc, data.View)
        final_offset: subsets.Range = None
        if isinstance(intermediate_desc, data.Scalar):
            # If the intermediate was a scalar, then it will remain a scalar.
            #  Thus there is no correction that we must apply.
            return subsets.Range.from_string("0")

        elif isinstance(intermediate_desc, data.Array):
            basic_offsets = original_subset.min_element()
            offset_list = []
            for d in range(original_subset.dims()):
                d_range = subsets.Range([original_subset[d]])
                if d_range.free_symbols.intersection(map_params):
                    offset_list.append(d_range[0])
                else:
                    offset_list.append((basic_offsets[d], basic_offsets[d], 1))
            final_offset = subsets.Range(offset_list)

        else:
            raise TypeError(f"Does not know how to compute the subset offset for '{type(intermediate_desc).__name__}'.")

        if producer_offset is not None:
            # Here we are correcting some parts that over approximate (which partially
            #  does under approximate) might screw up. Consider two maps, the first
            #  map only writes the subset `[:, 2:6]`, thus the new intermediate will
            #  have shape `(1, 4)`. Now also imagine that the second map only reads
            #  the elements `[:, 3]`. From this we see that we can only correct the
            #  consumer side if we also take the producer side into consideration!
            #  See also the `transformations/mapfusion_test.py::test_offset_correction_*`
            #  tests for more.
            final_offset.offset(
                final_offset.offset_new(
                    producer_offset,
                    negative=True,
                ),
                negative=True,
            )
        return final_offset

    def can_topologically_be_fused(
        self,
        first_map_entry: nodes.MapEntry,
        second_map_entry: nodes.MapEntry,
        graph: Union[dace.SDFGState, dace.SDFG],
        sdfg: dace.SDFG,
        permissive: bool = False,
    ) -> Optional[Dict[str, str]]:
        """Performs basic checks if the maps can be fused.

        This function only checks constrains that are common between serial and
        parallel map fusion process, which includes:
        * The scope of the maps.
        * The scheduling of the maps.
        * The map parameters.

        :return: If the maps can not be topologically fused the function returns `None`.
            If they can be fused the function returns `dict` that describes parameter
            replacement, see `find_parameter_remapping()` for more.

        :param first_map_entry: The entry of the first (in serial case the top) map.
        :param second_map_exit: The entry of the second (in serial case the bottom) map.
        :param graph: The SDFGState in which the maps are located.
        :param sdfg: The SDFG itself.
        :param permissive: Currently unused.
        """
        if self.only_inner_maps and self.only_toplevel_maps:
            raise ValueError(
                "Only one of `only_inner_maps` and `only_toplevel_maps` is allowed per MapFusion instance.")

        # Ensure that both have the same schedule
        if first_map_entry.map.schedule != second_map_entry.map.schedule:
            return None

        # Fusing is only possible if the two entries are in the same scope.
        scope = graph.scope_dict()
        if scope[first_map_entry] != scope[second_map_entry]:
            return None
        elif self.only_inner_maps:
            if scope[first_map_entry] is None:
                return None
        elif self.only_toplevel_maps:
            if scope[first_map_entry] is not None:
                return None

        # We will now check if we can rename the Map parameter of the second Map such that they
        #  match the one of the first Map.
        param_repl = self.find_parameter_remapping(first_map=first_map_entry.map, second_map=second_map_entry.map)
        return param_repl

<<<<<<< HEAD
    def is_parallel(
        self,
        graph: SDFGState,
        node1: nodes.Node,
        node2: nodes.Node,
    ) -> bool:
        """Tests if `node1` and `node2` are parallel in the data flow graph.

        The function considers two nodes parallel in the data flow graph, if `node2`
        can not be reached from `node1` and vice versa.

        :param graph: The state on which we operate.
        :param node1: The first node to check.
        :param node2: The second node to check.
        """
        # In order to be parallel they must be in the same scope.
        scope = graph.scope_dict()
        if scope[node1] != scope[node2]:
            return False

        # The `all_nodes_between()` function traverse the graph and returns `None` if
        #  `end` was not found. We have to call it twice, because we do not know
        #  which node is upstream if they are not parallel.
        if self.is_node_reachable_from(graph=graph, begin=node1, end=node2):
            return False
        elif self.is_node_reachable_from(graph=graph, begin=node2, end=node1):
            return False
        return True

=======
>>>>>>> 3ae50274
    def has_inner_read_write_dependency(
        self,
        first_map_entry: nodes.MapEntry,
        second_map_entry: nodes.MapEntry,
        state: SDFGState,
        sdfg: SDFG,
    ) -> bool:
        """This function tests if there are dependency inside the Maps.

        The function will scan and anaysize the body of the two Maps and look for
        inconsistencies. To detect them the function will scan the body of the maps
        and examine the all AccessNodes and apply the following rules:
        * If an AccessNode refers to a View, it is ignored. Because the source is
            either on the outside, in which case `has_read_write_dependency()`
            takes care of it, or the data source is inside the Map body itself.
        * An inconsistency is detected, if in each bodies there exists an AccessNode
            that refer to the same data.
        * An inconsistency is detected, if there exists an AccessNode that refers
            to non transient data. This is an implementation detail and could be
            lifted.

        Note that some of the restrictions of this function could be relaxed by
        performing more analysis.

        :return: The function returns `True` if an inconsistency has been found.

        :param first_map_entry: The entry node of the first map.
        :param second_map_entry: The entry node of the second map.
        :param state: The state on which we operate.
        :param sdfg: The SDFG on which we operate.
        """
        first_map_body = state.scope_subgraph(first_map_entry, False, False)
        second_map_body = state.scope_subgraph(second_map_entry, False, False)

        # Find the data that is internally referenced. Because of the first rule above,
        #  we filter all views above.
        first_map_body_data, second_map_body_data = [{
            dnode.data
            for dnode in map_body.nodes() if isinstance(dnode, nodes.AccessNode) and not self.is_view(dnode, sdfg)
        } for map_body in [first_map_body, second_map_body]]

        # If there is data that is referenced in both, then we consider this as an error
        #  this is the second rule above.
        if not first_map_body_data.isdisjoint(second_map_body_data):
            return True

        # We consider it as a problem if any map refers to non-transient data.
        #  This is an implementation detail and could be dropped if we do further
        #  analysis.
        if any(not sdfg.arrays[data].transient for data in first_map_body_data.union(second_map_body_data)):
            return True

        return False

    def has_read_write_dependency(
        self,
        first_map_entry: nodes.MapEntry,
        second_map_entry: nodes.MapEntry,
        param_repl: Dict[str, str],
        state: SDFGState,
        sdfg: SDFG,
    ) -> bool:
        """Test if there is a read write dependency between the two maps to be fused.

        The function checks three different things.
        * The function will make sure that there is no read write dependency between
            the input and output of the fused maps. For that it will inspect the
            respective subsets of the inputs of the MapEntry of the first and the
            outputs of the MapExit node of the second map.
        * The second part partially checks the intermediate nodes, it mostly ensures
            that there are not views and that they are not used as output of the
            combined map. Note that it is allowed that an intermediate node is also
            an input to the first map.
        * In case an intermediate node, is also used as input node of the first map,
            it is forbidden that the data is used as output of the second map, the
            function will do additional checks. This is needed as the partition function
            only checks the data consumption of the second map can be satisfied by the
            data production of the first map, it ignores any potential reads made by
            the first map's MapEntry.

        :return: `True` if there is a conflict between the maps that can not be handled.
            If there is no conflict or if the conflict can be handled `False` is returned.

        :param first_map_entry: The entry node of the first map.
        :param second_map_entry: The entry node of the second map.
        :param param_repl: Dict that describes how to rename the parameters of the second Map.
        :param state: The state on which we operate.
        :param sdfg: The SDFG on which we operate.
        """
        first_map_exit: nodes.MapExit = state.exit_node(first_map_entry)
        second_map_exit: nodes.MapExit = state.exit_node(second_map_entry)

        # Get the read and write sets of the different maps, note that Views
        #  are not resolved yet.
        access_sets: List[Dict[str, nodes.AccessNode]] = []
        for scope_node in [first_map_entry, first_map_exit, second_map_entry, second_map_exit]:
            access_set: Set[nodes.AccessNode] = self.get_access_set(scope_node, state)
            access_sets.append({node.data: node for node in access_set})
            # If two different access nodes of the same scoping node refers to the
            #  same data, then we consider this as a dependency we can not handle.
            #  It is only a problem for the intermediate nodes and might be possible
            #  to handle, but doing so is hard, so we just forbid it.
            if len(access_set) != len(access_sets[-1]):
                return True
        read_map_1, write_map_1, read_map_2, write_map_2 = access_sets

        # It might be possible that there are views, so we have to resolve them.
        #  We also already get the name of the data container.
        #  Note that `len(real_read_map_1) <= len(read_map_1)` holds because of Views.
        resolved_sets: List[Set[str]] = []
        for unresolved_set in [read_map_1, write_map_1, read_map_2, write_map_2]:
            resolved_sets.append({
                self.track_view(node, state, sdfg).data if self.is_view(node, sdfg) else node.data
                for node in unresolved_set.values()
            })
            # If the resolved and unresolved names do not have the same length.
            #  Then different views point to the same location, which we forbid
            if len(unresolved_set) != len(resolved_sets[-1]):
                return False
        real_read_map_1, real_write_map_1, real_read_map_2, real_write_map_2 = resolved_sets

        # We do not allow that the first and second map each write to the same data.
        #  This essentially ensures that an intermediate can not be used as output of
        #  the second map at the same time. It is actually stronger as it does not
        #  take their role into account.
        if not real_write_map_1.isdisjoint(real_write_map_2):
            return True

        # These are the names (unresolved) and the access nodes of the data that is used
        #  to transmit information between the maps. The partition function ensures that
        #  these nodes are directly connected to the two maps.
        exchange_names: Set[str] = set(write_map_1.keys()).intersection(read_map_2.keys())
        exchange_nodes: Set[nodes.AccessNode] = set(write_map_1.values()).intersection(read_map_2.values())

        # If the number are different then a data is accessed through different
        #  AccessNodes. We could analyse this, but we will consider this as a data race.
        if len(exchange_names) != len(exchange_nodes):
            return True
        assert all(exchange_node.data in exchange_names for exchange_node in exchange_nodes)

        # For simplicity we assume that the nodes used for exchange are not views.
        if any(self.is_view(exchange_node, sdfg) for exchange_node in exchange_nodes):
            return True

        # This is the names of the node that are used as input of the first map and
        #  as output of the second map. We have to ensure that there is no data
        #  dependency between these nodes.
        # NOTE: This set is not required to be empty. It might look as this would
        #   create a data race, but it is save. The reason is because all data has
        #   to pass through the intermediate we create, this will separate the reads
        #   from the writes.
        fused_inout_data_names: Set[str] = set(read_map_1.keys()).intersection(write_map_2.keys())

        # If a data container is used as input and output then it can not be a view (simplicity)
        if any(self.is_view(read_map_1[name], sdfg) for name in fused_inout_data_names):
            return True

        # A data container can not be used as output (of the second as well as the
        #  combined map) and as intermediate. If we would allow that the map would
        #  have two output nodes one the original one and the second is the created
        #  node that is created because the intermediate is shared.
        # TODO(phimuell): Handle this case.
        if not fused_inout_data_names.isdisjoint(exchange_names):
            return True

        # While it is forbidden that a data container, used as intermediate, is also
        #  used as output of the second map. It is allowed that the data container
        #  is used as intermediate and as input of the first map. The partition only
        #  checks that the data dependencies are mean, i.e. what is read by the second
        #  map is also computed (written to the intermediate) it does not take into
        #  account the first map's read to the data container.
        #  To make an example: The partition function will make sure that if the
        #  second map reads index `i` from the intermediate that the first map writes
        #  to that index. But it will not care if the first map reads (through its
        #  MapEntry) index `i + 1`. In order to be valid me must ensure that the first
        #  map's reads and writes to the intermediate are pointwise.
        #  Note that we only have to make this check if it is also an intermediate node.
        #  Because if it is not read by the second map it is not a problem as the node
        #  will end up as an pure output node anyway.
        read_write_map_1 = set(read_map_1.keys()).intersection(write_map_1.keys())
        datas_to_inspect = read_write_map_1.intersection(exchange_names)
        for data_to_inspect in datas_to_inspect:
            # Now get all subsets of the data container that the first map reads
            #  from or writes to and check if they are pointwise.
            all_subsets: List[subsets.Subset] = []
            all_subsets.extend(
                self.find_subsets(
                    node=read_map_1[data_to_inspect],
                    scope_node=first_map_entry,
                    state=state,
                    sdfg=sdfg,
                    param_repl=None,
                ))
            all_subsets.extend(
                self.find_subsets(
                    node=write_map_1[data_to_inspect],
                    scope_node=first_map_exit,
                    state=state,
                    sdfg=sdfg,
                    param_repl=None,
                ))
            if not self.test_if_subsets_are_point_wise(all_subsets):
                return True
            del all_subsets

        # If there is no intersection between the input and output data, then we can
        #  we have nothing to check.
        if len(fused_inout_data_names) == 0:
            return False

        # Now we inspect if there is a read write dependency, between data that is
        #  used as input and output of the fused map. There is no problem is they
        #  are pointwise, i.e. in each iteration the same locations are accessed.
        #  Essentially they all boil down to `a += 1`.
        for inout_data_name in fused_inout_data_names:
            all_subsets = []
            # The subsets that define reading are given by the first map's entry node
            all_subsets.extend(
                self.find_subsets(
                    node=read_map_1[inout_data_name],
                    scope_node=first_map_entry,
                    state=state,
                    sdfg=sdfg,
                    param_repl=None,
                ))
            #  While the subsets defining writing are given by the second map's exit
            #  node, there we also have to apply renaming.
            all_subsets.extend(
                self.find_subsets(
                    node=write_map_2[inout_data_name],
                    scope_node=second_map_exit,
                    state=state,
                    sdfg=sdfg,
                    param_repl=param_repl,
                ))
            # Now we can test if these subsets are point wise
            if not self.test_if_subsets_are_point_wise(all_subsets):
                return True
            del all_subsets

        # No read write dependency was found.
        return False

    def test_if_subsets_are_point_wise(self, subsets_to_check: List[subsets.Subset]) -> bool:
        """Point wise means that they are all the same.

        If a series of subsets are point wise it means that all Memlets, access
        the same data. This is an important property because the whole map fusion
        is build upon this.
        If the subsets originates from different maps, then they must have been
        renamed.

        :param subsets_to_check: The list of subsets that should be checked.
        """
        assert len(subsets_to_check) > 1

        # We will check everything against the master subset.
        master_subset = subsets_to_check[0]
        for ssidx in range(1, len(subsets_to_check)):
            subset = subsets_to_check[ssidx]
            if isinstance(subset, subsets.Indices):
                subset = subsets.Range.from_indices(subset)
                # Do we also need the reverse? See below why.
                if any(r != (0, 0, 1) for r in subset.offset_new(master_subset, negative=True)):
                    return False
            else:
                # The original code used `Range.offset` here, but that one had trouble
                #  for `r1 = 'j, 0:10'` and `r2 = 'j, 0`. The solution would be to test
                #  symmetrically, i.e. `r1 - r2` and `r2 - r1`. However, if we would
                #  have `r2_1 = 'j, 0:10'` it consider it as failing, which is not
                #  what we want. Thus we will use symmetric cover.
                if not master_subset.covers(subset):
                    return False
                if not subset.covers(master_subset):
                    return False

        # All subsets are equal to the master subset, thus they are equal to each other.
        #  This means that the data accesses, described by this transformation is
        #  point wise
        return True

    def is_shared_data(
        self,
        data: nodes.AccessNode,
        state: dace.SDFGState,
        sdfg: dace.SDFG,
    ) -> bool:
        """Tests if `data` is shared data, i.e. it can not be removed from the SDFG.

        Depending on the situation, the function will not perform a scan of the whole SDFG:
        1) If `assume_always_shared` was set to `True`, the function will return `True` unconditionally.
        2) If `data` is non transient then the function will return `True`, as non transient data
            must be reconstructed always.
        3) If the AccessNode `data` has more than one outgoing edge or more than one incoming edge
            it is classified as shared.
        2) If `FindSingleUseData` is in the pipeline it will be used and no scan will be performed.
        3) The function will perform a scan.

        :param data: The transient that should be checked.
        :param state: The state in which the fusion is performed.
        :param sdfg: The SDFG in which we want to perform the fusing.

        """
        # `assume_always_shared` takes precedence.
        if self.assume_always_shared:
            return True

        # If `data` is non transient then return `True` as the intermediate can not be removed.
        if not data.desc(sdfg).transient:
            return True

        # This means the data is consumed by multiple Maps, through the same AccessNode, in this state
        #  Note currently multiple incoming edges are not handled, but in the spirit of this function
        #  we consider such AccessNodes as shared, because we can not remove the intermediate.
        if state.out_degree(data) > 1:
            return True
        if state.in_degree(data) > 1:
            return True

        # NOTE: Actually, if this transformation is run through the `FullMapFusion` pass, it should
        #  read the results from `FindSingelUseData`, that was computed because it is a dependent
        #  pass through the `self._pipeline_results` which is set by the `SingleStateTransformation`.
        #  However, this member is only set during when `apply()` is called, but not during
        #  `can_be_applied()`, see [issue#1911](https://github.com/spcl/dace/issues/1911).
        #  Because, the whole goal of this separation of scanning and fusion was to make the
        #  transformation stateless, the member `_single_use_data` was introduced. If it is set
        #  then we use it otherwise we use the scanner.
        #  This value is set for example by the `FullMapFusion` pass.
        # TODO(phimuell): Change this once the issue is resolved.
        if self._single_use_data is not None:
            assert (sdfg in self._single_use_data
                    ), f"`_single_use_data` was set, but does not contain information about the SDFG '{sdfg.name}'."
            single_use_data: Set[str] = self._single_use_data[sdfg]
            return data.data not in single_use_data

        # We have to perform the full scan of the SDFG.
        return self._scan_sdfg_if_data_is_shared(data=data, state=state, sdfg=sdfg)

    def _scan_sdfg_if_data_is_shared(
        self,
        data: nodes.AccessNode,
        state: dace.SDFGState,
        sdfg: dace.SDFG,
    ) -> bool:
        """Scans `sdfg` to determine if `data` is shared.

        Essentially, this function determine, if the intermediate AccessNode `data` is
        can be removed or if it has to be restored as output of the Map.
        A data descriptor is classified as shared if any of the following is true:
        - `data` is non transient data.
        - `data` has at most one incoming and/or outgoing edge.
        - There are other AccessNodes beside `data` that refer to the same data.
        - The data is accessed on an interstate edge.

        This function should not be called directly. Instead it is called indirectly
        by `is_shared_data()` if there is no short cut.

        :param data: The AccessNode that should checked if it is shared.
        :param sdfg: The SDFG for which the set of shared data should be computed.
        """
        if not data.desc(sdfg).transient:
            return True

        # See description in `is_shared_data()` for more.
        if state.out_degree(data) > 1:
            return True
        if state.in_degree(data) > 1:
            return True

        data_name: str = data.data
        for state in sdfg.states():
            for dnode in state.data_nodes():
                if dnode is data:
                    # We have found the `data` AccessNode, which we must ignore.
                    continue
                if dnode.data == data_name:
                    # We found a different AccessNode that refers to the same data
                    #  as `data`. Thus `data` is shared.
                    return True

        # Test if the data is referenced in the interstate edges.
        for edge in sdfg.edges():
            if data_name in edge.data.free_symbols:
                # The data is used in the inter state edges. So it is shared.
                return True

        # Test if the data is referenced inside a control flow, such as a conditional
        #  block or loop condition.
        for cfr in sdfg.all_control_flow_regions():
            if data_name in cfr.used_symbols(all_symbols=True, with_contents=False):
                return True

        # The `data` is not used anywhere else, thus `data` is not shared.
        return False

    def find_parameter_remapping(self, first_map: nodes.Map, second_map: nodes.Map) -> Optional[Dict[str, str]]:
        """Computes the parameter remapping for the parameters of the _second_ map.

        The returned `dict` maps the parameters of the second map (keys) to parameter
        names of the first map (values). Because of how the replace function works
        the `dict` describes how to replace the parameters of the second map
        with parameters of the first map.
        Parameters that already have the correct name and compatible range, are not
        included in the return value, thus the keys and values are always different.
        If no renaming at is _needed_, i.e. all parameter have the same name and range,
        then the function returns an empty `dict`.
        If no remapping exists, then the function will return `None`.

        :param first_map: The first map (these parameters will be replaced).
        :param second_map: The second map, these parameters acts as source.

        :note: This function currently fails if the renaming is not unique. Consider the
            case were the first map has the structure `for i, j in map[0:20, 0:20]` and it
            writes `T[i, j]`, while the second map is equivalent to
            `for l, k in map[0:20, 0:20]` which reads `T[l, k]`. For this case we have
            the following valid remappings `{l: i, k: j}` and `{l: j, k: i}` but
            only the first one allows to fuse the map. This is because if the second
            one is used the second map will read `T[j, i]` which leads to a data
            dependency that can not be satisfied.
            To avoid this issue the renaming algorithm will process them in order, i.e.
            assuming that the order of the parameters in the map matches. But this is
            not perfect, the only way to really solve this is by trying possible
            remappings. At least the algorithm used here is deterministic.
        """

        # The parameter names
        first_params: List[str] = first_map.params
        second_params: List[str] = second_map.params

        if len(first_params) != len(second_params):
            return None

        # The ranges, however, we apply some post processing to them.
        simp = lambda e: symbolic.simplify_ext(symbolic.simplify(e))  # noqa: E731 [lambda-assignment]
        first_rngs: Dict[str, Tuple[Any, Any, Any]] = {
            param: tuple(simp(r) for r in rng)
            for param, rng in zip(first_params, first_map.range)
        }
        second_rngs: Dict[str, Tuple[Any, Any, Any]] = {
            param: tuple(simp(r) for r in rng)
            for param, rng in zip(second_params, second_map.range)
        }

        # Parameters of the second map that have not yet been matched to a parameter
        #  of the first map and the parameters of the first map that are still free.
        #  That we use a `list` instead of a `set` is intentional, because it counter
        #  acts the issue that is described in the doc string. Using a list ensures
        #  that they indexes are matched in order. This assume that in real world
        #  code the order of the loop is not arbitrary but kind of matches.
        unmapped_second_params: List[str] = list(second_params)
        unused_first_params: List[str] = list(first_params)

        # This is the result (`second_param -> first_param`), note that if no renaming
        #  is needed then the parameter is not present in the mapping.
        final_mapping: Dict[str, str] = {}

        # First we identify the parameters that already have the correct name.
        for param in set(first_params).intersection(second_params):
            first_rng = first_rngs[param]
            second_rng = second_rngs[param]

            if first_rng == second_rng:
                # They have the same name and the same range, this is already a match.
                #  Because the names are already the same, we do not have to enter them
                #  in the `final_mapping`
                unmapped_second_params.remove(param)
                unused_first_params.remove(param)

        # Check if no remapping is needed.
        if len(unmapped_second_params) == 0:
            return {}

        # Now we go through all the parameters that we have not mapped yet.
        #  All of them will result in a remapping.
        for unmapped_second_param in unmapped_second_params:
            second_rng = second_rngs[unmapped_second_param]
            assert unmapped_second_param not in final_mapping

            # Now look in all not yet used parameters of the first map which to use.
            for candidate_param in list(unused_first_params):
                candidate_rng = first_rngs[candidate_param]
                if candidate_rng == second_rng:
                    final_mapping[unmapped_second_param] = candidate_param
                    unused_first_params.remove(candidate_param)
                    break
            else:
                # We did not find a candidate, so the remapping does not exist
                return None

        assert len(unused_first_params) == 0
        assert len(final_mapping) == len(unmapped_second_params)
        return final_mapping

    def rename_map_parameters(
        self,
        first_map: nodes.Map,
        second_map: nodes.Map,
        second_map_entry: nodes.MapEntry,
        state: SDFGState,
    ) -> None:
        """Replaces the map parameters of the second map with names from the first.

        The replacement is done in a safe way, thus `{'i': 'j', 'j': 'i'}` is
        handled correct. The function assumes that a proper replacement exists.
        The replacement is computed by calling `self.find_parameter_remapping()`.

        :param first_map:  The first map (these are the final parameter).
        :param second_map: The second map, this map will be replaced.
        :param second_map_entry: The entry node of the second map.
        :param state: The SDFGState on which we operate.
        """
        # Compute the replacement dict.
        repl_dict: Dict[
            str, str] = self.find_parameter_remapping(  # type: ignore[assignment]  # Guaranteed to be not `None`.
                first_map=first_map, second_map=second_map)

        if repl_dict is None:
            raise RuntimeError("The replacement does not exist")
        if len(repl_dict) == 0:
            return

        second_map_scope = state.scope_subgraph(entry_node=second_map_entry)
        # Why is this thing is symbolic and not in replace?
        symbolic.safe_replace(
            mapping=repl_dict,
            replace_callback=second_map_scope.replace_dict,
        )

        # For some odd reason the replace function does not modify the range and
        #  parameter of the map, so we will do it the hard way.
        second_map.params = copy.deepcopy(first_map.params)
        second_map.range = copy.deepcopy(first_map.range)

    def is_node_reachable_from(
        self,
        graph: dace.SDFGState,
        begin: nodes.Node,
        end: nodes.Node,
    ) -> bool:
        """Test if the node `end` can be reached from `begin`.

        Essentially the function starts a DFS at `begin`. If an edge is found that lead
        to `end` the function returns `True`. If the node is never found `False` is
        returned.

        :param graph: The graph to operate on.
        :param begin: The start of the DFS.
        :param end: The node that should be located.
        """

        def next_nodes(node: nodes.Node) -> Iterable[nodes.Node]:
            return (edge.dst for edge in graph.out_edges(node))

        to_visit: List[nodes.Node] = [begin]
        seen: Set[nodes.Node] = set()

        while len(to_visit) > 0:
            node: nodes.Node = to_visit.pop()
            if node == end:
                return True
            elif node not in seen:
                to_visit.extend(next_nodes(node))
            seen.add(node)

        # We never found `end`
        return False

    def _is_data_accessed_downstream(
        self,
        data: str,
        graph: dace.SDFGState,
        begin: nodes.Node,
    ) -> bool:
        """Tests if there is an AccessNode for `data` downstream of `begin`.

        Essentially, this function starts a DFS at `begin` and checks every
        AccessNode that is reachable from it. If it finds such a node it will
        check if it refers to `data` and if so, it will return `True`.
        If no such node is found it will return `False`.
        Note that the node `begin` will be ignored.

        :param data: The name of the data to look for.
        :param graph: The graph to explore.
        :param begin: The node to start exploration; The node itself is ignored.
        """

        def next_nodes(node: nodes.Node) -> Iterable[nodes.Node]:
            return (edge.dst for edge in graph.out_edges(node))

        # Dataflow graph is acyclic, so we do not need to keep a list of
        #  what we have visited.
        to_visit: List[nodes.Node] = list(next_nodes(begin))
        while len(to_visit) > 0:
            node = to_visit.pop()
            if isinstance(node, nodes.AccessNode) and node.data == data:
                return True
            to_visit.extend(next_nodes(node))

        return False

    def get_access_set(
        self,
        scope_node: Union[nodes.MapEntry, nodes.MapExit],
        state: SDFGState,
    ) -> Set[nodes.AccessNode]:
        """Computes the access set of a "scope node".

        If `scope_node` is a `MapEntry` it will operate on the set of incoming edges
        and if it is an `MapExit` on the set of outgoing edges. The function will
        then determine all access nodes that have a connection through these edges
        to the scope nodes (edges that does not lead to access nodes are ignored).
        The function returns a set that contains all access nodes that were found.
        It is important that this set will also contain views.

        :param scope_node: The scope node that should be evaluated.
        :param state: The state in which we operate.
        """
        if isinstance(scope_node, nodes.MapEntry):
            get_edges = lambda node: state.in_edges(node)  # noqa: E731 [lambda-assignment]
            other_node = lambda e: e.src  # noqa: E731 [lambda-assignment]
        else:
            get_edges = lambda node: state.out_edges(node)  # noqa: E731 [lambda-assignment]
            other_node = lambda e: e.dst  # noqa: E731 [lambda-assignment]
        access_set: Set[nodes.AccessNode] = {
            node
            for node in map(other_node, get_edges(scope_node)) if isinstance(node, nodes.AccessNode)
        }

        return access_set

    def find_subsets(
        self,
        node: nodes.AccessNode,
        scope_node: Union[nodes.MapExit, nodes.MapEntry],
        state: SDFGState,
        sdfg: SDFG,
        param_repl: Optional[Dict[str, str]],
    ) -> List[subsets.Subset]:
        """Finds all subsets that access `node` within `scope_node`.

        The function will not start a search for all consumer/producers.
        Instead it will locate the edges which is immediately inside the
        map scope.

        :param node: The access node that should be examined.
        :param scope_node: We are only interested in data that flows through this node.
        :param state: The state in which we operate.
        :param sdfg: The SDFG object.
        :param param_repl: `dict` that describes the parameter renaming that should be
            performed. Can be `None` to skip the processing.
        """
        # Is the node used for reading or for writing.
        #  This influences how we have to proceed.
        if isinstance(scope_node, nodes.MapEntry):
            outer_edges_to_inspect = [e for e in state.in_edges(scope_node) if e.src == node]
            get_subset = lambda e: e.data.src_subset  # noqa: E731 [lambda-assignment]
            get_inner_edges = (  # noqa: E731 [lambda-assignment]
                lambda e: state.out_edges_by_connector(scope_node, "OUT_" + e.dst_conn[3:]))
        else:
            outer_edges_to_inspect = [e for e in state.out_edges(scope_node) if e.dst == node]
            get_subset = lambda e: e.data.dst_subset  # noqa: E731 [lambda-assignment]
            get_inner_edges = (  # noqa: E731 [lambda-assignment]
                lambda e: state.in_edges_by_connector(scope_node, "IN_" + e.src_conn[4:]))

        found_subsets: List[subsets.Subset] = []
        for edge in outer_edges_to_inspect:
            found_subsets.extend(get_subset(e) for e in get_inner_edges(edge))
        assert len(found_subsets) > 0, "Could not find any subsets."
        assert not any(subset is None for subset in found_subsets)

        found_subsets = copy.deepcopy(found_subsets)
        if param_repl:
            for subset in found_subsets:
                # Replace happens in place
                symbolic.safe_replace(param_repl, subset.replace)

        return found_subsets

    def is_view(
        self,
        node: Union[nodes.AccessNode, data.Data],
        sdfg: SDFG,
    ) -> bool:
        """Tests if `node` points to a view or not."""
        node_desc: data.Data = node if isinstance(node, data.Data) else node.desc(sdfg)
        return isinstance(node_desc, data.View)

    def track_view(
        self,
        view: nodes.AccessNode,
        state: SDFGState,
        sdfg: SDFG,
    ) -> nodes.AccessNode:
        """Find the original data of a View.

        Given the View `view`, the function will trace the view back to the original
        access node. For convenience, if `view` is not a `View` the argument will be
        returned.

        :param view: The view that should be traced.
        :param state: The state in which we operate.
        :param sdfg: The SDFG on which we operate.
        """

        # Test if it is a view at all, if not return the passed node as source.
        if not self.is_view(view, sdfg):
            return view

        # This is the node that defines the view.
        defining_node = dace.sdfg.utils.get_last_view_node(state, view)
        assert isinstance(defining_node, nodes.AccessNode)
        assert not self.is_view(defining_node, sdfg)
        return defining_node<|MERGE_RESOLUTION|>--- conflicted
+++ resolved
@@ -97,15 +97,12 @@
     array = transformation.transformation.PatternNode(nodes.AccessNode)
     second_map_entry = transformation.transformation.PatternNode(nodes.MapEntry)
 
-<<<<<<< HEAD
     # Pattern Nodes: For the parallel map fusion
     #  NOTE: Can only be used in the `can_parallel_map_fusion_be_applied()` and the
     #   `apply_map_fusion_parallel()` functions.
     first_parallel_map_entry = transformation.transformation.PatternNode(nodes.MapEntry)
     second_parallel_map_entry = transformation.transformation.PatternNode(nodes.MapEntry)
 
-=======
->>>>>>> 3ae50274
     # Settings
     only_toplevel_maps = properties.Property(
         dtype=bool,
@@ -128,7 +125,6 @@
         desc="If `True` then all intermediates will be classified as shared.",
     )
 
-<<<<<<< HEAD
     allow_serial_map_fusion = properties.Property(
         dtype=bool,
         default=True,
@@ -146,8 +142,6 @@
         desc="If `True` restrict parallel map fusion to maps that have a direct common ancestor.",
     )
 
-=======
->>>>>>> 3ae50274
     def __init__(
         self,
         only_inner_maps: Optional[bool] = None,
@@ -177,11 +171,7 @@
             self.only_if_common_ancestor = only_if_common_ancestor
 
         # See comment in `is_shared_data()` for more information.
-<<<<<<< HEAD
         self._single_use_data: Optional[Dict[dace.SDFG, Set[str]]] = single_use_data
-=======
-        self._single_use_data: Optional[Dict[dace.SDFG, Set[str]]] = None
->>>>>>> 3ae50274
 
     @classmethod
     def expressions(cls) -> Any:
@@ -205,11 +195,8 @@
         map_fusion_parallel_match = graph.OrderedMultiDiConnectorGraph()
         map_fusion_parallel_match.add_nodes_from([cls.first_parallel_map_entry, cls.second_parallel_map_entry])
 
-<<<<<<< HEAD
         return [map_fusion_serial_match, map_fusion_parallel_match]
 
-=======
->>>>>>> 3ae50274
     def can_be_applied(
         self,
         graph: Union[SDFGState, SDFG],
@@ -354,19 +341,10 @@
         # Check the structural properties of the Maps. The function will return
         #  the `dict` that describes how the parameters must be renamed (for caching)
         #  or `None` if the maps can not be structurally fused.
-<<<<<<< HEAD
-        param_repl = self.can_topologically_be_fused(
-            first_map_entry=first_map_entry,
-            second_map_entry=second_map_entry,
-            graph=graph,
-            sdfg=sdfg,
-        )
-=======
         param_repl = self.can_topologically_be_fused(first_map_entry=first_map_entry,
                                                      second_map_entry=second_map_entry,
                                                      graph=graph,
                                                      sdfg=sdfg)
->>>>>>> 3ae50274
         if param_repl is None:
             return False
 
@@ -412,7 +390,6 @@
 
         return True
 
-<<<<<<< HEAD
     def apply_parallel_map_fusion(
         self,
         graph: Union[dace.SDFGState, dace.SDFG],
@@ -459,9 +436,6 @@
         graph: Union[dace.SDFGState, dace.SDFG],
         sdfg: dace.SDFG,
     ) -> None:
-=======
-    def apply(self, graph: Union[dace.SDFGState, dace.SDFG], sdfg: dace.SDFG) -> None:
->>>>>>> 3ae50274
         """Performs the serial Map fusing.
 
         The function first computes the map decomposition and then handles the
@@ -927,17 +901,10 @@
                 raise NotImplementedError()
             pre_exit_edge = pre_exit_edges[0]
 
-<<<<<<< HEAD
-            (new_inter_shape_raw, new_inter_shape, squeezed_dims) = (self.compute_reduced_intermediate(
-                producer_subset=pre_exit_edge.data.dst_subset,
-                inter_desc=inter_desc,
-            ))
-=======
             (new_inter_shape_raw, new_inter_shape, squeezed_dims) = self.compute_reduced_intermediate(
                 producer_subset=pre_exit_edge.data.dst_subset,
                 inter_desc=inter_desc,
             )
->>>>>>> 3ae50274
 
             # This is the name of the new "intermediate" node that we will create.
             #  It will only have the shape `new_inter_shape` which is basically its
@@ -1321,7 +1288,6 @@
         param_repl = self.find_parameter_remapping(first_map=first_map_entry.map, second_map=second_map_entry.map)
         return param_repl
 
-<<<<<<< HEAD
     def is_parallel(
         self,
         graph: SDFGState,
@@ -1351,8 +1317,6 @@
             return False
         return True
 
-=======
->>>>>>> 3ae50274
     def has_inner_read_write_dependency(
         self,
         first_map_entry: nodes.MapEntry,
