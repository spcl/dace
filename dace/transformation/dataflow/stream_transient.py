--- conflicted
+++ resolved
@@ -238,13 +238,6 @@
                           'newly-created transient!')
             return
 
-<<<<<<< HEAD
-        from dace.transformation.helpers import nest_state_subgraph
-        from dace.sdfg.graph import SubgraphView
-        from dace.sdfg.state import SDFGState
-
-=======
->>>>>>> c7c75ff6
         sdfg_state: SDFGState = sdfg.node(self.state_id)
 
         map_entry = sdfg_state.entry_node(map_exit)
@@ -254,11 +247,6 @@
         old_dtype = dace.Config.get(*dtypes_key)
         dace.Config.set(*dtypes_key, value='C')
 
-<<<<<<< HEAD
-        from dace.sdfg.nodes import NestedSDFG
-
-=======
->>>>>>> c7c75ff6
         nested_sdfg: NestedSDFG = nest_state_subgraph(
             sdfg=sdfg,
             state=sdfg_state,
