# Copyright 2019-2023 ETH Zurich and the DaCe authors. All rights reserved.
from collections import defaultdict
from typing import Any, Dict, Optional, Set

from dace import SDFG, InterstateEdge
from dace.sdfg import nodes as nd
from dace.transformation import pass_pipeline as ppl, transformation
<<<<<<< HEAD
from dace.transformation.passes import analysis as ap
=======
from dace.transformation.passes.analysis import analysis as ap
>>>>>>> 715e4492


@transformation.single_level_sdfg_only
class ScalarFission(ppl.Pass):
    """
    Fission transient scalars or arrays of size 1 that are dominated by a write into separate data containers.
    """

    CATEGORY: str = 'Optimization Preparation'

    def modifies(self) -> ppl.Modifies:
        return ppl.Modifies.Descriptors | ppl.Modifies.AccessNodes

    def should_reapply(self, modified: ppl.Modifies) -> bool:
        return modified & ppl.Modifies.AccessNodes

    def depends_on(self):
        return {ap.ScalarWriteShadowScopes}

    def apply_pass(self, sdfg: SDFG, pipeline_results: Dict[str, Any]) -> Optional[Dict[str, Set[str]]]:
        """
        Rename scalars and arrays of size 1 based on dominated scopes.

        :param sdfg: The SDFG to modify.
        :param pipeline_results: If in the context of a ``Pipeline``, a dictionary that is populated with prior Pass
                                 results as ``{Pass subclass name: returned object from pass}``. If not run in a
                                 pipeline, an empty dictionary is expected.
        :return: A dictionary mapping the original name to a set of all new names created for each data container.
        """
        results: Dict[str, Set[str]] = defaultdict(lambda: set())

        shadow_scope_dict: ap.WriteScopeDict = pipeline_results[ap.ScalarWriteShadowScopes.__name__][sdfg.cfg_id]

        for name, write_scope_dict in shadow_scope_dict.items():
            desc = sdfg.arrays[name]

            # If this isn't a scalar or an array of size 1, don't do anything.
            if desc.total_size != 1:
                continue

            # If there is only one scope, don't do anything.
            if len(write_scope_dict) <= 1:
                continue

            # Don't rename anything that's not transient, as it may be used externally.
            if not desc.transient:
                continue

            for write, shadowed_reads in write_scope_dict.items():
                if write is not None and len(shadowed_reads) > 0:
                    newdesc = desc.clone()
                    newname = sdfg.add_datadesc(name, newdesc, find_new_name=True)

                    # Replace the write and any connected memlets with writes to the new data container.
                    write_node = write[1]
                    write_node.data = newname
                    for iedge in write[0].in_edges(write_node):
                        if iedge.data.data == name:
                            iedge.data.data = newname
                    for oeade in write[0].out_edges(write_node):
                        if oeade.data.data == name:
                            oeade.data.data = newname

                    # Replace all dominated reads and connected memlets.
                    for read in shadowed_reads:
                        if isinstance(read[1], nd.AccessNode):
                            read_node = read[1]
                            read_node.data = newname
                            for iedge in read[0].in_edges(read_node):
                                if iedge.data.data == name:
                                    iedge.data.data = newname
                            for oeade in read[0].out_edges(read_node):
                                if oeade.data.data == name:
                                    oeade.data.data = newname
                        elif isinstance(read[1], InterstateEdge):
                            read[1].replace_dict({name: newname})

                    results[name].add(newname)
        return results

    def report(self, pass_retval: Any) -> Optional[str]:
        return f'Renamed {len(pass_retval)} scalars: {pass_retval}.'<|MERGE_RESOLUTION|>--- conflicted
+++ resolved
@@ -5,11 +5,7 @@
 from dace import SDFG, InterstateEdge
 from dace.sdfg import nodes as nd
 from dace.transformation import pass_pipeline as ppl, transformation
-<<<<<<< HEAD
-from dace.transformation.passes import analysis as ap
-=======
 from dace.transformation.passes.analysis import analysis as ap
->>>>>>> 715e4492
 
 
 @transformation.single_level_sdfg_only
