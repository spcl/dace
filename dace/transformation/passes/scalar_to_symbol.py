# Copyright 2019-2022 ETH Zurich and the DaCe authors. All rights reserved.
""" Scalar to symbol promotion functionality. """

import ast
import collections
import re
from dataclasses import dataclass
from typing import Any, DefaultDict, Dict, Set, Tuple

import dace
from dace import data as dt
from dace import dtypes
from dace import memlet as mm
from dace import nodes
from dace import properties as props
from dace import sdfg as sd
from dace import subsets, symbolic
from dace.frontend.python import astutils
from dace.sdfg import SDFG
from dace.sdfg import graph as gr
from dace.sdfg import utils as sdutils
from dace.sdfg.replace import replace_properties_dict
from dace.sdfg.sdfg import InterstateEdge
from dace.transformation import helpers as xfh
from dace.transformation import pass_pipeline as passes
from dace.transformation.transformation import experimental_cfg_block_compatible


class AttributedCallDetector(ast.NodeVisitor):
    """
    Detects calls to functions that are attributes.
    """

    def __init__(self):
        self.detected = False

    def visit_Call(self, node: ast.Call) -> Any:
        if isinstance(node.func, ast.Attribute):
            # Special case: calling attributed functions on constants (e.g., dace.int64(2))
            if (len(node.args) == 1 and astutils.is_constant(node.args[0])
                    and astutils.rname(node.func.value) == 'dace'):
                return self.generic_visit(node)

            self.detected = True
            return
        return self.generic_visit(node)


class RemoveConstantAttributes(ast.NodeTransformer):
    """
    Removes calls to functions that are attributes, if they point to a constant value for a cast.
    """

    def visit_Call(self, node: ast.Call) -> Any:
        # Assuming AttributedCallDetector already filtered relevant cases
        if isinstance(node.func, ast.Attribute):
            val = astutils.evalnode(node, {'dace': dace})
            return astutils.create_constant(val, node)
        return self.generic_visit(node)


def find_promotable_scalars(sdfg: sd.SDFG, transients_only: bool = True, integers_only: bool = True) -> Set[str]:
    """
    Finds scalars that can be promoted to symbols in the given SDFG.
    Conditions for matching a scalar for symbol-promotion are as follows:
    
        * Size of data must be 1, it must not be a stream and must be transient.
        * Only inputs to candidate scalars must be either arrays or tasklets.
        * All tasklets that lead to it must have one statement, one output, 
          and may have zero or more **array** inputs and not be in a scope.
        * Scalar must not be accessed with a write-conflict resolution.
        * Scalar must not be written to more than once in a state.
        * If scalar is not integral (i.e., int type), it must also appear in
          an inter-state condition to be promotable.

    These conditions must apply on all occurences of the scalar in order for
    it to be promotable.

    :param sdfg: The SDFG to query.
    :param transients_only: If False, also considers global data descriptors (e.g., arguments).
    :param integers_only: If False, also considers non-integral descriptors for promotion.
    :return: A set of promotable scalar names.
    """
    # Keep set of active candidates
    candidates: Set[str] = set()

    # General array checks
    for aname, desc in sdfg.arrays.items():
<<<<<<< HEAD
        if (transients_only and not desc.transient) or isinstance(desc, (dt.Stream, dt.View)):
=======
        if isinstance(desc, (dt.View, dt.StructureView)):
            continue
        if (transients_only and not desc.transient) or isinstance(desc, dt.Stream):
>>>>>>> fb7f56c0
            continue
        if desc.total_size != 1:
            continue
        if desc.lifetime in (dtypes.AllocationLifetime.Persistent, dtypes.AllocationLifetime.External):
            continue
        candidates.add(aname)

    # Check all occurrences of candidates in SDFG and filter out
    candidates_seen: Set[str] = set()
    for state in sdfg.states():
        candidates_in_state: Set[str] = set()

        for node in state.nodes():
            if not isinstance(node, nodes.AccessNode):
                continue
            candidate = node.data
            if candidate not in candidates:
                continue

            removed = False
            for oe in state.out_edges(node):
                if isinstance(oe.dst, nodes.AccessNode) and isinstance(sdfg.arrays[oe.dst.data], dt.View):
                    candidates.remove(candidate)
                    removed = True
                    break
            if removed:
                continue

            # If candidate is read-only, continue normally
            if state.in_degree(node) == 0:
                continue

            # If candidate is read by a library node, skip
            removed = False
            for oe in state.out_edges(node):
                for e in state.memlet_tree(oe):
                    if isinstance(e.dst, nodes.LibraryNode):
                        candidates.remove(candidate)
                        removed = True
                        break
                if removed:
                    break
            if removed:
                continue
            # End of read check

            # Candidate may only be accessed in a top-level scope
            if state.entry_node(node) is not None:
                candidates.remove(candidate)
                continue

            # Candidate may only be written to once within a state
            if candidate in candidates_in_state:
                if state.in_degree(node) == 1:
                    candidates.remove(candidate)
                    continue
            candidates_in_state.add(candidate)

            # If input is not a single array nor tasklet, skip
            if state.in_degree(node) > 1:
                candidates.remove(candidate)
                continue
            edge = state.in_edges(node)[0]

            # Edge must not be WCR
            if edge.data.wcr is not None:
                candidates.remove(candidate)
                continue

            # Check inputs
            if isinstance(edge.src, nodes.AccessNode):
                # Ensure that the storage is the same
                if sdfg.arrays[edge.src.data].storage != sdfg.arrays[candidate].storage:
                    candidates.remove(candidate)
                    continue
                # If input is array, ensure it is not a stream
                if isinstance(sdfg.arrays[edge.src.data], dt.Stream):
                    candidates.remove(candidate)
                    continue
                # Ensure no inputs exist to the array
                if state.in_degree(edge.src) > 0:
                    candidates.remove(candidate)
                    continue
            elif isinstance(edge.src, nodes.Tasklet):
                # If input tasklet has more than one output, skip
                if state.out_degree(edge.src) > 1:
                    candidates.remove(candidate)
                    continue
                # If inputs to tasklets are not arrays, skip
                for tinput in state.in_edges(edge.src):
                    if not isinstance(tinput.src, nodes.AccessNode):
                        candidates.remove(candidate)
                        break
                    if isinstance(sdfg.arrays[tinput.src.data], dt.Stream):
                        candidates.remove(candidate)
                        break
                    # If input is not a single-element memlet, skip
                    if (tinput.data.dynamic or tinput.data.subset.num_elements() != 1):
                        candidates.remove(candidate)
                        break
                    # If input array has inputs of its own (cannot promote within same state), skip
                    if state.in_degree(tinput.src) > 0:
                        if isinstance(sdfg.arrays[tinput.src.data], dt.View):
                            # Trivial views should be removed first
                            viewing_node = sdutils.get_view_node(state, tinput.src)
                            if viewing_node.data == tinput.src.data:
                                candidates.remove(candidate)
                                break         
                        else:
                            candidates.remove(candidate)
                            break
                else:
                    # Check that tasklets have only one statement
                    cb: props.CodeBlock = edge.src.code
                    if edge.src.has_side_effects(sdfg):
                        candidates.remove(candidate)
                        continue
                    if cb.language is dtypes.Language.Python:
                        if (len(cb.code) > 1 or not isinstance(cb.code[0], ast.Assign)):
                            candidates.remove(candidate)
                            continue
                        # Ensure the candidate is assigned to
                        if (len(cb.code[0].targets) != 1 or astutils.rname(cb.code[0].targets[0]) != edge.src_conn):
                            candidates.remove(candidate)
                            continue
                        # Ensure that the candidate is not assigned through
                        # an "attribute" call, e.g., "dace.int64". These calls
                        # are not supported currently by the SymPy-based
                        # symbolic module.
                        detector = AttributedCallDetector()
                        detector.visit(cb.code[0].value)
                        if detector.detected:
                            candidates.remove(candidate)
                            continue
                    elif cb.language is dtypes.Language.CPP:
                        # Try to match a single C assignment
                        cstr = cb.as_string.strip()
                        # Since we cannot remove subscripts from C++ tasklets,
                        # if the type of the data is an array we will also skip
                        if re.match(r'^[a-zA-Z_][a-zA-Z_0-9]*\s*=.*;$', cstr) is None:
                            candidates.remove(candidate)
                            continue
                        newcode = translate_cpp_tasklet_to_python(cstr)
                        try:
                            ast.parse(str(newcode))
                        except SyntaxError:
                            #if we cannot parse the expression to pythonize it, we cannot promote the candidate
                            candidates.remove(candidate)
                            continue
                    else:  # Other languages are currently unsupported
                        candidates.remove(candidate)
                        continue
            else:  # If input is not an acceptable node type, skip
                candidates.remove(candidate)

            # # If the candidate is a view that is used to access a structure's scalar member it should not be promoted.
            # # TODO: This is not the goal for the long run and we want to promote these kinds of scalar views too
            # # eventually. However, this requires additional thought and discussion.
            # if isinstance(sdfg.data(candidate), dt.View):
            #     for oe in state.out_edges(node):
            #         if isinstance(oe.dst, nodes.AccessNode) and isinstance(sdfg.data(oe.dst.data), dt.Structure):
            #             candidates.remove(candidate)
            #             break
        candidates_seen |= candidates_in_state

    # Filter out non-integral symbols that do not appear in inter-state edges
    interstate_symbols = set()
    for edge in sdfg.all_interstate_edges():
        interstate_symbols |= edge.data.free_symbols
    for candidate in (candidates - interstate_symbols):
        if integers_only and sdfg.arrays[candidate].dtype not in dtypes.INTEGER_TYPES:
            candidates.remove(candidate)

    # Only keep candidates that were found in SDFG
    candidates &= (candidates_seen | interstate_symbols)
 
    return candidates


class TaskletPromoter(ast.NodeTransformer):
    """
    Promotes scalars to symbols in Tasklets.
    If connector name is used in tasklet as subscript, modifies to symbol name.
    If connector is used as a standard name, modify tasklet code to use symbol.
    """

    def __init__(self, connector: str, symbol: str) -> None:
        """
        Initializes AST transformer.

        :param connector: Connector name (replacement source).
        :param symbol: Symbol name (replacement target).
        """
        self.conn = connector
        self.symbol = symbol

    def visit_Name(self, node: ast.Name) -> Any:
        # Convert connector to symbol
        if node.id == self.conn:
            node.id = self.symbol
        return self.generic_visit(node)

    def visit_Subscript(self, node: ast.Subscript) -> Any:
        # Convert subscript to symbol name
        node_name = astutils.rname(node)
        if node_name == self.conn:
            return ast.copy_location(ast.Name(id=self.symbol, ctx=ast.Load()), node)
        return self.generic_visit(node)


class TaskletPromoterDict(ast.NodeTransformer):
    """
    Promotes scalars to symbols in Tasklets.
    If connector name is used in tasklet as subscript, modifies to symbol name.
    If connector is used as a standard name, modify tasklet code to use symbol.
    """

    def __init__(self, conn_to_sym: Dict[str, str]) -> None:
        """
        Initializes AST transformer.

        :param conn_to_sym: Connector name (replacement source) to symbol name (replacement target)
                            replacement dictionary.
        """
        self.conn_to_sym = conn_to_sym

    def visit_Name(self, node: ast.Name) -> Any:
        # Convert connector to symbol
        if node.id in self.conn_to_sym:
            node.id = self.conn_to_sym[node.id]
        return self.generic_visit(node)

    def visit_Subscript(self, node: ast.Subscript) -> Any:
        # Convert subscript to symbol name
        node_name = astutils.rname(node)
        if node_name in self.conn_to_sym:
            return ast.copy_location(ast.Name(id=self.conn_to_sym[node_name], ctx=ast.Load()), node)
        return self.generic_visit(node)


class TaskletIndirectionPromoter(ast.NodeTransformer):
    """
    Promotes indirect memory access in Tasklets to symbolic memlets.
    After visiting an AST, self.{in,out}_mapping will be filled with mappings
    from unique new connector names to sets of individual memlets.
    """

    def __init__(self, in_edges: Dict[str, mm.Memlet], out_edges: Dict[str, mm.Memlet], sdfg: sd.SDFG,
                 defined_syms: Set[str]) -> None:
        """
        Initializes AST transformer.
        
        """
        self.in_edges = in_edges
        self.out_edges = out_edges
        self.arrays = {k: sdfg.arrays[v.data] for k, v in in_edges.items() if k is not None}
        self.arrays.update({k: sdfg.arrays[v.data] for k, v in out_edges.items() if k is not None})
        self.sdfg = sdfg
        self.defined = defined_syms
        self.connector_names = set(in_edges.keys()) | set(out_edges.keys())
        self.in_mapping: Dict[str, Tuple[str, subsets.Range]] = {}
        self.out_mapping: Dict[str, Tuple[str, subsets.Range]] = {}
        self.do_not_remove: Set[str] = set()

    def visit_Subscript(self, node: ast.Subscript) -> Any:
        # Convert subscript to symbol name
        node = self.generic_visit(node)
        node_name = astutils.rname(node)
        if node_name in self.in_edges:
            new_name = dt.find_new_name(node_name, self.connector_names)
            self.connector_names.add(new_name)

            orig_subset = self.in_edges[node_name].subset
            subset = orig_subset.compose(subsets.Range(astutils.subscript_to_slice(node, self.arrays)[1]))
            # Check if range can be collapsed
            if _range_is_promotable(subset, self.defined):
                self.in_mapping[new_name] = (node_name, subset)
                return ast.copy_location(ast.Name(id=new_name, ctx=ast.Load()), node)
            else:
                self.do_not_remove.add(node_name)
        elif node_name in self.out_edges:
            new_name = dt.find_new_name(node_name, self.connector_names)
            self.connector_names.add(new_name)

            orig_subset = self.out_edges[node_name].subset
            subset = orig_subset.compose(subsets.Range(astutils.subscript_to_slice(node, self.arrays)[1]))
            # Check if range can be collapsed
            if _range_is_promotable(subset, self.defined):
                self.out_mapping[new_name] = (node_name, subset)
                return ast.copy_location(ast.Name(id=new_name, ctx=ast.Store()), node)
            else:
                self.do_not_remove.add(node_name)
        return node


def _range_is_promotable(subset: subsets.Range, defined: Set[str]) -> bool:
    """ Helper function that determines whether a range is promotable. """
    # Some free symbols remain, we cannot promote
    if len(subset.free_symbols - defined) > 0:
        return False
    return True


def _handle_connectors(state: sd.SDFGState, node: nodes.Tasklet, mapping: Dict[str, Tuple[str, subsets.Range]],
                       ignore: Set[str], in_edges: bool) -> bool:
    """ 
    Adds new connectors and removes unused connectors after indirection
    promotion. 
    """
    if in_edges:
        orig_edges = {e.dst_conn: e for e in state.in_edges(node)}
    else:
        orig_edges = {e.src_conn: e for e in state.out_edges(node)}
    for cname, (orig, subset) in mapping.items():
        if in_edges:
            node.add_in_connector(cname)
        else:
            node.add_out_connector(cname)
        # Add new edge
        orig_edge = orig_edges[orig]
        if in_edges:
            state.add_edge(orig_edge.src, orig_edge.src_conn, orig_edge.dst, cname,
                           mm.Memlet(data=orig_edge.data.data, subset=subset))
        else:
            state.add_edge(orig_edge.src, cname, orig_edge.dst, orig_edge.dst_conn,
                           mm.Memlet(data=orig_edge.data.data, subset=subset))
    # Remove connectors and edges
    conns_to_remove = set(v[0] for v in mapping.values()) - ignore
    for conn in conns_to_remove:
        state.remove_edge(orig_edges[conn])
        if in_edges:
            node.remove_in_connector(conn)
        else:
            node.remove_out_connector(conn)


def _cpp_indirection_promoter(
    code: str, in_edges: Dict[str, mm.Memlet], out_edges: Dict[str, mm.Memlet], sdfg: sd.SDFG, defined_syms: Set[str]
) -> Tuple[str, Dict[str, Tuple[str, subsets.Range]], Dict[str, Tuple[str, subsets.Range]], Set[str]]:
    """
    Promotes indirect memory access in C++ Tasklets to symbolic memlets.
    """
    in_mapping: Dict[str, Tuple[str, subsets.Range]] = {}
    out_mapping: Dict[str, Tuple[str, subsets.Range]] = {}
    do_not_remove: Set[str] = set()
    latest: DefaultDict[str, int] = collections.defaultdict(int)

    # String replacement
    repl: Dict[Tuple[int, int], str] = {}

    # Find all occurrences of "aname[subexpr]"
    for m in re.finditer(r'([a-zA-Z_][a-zA-Z_0-9]*?)\[(.*?)\]', code):
        node_name = m.group(1)
        subexpr = m.group(2)
        if node_name in (set(in_edges.keys()) | set(out_edges.keys())):
            try:
                # NOTE: This is not necessarily a Python string. If fails,
                #       we skip this indirection.
                symexpr = symbolic.pystr_to_symbolic(subexpr)
            except TypeError:
                do_not_remove.add(node_name)
                continue

            latest[node_name] += 1
            new_name = f'{node_name}_{latest[node_name]}'

            # subexpr is always a one-dimensional index
            # Find non-scalar dimension to replace in memlet
            if node_name in in_edges:
                orig_subset = in_edges[node_name].subset
            else:
                orig_subset = out_edges[node_name].subset

            try:
                first_nonscalar_dim = next(i for i, s in enumerate(orig_subset.size()) if s != 1)
            except StopIteration:
                first_nonscalar_dim = 0

            # Make subset out of range and new sub-expression
            other_subset = subsets.Range(orig_subset.ndrange()[:first_nonscalar_dim] + [(subexpr, subexpr, 1)] +
                                         orig_subset.ndrange()[first_nonscalar_dim + 1:])
            subset = orig_subset.compose(other_subset)

            # Check if range can be collapsed
            if _range_is_promotable(subset, defined_syms):
                if node_name in in_edges:
                    in_mapping[new_name] = (node_name, subset)
                else:
                    out_mapping[new_name] = (node_name, subset)
                repl[m.span()] = new_name
            else:
                do_not_remove.add(node_name)

    # Make all string replacements
    for (begin, end), replacement in reversed(sorted(repl.items())):
        code = code[:begin] + replacement + code[end:]

    return code, in_mapping, out_mapping, do_not_remove


def remove_symbol_indirection(sdfg: sd.SDFG):
    """
    Converts indirect memory accesses that involve only symbols into explicit
    memlets.

    :param sdfg: The SDFG to run the pass on.
    :note: Operates in-place.
    """
    for state, node, defined_syms in sdutils.traverse_sdfg_with_defined_symbols(sdfg):
        if not isinstance(node, nodes.Tasklet):
            continue
        # Strip subscripts one by one
        while True:
            in_mapping = {}
            out_mapping = {}
            do_not_remove = {}
            if node.code.language is dtypes.Language.Python:
                promo = TaskletIndirectionPromoter({e.dst_conn: e.data
                                                    for e in state.in_edges(node)},
                                                   {e.src_conn: e.data
                                                    for e in state.out_edges(node)}, sdfg, defined_syms.keys())
                for stmt in node.code.code:
                    promo.visit(stmt)
                in_mapping = promo.in_mapping
                out_mapping = promo.out_mapping
                do_not_remove = promo.do_not_remove
            elif node.code.language is dtypes.Language.CPP:
                (node.code.code, in_mapping, out_mapping,
                 do_not_remove) = _cpp_indirection_promoter(node.code.as_string,
                                                            {e.dst_conn: e.data
                                                             for e in state.in_edges(node)},
                                                            {e.src_conn: e.data
                                                             for e in state.out_edges(node)}, sdfg, defined_syms.keys())

            # Nothing more to do
            if len(in_mapping) + len(out_mapping) == 0:
                break

            # Handle input/output connectors
            _handle_connectors(state, node, in_mapping, do_not_remove, True)
            _handle_connectors(state, node, out_mapping, do_not_remove, False)


def remove_scalar_reads(sdfg: sd.SDFG, array_names: Dict[str, str]):
    """
    Removes all instances of a promoted symbol's read accesses in an SDFG.
    This removes each read-only access node as well as all of its descendant
    edges (in memlet trees) and connectors. Descends recursively to nested
    SDFGs and modifies tasklets (Python and C++).
    
    :param sdfg: The SDFG to operate on.
    :param array_names: Mapping between scalar names to replace and their
                        replacement symbol name.
    :note: Operates in-place on the SDFG.
    """
    for state in sdfg.states():
        scalar_nodes = [n for n in state.nodes() if isinstance(n, nodes.AccessNode) and n.data in array_names]
        for node in scalar_nodes:
            symname = array_names[node.data]
            for out_edge in state.out_edges(node):
                for e in state.memlet_tree(out_edge):
                    # Step 3.1
                    dst = e.dst
                    state.remove_edge_and_connectors(e)
                    if isinstance(dst, nodes.Tasklet):
                        # Step 3.2
                        if dst.language is dtypes.Language.Python:
                            promo = TaskletPromoter(e.dst_conn, symname)
                            for stmt in dst.code.code:
                                promo.visit(stmt)
                        elif dst.language is dtypes.Language.CPP:
                            # Replace whole-word matches (identifiers) in code
                            dst.code.code = re.sub(r'\b%s\b' % re.escape(e.dst_conn), symname, dst.code.as_string)
                    elif isinstance(dst, nodes.AccessNode):
                        # Step 3.3
                        t = state.add_tasklet('symassign', {}, {'__out'}, '__out = %s' % symname)
                        state.add_edge(t, '__out', dst, e.dst_conn,
                                       mm.Memlet(data=dst.data, subset=e.data.dst_subset, volume=1))
                        # Reassign destination for check below
                        dst = t
                    elif isinstance(dst, nodes.NestedSDFG):
                        tmp_symname = symname
                        val = 1
                        while (tmp_symname in dst.sdfg.symbols or tmp_symname in dst.sdfg.arrays):
                            # Find new symbol name
                            tmp_symname = f'{symname}_{val}'
                            val += 1

                        # Descend recursively to remove scalar
                        remove_scalar_reads(dst.sdfg, {e.dst_conn: tmp_symname})
                        for ise in dst.sdfg.edges():
                            ise.data.replace(e.dst_conn, tmp_symname)
                            # Remove subscript occurrences as well
                            for aname, aval in ise.data.assignments.items():
                                vast = ast.parse(aval)
                                vast = astutils.RemoveSubscripts({tmp_symname}).visit(vast)
                                ise.data.assignments[aname] = astutils.unparse(vast)
                            ise.data.replace(tmp_symname + '[0]', tmp_symname)

                        # Set symbol mapping
                        dst.sdfg.remove_data(e.dst_conn, validate=False)
                        dst.remove_in_connector(e.dst_conn)
                        dst.sdfg.symbols[tmp_symname] = sdfg.arrays[node.data].dtype
                        dst.symbol_mapping[tmp_symname] = symname
                    elif isinstance(dst, nodes.EntryNode) and e.dst_conn and not e.dst_conn.startswith('IN_'):
                        # Dynamic scope input, replace in node
                        replace_properties_dict(dst, {e.dst_conn: symname})
                    elif isinstance(dst, (nodes.EntryNode, nodes.ExitNode)):
                        # Skip
                        continue
                    else:
                        raise ValueError('Node type "%s" not supported for promotion' % type(dst).__name__)

                    # If nodes were disconnected, reconnect with empty memlet
                    if (isinstance(e.src, nodes.EntryNode) and len(state.edges_between(e.src, dst)) == 0):
                        state.add_nedge(e.src, dst, mm.Memlet())

        # Remove newly-isolated nodes
        state.remove_nodes_from([n for n in scalar_nodes if len(state.all_edges(n)) == 0])


def translate_cpp_tasklet_to_python(code: str):
    newcode: str = ''
    newcode = re.findall(r'.*?=\s*(.*);', code)[0]
    # We need to also translate the tasklet itself from CPP to Python
    newcode = re.sub(r'\|\|', ' or ', newcode)
    newcode = re.sub(r'\&\&', ' and ', newcode)
    return newcode


@dataclass(unsafe_hash=True)
@props.make_properties
@experimental_cfg_block_compatible
class ScalarToSymbolPromotion(passes.Pass):

    CATEGORY: str = 'Simplification'

    ignore = props.SetProperty(element_type=str, default=set(), desc='Fields that should not be promoted.')
    transients_only = props.Property(dtype=bool, default=True, desc='Promote only transients.')
    integers_only = props.Property(dtype=bool, default=True, desc='Allow promotion of integer scalars only.')

    def modifies(self) -> passes.Modifies:
        return (passes.Modifies.Descriptors | passes.Modifies.Symbols | passes.Modifies.Nodes | passes.Modifies.Edges)

    def apply_pass(self, sdfg: SDFG, _: Dict[Any, Any]) -> Set[str]:
        """
        Promotes all matching transient scalars to SDFG symbols, changing all
        tasklets to inter-state assignments. This enables the transformed symbols
        to be used within states as part of memlets, and allows further
        transformations (such as loop detection) to use the information for
        optimization.
        
        :param sdfg: The SDFG to run the pass on.
        :param ignore: An optional set of strings of scalars to ignore.
        :param transients_only: If False, also considers global data descriptors (e.g., arguments).
        :param integers_only: If False, also considers non-integral descriptors for promotion.
        :return: Set of promoted scalars.
        """
        # Process:
        # 1. Find scalars to promote
        # 2. For every assignment tasklet/access:
        #    2.1. Fission state to isolate assignment
        #    2.2. Replace assignment with inter-state edge assignment
        # 3. For every read of the scalar:
        #    3.1. If destination is tasklet, remove node, edges, and connectors
        #    3.2. If used in tasklet as subscript or connector, modify tasklet code
        #    3.3. If destination is array, change to tasklet that copies symbol data
        # 4. Remove newly-isolated access nodes
        # 5. Remove data descriptors and add symbols to SDFG
        # 6. Replace subscripts in all interstate conditions and assignments
        # 7. Make indirections with symbols a single memlet
        ignore = self.ignore
        transients_only = self.transients_only
        integers_only = self.integers_only

        to_promote = find_promotable_scalars(sdfg, transients_only=transients_only, integers_only=integers_only)
        if ignore:
            to_promote -= ignore
        if len(to_promote) == 0:
            return None

        for state in sdfg.states():
            scalar_nodes = [n for n in state.nodes() if isinstance(n, nodes.AccessNode) and n.data in to_promote]
            # Step 2: Assignment tasklets
            for node in scalar_nodes:
                if node not in state.nodes() or state.in_degree(node) == 0:
                    continue
                in_edge = state.in_edges(node)[0]
                input = in_edge.src

                # There is only zero or one incoming edges by definition
                tasklet_inputs = [e.src for e in state.bfs_edges(input, reverse=True)]
                # Step 2.1
                new_state = xfh.state_fission(gr.SubgraphView(state, set([input, node] + tasklet_inputs)))
                if state.edges_between(input, node):  # Edge still there after fission, remove manually
                    state.remove_edge_and_connectors(state.edges_between(input, node)[0])
                new_isedge: sd.InterstateEdge = new_state.parent_graph.out_edges(new_state)[0]
                # Step 2.2
                node: nodes.AccessNode = new_state.sink_nodes()[0]
                input = new_state.in_edges(node)[0].src
                if isinstance(input, nodes.Tasklet):
                    # Convert tasklet to interstate edge
                    newcode: str = ''
                    if input.language is dtypes.Language.Python:
                        # Remove attributed calls of constant values (e.g., dace.int32(2))
                        RemoveConstantAttributes().visit(input.code.code[0])

                        newcode = astutils.unparse(input.code.code[0].value)
                    elif input.language is dtypes.Language.CPP:
                        newcode = translate_cpp_tasklet_to_python(input.code.as_string.strip())

                    # Replace tasklet inputs with incoming edges
                    for e in new_state.in_edges(input):
                        view_nodes = sdutils.get_all_view_nodes(new_state, e.src)[::-1]
                        
                        current_node = view_nodes[0]
                        current_desc = sdfg.arrays[current_node.data]
                        memlet_path = [current_node.data]
                        for i in range(1, len(view_nodes)):
                            view_node = view_nodes[i]
                            view_edge = sdutils.get_view_edge(new_state, view_node)
                            
                            # View on a member?
                            if "." in view_edge.data.data:
                                member_name = view_edge.data.data.split(".")[-1]
                                memlet_part = member_name
                                if i < len(view_nodes) - 1:
                                    memlet_part += "[" + view_edge.data.subset.__str__() + "]"
                                
                                memlet_path.append(memlet_part)

                                current_node = view_node
                                current_desc = current_desc.members[member_name]
                            else:
                                # View on a subset
                                if view_edge.data.subset != mm.Memlet.from_array(current_node.data, current_desc).subset:
                                    # TODO: Non-trivial, memlet offsetting required
                                    raise NotImplementedError
                                else:
                                    # We can simply skip
                                    continue

                        memlet_str = ".".join(memlet_path)

                        if (e.data.subset is not None and not isinstance(sdfg.arrays[e.data.data], dt.Scalar)):
                            memlet_str += '[%s]' % e.data.subset
                        newcode = re.sub(r'\b%s\b' % re.escape(e.dst_conn), memlet_str, newcode)
                    # Add interstate edge assignment
                    new_isedge.data.assignments[node.data] = newcode
                elif isinstance(input, nodes.AccessNode):
                    memlet: mm.Memlet = in_edge.data
                    if (memlet.src_subset and not isinstance(sdfg.arrays[memlet.data], dt.Scalar)):
                        new_isedge.data.assignments[node.data] = '%s[%s]' % (input.data, memlet.src_subset)
                    else:
                        new_isedge.data.assignments[node.data] = input.data

                # Clean up all nodes after assignment was transferred
                new_state.remove_nodes_from(new_state.nodes())

        # Step 3: Scalar reads
        remove_scalar_reads(sdfg, {k: k for k in to_promote})

        # Step 4: Isolated nodes
        for state in sdfg.states():
            scalar_nodes = [n for n in state.nodes() if isinstance(n, nodes.AccessNode) and n.data in to_promote]
            state.remove_nodes_from([n for n in scalar_nodes if len(state.all_edges(n)) == 0])

        # Step 5: Data descriptor management
        for scalar in to_promote:
            desc = sdfg.arrays[scalar]
            sdfg.remove_data(scalar, validate=False)
            # If the scalar is already a symbol (e.g., as part of an array size),
            # do not re-add the symbol
            if scalar not in sdfg.symbols:
                sdfg.add_symbol(scalar, desc.dtype)

        # Step 6: Inter-state edge cleanup
        cleanup_re = {s: re.compile(fr'\b{re.escape(s)}\[.*?\]') for s in to_promote}
        promo = TaskletPromoterDict({k: k for k in to_promote})
        for edge in sdfg.all_interstate_edges():
            ise: InterstateEdge = edge.data
            # Condition
            if not edge.data.is_unconditional():
                if ise.condition.language is dtypes.Language.Python:
                    for stmt in ise.condition.code:
                        promo.visit(stmt)
                elif ise.condition.language is dtypes.Language.CPP:
                    for scalar in to_promote:
                        ise.condition = cleanup_re[scalar].sub(scalar, ise.condition.as_string)

            # Assignments
            for aname, assignment in ise.assignments.items():
                for scalar in to_promote:
                    if scalar in assignment:
                        # NOTE: At least in Python 3.7, the string `assignment` is a copy of `ise.assignments[aname]`.
                        # Performing all substitutions in `assignment` and finally setting `ise.assignments[aname]`
                        # should work for all Python versions.
                        assignment = cleanup_re[scalar].sub(scalar, assignment.strip())
                ise.assignments[aname] = assignment

        # Step 7: Indirection
        remove_symbol_indirection(sdfg)

        return to_promote or None

    def report(self, pass_retval: Set[str]) -> str:
        return f'Promoted {len(pass_retval)} scalars to symbols.'<|MERGE_RESOLUTION|>--- conflicted
+++ resolved
@@ -86,13 +86,9 @@
 
     # General array checks
     for aname, desc in sdfg.arrays.items():
-<<<<<<< HEAD
-        if (transients_only and not desc.transient) or isinstance(desc, (dt.Stream, dt.View)):
-=======
         if isinstance(desc, (dt.View, dt.StructureView)):
             continue
         if (transients_only and not desc.transient) or isinstance(desc, dt.Stream):
->>>>>>> fb7f56c0
             continue
         if desc.total_size != 1:
             continue
