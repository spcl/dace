--- conflicted
+++ resolved
@@ -346,11 +346,8 @@
                 result.add(data)
     return result
 
-<<<<<<< HEAD
+
 @explicit_cf_compatible
-=======
-
->>>>>>> d1307921
 class LiftStructViews(ppl.Pass):
     """
     Lift direct accesses to struct members to accesses to views pointing to that struct member.
