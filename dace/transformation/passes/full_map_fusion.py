--- conflicted
+++ resolved
@@ -2,16 +2,10 @@
 from collections import defaultdict
 from typing import Any, Dict, Optional
 
-<<<<<<< HEAD
-from dace import SDFG, properties, transformation
-from dace.transformation import pass_pipeline as ppl
-from dace.transformation.dataflow import MapFusion
-=======
 import warnings
 
 from dace import SDFG, SDFGState, properties, transformation
 from dace.transformation import pass_pipeline as ppl, dataflow as dftrans
->>>>>>> 3ce67a66
 from dace.transformation.passes import analysis as ap, pattern_matching as pmp
 
 
@@ -90,8 +84,6 @@
         default=False,
         desc="Only consolidate if this does not lead to an extension of the subset.",
     )
-    number_of_rounds = properties.Property(dtype=int, default=None, allow_none=True,
-                                           desc='If set, only applies a certain number of pattern matching rounds.')
 
     validate = properties.Property(
         dtype=bool,
@@ -110,15 +102,11 @@
         only_toplevel_maps: Optional[bool] = None,
         strict_dataflow: Optional[bool] = None,
         assume_always_shared: Optional[bool] = None,
-<<<<<<< HEAD
-        number_of_rounds: Optional[int] = None,
-=======
         require_exclusive_intermediates: Optional[bool] = None,
         require_all_intermediates: Optional[bool] = None,
         only_if_common_ancestor: Optional[bool] = None,
         consolidate_edges_only_if_not_extending: Optional[bool] = None,
         never_consolidate_edges: Optional[bool] = None,
->>>>>>> 3ce67a66
         validate: Optional[bool] = None,
         validate_all: Optional[bool] = None,
         **kwargs: Any,
@@ -132,10 +120,6 @@
             self.strict_dataflow = strict_dataflow
         if assume_always_shared is not None:
             self.assume_always_shared = assume_always_shared
-<<<<<<< HEAD
-        if number_of_rounds is not None:
-            self.number_of_rounds = number_of_rounds
-=======
         if require_exclusive_intermediates is not None:
             self.require_exclusive_intermediates = require_exclusive_intermediates
         if require_all_intermediates is not None:
@@ -146,7 +130,6 @@
             self.perform_horizontal_map_fusion = perform_horizontal_map_fusion
         if only_if_common_ancestor is not None:
             self.only_if_common_ancestor = only_if_common_ancestor
->>>>>>> 3ce67a66
         if validate is not None:
             self.validate = validate
         if validate_all is not None:
@@ -199,38 +182,6 @@
         if ap.FindSingleUseData.__name__ not in pipeline_results:
             raise ValueError(f'Expected to find `FindSingleUseData` in `pipeline_results`.')
 
-<<<<<<< HEAD
-        fusion = MapFusion(only_inner_maps=self.only_inner_maps,
-                           only_toplevel_maps=self.only_toplevel_maps,
-                           strict_dataflow=self.strict_dataflow,
-                           assume_always_shared=self.assume_always_shared)
-
-        try:
-            # The short answer why we do this is because  `fusion._pipeline_results` is
-            #  only defined during `apply()` and not during `can_be_applied()`. For more
-            #  information see the note in `MapFusion.is_shared_data()` and/or [issue#1911](https://github.com/spcl/dace/issues/1911).
-            assert fusion._single_use_data is None
-            fusion._single_use_data = pipeline_results["FindSingleUseData"]
-            pazz = pmp.PatternMatchAndApplyRepeated(
-                [fusion],
-                permissive=False,
-                validate=False,
-                validate_all=self.validate_all,
-            )
-            if self.number_of_rounds is not None:
-                result = defaultdict(list)
-                for round in range(self.number_of_rounds):
-                    round_result = pazz._apply_pass(sdfg, pipeline_results, apply_once=True)
-                    if round_result:
-                        result.update(round_result)
-            else:
-                result = pazz.apply_pass(sdfg, pipeline_results)
-
-        finally:
-            fusion._single_use_data = None
-
-        if self.validate:
-=======
         fusion_transforms = []
         if self.perform_vertical_map_fusion:
             # We have to pass the single use data at construction. This is because that
@@ -272,7 +223,6 @@
         result = pazz.apply_pass(sdfg, pipeline_results)
 
         if self.validate and (not self.validate_all):
->>>>>>> 3ce67a66
             sdfg.validate()
 
         return result