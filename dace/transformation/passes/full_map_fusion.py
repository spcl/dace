# Copyright 2019-2025 ETH Zurich and the DaCe authors. All rights reserved.
from typing import Any, Dict, Optional

<<<<<<< HEAD
from dace import SDFG, properties, transformation
from dace.transformation import pass_pipeline as ppl
from dace.transformation.dataflow import MapFusion
=======
import warnings

from dace import SDFG, SDFGState, properties, transformation
from dace.transformation import pass_pipeline as ppl, dataflow as dftrans
>>>>>>> 3ce67a66
from dace.transformation.passes import analysis as ap, pattern_matching as pmp


@properties.make_properties
@transformation.explicit_cf_compatible
class FullMapFusion(ppl.Pass):
    """Pass that combines `MapFusionVertical`, `MapFusionHorizonatl` and `FindSingleUseData` into one.

    Essentially, this function runs `FindSingleUseData` before `MapFusion`, this
    will speedup vertical fusion, as the SDFG has to be scanned only once.
    The pass accepts the combined options of `MapFusionVertical` and `MapFusionHorizontal`.
    In addition it also accepts `perform_vertical_map_fusion` and `perform_horizontal_map_fusion`
    flags, both default to `True`. They allow to enable disable the two fusion components.
    """

    CATEGORY: str = 'Simplification'

    # Settings
    only_toplevel_maps = properties.Property(
        dtype=bool,
        default=False,
        desc="Only perform fusing if the Maps are in the top level.",
    )
    only_inner_maps = properties.Property(
        dtype=bool,
        default=False,
        desc="Only perform fusing if the Maps are inner Maps, i.e., does not have top level scope.",
    )

    strict_dataflow = properties.Property(
        dtype=bool,
        default=True,
        desc="If `True` then the transformation will ensure a more stricter data flow.",
    )

    assume_always_shared = properties.Property(
        dtype=bool,
        default=False,
        desc="If `True` then all intermediates will be classified as shared.",
    )
    require_exclusive_intermediates = properties.Property(
        dtype=bool,
        default=False,
        desc="If `True` then all intermediates need to be 'exclusive', i.e., they will be removed by the fusion.",
    )
    require_all_intermediates = properties.Property(
        dtype=bool,
        default=False,
        desc="If `True` all outputs of the first Map must be intermediate, i.e., going into the second Map.",
    )

    perform_vertical_map_fusion = properties.Property(
        dtype=bool,
        default=True,
        desc="If `True`, the default, then allow vertical Map fusion, see `MapFusionVertical`.",
    )
    perform_horizontal_map_fusion = properties.Property(
        dtype=bool,
        default=True,
        desc="If `True`, the default, then also perform horizontal Map fusion, see `MapFusionHorizontal`.",
    )

    only_if_common_ancestor = properties.Property(
        dtype=bool,
        default=False,
        desc="If `True` restrict parallel map fusion to maps that have a direct common ancestor.",
    )

    never_consolidate_edges = properties.Property(
        dtype=bool,
        default=False,
        desc="If `True`, always create a new connector, instead of reusing one that referring to the same data.",
    )
    consolidate_edges_only_if_not_extending = properties.Property(
        dtype=bool,
        default=False,
        desc="Only consolidate if this does not lead to an extension of the subset.",
    )

    validate = properties.Property(
        dtype=bool,
        default=True,
        desc='If True, validates the SDFG after all transformations have been applied.',
    )
    validate_all = properties.Property(dtype=bool,
                                       default=False,
                                       desc='If True, validates the SDFG after each transformation applies.')

    def __init__(
        self,
        perform_vertical_map_fusion: Optional[bool] = None,
        perform_horizontal_map_fusion: Optional[bool] = None,
        only_inner_maps: Optional[bool] = None,
        only_toplevel_maps: Optional[bool] = None,
        strict_dataflow: Optional[bool] = None,
        assume_always_shared: Optional[bool] = None,
        require_exclusive_intermediates: Optional[bool] = None,
        require_all_intermediates: Optional[bool] = None,
        only_if_common_ancestor: Optional[bool] = None,
        consolidate_edges_only_if_not_extending: Optional[bool] = None,
        never_consolidate_edges: Optional[bool] = None,
        validate: Optional[bool] = None,
        validate_all: Optional[bool] = None,
        **kwargs: Any,
    ) -> None:
        super().__init__(**kwargs)
        if only_toplevel_maps is not None:
            self.only_toplevel_maps = only_toplevel_maps
        if only_inner_maps is not None:
            self.only_inner_maps = only_inner_maps
        if strict_dataflow is not None:
            self.strict_dataflow = strict_dataflow
        if assume_always_shared is not None:
            self.assume_always_shared = assume_always_shared
        if require_exclusive_intermediates is not None:
            self.require_exclusive_intermediates = require_exclusive_intermediates
        if require_all_intermediates is not None:
            self.require_all_intermediates = require_all_intermediates
        if perform_vertical_map_fusion is not None:
            self.perform_vertical_map_fusion = perform_vertical_map_fusion
        if perform_horizontal_map_fusion is not None:
            self.perform_horizontal_map_fusion = perform_horizontal_map_fusion
        if only_if_common_ancestor is not None:
            self.only_if_common_ancestor = only_if_common_ancestor
        if validate is not None:
            self.validate = validate
        if validate_all is not None:
            self.validate_all = validate_all
        if never_consolidate_edges is not None:
            self.never_consolidate_edges = never_consolidate_edges
        if consolidate_edges_only_if_not_extending is not None:
            self.consolidate_edges_only_if_not_extending = consolidate_edges_only_if_not_extending

        if not (self.perform_vertical_map_fusion or self.perform_horizontal_map_fusion):
            raise ValueError('Neither perform `MapFusionVertical` nor `MapFusionHorizontal`')
        if not self.perform_vertical_map_fusion:
            unique_vertical_arguments = {
                "strict_dataflow": strict_dataflow,
                "assume_always_shared": assume_always_shared,
                "require_exclusive_intermediates": require_exclusive_intermediates,
                "require_all_intermediates": require_exclusive_intermediates,
            }
            specified_vertical_arguments = [arg for arg, val in unique_vertical_arguments.items() if val is not None]
            if specified_vertical_arguments:
                raise ValueError(
                    f'Used `FullMapFusion` without vertical Map fusion, but speciefied: {", ".join(specified_vertical_arguments)}'
                )
        if not self.perform_horizontal_map_fusion:
            if only_if_common_ancestor is not None:
                raise ValueError(
                    f'Used `FullMapFusion` without horizontal Map fusion, but speciefied: only_if_common_ancestor')

    def modifies(self) -> ppl.Modifies:
        return ppl.Modifies.Scopes | ppl.Modifies.AccessNodes | ppl.Modifies.Memlets

    def should_reapply(self, modified: ppl.Modifies) -> bool:
        return modified & (ppl.Modifies.Scopes | ppl.Modifies.AccessNodes | ppl.Modifies.Memlets | ppl.Modifies.States)

    def depends_on(self):
        return {ap.FindSingleUseData}

    def apply_pass(self, sdfg: SDFG, pipeline_results: Dict[str, Any]) -> Optional[int]:
        """
        Fuses all Maps that can be fused in the SDFG, including its nested SDFGs.

        For driving the fusion the function will construct a `PatternMatchAndApplyRepeated`
        object.

        :param sdfg: The SDFG to modify.
        :param pipeline_results: The result of previous pipeline steps. The pass expects
            at least the result of the `FindSingleUseData`.
        :return: The numbers of Maps that were fused or `None` if none were fused.
        """
        if ap.FindSingleUseData.__name__ not in pipeline_results:
            raise ValueError(f'Expected to find `FindSingleUseData` in `pipeline_results`.')

        fusion_transforms = []
        if self.perform_vertical_map_fusion:
            # We have to pass the single use data at construction. This is because that
            #  `fusion._pipeline_results` is only defined, i.e., not `None` during `apply()`
            #  but during `can_be_applied()` it is not available. Thus we have to set it here.
            fusion_transforms.append(
                dftrans.MapFusionVertical(
                    only_inner_maps=self.only_inner_maps,
                    only_toplevel_maps=self.only_toplevel_maps,
                    strict_dataflow=self.strict_dataflow,
                    assume_always_shared=self.assume_always_shared,
                    require_exclusive_intermediates=self.require_exclusive_intermediates,
                    require_all_intermediates=self.require_all_intermediates,
                    consolidate_edges_only_if_not_extending=self.consolidate_edges_only_if_not_extending,
                    never_consolidate_edges=self.never_consolidate_edges,
                    # TODO: Remove once issue#1911 has been solved.
                    _single_use_data=pipeline_results["FindSingleUseData"],
                ))

        if self.perform_horizontal_map_fusion:
            # NOTE: If horizontal Map fusion is enable it is important that it runs after vertical
            #   Map fusion. The reason is that it has to check any possible Map pair. Thus, the
            #   number of Maps should be as small as possible.
            fusion_transforms.append(
                dftrans.MapFusionHorizontal(
                    only_inner_maps=self.only_inner_maps,
                    only_toplevel_maps=self.only_toplevel_maps,
                    only_if_common_ancestor=self.only_if_common_ancestor,
                    consolidate_edges_only_if_not_extending=self.consolidate_edges_only_if_not_extending,
                    never_consolidate_edges=self.never_consolidate_edges,
                ))

        pazz = pmp.PatternMatchAndApplyRepeated(
            fusion_transforms,
            permissive=False,
            validate=False,
            validate_all=self.validate_all,
        )
        result = pazz.apply_pass(sdfg, pipeline_results)

        if self.validate and (not self.validate_all):
            sdfg.validate()

        return result<|MERGE_RESOLUTION|>--- conflicted
+++ resolved
@@ -1,16 +1,10 @@
 # Copyright 2019-2025 ETH Zurich and the DaCe authors. All rights reserved.
 from typing import Any, Dict, Optional
 
-<<<<<<< HEAD
-from dace import SDFG, properties, transformation
-from dace.transformation import pass_pipeline as ppl
-from dace.transformation.dataflow import MapFusion
-=======
 import warnings
 
 from dace import SDFG, SDFGState, properties, transformation
 from dace.transformation import pass_pipeline as ppl, dataflow as dftrans
->>>>>>> 3ce67a66
 from dace.transformation.passes import analysis as ap, pattern_matching as pmp
 
 
