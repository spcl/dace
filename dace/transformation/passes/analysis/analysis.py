# Copyright 2019-2024 ETH Zurich and the DaCe authors. All rights reserved.

from collections import defaultdict, deque
from dataclasses import dataclass
from typing import Any, Dict, Iterable, List, Optional, Set, Tuple, Union

import networkx as nx
import sympy
from networkx.algorithms import shortest_paths as nxsp

from dace import SDFG, InterstateEdge, Memlet, SDFGState
from dace import data as dt
from dace import properties, symbolic
from dace.sdfg import nodes as nd
from dace.sdfg import utils as sdutil
from dace.sdfg.analysis import cfg as cfg_analysis
from dace.sdfg.graph import Edge
from dace.sdfg.propagation import align_memlet
from dace.sdfg.state import (AbstractControlFlowRegion, ConditionalBlock,
                             ControlFlowBlock, ControlFlowRegion, LoopRegion)
from dace.subsets import Range
from dace.transformation import pass_pipeline as ppl
from dace.transformation import transformation
from dace.transformation.passes.analysis import loop_analysis

WriteScopeDict = Dict[str, Dict[Optional[Tuple[SDFGState, nd.AccessNode]],
                                Set[Union[Tuple[SDFGState, nd.AccessNode], Tuple[ControlFlowBlock, InterstateEdge]]]]]
SymbolScopeDict = Dict[str, Dict[Edge[InterstateEdge], Set[Union[Edge[InterstateEdge], ControlFlowBlock]]]]


@properties.make_properties
@transformation.explicit_cf_compatible
class StateReachability(ppl.Pass):
    """
    Evaluates state reachability (which other states can be executed after each state).
    """

    CATEGORY: str = 'Analysis'

    def modifies(self) -> ppl.Modifies:
        return ppl.Modifies.Nothing

    def should_reapply(self, modified: ppl.Modifies) -> bool:
        # If anything was modified, reapply
        return modified & ppl.Modifies.CFG

    def depends_on(self):
        return {ControlFlowBlockReachability}

    def apply_pass(self, top_sdfg: SDFG, pipeline_res: Dict) -> Dict[int, Dict[SDFGState, Set[SDFGState]]]:
        """
        :return: A dictionary mapping each state to its other reachable states.
        """
        # Ensure control flow block reachability is run if not run within a pipeline.
        if pipeline_res is None or not ControlFlowBlockReachability.__name__ in pipeline_res:
            cf_block_reach_dict = ControlFlowBlockReachability().apply_pass(top_sdfg, {})
        else:
            cf_block_reach_dict = pipeline_res[ControlFlowBlockReachability.__name__]
        reachable: Dict[int, Dict[SDFGState, Set[SDFGState]]] = {}
        for sdfg in top_sdfg.all_sdfgs_recursive():
            result: Dict[SDFGState, Set[SDFGState]] = defaultdict(set)
            for state in sdfg.states():
                for reached in cf_block_reach_dict[state.parent_graph.cfg_id][state]:
                    if isinstance(reached, SDFGState):
                        result[state].add(reached)
            reachable[sdfg.cfg_id] = result
        return reachable


@properties.make_properties
@transformation.explicit_cf_compatible
class ControlFlowBlockReachability(ppl.Pass):
    """
    Evaluates control flow block reachability (which control flow block can be executed after each control flow block)
    """

    CATEGORY: str = 'Analysis'

    contain_to_single_level = properties.Property(dtype=bool, default=False)

    def __init__(self, contain_to_single_level=False) -> None:
        super().__init__()

        self.contain_to_single_level = contain_to_single_level

    def modifies(self) -> ppl.Modifies:
        return ppl.Modifies.Nothing

    def should_reapply(self, modified: ppl.Modifies) -> bool:
        return modified & ppl.Modifies.CFG

    def _region_closure(self, region: ControlFlowRegion,
                        block_reach: Dict[int, Dict[ControlFlowBlock, Set[ControlFlowBlock]]]) -> Set[SDFGState]:
        closure: Set[SDFGState] = set()
        if isinstance(region, LoopRegion):
            # Any point inside the loop may reach any other point inside the loop again.
            # TODO(later): This is an overapproximation. A branch terminating in a break is excluded from this.
            closure.update(region.all_control_flow_blocks())

        # Add all states that this region can reach in its parent graph to the closure.
        for reached_block in block_reach[region.parent_graph.cfg_id][region]:
            if isinstance(reached_block, ControlFlowRegion):
                closure.update(reached_block.all_control_flow_blocks())
            closure.add(reached_block)

        # Walk up the parent tree.
        pivot = region.parent_graph
        while pivot and not isinstance(pivot, SDFG):
            closure.update(self._region_closure(pivot, block_reach))
            pivot = pivot.parent_graph
        return closure

    def apply_pass(self, top_sdfg: SDFG, _) -> Dict[int, Dict[ControlFlowBlock, Set[ControlFlowBlock]]]:
        """
        :return: For each control flow region, a dictionary mapping each control flow block to its other reachable
                 control flow blocks.
        """
<<<<<<< HEAD
        top_sdfg.reset_cfg_list()

        single_level_reachable: Dict[int, Dict[ControlFlowBlock, Set[ControlFlowBlock]]] = defaultdict(
            lambda: defaultdict(set)
        )
=======
        single_level_reachable: Dict[int, Dict[ControlFlowBlock,
                                               Set[ControlFlowBlock]]] = defaultdict(lambda: defaultdict(set))
>>>>>>> d1307921
        for cfg in top_sdfg.all_control_flow_regions(recursive=True):
            # In networkx this is currently implemented naively for directed graphs.
            # The implementation below is faster
            # tc: nx.DiGraph = nx.transitive_closure(sdfg.nx)
            for n, v in reachable_nodes(cfg.nx):
                reach = set()
                for nd in v:
                    reach.add(nd)
                    if isinstance(nd, AbstractControlFlowRegion):
                        reach.update(nd.all_control_flow_blocks())
                single_level_reachable[cfg.cfg_id][n] = reach
                if isinstance(cfg, LoopRegion):
                    single_level_reachable[cfg.cfg_id][n].update(cfg.nodes())

        if self.contain_to_single_level:
            return single_level_reachable

        reachable: Dict[int, Dict[ControlFlowBlock, Set[ControlFlowBlock]]] = {}
        for sdfg in top_sdfg.all_sdfgs_recursive():
            for cfg in sdfg.all_control_flow_regions():
                result: Dict[ControlFlowBlock, Set[ControlFlowBlock]] = defaultdict(set)
                for block in cfg.nodes():
                    for reached in single_level_reachable[block.parent_graph.cfg_id][block]:
                        if isinstance(reached, AbstractControlFlowRegion):
                            result[block].update(reached.all_control_flow_blocks())
                        result[block].add(reached)
                    if block.parent_graph is not sdfg:
                        result[block].update(self._region_closure(block.parent_graph, single_level_reachable))
                reachable[cfg.cfg_id] = result
        return reachable


def _single_shortest_path_length_no_self(adj, source):
    """Yields (node, level) in a breadth first search, without the first level
    unless a self-edge exists.

    Adapted from Shortest Path Length helper function in NetworkX.

    Parameters
    ----------
        adj : dict
            Adjacency dict or view
        firstlevel : dict
            starting nodes, e.g. {source: 1} or {target: 1}
        cutoff : int or float
            level at which we stop the process
    """
    firstlevel = {source: 1}

    seen = {}  # level (number of hops) when seen in BFS
    level = 0  # the current level
    nextlevel = set(firstlevel)  # set of nodes to check at next level
    n = len(adj)
    while nextlevel:
        thislevel = nextlevel  # advance to next level
        nextlevel = set()  # and start a new set (fringe)
        found = []
        for v in thislevel:
            if v not in seen:
                if level == 0 and v is source:  # Skip 0-length path to self
                    found.append(v)
                    continue
                seen[v] = level  # set the level of vertex v
                found.append(v)
                yield (v, level)
        if len(seen) == n:
            return
        for v in found:
            nextlevel.update(adj[v])
        level += 1
    del seen


def reachable_nodes(G):
    """Computes the reachable nodes in G."""
    adj = G.adj
    for n in G:
        yield (n, dict(_single_shortest_path_length_no_self(adj, n)))


@properties.make_properties
@transformation.explicit_cf_compatible
class SymbolAccessSets(ppl.ControlFlowRegionPass):
    """
    Evaluates symbol access sets (which symbols are read/written in each control flow block or interstate edge).
    """

    CATEGORY: str = 'Analysis'

    def modifies(self) -> ppl.Modifies:
        return ppl.Modifies.Nothing

    def should_reapply(self, modified: ppl.Modifies) -> bool:
        # If anything was modified, reapply
        return modified & ppl.Modifies.States | ppl.Modifies.Edges | ppl.Modifies.Symbols | ppl.Modifies.Nodes

    def apply(self, region: ControlFlowRegion,
              _) -> Dict[Union[ControlFlowBlock, Edge[InterstateEdge]], Tuple[Set[str], Set[str]]]:
        adesc = set(region.sdfg.arrays.keys())
        result: Dict[ControlFlowBlock, Tuple[Set[str], Set[str]]] = {}
        for block in region.nodes():
            # No symbols may be written to inside blocks.
            result[block] = (block.free_symbols, set())
            for oedge in region.out_edges(block):
                edge_readset = oedge.data.read_symbols() - adesc
                edge_writeset = set(oedge.data.assignments.keys())
                result[oedge] = (edge_readset, edge_writeset)
        return result


@properties.make_properties
@transformation.explicit_cf_compatible
class AccessSets(ppl.Pass):
    """
    Evaluates memory access sets (which arrays/data descriptors are read/written in each control flow block).
    """

    CATEGORY: str = 'Analysis'

    def modifies(self) -> ppl.Modifies:
        return ppl.Modifies.Nothing

    def should_reapply(self, modified: ppl.Modifies) -> bool:
        # If access nodes were modified, reapply
        return modified & ppl.Modifies.AccessNodes

    def _get_loop_region_readset(self, loop: LoopRegion, arrays: Set[str]) -> Set[str]:
        readset = set()
        exprs = {loop.loop_condition.as_string}
        update_stmt = loop_analysis.get_update_assignment(loop)
        init_stmt = loop_analysis.get_init_assignment(loop)
        if update_stmt:
            exprs.add(update_stmt)
        if init_stmt:
            exprs.add(init_stmt)
        for expr in exprs:
            readset |= symbolic.free_symbols_and_functions(expr) & arrays
        return readset

    def apply_pass(self, top_sdfg: SDFG, _) -> Dict[ControlFlowBlock, Tuple[Set[str], Set[str]]]:
        """
        :return: A dictionary mapping each control flow block to a tuple of its (read, written) data descriptors.
        """
        result: Dict[ControlFlowBlock, Tuple[Set[str], Set[str]]] = {}
        for sdfg in top_sdfg.all_sdfgs_recursive():
            arrays: Set[str] = set(sdfg.arrays.keys())
            for block in sdfg.all_control_flow_blocks():
                readset, writeset = set(), set()
                if isinstance(block, SDFGState):
                    for anode in block.data_nodes():
                        if block.in_degree(anode) > 0:
                            writeset.add(anode.data)
                        if block.out_degree(anode) > 0:
                            readset.add(anode.data)
                elif isinstance(block, AbstractControlFlowRegion):
                    for state in block.all_states():
                        for anode in state.data_nodes():
                            if state.in_degree(anode) > 0:
                                writeset.add(anode.data)
                            if state.out_degree(anode) > 0:
                                readset.add(anode.data)
                    if isinstance(block, LoopRegion):
                        readset |= self._get_loop_region_readset(block, arrays)
                    elif isinstance(block, ConditionalBlock):
                        for cond, _ in block.branches:
                            if cond is not None:
                                readset |= symbolic.free_symbols_and_functions(cond.as_string) & arrays

                result[block] = (readset, writeset)

            # Edges that read from arrays add to both ends' access sets
            anames = sdfg.arrays.keys()
            for e in sdfg.all_interstate_edges():
                fsyms = e.data.free_symbols & anames
                if fsyms:
                    result[e.src][0].update(fsyms)
                    result[e.dst][0].update(fsyms)
        return result


@properties.make_properties
@transformation.explicit_cf_compatible
class FindAccessStates(ppl.Pass):
    """
    For each data descriptor, creates a set of states in which access nodes of that data are used.
    """

    CATEGORY: str = 'Analysis'

    def modifies(self) -> ppl.Modifies:
        return ppl.Modifies.Nothing

    def should_reapply(self, modified: ppl.Modifies) -> bool:
        # If anything was modified, reapply
        return modified & ppl.Modifies.AccessNodes

    def apply_pass(self, top_sdfg: SDFG, _) -> Dict[int, Dict[str, Set[SDFGState]]]:
        """
        :return: A dictionary mapping each data descriptor name to states where it can be found in.
        """
        top_result: Dict[int, Dict[str, Set[SDFGState]]] = {}

        for sdfg in top_sdfg.all_sdfgs_recursive():
            result: Dict[str, Set[SDFGState]] = defaultdict(set)
            for state in sdfg.states():
                for anode in state.data_nodes():
                    result[anode.data].add(state)

            # Edges that read from arrays add to both ends' access sets
            anames = sdfg.arrays.keys()
            for e in sdfg.all_interstate_edges():
                fsyms = e.data.free_symbols & anames
                for access in fsyms:
                    result[access].update({e.src, e.dst})

            top_result[sdfg.cfg_id] = result
        return top_result


@properties.make_properties
@transformation.explicit_cf_compatible
class FindSingleUseData(ppl.Pass):
    """
    For each SDFG find all data descriptors that are referenced in exactly one location.

    In addition to the requirement that there exists exactly one AccessNode that
    refers to a data descriptor the following conditions have to be meet as well:
    - The data is not read on an interstate edge.
    - The data is not accessed in the branch condition, loop condition, etc. of
        control flow regions.
    - There must be at least one AccessNode that refers to the data. I.e. if it exists
        inside `SDFG.arrays` but there is no AccessNode, then it is _not_ included.

    It is also important to note that the degree of the AccessNodes are ignored.
    """

    CATEGORY: str = 'Analysis'

    def modifies(self) -> ppl.Modifies:
        return ppl.Modifies.Nothing

    def should_reapply(self, modified: ppl.Modifies) -> bool:
        # If anything was modified, reapply
        return modified & ppl.Modifies.AccessNodes & ppl.Modifies.CFG

    def apply_pass(self, sdfg: SDFG, _) -> Dict[SDFG, Set[str]]:
        """
        :return: A dictionary mapping SDFGs to a `set` of strings containing the name
            of the data descriptors that are only used once.
        """
        # TODO(pschaad): Should we index on cfg or the SDFG itself.
        exclusive_data: Dict[SDFG, Set[str]] = {}
        for nsdfg in sdfg.all_sdfgs_recursive():
            exclusive_data[nsdfg] = self._find_single_use_data_in_sdfg(nsdfg)
        return exclusive_data

    def _find_single_use_data_in_sdfg(self, sdfg: SDFG) -> Set[str]:
        """Scans an SDFG and computes the data that is only used once in the SDFG.

        The rules used to classify data descriptors are outlined above. The function
        will not scan nested SDFGs.

        :return: The set of data descriptors that are used once in the SDFG.
        """
        # If we encounter a data descriptor for the first time we immediately
        #  classify it as single use. We will undo this decision as soon as
        #  learn that it is used somewhere else.
        single_use_data: Set[str] = set()
        previously_seen: Set[str] = set()

        for state in sdfg.states():
            for dnode in state.data_nodes():
                data_name: str = dnode.data
                if data_name in single_use_data:
                    single_use_data.discard(data_name)  # Classified too early -> Undo
                elif data_name not in previously_seen:
                    single_use_data.add(data_name)  # Never seen -> Assume single use
                previously_seen.add(data_name)

        # By definition, data that is referenced by interstate edges is not single
        #  use data, also remove it.
        for edge in sdfg.all_interstate_edges():
            single_use_data.difference_update(edge.data.free_symbols)

        # By definition, data that is referenced by the conditions (branching condition,
        #  loop condition, ...) is not single use data, also remove that.
        for cfr in sdfg.all_control_flow_regions():
            single_use_data.difference_update(cfr.used_symbols(all_symbols=True, with_contents=False))

        return single_use_data


@properties.make_properties
@transformation.explicit_cf_compatible
class FindAccessNodes(ppl.Pass):
    """
    For each data descriptor, creates a dictionary mapping states to all read and write access nodes with the given
    data descriptor.
    """

    CATEGORY: str = 'Analysis'

    def modifies(self) -> ppl.Modifies:
        return ppl.Modifies.Nothing

    def should_reapply(self, modified: ppl.Modifies) -> bool:
        return modified & ppl.Modifies.AccessNodes

    def apply_pass(self, top_sdfg: SDFG,
                   _) -> Dict[int, Dict[str, Dict[SDFGState, Tuple[Set[nd.AccessNode], Set[nd.AccessNode]]]]]:
        """
        :return: A dictionary mapping each data descriptor name to a dictionary keyed by states with all access nodes
                 that use that data descriptor.
        """
        top_result: Dict[int, Dict[str, Set[nd.AccessNode]]] = dict()

        for sdfg in top_sdfg.all_sdfgs_recursive():
            result: Dict[str, Dict[SDFGState, Tuple[Set[nd.AccessNode], Set[nd.AccessNode]]]] = defaultdict(
                lambda: defaultdict(lambda: [set(), set()]))
            for state in sdfg.states():
                for anode in state.data_nodes():
                    if state.in_degree(anode) > 0:
                        result[anode.data][state][1].add(anode)
                    if state.out_degree(anode) > 0:
                        result[anode.data][state][0].add(anode)
            top_result[sdfg.cfg_id] = result
        return top_result


@properties.make_properties
@transformation.explicit_cf_compatible
class SymbolWriteScopes(ppl.ControlFlowRegionPass):
    """
    For each symbol, create a dictionary mapping each interstate edge writing to that symbol to the set of interstate
    edges and states reading that symbol that are dominated by that write.
    """

    CATEGORY: str = 'Analysis'

    def modifies(self) -> ppl.Modifies:
        return ppl.Modifies.Nothing

    def should_reapply(self, modified: ppl.Modifies) -> bool:
        return modified & ppl.Modifies.Symbols | ppl.Modifies.CFG | ppl.Modifies.Edges | ppl.Modifies.Nodes

    def depends_on(self):
        return {SymbolAccessSets, ControlFlowBlockReachability}

    def _find_dominating_write(self, sym: str, read: Union[ControlFlowBlock, Edge[InterstateEdge]],
                               block_idom: Dict[ControlFlowBlock, ControlFlowBlock]) -> Optional[Edge[InterstateEdge]]:
        last_block: ControlFlowBlock = read if isinstance(read, ControlFlowBlock) else read.src

        in_edges = last_block.parent_graph.in_edges(last_block)
        deg = len(in_edges)
        if deg == 0:
            return None
        elif deg == 1 and any([sym == k for k in in_edges[0].data.assignments.keys()]):
            return in_edges[0]

        write_isedge = None
        n_block = block_idom[last_block] if block_idom[last_block] != last_block else None
        while n_block is not None and write_isedge is None:
            oedges = n_block.parent_graph.out_edges(n_block)
            odeg = len(oedges)
            if odeg == 1:
                if any([sym == k for k in oedges[0].data.assignments.keys()]):
                    write_isedge = oedges[0]
            else:
                dom_edge = None
                for cand in oedges:
                    if nxsp.has_path(n_block.parent_graph.nx, cand.dst, last_block):
                        if dom_edge is not None:
                            dom_edge = None
                            break
                        elif any([sym == k for k in cand.data.assignments.keys()]):
                            dom_edge = cand
                write_isedge = dom_edge
            n_block = block_idom[n_block] if block_idom[n_block] != n_block else None
        return write_isedge

    def apply(self, region, pipeline_results) -> SymbolScopeDict:
        result: SymbolScopeDict = defaultdict(lambda: defaultdict(lambda: set()))

        idom = nx.immediate_dominators(region.nx, region.start_block)
        all_doms = cfg_analysis.all_dominators(region, idom)

        b_reach: Dict[ControlFlowBlock,
                      Set[ControlFlowBlock]] = pipeline_results[ControlFlowBlockReachability.__name__][region.cfg_id]
        symbol_access_sets: Dict[Union[ControlFlowBlock, Edge[InterstateEdge]],
                                 Tuple[Set[str], Set[str]]] = pipeline_results[SymbolAccessSets.__name__][region.cfg_id]

        for read_loc, (reads, _) in symbol_access_sets.items():
            for sym in reads:
                dominating_write = self._find_dominating_write(sym, read_loc, idom)
                result[sym][dominating_write].add(read_loc)

        # If any write A is dominated by another write B and any reads in B's scope are also reachable by A, then merge
        # A and its scope into B's scope.
        to_remove = set()
        for sym in result.keys():
            for write, accesses in result[sym].items():
                if write is None:
                    continue
                dominators = all_doms[write.dst]
                reach = b_reach[write.dst]
                for dom in dominators:
                    iedges = dom.parent_graph.in_edges(dom)
                    if len(iedges) == 1 and iedges[0] in result[sym]:
                        other_accesses = result[sym][iedges[0]]
                        coarsen = False
                        for a_state_or_edge in other_accesses:
                            if isinstance(a_state_or_edge, SDFGState):
                                if a_state_or_edge in reach:
                                    coarsen = True
                                    break
                            else:
                                if a_state_or_edge.src in reach:
                                    coarsen = True
                                    break
                        if coarsen:
                            other_accesses.update(accesses)
                            other_accesses.add(write)
                            to_remove.add((sym, write))
                            result[sym][write] = set()
        for sym, write in to_remove:
            del result[sym][write]

        return result


@properties.make_properties
@transformation.explicit_cf_compatible
class ScalarWriteShadowScopes(ppl.Pass):
    """
    For each scalar or array of size 1, create a dictionary mapping writes to that data container to the set of reads
    and writes that are dominated by that write.
    """

    CATEGORY: str = 'Analysis'

    def modifies(self) -> ppl.Modifies:
        return ppl.Modifies.Nothing

    def should_reapply(self, modified: ppl.Modifies) -> bool:
        # If anything was modified, reapply
        return modified & ppl.Modifies.States

    def depends_on(self):
        return {AccessSets, FindAccessNodes, ControlFlowBlockReachability}

    def _find_dominating_write(self,
                               desc: str,
                               block: ControlFlowBlock,
                               read: Union[nd.AccessNode, InterstateEdge],
                               access_nodes: Dict[SDFGState, Tuple[Set[nd.AccessNode], Set[nd.AccessNode]]],
                               idom_dict: Dict[ControlFlowRegion, Dict[ControlFlowBlock, ControlFlowBlock]],
                               access_sets: Dict[ControlFlowBlock, Tuple[Set[str], Set[str]]],
                               no_self_shadowing: bool = False) -> Optional[Tuple[SDFGState, nd.AccessNode]]:
        if isinstance(read, nd.AccessNode):
            state: SDFGState = block
            # If the read is also a write, it shadows itself.
            iedges = state.in_edges(read)
            if len(iedges) > 0 and any(not e.data.is_empty() for e in iedges) and not no_self_shadowing:
                return (state, read)

            # Find a dominating write within the same state.
            # TODO: Can this be done more efficiently?
            closest_candidate = None
            write_nodes = access_nodes[desc][state][1]
            for cand in write_nodes:
                if cand != read and nxsp.has_path(state._nx, cand, read):
                    if closest_candidate is None or nxsp.has_path(state._nx, closest_candidate, cand):
                        closest_candidate = cand
            if closest_candidate is not None:
                return (state, closest_candidate)
        elif isinstance(read, InterstateEdge) and isinstance(block, SDFGState):
            # Attempt to find a shadowing write in the current state.
            # TODO: Can this be done more efficiently?
            closest_candidate = None
            write_nodes = access_nodes[desc][block][1]
            for cand in write_nodes:
                if closest_candidate is None or nxsp.has_path(block._nx, closest_candidate, cand):
                    closest_candidate = cand
            if closest_candidate is not None:
                return (block, closest_candidate)

        # Find the dominating write state if the current block is not the dominating write state.
        write_state = None
        pivot_block = block
        region = block.parent_graph
        while region is not None and write_state is None:
            nblock = idom_dict[region][pivot_block] if idom_dict[region][pivot_block] != block else None
            while nblock is not None and write_state is None:
                if isinstance(nblock, SDFGState) and desc in access_sets[nblock][1]:
                    write_state = nblock
                nblock = idom_dict[region][nblock] if idom_dict[region][nblock] != nblock else None
            # No dominating write found in the current control flow graph, check one further up.
            if write_state is None:
                pivot_block = region
                region = region.parent_graph

        # Find a dominating write in the write state, i.e., the 'last' write to the data container.
        if write_state is not None:
            closest_candidate = None
            for cand in access_nodes[desc][write_state][1]:
                if write_state.out_degree(cand) == 0:
                    closest_candidate = cand
                    break
                elif closest_candidate is None or nxsp.has_path(write_state._nx, closest_candidate, cand):
                    closest_candidate = cand
            if closest_candidate is not None:
                return (write_state, closest_candidate)

        return None

    def apply_pass(self, top_sdfg: SDFG, pipeline_results: Dict[str, Any]) -> Dict[int, WriteScopeDict]:
        """
        :return: A dictionary mapping each data descriptor name to a dictionary, where writes to that data descriptor
                 and the states they are contained in are mapped to the set of reads and writes (and their states) that
                 are dominated by that write.
        """
        top_result: Dict[int, WriteScopeDict] = dict()

        access_sets: Dict[ControlFlowBlock, Tuple[Set[str], Set[str]]] = pipeline_results[AccessSets.__name__]

        for sdfg in top_sdfg.all_sdfgs_recursive():
            result: WriteScopeDict = defaultdict(lambda: defaultdict(lambda: set()))
            idom_dict: Dict[ControlFlowRegion, Dict[ControlFlowBlock, ControlFlowBlock]] = {}
            all_doms_transitive: Dict[ControlFlowBlock, Set[ControlFlowBlock]] = defaultdict(lambda: set())
            for cfg in sdfg.all_control_flow_regions():
                if isinstance(cfg, ConditionalBlock):
                    idom_dict[cfg] = {b: b for _, b in cfg.branches}
                    all_doms = {b: set([b]) for _, b in cfg.branches}
                else:
                    idom_dict[cfg] = nx.immediate_dominators(cfg.nx, cfg.start_block)
                    all_doms = cfg_analysis.all_dominators(cfg, idom_dict[cfg])

                # Since all_control_flow_regions goes top-down in the graph hierarchy, we can build a transitive
                # closure of all dominators her.
                for k in all_doms.keys():
                    all_doms_transitive[k].update(all_doms[k])
                    all_doms_transitive[k].add(cfg)
                    all_doms_transitive[k].update(all_doms_transitive[cfg])

            access_nodes: Dict[str, Dict[SDFGState, Tuple[Set[nd.AccessNode], Set[nd.AccessNode]]]] = pipeline_results[
                FindAccessNodes.__name__][sdfg.cfg_id]

            block_reach: Dict[ControlFlowBlock,
                              Set[ControlFlowBlock]] = pipeline_results[ControlFlowBlockReachability.__name__]

            anames = sdfg.arrays.keys()
            for desc in sdfg.arrays:
                desc_states_with_nodes = set(access_nodes[desc].keys())
                for state in desc_states_with_nodes:
                    for read_node in access_nodes[desc][state][0]:
                        write = self._find_dominating_write(desc, state, read_node, access_nodes, idom_dict,
                                                            access_sets)
                        result[desc][write].add((state, read_node))
                # Ensure accesses to interstate edges are also considered.
                for block, accesses in access_sets.items():
                    if desc in accesses[0]:
                        out_edges = block.parent_graph.out_edges(block)
                        for oedge in out_edges:
                            syms = oedge.data.free_symbols & anames
                            if desc in syms:
                                write = self._find_dominating_write(desc, block, oedge.data, access_nodes, idom_dict,
                                                                    access_sets)
                                result[desc][write].add((block, oedge.data))
                # Take care of any write nodes that have not been assigned to a scope yet, i.e., writes that are not
                # dominating any reads and are thus not part of the results yet.
                for state in desc_states_with_nodes:
                    for write_node in access_nodes[desc][state][1]:
                        if not (state, write_node) in result[desc]:
                            write = self._find_dominating_write(desc,
                                                                state,
                                                                write_node,
                                                                access_nodes,
                                                                idom_dict,
                                                                access_sets,
                                                                no_self_shadowing=True)
                            result[desc][write].add((state, write_node))

                # If any write A is dominated by another write B and any reads in B's scope are also reachable by A,
                # then merge A and its scope into B's scope.
                to_remove = set()
                for write, accesses in result[desc].items():
                    if write is None:
                        continue
                    write_state, write_node = write
                    dominators = all_doms_transitive[write_state]
                    reach = block_reach[write_state.parent_graph.cfg_id][write_state]
                    for other_write, other_accesses in result[desc].items():
                        if other_write is not None and other_write[1] is write_node and other_write[0] is write_state:
                            continue
                        if other_write is None or other_write[0] in dominators:
                            noa = len(other_accesses)
                            if noa > 0 and (noa > 1 or list(other_accesses)[0] != other_write):
                                if any([a_state in reach for a_state, _ in other_accesses]):
                                    other_accesses.update(accesses)
                                    other_accesses.add(write)
                                    to_remove.add(write)
                                    result[desc][write] = set()
                for write in to_remove:
                    del result[desc][write]
            top_result[sdfg.cfg_id] = result
        return top_result


@properties.make_properties
@transformation.explicit_cf_compatible
class AccessRanges(ppl.Pass):
    """
    For each data descriptor, finds all memlets used to access it (read/write ranges).
    """

    CATEGORY: str = 'Analysis'

    def modifies(self) -> ppl.Modifies:
        return ppl.Modifies.Nothing

    def should_reapply(self, modified: ppl.Modifies) -> bool:
        return modified & ppl.Modifies.Memlets

    def apply_pass(self, top_sdfg: SDFG, _) -> Dict[int, Dict[str, Set[Memlet]]]:
        """
        :return: A dictionary mapping each data descriptor name to a set of memlets.
        """
        top_result: Dict[int, Dict[str, Set[Memlet]]] = dict()

        for sdfg in top_sdfg.all_sdfgs_recursive():
            result: Dict[str, Set[Memlet]] = defaultdict(set)
            for state in sdfg.states():
                for anode in state.data_nodes():
                    for e in state.all_edges(anode):
                        if e.dst is anode and e.dst_conn == 'set':  # Skip reference sets
                            continue
                        if e.data.is_empty():  # Skip empty memlets
                            continue
                        # Find (hopefully propagated) root memlet
                        e = state.memlet_tree(e).root().edge
                        result[anode.data].add(e.data)
            top_result[sdfg.cfg_id] = result
        return top_result


@dataclass(unsafe_hash=True)
@properties.make_properties
@transformation.explicit_cf_compatible
class FindReferenceSources(ppl.Pass):
    """
    For each Reference data descriptor, finds all memlets used to set it. If a Tasklet was used
    to set the reference, the Tasklet is given as a source.
    """

    CATEGORY: str = 'Analysis'

    trace_through_code = properties.Property(dtype=bool, default=False, desc='Trace inputs through tasklets.')
    recursive = properties.Property(dtype=bool, default=False, desc='Add reference of reference dependencies.')

    def modifies(self) -> ppl.Modifies:
        return ppl.Modifies.Nothing

    def should_reapply(self, modified: ppl.Modifies) -> bool:
        return modified & ppl.Modifies.Memlets

    def apply_pass(self, top_sdfg: SDFG, _) -> Dict[int, Dict[str, Set[Union[Memlet, nd.CodeNode]]]]:
        """
        :return: A dictionary mapping each data descriptor name to a set of memlets.
        """
        top_result: Dict[int, Dict[str, Set[Union[Memlet, nd.CodeNode]]]] = dict()

        for sdfg in top_sdfg.all_sdfgs_recursive():
            result: Dict[str, Set[Memlet]] = defaultdict(set)
            reference_descs = set(k for k, v in sdfg.arrays.items() if isinstance(v, dt.Reference))
            for state in sdfg.states():
                code_sources: Dict[str, Set[nd.CodeNode]] = defaultdict(set)
                for anode in state.data_nodes():
                    if anode.data not in reference_descs:
                        continue
                    for e in state.in_edges(anode):
                        if e.dst_conn != 'set':
                            continue
                        true_src = state.memlet_path(e)[0].src
                        if isinstance(true_src, nd.CodeNode):
                            # Code  -> Reference
                            result[anode.data].add(true_src)
                            code_sources[anode.data].add(true_src)
                        else:
                            # Array -> Reference
                            result[anode.data].add(align_memlet(state, e, dst=False))

                            # If array is view, add view targets
                            view_targets = sdutil.get_all_view_edges(state, true_src)
                            for te in view_targets:
                                result[anode.data].add(align_memlet(state, te, dst=False))

                        if 'views' in anode.out_connectors:  # Reference and view
                            out_edge, = state.out_edges_by_connector(anode, 'views')
                            if isinstance(out_edge.dst, nd.AccessNode):
                                view_targets = sdutil.get_all_view_nodes(state, out_edge.dst)
                            for target in view_targets:
                                if isinstance(true_src, nd.CodeNode):
                                    # Code  -> Reference
                                    result[target.data].add(true_src)
                                    code_sources[target.data].add(true_src)
                                else:
                                    # Array -> Reference
                                    result[target.data].add(align_memlet(state, e, dst=False))

                # Trace back through code nodes
                if self.trace_through_code:
                    for name, codes in code_sources.items():
                        sources = deque(codes)
                        while sources:
                            src = sources.pop()
                            if isinstance(src, nd.CodeNode):
                                for e in state.in_edges(src):
                                    true_src = state.memlet_path(e)[0].src
                                    if isinstance(true_src, nd.CodeNode):
                                        # Keep traversing backwards
                                        sources.append(true_src)
                                    else:
                                        result[name].add(e.data)

            # Recursively add dependencies of reference dependencies
            if self.recursive:
                for k, v in result.items():
                    for src in list(v):
                        if not isinstance(v, nd.CodeNode) and src.data in result:
                            v.update(result[src.data])

            top_result[sdfg.cfg_id] = result
        return top_result


@properties.make_properties
@transformation.explicit_cf_compatible
class DeriveSDFGConstraints(ppl.Pass):

    CATEGORY: str = 'Analysis'

    assume_max_data_size = properties.Property(dtype=int,
                                               default=None,
                                               allow_none=True,
                                               desc='Assume that all data containers have no dimension larger than ' +
                                               'this value. If None, no assumption is made.')

    def modifies(self) -> ppl.Modifies:
        return ppl.Modifies.Nothing

    def should_reapply(self, modified: ppl.Modifies) -> bool:
        # If anything was modified, reapply
        return modified & ppl.Modifies.Everything

    def _derive_parameter_datasize_constraints(self, sdfg: SDFG, invariants: Dict[str, Set[str]]) -> None:
        handled = set()
        for arr in sdfg.arrays.values():
            for dim in arr.shape:
                if isinstance(dim, symbolic.symbol) and not dim in handled:
                    ds = str(dim)
                    if ds not in invariants:
                        invariants[ds] = set()
                    invariants[ds].add(f'{ds} > 0')
                    if self.assume_max_data_size is not None:
                        invariants[ds].add(f'{ds} <= {self.assume_max_data_size}')
                    handled.add(ds)

    def apply_pass(self, sdfg: SDFG, _) -> Tuple[Dict[str, Set[str]], Dict[str, Set[str]], Dict[str, Set[str]]]:
        invariants: Dict[str, Set[str]] = {}
        self._derive_parameter_datasize_constraints(sdfg, invariants)
        return {}, invariants, {}


@transformation.explicit_cf_compatible
class StatePropagation(ppl.ControlFlowRegionPass):
    """
    Analyze a control flow region to determine the number of times each block inside of it is executed in the form of a
    symbolic expression, or a concrete number where possible.
    Each control flow block is marked with a symbolic expression for the number of executions, and a boolean flag to
    indicate whether the number of executions is dynamic or not. A combination of dynamic being set to true and the
    number of executions being 0 indicates that the number of executions is dynamically unbounded.
    Additionally, the pass annotates each block with a `ranges` property, which indicates for loop variables defined
    at that block what range of values the variable may take on.
    Note: This path directly annotates the graph.
    This pass supersedes `dace.sdfg.propagation.propagate_states` and is based on its algorithm, with significant
    simplifications thanks to the use of control flow regions.
    """

    CATEGORY: str = 'Analysis'

    def __init__(self):
        super().__init__()
        self.top_down = True
        self.apply_to_conditionals = True

    def depends_on(self):
        return {ControlFlowBlockReachability}

    def _propagate_in_cfg(self, cfg: ControlFlowRegion, reachable: Dict[ControlFlowBlock, Set[ControlFlowBlock]],
                          starting_executions: int, starting_dynamic_executions: bool):
        visited_blocks: Set[ControlFlowBlock] = set()
        traversal_q: deque[Tuple[ControlFlowBlock, int, bool, List[str]]] = deque()
        traversal_q.append((cfg.start_block, starting_executions, starting_dynamic_executions, []))
        while traversal_q:
            (block, proposed_executions, proposed_dynamic, itvar_stack) = traversal_q.pop()
            out_edges = cfg.out_edges(block)
            if block in visited_blocks:
                # This block has already been visited, meaning there are multiple paths towards this block.
                if proposed_executions == 0 and proposed_dynamic:
                    block.executions = 0
                    block.dynamic_executions = True
                else:
                    block.executions = sympy.Max(block.executions, proposed_executions).doit()
                    block.dynamic_executions = (block.dynamic_executions or proposed_dynamic)
            elif proposed_dynamic and proposed_executions == 0:
                # We're propagating a dynamic unbounded number of executions, which always gets propagated
                # unconditionally. Propagate to all children.
                visited_blocks.add(block)
                block.executions = proposed_executions
                block.dynamic_executions = proposed_dynamic
                # This gets pushed through to all children unconditionally.
                if len(out_edges) > 0:
                    for oedge in out_edges:
                        traversal_q.append((oedge.dst, proposed_executions, proposed_dynamic, itvar_stack))
            else:
                # If the state hasn't been visited yet and we're not propagating a dynamic unbounded number of
                # executions, we calculate the number of executions for the next state(s) and continue propagating.
                visited_blocks.add(block)
                block.executions = proposed_executions
                block.dynamic_executions = proposed_dynamic
                if len(out_edges) == 1:
                    # Continue with the only child state.
                    if not out_edges[0].data.is_unconditional():
                        # If the transition to the child state is based on a condition, this state could be an implicit
                        # exit state. The child state's number of executions is thus only given as an upper bound and
                        # marked as dynamic.
                        proposed_dynamic = True
                    traversal_q.append((out_edges[0].dst, proposed_executions, proposed_dynamic, itvar_stack))
                elif len(out_edges) > 1:
                    # Conditional split
                    for oedge in out_edges:
                        traversal_q.append((oedge.dst, block.executions, True, itvar_stack))

        # Check if the CFG contains any cycles. Any cycles left in the graph (after control flow raising) are
        # irreducible control flow and thus lead to a dynamically unbounded number of executions. Mark any block
        # inside and reachable from any block inside the cycle as dynamically unbounded, irrespectively of what it was
        # marked as before.
        cycles: Iterable[Iterable[ControlFlowBlock]] = cfg.find_cycles()
        for cycle in cycles:
            for blk in cycle:
                blk.executions = 0
                blk.dynamic_executions = True
                for reached in reachable[blk]:
                    reached.executions = 0
                    blk.dynamic_executions = True

    def apply(self, region, pipeline_results) -> None:
        if isinstance(region, ConditionalBlock):
            # In a conditional block, each branch is executed up to as many times as the conditional block itself is.
            # TODO(later): We may be able to derive ranges here based on the branch conditions too.
            for _, b in region.branches:
                b.executions = region.executions
                b.dynamic_executions = True
                b.ranges = region.ranges
        else:
            if isinstance(region, SDFG):
                # The root SDFG is executed exactly once, any other, nested SDFG is executed as many times as the parent
                # state is.
                if region is region.root_sdfg:
                    region.executions = 1
                    region.dynamic_executions = False
                elif region.parent:
                    region.executions = region.parent.executions
                    region.dynamic_executions = region.parent.dynamic_executions

            # Clear existing annotations.
            for blk in region.nodes():
                blk.executions = 0
                blk.dynamic_executions = True
                blk.ranges = region.ranges

            # Determine the number of executions for the start block within this region. In the case of loops, this
            # is dependent on the number of loop iterations - where they can be determined. Where they may not be
            # determined, the number of iterations is assumed to be dynamically unbounded. For any other control flow
            # region, the start block is executed as many times as the region itself is.
            starting_execs = region.executions
            starting_dynamic = region.dynamic_executions
            if isinstance(region, LoopRegion):
                # If inside a loop, add range information if possible.
                start = loop_analysis.get_init_assignment(region)
                stop = loop_analysis.get_loop_end(region)
                stride = loop_analysis.get_loop_stride(region)
                if start is not None and stop is not None and stride is not None and region.loop_variable:
                    # This inequality needs to be checked exactly like this due to constraints in sympy/symbolic
                    # expressions, do not simplify!
                    if (stride < 0) == True:
                        rng = (stop, start, -stride)
                    else:
                        rng = (start, stop, stride)
                    for blk in region.nodes():
                        blk.ranges[str(region.loop_variable)] = Range([rng])

                    # Get surrounding iteration variables for the case of nested loops.
                    itvar_stack = []
                    par = region.parent_graph
                    while par is not None and not isinstance(par, SDFG):
                        if isinstance(par, LoopRegion) and par.loop_variable:
                            itvar_stack.append(par.loop_variable)
                        par = par.parent_graph

                    # Calculate the number of loop executions.
                    # This resolves ranges based on the order of iteration variables from surrounding loops.
                    loop_executions = sympy.ceiling(((stop + 1) - start) / stride)
                    for outer_itvar_string in itvar_stack:
                        outer_range = region.ranges[outer_itvar_string]
                        outer_start = outer_range[0][0]
                        outer_stop = outer_range[0][1]
                        outer_stride = outer_range[0][2]
                        outer_itvar = symbolic.pystr_to_symbolic(outer_itvar_string)
                        exec_repl = loop_executions.subs({outer_itvar: (outer_itvar * outer_stride + outer_start)})
                        sum_rng = (outer_itvar, 0, sympy.ceiling((outer_stop - outer_start) / outer_stride))
                        loop_executions = sympy.Sum(exec_repl, sum_rng)
                    starting_execs = loop_executions.doit()
                    starting_dynamic = region.dynamic_executions
                else:
                    starting_execs = 0
                    starting_dynamic = True

            # Propagate the number of executions.
            self._propagate_in_cfg(region, pipeline_results[ControlFlowBlockReachability.__name__][region.cfg_id],
                                   starting_execs, starting_dynamic)<|MERGE_RESOLUTION|>--- conflicted
+++ resolved
@@ -115,16 +115,10 @@
         :return: For each control flow region, a dictionary mapping each control flow block to its other reachable
                  control flow blocks.
         """
-<<<<<<< HEAD
         top_sdfg.reset_cfg_list()
 
-        single_level_reachable: Dict[int, Dict[ControlFlowBlock, Set[ControlFlowBlock]]] = defaultdict(
-            lambda: defaultdict(set)
-        )
-=======
         single_level_reachable: Dict[int, Dict[ControlFlowBlock,
                                                Set[ControlFlowBlock]]] = defaultdict(lambda: defaultdict(set))
->>>>>>> d1307921
         for cfg in top_sdfg.all_control_flow_regions(recursive=True):
             # In networkx this is currently implemented naively for directed graphs.
             # The implementation below is faster
