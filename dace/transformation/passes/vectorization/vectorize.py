# Copyright 2019-2026 ETH Zurich and the DaCe authors. All rights reserved.
import dace
import copy
from typing import Any, Dict, Iterable, List, Optional, Set, Tuple
from dace import SDFG, Memlet, SDFGState, properties, transformation
from dace import typeclass
from dace.sdfg.graph import Edge
from dace.sdfg.nodes import CodeNode
from dace.sdfg.sdfg import InterstateEdge
from dace.transformation import pass_pipeline as ppl
from dace.transformation.passes.clean_data_to_scalar_slice_to_tasklet_pattern import CleanDataToScalarSliceToTaskletPattern
from dace.transformation.passes.split_tasklets import SplitTasklets
from dace.transformation.passes.vectorization.tasklet_preprocessing_passes import RemoveFPTypeCasts, RemoveIntTypeCasts, PowerOperatorExpansion
from dace.transformation.dataflow.tiling import MapTiling
from dace.transformation.passes.vectorization.vectorization_utils import *
import dace.sdfg.tasklet_utils as tutil
from dace.transformation.dataflow.trivial_map_elimination import TrivialMapElimination


@properties.make_properties
@transformation.explicit_cf_compatible
class Vectorize(ppl.Pass):
    templates = properties.DictProperty(
        key_type=str,
        value_type=str,
    )
    vector_width = properties.SymbolicProperty(default=8)
    vector_input_storage = properties.Property(dtype=dace.dtypes.StorageType, default=dace.dtypes.StorageType.Register)
    vector_output_storage = properties.Property(dtype=dace.dtypes.StorageType, default=dace.dtypes.StorageType.Register)
    global_code = properties.Property(dtype=str, default="")
    global_code_location = properties.Property(dtype=str, default="")
    vector_op_numeric_type = properties.Property(dtype=typeclass, default=dace.float64)
    try_to_demote_symbols_in_nsdfgs = properties.Property(dtype=bool, default=False)
    fuse_overlapping_loads = properties.Property(dtype=bool, default=False)
    insert_copies = properties.Property(dtype=bool, default=True, allow_none=False)
    fail_on_unvectorizable = properties.Property(dtype=bool, default=False, allow_none=False)
    eliminate_trivial_vector_map = properties.Property(dtype=bool, default=True, allow_none=False)
    no_copy_out = properties.Property(dtype=bool, default=True, allow_none=False)
    tasklet_prefix = properties.Property(dtype=str, default="", allow_none=True)

    def __init__(self, templates: Dict[str, str], vector_width: str, vector_input_storage: dace.dtypes.StorageType,
                 vector_output_storage: dace.dtypes.StorageType, vector_op_numeric_type: typeclass, global_code: str,
                 global_code_location: str, try_to_demote_symbols_in_nsdfgs: bool, apply_on_maps: Optional[List[str]],
                 insert_copies: bool, fail_on_unvectorizable: bool, eliminate_trivial_vector_map: bool,
                 no_copy_out: bool, tasklet_prefix: str):
        super().__init__()

        self.templates = templates
        self.vector_width = str(vector_width)
        self.vector_input_storage = vector_input_storage
        self.vector_output_storage = vector_output_storage
        self.global_code = global_code
        self.global_code_location = global_code_location
        self.vector_op_numeric_type = vector_op_numeric_type
        self.try_to_demote_symbols_in_nsdfgs = try_to_demote_symbols_in_nsdfgs
        self.insert_copies = insert_copies
        self.fail_on_unvectorizable = fail_on_unvectorizable
        self._used_names = set()
        self._tasklet_vectorizable_map = dict()
        self._apply_on_maps = apply_on_maps
        self.eliminate_trivial_vector_map = eliminate_trivial_vector_map
        self.no_copy_out = no_copy_out
        self.tasklet_prefix = tasklet_prefix

    def modifies(self) -> ppl.Modifies:
        return ppl.Modifies.Everything

    def should_reapply(self, modified: ppl.Modifies):
        return False

    def depends_on(self):
        return {
            PowerOperatorExpansion, SplitTasklets, RemoveFPTypeCasts, RemoveIntTypeCasts,
            CleanDataToScalarSliceToTaskletPattern
        }

    def _vectorize_map(self, state: SDFGState, inner_map_entry: dace.nodes.MapEntry, vectorization_number: int):
        # Get the innermost maps
        assert isinstance(inner_map_entry, dace.nodes.MapEntry)
        assert inner_map_entry in state.nodes()

        tile_sizes = [1 for _ in inner_map_entry.map.range]
        tile_sizes[-1] = self.vector_width
        assert tile_sizes != []
        assert tile_sizes != [1 for _ in inner_map_entry.map.range]

        MapTiling.apply_to(
            sdfg=state.sdfg,
            map_entry=inner_map_entry,
            options={
                "tile_sizes": tile_sizes,
                "skew": False,
                "divides_evenly": True,
            },
        )

        new_inner_map = inner_map_entry
        new_inner_map.schedule = dace.dtypes.ScheduleType.Sequential
        new_inner_map.map.label = "vectorloop_" + new_inner_map.map.label

        # If it has any branching out then move the branching one level up.
        if map_has_branching_memlets(state, new_inner_map):
            cutil.duplicate_memlets_sharing_single_in_connector(state, new_inner_map, True)
            state.validate()

        (b, e, s) = new_inner_map.map.range[0]
        assert len(new_inner_map.map.range) == 1
        vector_map_param = new_inner_map.map.params[0]
        try:
            int_size = int(e + 1 - b)
            int_vwidth = int(self.vector_width)
        except:
            int_size = None
            int_vwidth = None
        assert (int_size is not None and int_size == int_vwidth) or (
            e - b + 1
        ).approx == self.vector_width, f"MapTiling should have created a map with range of size {self.vector_width}, found {(e - b + 1)}"
        assert s == 1, f"MapTiling should have created a map with stride 1, found {s}"

        # Copy over the subsets of the map above by just replacing the memlet subsets
        # Use the map parameter of the previous map, makes implementation of future parts easier

        # We do this only if we have no nestedSDFGs
        nodes = state.all_nodes_between(new_inner_map, state.exit_node(new_inner_map))
        has_single_nested_sdfg = len(nodes) == 1 and isinstance(next(iter(nodes)), dace.nodes.NestedSDFG)

        if not has_single_nested_sdfg:
            vectorizable_arrays = collect_non_unit_stride_accesses_in_map(state.sdfg, state, new_inner_map)
            use_previous_subsets(state, inner_map_entry, self.vector_width, vectorizable_arrays)
        else:
            use_previous_subsets(state, inner_map_entry, self.vector_width, set())

        state.sdfg.validate()
        new_inner_map.map.range = dace.subsets.Range([(b, e, dace.symbolic.SymExpr(self.vector_width))])

        # Need to check that all tasklets within the map are vectorizable
        nodes = state.all_nodes_between(new_inner_map, state.exit_node(new_inner_map))
        # TOOD: re-enable
        #assert all(
        #    {self._is_vectorizable(state, node)
        #     for node in nodes if isinstance(node, dace.nodes.Tasklet)}
        #), f"All tasklets within maps need to be vectorizable. This means all inputs / outputs of the maps need to be arrays"


        # Updates memlets from [k, i] to [k, i:i+4]
        if not has_single_nested_sdfg:
            array_accesses_to_be_packed = {k for k, v in vectorizable_arrays.items() if v is False}
            #print(array_accesses_to_be_packed)
            # Squeeeze the memlets that have more volume than the vector with (strided access) that need to be packed
            # e.g. stride-2 access will be something like [2*i:2*i+15] (vector length 8) before packing we need to make it back to [2*i:2*i].
            squeeze_memlets_of_packed_arrays(state, new_inner_map, array_accesses_to_be_packed)
            # This function also fixes strided loads
            modified_nodes, modified_edges = self._generate_strided_loads_to_packed_storage(
                state.sdfg, state, {vector_map_param}, new_inner_map, array_accesses_to_be_packed)
            modified_nodes2, modified_edges2 = self._generate_strided_stores_from_packed_storage(
                state.sdfg, state, {vector_map_param}, new_inner_map, array_accesses_to_be_packed)
            modified_nodes = modified_nodes.union(modified_nodes2)
            modified_edges = modified_edges.union(modified_edges2)
        else:
            modified_nodes = set()
            modified_edges = set()

        print("Extend Map Memlets")
        self._extend_memlets(state, new_inner_map, modified_nodes, modified_edges)
        self._extend_temporary_scalars(state, new_inner_map, modified_nodes, modified_edges)
        state.sdfg.validate()

        if not has_single_nested_sdfg:
            if self.insert_copies:
                self._copy_in_and_copy_out(state, new_inner_map, vectorization_number, vectorizable_arrays)

        # Replactes tasklets of form A op B to vectorized_op(A, B)
        self._replace_tasklets(state, new_inner_map, vector_map_param, modified_nodes)
        # Copies in data to the storage needed by the vector unit
        # Copies out data from the storage needed by the vector unit
        # Copy-in out needs to skip scalars and arrays that pass complete dimensions (over approximation must be due to a reason)

        # If tasklet -> sclar -> tasklet, now we have,
        # vector_tasklet -> scalar -> vector_tasklet
        # makes the scalar into vector
        # If the inner node is a NestedSDFG we need to vectorize that too
        state.sdfg.validate()

        if has_single_nested_sdfg:
            nsdfg_node = next(iter(nodes))
            state.sdfg.save("before_matching_connectors.sdfg")
            fix_nsdfg_connector_array_shapes_mismatch(state, nsdfg_node)
            check_nsdfg_connector_array_shapes_match(state, nsdfg_node)
            state.sdfg.save("after_matching_connectors.sdfg")
            print("Vectorize Nested SDFG")
            unstructured_data = self._vectorize_nested_sdfg(state, nsdfg_node, vector_map_param)

            print("Add copies before/after NSDFG")
            if self.insert_copies:
                inserted_array_names = add_copies_before_and_after_nsdfg(state, nsdfg_node, self.vector_width,
                                                                         self.vector_input_storage, unstructured_data,
                                                                         self.no_copy_out)

    def parent_connection_is_scalar(self, state: dace.SDFGState, nsdfg: dace.nodes.NestedSDFG,
                                    scalar_name: str) -> bool:
        for ie in state.in_edges(nsdfg):
            if ie.dst_conn == scalar_name:
                dataname = ie.data.data
                if isinstance(state.sdfg.arrays[dataname], dace.data.Scalar):
                    return True
        for oe in state.out_edges(nsdfg):
            if oe.src_conn == scalar_name:
                dataname = oe.data.data
                if isinstance(state.sdfg.arrays[dataname], dace.data.Scalar):
                    return True
        raise Exception("Parent connect is scalar called but the scalar is not found in the connectors"
                        )  # Shouldn't happen but whatever

    def _vectorize_nested_sdfg(self, state: dace.SDFGState, nsdfg: dace.nodes.NestedSDFG, vector_map_param: str):
        inner_sdfg: dace.SDFG = nsdfg.sdfg
        # Imagine the case where
        # On vectorization of interstate edges (Step 3):
        # We do A[idx[i]]
        # DaCe generates this as | State 1 | -(sym = idx[i])-> | State 2 code = A[sym] ... |
        # This means when we vectorize access to 8 elements then we need to access:
        # idx[i:i+8]
        # And access A accordingly: A[idx[i], idx[i+1], ..., idx[i+8]]
        # Since we can't improve this we need to load the individual sym1, sym2, ..., sym8 individually

        # First we track which inputs have the shape of the vector unit
        # We can copy all of them in the state e.g. idx[i:i+8]
        # Scalars need to be skipped (input subset is still a scalar)
        # Views that have different dimensions have indirect accesses
        # We need to load them individually, for that we need to add "A_packed"
        # and anytime we detect a load from A we need load the 8 elements accordingly

        # Any time we find a load from A[sym] we need to expand load to sym1, sym2, sym3, sym4 (need to find the sym assignment before)
        # and extend that state

        # Step 1. Analyze
        # 0. Try to demote some symbols into scalars
        # 1.1. Detect input and output shapes
        # 1.1.1 Make all non-transient data within the nested SDFG match the connector shapes.
        # 1.1.2 All transient arrays should match the vector unit shape
        # 1.2 Detect sink and source scalars (non-transient scalar access nodes without out_edges or without in_edges)
        # 1.3 Scalar sources are not supported (because duplicating input scalar data results in a different program), raise Error
        # 1.3.1 Unless has flops in that case we can move it, if it involved in the last floating point operation
        # 1.4 Scalar sinks are supported as they can be de-duplicated when writing, track them
        # 1.5 Detect indirect accesses that need a packed intermediate storage
        # 1.6 Each access parameter needs to becomes is own array make its own array

        # After replacing all arrays to match, vectorize:
        # Step 2. Duplicate all interstate symbols to respect lane-ids
        # 2.1 Generate packed loads
        # Step 3. For all scalar sink nodes de-duplicate writes
        # Step 4. Replace all memlet subsets and names
        # Step 5. Replace all tasklets to use vectorized types
        # Step 6. Collect all data used, make sure their type matches the vector op type

        # 0
        inner_sdfg.save("vectorize_nsdfg_begin.sdfg")

        # Collect all assigned symbols, check what we can demote
        if self.try_to_demote_symbols_in_nsdfgs:
            try_demoting_vectorizable_symbols(inner_sdfg)

        # 1.1.1
        fix_nsdfg_connector_array_shapes_mismatch(state, nsdfg)
        cutil.replace_length_one_arrays_with_scalars(inner_sdfg, True, True)

        # 1.1.2
        transient_arrays = {arr_name for arr_name, arr in inner_sdfg.arrays.items() if arr.transient}
        vector_width_transient_arrays = {
            arr_name
            for arr_name in transient_arrays if inner_sdfg.arrays[arr_name].shape == (self.vector_width, )
        }

        # If a scalar is only used on an interstate edge we have a pattern such as:
        # scalar1 = i + scalar0
        # A[scalar1]
        # This vectorizable as A[scalar1:scalar1+8] (vector width = 8)
        # This would be not vectorizable if it would be:
        # scalar1 = array1[i]
        # Then would need to duplicate the accesses as we can't
        # guarantee that the resulting access will be contigous

        # Get scalars
        scalars = {arr_name for arr_name, arr in inner_sdfg.sdfg.arrays.items() if isinstance(arr, dace.data.Scalar)}

        scalars_only_used_on_interstate_edges = {
            scalar
            for scalar in scalars if not cutil.array_is_used_in_sdfg_states(inner_sdfg, set(), scalar, True)
        }
        # If a scalar is transient + invariant or passed from parent also as a scalar and not as an array
        # Then we can use the same variable across all lanes
        invariant_scalars = {
            scalar
            for scalar in scalars_only_used_on_interstate_edges
            if inner_sdfg.arrays[scalar].transient or self.parent_connection_is_scalar(state, nsdfg, scalar)
        }

        # Do not make scalars used only interstate edges into vector-width arrays
        print("Replace Arrays")
        non_vector_width_transient_arrays = transient_arrays - (vector_width_transient_arrays.union(invariant_scalars))
        replace_arrays_with_new_shape(inner_sdfg, vector_width_transient_arrays, (self.vector_width, ),
                                      self.vector_op_numeric_type)
        replace_arrays_with_new_shape(inner_sdfg, non_vector_width_transient_arrays, (self.vector_width, ), None)
        inner_sdfg.reset_cfg_list()

        vector_width_arrays = {
            arr_name
            for arr_name, arr in inner_sdfg.arrays.items()
            if isinstance(arr, dace.data.Array) and arr.shape == (self.vector_width, )
        }
        scalars = {
            arr_name
            for arr_name, arr in inner_sdfg.arrays.items()
            if isinstance(arr, dace.data.Scalar) or (isinstance(arr, dace.data.Array) and arr.shape == (1, ))
        }
        state.sdfg.validate()

        # 1.2
        scalar_source_nodes: List[Tuple[dace.SDFGState, dace.nodes.AccessNode]] = get_scalar_source_nodes(
            inner_sdfg, True, invariant_scalars)
        array_source_nodes: List[Tuple[dace.SDFGState,
                                       dace.nodes.AccessNode]] = get_array_source_nodes(inner_sdfg, True)
        scalar_sink_nodes: List[Tuple[dace.SDFGState,
                                      dace.nodes.AccessNode]] = get_scalar_sink_nodes(inner_sdfg, True, set())
        array_sink_nodes: List[Tuple[dace.SDFGState, dace.nodes.AccessNode]] = get_array_sink_nodes(inner_sdfg, True)

        # 1.3 and 1.3.1
        unstructured_data = set()
        if len(scalar_source_nodes) == 1 and len(scalar_sink_nodes) == 1:
            has_reduction, _, _ = move_out_reduction(scalar_source_nodes, state, nsdfg, inner_sdfg, self.vector_width)
            # Reduction src and dst are not unstructured, no need to add them
            # Moving out reduction changes the source and sink nodes
            if has_reduction:
                scalar_source_nodes: List[Tuple[dace.SDFGState,
                                                dace.nodes.AccessNode]] = get_scalar_source_nodes(inner_sdfg, True)
                scalar_sink_nodes: List[Tuple[dace.SDFGState,
                                              dace.nodes.AccessNode]] = get_scalar_sink_nodes(inner_sdfg, True, set())
                array_source_nodes: List[Tuple[dace.SDFGState,
                                               dace.nodes.AccessNode]] = get_array_source_nodes(inner_sdfg, True)
                array_sink_nodes: List[Tuple[dace.SDFGState,
                                             dace.nodes.AccessNode]] = get_array_sink_nodes(inner_sdfg, True)

        # No scalar sink nodes should be left at this point (should be either vectors or gone)
        if len(scalar_source_nodes) > 0 and len(scalar_sink_nodes) > 0:
            raise Exception(
                f"Pass tried to lift a reduction within the nested SDFG to enable auto-vectorization but failed. remainign sink nodes: {scalar_sink_nodes}, remaining scalar source nodes: {scalar_source_nodes}"
            )

        # 1.5
        # Generate subset to packed array name map
        # This analysis needs to be more detailed
        # Consider x = A[0, 0, _for_it_52]
        # This can be vectorized but the input shape will not be the (1,) or (vector_width,)
        # use the utility function that returns the accesses that are vectorizable:
        # vectorizable access means that all subets to an array depends purely on constants or loop parameters
        # And the loop parameter is not involved in a multiplication, otherwise wee need to pack it:
        # Consider loop (i=0; i<N; i++) and accessing an array [i*2] this means we have stride-2 access and this also
        # needs to be packed
        print("Collect vectorizable arrays (nsdfg)")
        vectorizable_arrays_dict = collect_vectorizable_arrays(inner_sdfg, nsdfg, state, invariant_scalars)
        non_vectorizable_arrays = {k for k, v in vectorizable_arrays_dict.items() if v is False} - invariant_scalars

        non_vectorizable_array_descs = [(arr_name, inner_sdfg.arrays[arr_name]) for arr_name in non_vectorizable_arrays]
        non_vectorizable_array_infos = {(arr_name + "_packed", (self.vector_width, ), self.vector_input_storage,
                                         arr.dtype)
                                        for arr_name, arr in non_vectorizable_array_descs}

        #raise Exception(vectorizable_arrays_dict, non_vectorizable_arrays)
        add_transient_arrays_from_list(inner_sdfg, non_vectorizable_array_infos)

        modified_nodes: Set[dace.nodes.Node] = set()
        modified_edges: Set[Edge[Memlet]] = set()

        # 2 and 2.1
        new_mn, new_me, packed_data = self._generate_loads_to_packed_storage(inner_sdfg, non_vectorizable_arrays,
                                                                             vector_width_arrays, vector_map_param)
        modified_nodes = modified_nodes.union(new_mn)
        modified_edges = modified_edges.union(new_me)

        # Bookkeep unstructured data to avoid copying twice
        unstructured_data = unstructured_data.union(packed_data)

        # 3
        print("Check writes to scalar sinks (nsdfg)")
        check_writes_to_scalar_sinks_happen_through_assign_tasklets(inner_sdfg, scalar_sink_nodes)
        new_mn, new_me = self._duplicate_unstructured_writes(inner_sdfg, non_vectorizable_arrays, vector_map_param)
        modified_nodes = modified_nodes.union(new_mn)
        modified_edges = modified_edges.union(new_me)

        # 4
        for inner_state in inner_sdfg.all_states():
            # Skip the data data that are still scalar and source nodes
            # Do not replace invariant scalars either
            scalar_source_data = {n.data for _, n in scalar_source_nodes}.union(invariant_scalars)
            array_data = {n.data for _, n in array_source_nodes}.union({n.data for _, n in array_sink_nodes})
            # Scalar source nodes can't be replaced.
            # These are non-transient scalars of the SDFG as we do not know how to expand them.
            # If it was a scalar view of an array that could be expanded, that should have been done before
            # by the previous steps
            # If it is an array it will be done in 4.1
            edges_to_replace = {
                edge
                for edge in inner_state.edges() if edge not in modified_edges and edge.data is not None
                and edge.data.data not in scalar_source_data and edge.data.data not in array_data
            }
            old_subset = dace.subsets.Range([(0, 0, 1)])
            new_subset = dace.subsets.Range([(dace.symbolic.SymExpr(0), dace.symbolic.SymExpr(self.vector_width) - 1,
                                              dace.symbolic.SymExpr(1))])
            replace_memlet_expression(inner_state, edges_to_replace, old_subset, new_subset, True, modified_edges,
                                      self.vector_op_numeric_type)

        # 4.1 Do it for arrays
        # Expand memlets accessing arrays, consider nested SDFG receives A[0:2, 0:2, 0:X] as a view
        # and within the nested SDFG we access A[0, 0, for_it_0] (map parameter), then this is vectorizable
        # and should be expanded to A[0:1, 0:1, for_it_0:for_it_0+8] (exclusive range).
        # This should be performed only for arrays.
        print("Expand memlet expressions (nsdfg)")
        for inner_state in inner_sdfg.all_states():
            # Skip the data data that are still scalar and source nodes
            array_data = {n.data for _, n in array_source_nodes}.union({n.data for _, n in array_sink_nodes})
            edges_to_replace = {
                edge
                for edge in inner_state.edges()
                if edge not in modified_edges and edge.data is not None and edge.data.data in array_data
            }
            expand_memlet_expression(inner_state, edges_to_replace, modified_edges, self.vector_width)

        # Extend interstate edges for all symbols used in tasklets / or interstate edges that access vectorized data
        # There two types of doing this, assume the map parameters are (i, j) and we vectorize over j with vector simd length > 2
        # The map parameter used in the loop is expanded via: _sym1 = j -> _sym1_0 = j, _sym1_1 = j + 1, ...
        # The others are duplicated (for convenience) _sym1 = i -> _sym1_0 = i, _sym1_1 = i, ...
        # `sym = 0`
        # Would become
        # `sym_laneid_0 = 0, sym=sym_laneid_0, sym_laneid_1 = 0, sym_laneid_2 = 0, ....`
        # Assume:
        # `sym = A[_for_it] + 1`
        # Would become:
        # `sym_laneid_0 = A[_for_it + 0] + 1`, `sym = sym_laneid_0`, `sym_laneid_1 = A[_for_it + 1] + 1`, ...
        expand_interstate_assignments_to_lanes(inner_sdfg, nsdfg, state, self.vector_width, invariant_scalars,
<<<<<<< HEAD
                                               self.vector_op_numeric_type)
=======
                                               vector_map_param)
>>>>>>> e6f48760

        # 5
        print("Replace tasklets (nsdfg)")
        for inner_state in inner_sdfg.all_states():
            nodes = {n for n in inner_state.nodes() if n not in modified_nodes}
            self._replace_tasklets_from_node_list(inner_state, nodes, vector_map_param)
            modified_nodes = modified_nodes.union(nodes)

        # Add missing symbols
        # There might be missing expanded loop symbols, they are of form `loop_var{id}` where `{id}` is an integer
        # Construct back the loop variable and add assignments for them
        resolve_missing_laneid_symbols(inner_sdfg, nsdfg, state, vector_map_param)

        # Fix in connectors, if scalar it might be already set to float64, but not it should be None
        # If the connector type is not void (typeclass(None)) then it means it was prob. set to its scalar type before,
        # reset it
        reset_connectors(inner_sdfg, nsdfg)

        return unstructured_data

    def _duplicate_unstructured_writes(self, inner_sdfg: dace.SDFG, non_vectorizable_arrays: Set[str],
                                       vector_map_param: str):
        modified_edges = set()
        modified_nodes = set()
        for state in inner_sdfg.all_states():
            for node in state.nodes():
                if state.out_degree(node) == 0:
                    arr = state.sdfg.arrays[node.data]
                    if (arr.transient is False and
                        (isinstance(arr, dace.data.Scalar) or isinstance(arr, dace.data.Array) and arr.shape == (1, ))):
                        # If it is a reduction tasklet + number of edges matching vector unit it is ok
                        srcs = {ie.src for ie in state.in_edges(node)}
                        if not (len(srcs) == 1 and state.in_degree(next(iter(srcs))) == self.vector_width
                                and isinstance(next(iter(srcs)), dace.nodes.Tasklet)):
                            raise Exception(
                                "At this point of the pass, no write to non-transient scalar sinks should remain")
                    if arr.transient is False and (isinstance(arr, dace.data.Array) and
                                                   (arr.shape != (1, ) and arr.shape != (self.vector_width, ))
                                                   and node.data in non_vectorizable_arrays):
                        touched_nodes, touched_edges = duplicate_access(state, node, self.vector_width,
                                                                        vector_map_param)
                        modified_edges = modified_edges.union(touched_edges)
                        modified_nodes = modified_nodes.union(touched_nodes)
        return modified_nodes, modified_edges

    def _generate_loads_to_packed_storage(
            self, sdfg: dace.SDFG, array_accessed_to_be_packed: Set[str], candidate_arrays: Set[str],
            vector_map_param: str) -> Tuple[Set[dace.nodes.Node], Set[Edge[Memlet]], Set[str]]:
        modified_nodes: Set[dace.nodes.Node] = set()
        modified_edges: Set[Edge[Memlet]] = set()
        expanded_symbols = set()
        modified_data = set()

        # First expand intersate assignments
        for state in sdfg.all_states():
            for edge in state.edges():
                if edge.data is not None and edge.data.data in array_accessed_to_be_packed:
                    free_symbols = edge.data.free_symbols
                    # Look for the assignments in the interstate edges and expand them
                    non_expanded_free_symbols = free_symbols - expanded_symbols
                    expanded_symbols = expanded_symbols.union(free_symbols)
                    self._expand_interstate_assignments(sdfg, non_expanded_free_symbols, candidate_arrays)

        # Then do the other stuff
        for state in sdfg.all_states():
            for edge in state.edges():
                if edge.data is not None and edge.data.data in array_accessed_to_be_packed:
                    # Create a packed copy
                    # If it is a source node (no in edges, copy in), otherwise replace with the packed data
                    if state.in_degree(edge.src) == 0 and edge.src.data == edge.data.data:
                        src_node = edge.src
                        src_node.data = f"{edge.data.data}_packed"
                        old_data_name = f"{edge.data.data}"

                        # Packed data
                        modified_data.add(old_data_name)
                        modified_data.add(src_node.data)

                        non_packed_access = state.add_access(old_data_name)
                        #non_packed_access.setzero = True
                        modified_nodes.add(non_packed_access)
                        modified_nodes.add(src_node)

                        # Replace all symbols used e.g. i,j with `i`, `j_laneid_0`
                        # A -[j]> B becomes now
                        # A -[j_laneid_0,j_laneid_1,...,j_laneid_7]-> A_packed -[0:8]-> B
                        for i in range(self.vector_width):
                            new_subset = repl_subset_to_use_laneid_offset(sdfg=state.sdfg,
                                                                          subset=copy.deepcopy(edge.data.subset),
                                                                          symbol_offset=str(i),
                                                                          vector_map_param=vector_map_param)
                            at = state.add_tasklet(
                                name=f"assign_{i}",
                                inputs={
                                    "_in",
                                },
                                outputs={
                                    "_out",
                                },
                                code="_out = _in",
                            )
                            at.add_in_connector("_in")
                            at.add_out_connector("_out")
                            e1 = state.add_edge(non_packed_access, None, at, "_in",
                                                dace.memlet.Memlet(
                                                    data=old_data_name,
                                                    subset=new_subset,
                                                ))
                            e2 = state.add_edge(at, "_out", src_node, None, dace.memlet.Memlet(f"{src_node.data}[{i}]"))
                            modified_nodes.add(at)
                            if isinstance(e1, dace.nodes.Node):
                                assert False
                            if isinstance(e2, dace.nodes.Node):
                                assert False
                            modified_edges.add(e1)
                            modified_edges.add(e2)

                        # Now update the subset
                        edge.data = dace.memlet.Memlet(expr=f"{src_node.data}[0:{self.vector_width}]")
                        if isinstance(edge, dace.nodes.Node):
                            assert False
                        modified_edges.add(edge)
        return modified_nodes, modified_edges, modified_data

    def _generate_strided_loads_to_packed_storage(
            self, sdfg: dace.SDFG, state: dace.SDFGState, symbols_to_offset: Set[str], map_entry: dace.nodes.MapEntry,
            array_accessed_to_be_packed: Set[str]) -> Tuple[set[dace.nodes.Node], Set[Edge[Memlet]]]:

        all_nodes = state.all_nodes_between(map_entry, state.exit_node(map_entry))

        modified_nodes = set()
        modified_edges = set()

        array_loads_to_be_packed = set()

        for edge in state.all_edges(*all_nodes):
            if edge.data.data in array_accessed_to_be_packed and (isinstance(edge.dst, dace.nodes.AccessNode)
                                                                  or isinstance(edge.src, dace.nodes.MapEntry)):
                array_loads_to_be_packed.add(edge.data.data)

        # Then do the other stuff
        for edge in state.all_edges(*all_nodes):
            if edge.data is not None and edge.data.data in array_loads_to_be_packed:
                # Create a packed copy
                # If it is a source node (no in edges, copy in), otherwise replace with the packed data
                src = edge.src

                # Distinguish between the first access and consequent accesses
                if edge.data.data in array_loads_to_be_packed:
                    if src == map_entry:
                        new_data_name = f"{edge.data.data}_packed"
                        old_data_name = f"{edge.data.data}"

                        #non_packed_access = state.add_access(old_data_name)
                        packed_access = state.add_access(new_data_name)
                        modified_nodes.add(packed_access)

                        if new_data_name not in sdfg.arrays:
                            sdfg.add_array(name=new_data_name,
                                           shape=(self.vector_width, ),
                                           dtype=self.vector_op_numeric_type,
                                           storage=dace.dtypes.StorageType.Register,
                                           transient=True)

                        # Replace all symbols used e.g. i,j with `i`, `j_laneid_0`
                        # A -[j]> B becomes now
                        # A -[j_laneid_0,j_laneid_1,...,j_laneid_7]-> A_packed -[0:8]-> B
                        for i in range(self.vector_width):
                            #print(edge.data.data, edge.data.subset, i, symbols_to_offset, edge.data.subset.free_symbols)
                            new_subset = repl_subset_to_use_with_int_offset(sdfg=state.sdfg,
                                                                            symbols_to_offset=symbols_to_offset,
                                                                            subset=copy.deepcopy(edge.data.subset),
                                                                            int_offset=i)
                            #print(edge.data.subset)
                            #print(new_subset)
                            #print(symbols_to_offset)
                            at = state.add_tasklet(
                                name=f"assign_{i}",
                                inputs={
                                    "_in",
                                },
                                outputs={
                                    "_out",
                                },
                                code="_out = _in",
                            )
                            at.add_in_connector("_in")
                            at.add_out_connector("_out")

                            e1 = state.add_edge(edge.src, edge.src_conn, at, "_in",
                                                dace.memlet.Memlet(
                                                    data=old_data_name,
                                                    subset=new_subset,
                                                ))
                            e2 = state.add_edge(at, "_out", packed_access, None,
                                                dace.memlet.Memlet(f"{new_data_name}[{i}]"))

                            modified_edges.add(e1)
                            modified_edges.add(e2)
                            modified_nodes.add(at)

                        e3 = state.add_edge(packed_access, None, edge.dst, edge.dst_conn,
                                            dace.memlet.Memlet(f"{new_data_name}[0:{self.vector_width}]"))
                        modified_edges.add(e3)

                        state.remove_edge(edge)
                        modified_edges.add(edge)
                    else:
                        new_data_name = f"{edge.data.data}_packed"
                        old_data_name = f"{edge.data.data}"

                        edge.data = dace.memlet.Memlet(data=new_data_name, subset=copy.deepcopy(edge.data.subset))

                        if isinstance(edge.src, dace.nodes.AccessNode) and edge.src.data == old_data_name:
                            edge.src.data = new_data_name
                        if isinstance(edge.dst, dace.nodes.AccessNode) and edge.dst.data == old_data_name:
                            edge.dst.data = new_data_name

        return modified_nodes, modified_edges

    def _generate_strided_stores_from_packed_storage(
            self, sdfg: dace.SDFG, state: dace.SDFGState, symbols_to_offset: Set[str], map_entry: dace.nodes.MapEntry,
            array_accessed_to_be_packed: Set[str]) -> Tuple[set[dace.nodes.Node], Set[Edge[Memlet]]]:

        all_nodes = state.all_nodes_between(map_entry, state.exit_node(map_entry))

        modified_nodes = set()
        modified_edges = set()

        array_stores_to_be_packed = set()

        for edge in state.all_edges(*all_nodes):
            if edge.data.data in array_accessed_to_be_packed and isinstance(edge.dst, dace.nodes.MapExit):
                array_stores_to_be_packed.add(edge.data.data)

        map_exit = state.exit_node(map_entry)

        # Then do the other stuff
        for edge in state.all_edges(*all_nodes):
            if edge.data is not None and edge.data.data in array_stores_to_be_packed:
                # Create a packed copy
                # If it is a source node (no in edges, copy in), otherwise replace with the packed data
                dst = edge.dst

                # Distinguish between the first access and consequent accesses
                if edge.data.data in array_stores_to_be_packed:
                    if dst == map_exit:
                        new_data_name = f"{edge.data.data}_packed"
                        old_data_name = f"{edge.data.data}"

                        #non_packed_access = state.add_access(old_data_name)
                        packed_access = state.add_access(new_data_name)
                        modified_nodes.add(packed_access)

                        if new_data_name not in sdfg.arrays:
                            sdfg.add_array(name=new_data_name,
                                           shape=(self.vector_width, ),
                                           dtype=self.vector_op_numeric_type,
                                           storage=dace.dtypes.StorageType.Register,
                                           transient=True)

                        # Replace all symbols used e.g. i,j with `i`, `j_laneid_0`
                        # A -[j]> B becomes now
                        # A -[j_laneid_0,j_laneid_1,...,j_laneid_7]-> A_packed -[0:8]-> B
                        for i in range(self.vector_width):
                            #print(edge.data.data, edge.data.subset, i, symbols_to_offset, edge.data.subset.free_symbols)
                            new_subset = repl_subset_to_use_with_int_offset(sdfg=state.sdfg,
                                                                            symbols_to_offset=symbols_to_offset,
                                                                            subset=copy.deepcopy(edge.data.subset),
                                                                            int_offset=i)
                            #print(edge.data.subset)
                            #print(new_subset)
                            #print(symbols_to_offset)
                            at = state.add_tasklet(
                                name=f"assign_{i}",
                                inputs={
                                    "_in",
                                },
                                outputs={
                                    "_out",
                                },
                                code="_out = _in",
                            )
                            at.add_in_connector("_in")
                            at.add_out_connector("_out")

                            e1 = state.add_edge(packed_access, None, at, "_in",
                                                dace.memlet.Memlet(f"{new_data_name}[{i}]"))

                            e2 = state.add_edge(at, "_out", edge.dst, edge.dst_conn,
                                                dace.memlet.Memlet(
                                                    data=old_data_name,
                                                    subset=new_subset,
                                                ))
                            modified_edges.add(e1)
                            modified_edges.add(e2)
                            modified_nodes.add(at)

                        e3 = state.add_edge(edge.src, edge.src_conn, packed_access, None,
                                            dace.memlet.Memlet(f"{new_data_name}[0:{self.vector_width}]"))
                        modified_edges.add(e3)

                        state.remove_edge(edge)
                        modified_edges.add(edge)
                    else:
                        new_data_name = f"{edge.data.data}_packed"
                        old_data_name = f"{edge.data.data}"

                        edge.data = dace.memlet.Memlet(data=new_data_name, subset=copy.deepcopy(edge.data.subset))

                        if isinstance(edge.src, dace.nodes.AccessNode) and edge.src.data == old_data_name:
                            edge.src.data = new_data_name
                        if isinstance(edge.dst, dace.nodes.AccessNode) and edge.dst.data == old_data_name:
                            edge.dst.data = new_data_name

        return modified_nodes, modified_edges

    def _expand_interstate_assignment(self, sdfg: dace.SDFG, edge: Edge[InterstateEdge], syms: Set[str],
                                      candidate_arrays: Set[str]):
        duplicated_symbols = set()
        syms_to_rm = set()
        new_assignments = dict()
        # Lets say we have
        # k = idx
        # then we need to do:
        # k0 = idx[0]
        # k1 = idx[1]
        # ...
        # k7 = idx[7]
        # Also need to consider the case where multiple symbols are involved
        # k0 = idx[0] + idy[0]
        for k, v in edge.data.assignments.items():
            if k in syms:

                for i in range(0, self.vector_width):
                    # Get all scalar accesses from v and replace with the array equivalent
                    # if we have j = k1 + k2
                    # we need to have j0 = k1[0] + k2[0], j1 = k1[1] + k2[1], ...
                    vcopy = copy.deepcopy(v)
                    nv = vcopy
                    for ca in candidate_arrays:
                        assert ca in sdfg.arrays
                        ca_data = sdfg.arrays[ca]
                        if isinstance(ca_data, dace.data.Scalar) or (isinstance(ca_data, dace.data.Array)
                                                                     and ca_data.shape == (1, )):
                            ca_scl = ca_data
                            assert ca_scl.transient
                            sdfg.remove_data(ca, validate=False)
                            sdfg.add_array(
                                name=ca,
                                shape=(self.vector_width, ),
                                dtype=ca_scl.dtype,
                                storage=ca_scl.storage,
                                location=ca_scl.location,
                                alignment=parse_int_or_default(self.vector_width, 8) * ca_scl.dtype.bytes,
                                transient=True,
                                lifetime=ca_scl.lifetime,
                                find_new_name=False,
                            )
                        nv = tutil.token_replace_dict(nv, {ca: f"{ca}[{i}]"})
                    new_assignments[f"{k}_laneid_{i}"] = nv
                    if i == 0:
                        new_assignments[k] = nv
                duplicated_symbols.add(k)
                syms_to_rm.add(k)
            else:
                new_assignments[k] = v
        edge.data.assignments = new_assignments
        return duplicated_symbols

    def _expand_interstate_assignments(self, sdfg: dace.SDFG, syms: Set[str], candidate_arrays: Set[str]):
        duplicated_symbols = set()
        for edge in sdfg.all_interstate_edges():
            duplicated_symbols = duplicated_symbols.union(
                self._expand_interstate_assignment(sdfg, edge, syms, candidate_arrays))
        return duplicated_symbols

    def _extend_temporary_scalars(self,
                                  state: SDFGState,
                                  map_entry: dace.nodes.MapEntry,
                                  modified_nodes: Set[dace.nodes.Node] = set(),
                                  modified_edges: Set[Edge[Memlet]] = set()):
        nodes = list(state.all_nodes_between(map_entry, state.exit_node(map_entry)))
        edges_to_rm = set()
        edges_to_add = set()
        nodes_to_rm = set()
        for node in nodes:
            if isinstance(node, dace.nodes.AccessNode):
                if node in modified_nodes:
                    continue
                desc = state.parent_graph.sdfg.arrays[node.data]
                if (isinstance(desc, dace.data.Scalar) or (isinstance(desc, dace.data.Array) and desc.shape == (1, ))):
                    if f"{node.data}_vec" not in state.parent_graph.sdfg.arrays:
                        state.sdfg.add_array(
                            name=f"{node.data}_vec",
                            shape=(self.vector_width, ),
                            dtype=self.vector_op_numeric_type,
                            storage=self.vector_input_storage,
                            transient=True,
                            alignment=parse_int_or_default(self.vector_width, 8) * desc.dtype.bytes,
                            find_new_name=False,
                        )

                new_an = state.add_access(f"{node.data}_vec")
                #new_an.setzero = True

                for ie in state.in_edges(node):
                    new_edge_tuple = (ie.src, ie.src_conn, new_an, None, copy.deepcopy(ie.data))
                    edges_to_rm.add(ie)
                    edges_to_add.add(new_edge_tuple)
                for oe in state.out_edges(node):
                    new_edge_tuple = (new_an, None, oe.dst, oe.dst_conn, copy.deepcopy(oe.data))
                    edges_to_rm.add(oe)
                    edges_to_add.add(new_edge_tuple)
                nodes_to_rm.add(node)

        rmed_data_names = set()
        for edge in edges_to_rm:
            state.remove_edge(edge)
        for node in nodes_to_rm:
            state.remove_node(node)
            rmed_data_names.add(node.data)
        for edge_tuple in edges_to_add:
            state.add_edge(*edge_tuple)

        # Refresh nodes
        nodes = list(state.all_nodes_between(map_entry, state.exit_node(map_entry)))
        for edge in state.all_edges(*nodes):
            if edge in modified_edges:
                continue
            if edge.data is not None and edge.data.data in rmed_data_names:
                new_memlet = dace.memlet.Memlet(
                    data=f"{edge.data.data}_vec",
                    subset=dace.subsets.Range([(dace.symbolic.SymExpr(0), dace.symbolic.SymExpr(self.vector_width) - 1,
                                                dace.symbolic.SymExpr(1))]),
                )
                state.remove_edge(edge)
                state.add_edge(edge.src, edge.src_conn, edge.dst, edge.dst_conn, new_memlet)

    def _extend_memlets(self,
                        state: SDFGState,
                        map_entry: dace.nodes.MapEntry,
                        modified_nodes: Set[dace.nodes.Node] = set(),
                        modified_edges: Set[Edge[Memlet]] = set()):
        nodes = list(state.all_nodes_between(map_entry, state.exit_node(map_entry)))
        assert not any({
            isinstance(node, dace.nodes.MapEntry)
            for node in nodes
        }), f"No map entry nodes are allowed within the vectorized map entry - this case is not supported yet"
        edges = set(state.all_edges(*nodes)) - modified_edges
        self._extend_memlets_from_node_and_edge_list(state, edges)

    def _extend_memlets_from_node_and_edge_list(self, state: SDFGState, edges: Iterable[Edge[Memlet]]):
        for edge in edges:
            memlet: dace.memlet.Memlet = edge.data
            # If memlet is equal to the array shape, we have a clear case of over-approximation
            # For the check we know: last dimension results in contiguous access,
            # We should memlets of form:
            # [(b, e, s), ...] the b, e, s may depend on i.
            # If b is i, e is i (inclusive range), then extension needs to result with (i, i + vector_width - 1, 1)
            # We can assume (and check) that s == 1
            # if b is 2*i and e is 2*i then we should extend the i in the end with 2*(i + vector_width - 1)
            map_entry: dace.nodes.MapEntry = state.entry_node(
                edge.src) if not isinstance(edge.src, dace.nodes.MapEntry) else state.entry_node(edge.dst)

            used_param = map_entry.map.params[
                -1]  # Regardless of offsets F / C we assume last parameter of the map is used

            if memlet.subset is not None:
                new_range_list = [(b, e, s) for (b, e, s) in memlet.subset]
                stride_offset = 0 if self._stride_type == "F" else -1  # left-contig is Fortran and right-contig is C
                range_tup: Tuple[dace.symbolic.SymExpr, dace.symbolic.SymExpr,
                                 dace.symbolic.SymExpr] = new_range_list[stride_offset]
                lb, le, ls = range_tup
                if isinstance(le, int):
                    le = dace.symbolic.SymExpr(str(le))
                assert ls == 1, f"Previous checks must have ensured the final dimension should result in unit-stride access"
                new_range_list[stride_offset] = (
                    lb, le.subs(used_param, dace.symbolic.SymExpr(f"({self.vector_width} - 1) + {used_param}")),
                    ls) if lb == le else (lb,
                                          le.subs(used_param,
                                                  dace.symbolic.SymExpr(f"({self.vector_width} * {used_param}) - 1")),
                                          ls)

                new_memlet = dace.memlet.Memlet(
                    data=memlet.data,
                    subset=dace.subsets.Range(new_range_list),
                )
            else:
                new_memlet = dace.memlet.Memlet(None)

            assert memlet.other_subset is None, f"Other subset not supported in vectorization yet, found {memlet.other_subset} that is None for {memlet} (edge: {edge}) (state: {state})"
            state.remove_edge(edge)
            state.add_edge(edge.src, edge.src_conn, edge.dst, edge.dst_conn, new_memlet)

    def _is_vectorizable(self, state: SDFGState, node: dace.nodes.Tasklet):
        # Arr1 -> Tasklet1 -> sc1 -> Tasklet2 -> sc3 -> Tasklet3 -> Arr
        # Arr2
        # Should return [Arr,Arr], [Arr]
        # It is important to determine if a tasklet is "vectorizable"
        # Only a tasklet that reads from arrays and writes to arrays are vectorizable
        # But if we only check Tasklet1, Tasklet2 or Tasklet3's ddirect neighbors we would consider
        # they can't, but they can

        # First check cache
        if node in self._tasklet_vectorizable_map:
            return self._tasklet_vectorizable_map[node]

        in_edges = state.in_edges(node)
        out_edges = state.out_edges(node)
        input_types = set()
        output_types = set()
        while in_edges:
            in_edge = in_edges.pop()
            if state.in_degree(in_edge.src) == 0:
                if isinstance(in_edge.src, dace.nodes.AccessNode):
                    input_types.add(type(state.sdfg.arrays[in_edge.src.data]))
                else:
                    if in_edge.data is not None:
                        raise Exception(
                            f"Unsupported Type for in_edge.src got type {type(in_edge.src)}, need AccessNode ({in_edge.data})"
                        )
            if not isinstance(in_edge.src, dace.nodes.MapEntry):
                in_edges += state.in_edges(in_edge.src)
            else:
                if in_edge.data.data is not None:
                    input_types.add(type(state.sdfg.arrays[in_edge.data.data]))
        while out_edges:
            out_edge = out_edges.pop()
            if state.out_degree(out_edge.dst) == 0:
                if isinstance(out_edge.dst, dace.nodes.AccessNode):
                    output_types.add(type(state.sdfg.arrays[out_edge.dst.data]))
                else:
                    if out_edge.data is not None:
                        raise Exception(
                            f"Unsupported Type for out_edge.dst got type {type(out_edge.dst)}, need AccessNode ({in_edge.data})"
                        )
            if not isinstance(out_edge.dst, dace.nodes.MapExit):
                out_edges = state.out_edges(out_edge.dst)
            else:
                if out_edge.data.data is not None:
                    output_types.add(type(state.sdfg.arrays[out_edge.data.data]))

        vectorizable = (all({
            isinstance(itype, dace.data.Array) or itype == dace.data.Array or itype == dace.data.Scalar
            or isinstance(itype, dace.data.Scalar)
            for itype in input_types
        }) and all({isinstance(otype, dace.data.Array) or otype == dace.data.Array
                    for otype in output_types}))
        self._tasklet_vectorizable_map[node] = vectorizable
        return vectorizable

    def _replace_tasklets(self, state: SDFGState, map_entry: dace.nodes.MapEntry, vector_map_param: str,
                          modified_nodes: Set[dace.nodes.AccessNode]):
        nodes = set(state.all_nodes_between(map_entry, state.exit_node(map_entry))) - modified_nodes
        assert not any({
            isinstance(node, dace.nodes.MapEntry)
            for node in nodes
        }), f"No map entry nodes are allowed within the vectorized map entry - this case is not supported yet"
        self._replace_tasklets_from_node_list(state, nodes, vector_map_param)

    def _replace_tasklets_from_node_list(self, state: SDFGState, nodes: Iterable[dace.nodes.Node],
                                         vector_map_param: str):
        for node in nodes:
            if isinstance(node, dace.nodes.Tasklet):
                tasklet_info = tutil.classify_tasklet(state, node)
                ttype: tutil.TaskletType = tasklet_info.get("type")
                # If we still have scalar-scalar or scalar-symbol or symbol-symbol op
                # that is not writing to an array (all length 1 arrays have been made into scalasr before)
                # it means they are invariant and we should keep them as they are
                if ttype in {
                        tutil.TaskletType.SCALAR_SCALAR,
                        tutil.TaskletType.SCALAR_SYMBOL,
                        tutil.TaskletType.SCALAR_SYMBOL,
                        tutil.TaskletType.SYMBOL_SYMBOL,
                        tutil.TaskletType.SCALAR_SCALAR_ASSIGNMENT,
                        tutil.TaskletType.UNARY_SCALAR,
                        tutil.TaskletType.UNARY_SYMBOL,
                        tutil.TaskletType.SCALAR_SYMBOL_ASSIGNMENT,
                }:
                    # If output is not an array
                    oe = state.out_edges(node).pop()
                    if not isinstance(state.sdfg.arrays[oe.data.data], dace.data.Array):
                        continue
                instantiate_tasklet_from_info(state, node, tasklet_info, self.vector_width, self.templates,
                                              vector_map_param, self.vector_op_numeric_type, self.tasklet_prefix)

    def _offset_all_memlets(self, state: SDFGState, map_entry: dace.nodes.MapEntry, dataname: str, new_dataname: str):
        nodes = list(state.all_nodes_between(map_entry, state.exit_node(map_entry)))
        assert not any({
            isinstance(node, dace.nodes.MapEntry)
            for node in nodes
        }), f"No map entry nodes are allowed within the vectorized map entry - this case is not supported yet"
        edges = state.all_edges(*nodes)
        self._offset_memlets_from_edge_list(state, edges, dataname, new_dataname)

    def _offset_memlets_from_edge_list(self, state: SDFGState, edges: Iterable[Edge[Memlet]], dataname: str,
                                       new_dataname: str):
        for edge in edges:
            if edge.data.data is None or edge.data.data != dataname:
                continue
            memlet: dace.memlet.Memlet = edge.data

            assert memlet.other_subset is None, f"Other subset not supported in vectorization yet, found {memlet.other_subset} that is None for {memlet} (edge: {edge}) (state: {state})"

            new_memlet = dace.memlet.Memlet(
                data=new_dataname,
                subset=dace.subsets.Range([(dace.symbolic.SymExpr(0), dace.symbolic.SymExpr(self.vector_width) - 1,
                                            dace.symbolic.SymExpr(1))]),
            )
            state.remove_edge(edge)
            state.add_edge(edge.src, edge.src_conn, edge.dst, edge.dst_conn, new_memlet)

    def _iterate_on_path_from_map_entry_to_exit(self, state: SDFGState, map_exit: dace.nodes.MapExit,
                                                data_in_edge: Edge[Memlet], dataname: str, new_dataname: str):
        # IMPORTANT!
        # Get memlet paths until we reach map exit
        # This will create a problem if the input flows into the exit because we can't distinguish,
        # We will assume the first occurence flow to the exit
        edges_to_check = {data_in_edge}
        sink_node = None
        while edges_to_check:
            edge = edges_to_check.pop()
            sink_node = edge.dst
            if edge.dst == map_exit:
                continue

            if edge.data.data is None or (edge.data.data != dataname and edge.data.data != new_dataname):
                continue

            memlet: dace.memlet.Memlet = edge.data

            assert memlet.other_subset is None, f"Other subset not supported in vectorization yet, found {memlet.other_subset} that is None for {memlet} (edge: {edge}) (state: {state})"

            new_memlet = dace.memlet.Memlet(
                data=new_dataname,
                subset=dace.subsets.Range([(dace.symbolic.SymExpr(0), dace.symbolic.SymExpr(self.vector_width) - 1,
                                            dace.symbolic.SymExpr(1))]),
            )
            state.remove_edge(edge)
            edge = state.add_edge(edge.src, edge.src_conn, edge.dst, edge.dst_conn, new_memlet)

            if isinstance(edge.dst, dace.nodes.MapEntry):
                new_edges = {
                    oe
                    for oe in state.out_edges_by_connector(edge.dst, edge.dst_conn.replace("IN_", "OUT_"))
                    if not isinstance(oe.dst, (dace.nodes.AccessNode, dace.nodes.NestedSDFG))
                }
            else:
                new_edges = {
                    oe
                    for oe in state.out_edges(edge.dst)
                    if not isinstance(oe.dst, (dace.nodes.AccessNode, dace.nodes.NestedSDFG))
                }
            edges_to_check = edges_to_check.union(new_edges)

        # the sink node is a code node and out data has the same array then we have a problem (not that we can fix but it needs to be preprocessed)
        if isinstance(sink_node, (CodeNode, dace.nodes.Tasklet)):
            for ie in state.out_edges(sink_node):
                if ie.data.data is not None and ie.data.data == dataname:
                    print(
                        f"After sink node, the data {dataname} is still used, which read propagates to write can't be reasonably detected. Implementation assumes, the first one flows out we have two inputs that access the same"
                    )

    def _iterate_on_path_from_map_exit_to_entry(self, state: SDFGState, map_entry: dace.nodes.MapEntry,
                                                data_out_edge: Edge[Memlet], dataname: str, new_dataname: str):
        edges_to_check = state.memlet_path(data_out_edge)

        while edges_to_check:
            for edge in edges_to_check:
                if edge.src == map_entry:
                    edges_to_check = None
                    break

                if edge.data.data is None or edge.data.data != dataname:
                    continue

                memlet: dace.memlet.Memlet = edge.data

                assert memlet.other_subset is None, f"Other subset not supported in vectorization yet, found {memlet.other_subset} that is None for {memlet} (edge: {edge}) (state: {state})"

                new_memlet = dace.memlet.Memlet(
                    data=new_dataname,
                    subset=dace.subsets.Range([(dace.symbolic.SymExpr(0), dace.symbolic.SymExpr(self.vector_width) - 1,
                                                dace.symbolic.SymExpr(1))]),
                )
                state.remove_edge(edge)
                state.add_edge(edge.src, edge.src_conn, edge.dst, edge.dst_conn, new_memlet)

            if edges_to_check is not None:
                source_node = edges_to_check[0].src
                # Tasklet (SSA-ed) or access nodes can appear, this means one edge
                new_in_edges = state.in_edges(source_node)
                #assert len(new_in_edges) == 1, f"Source node {source_node} has out edges {new_in_edges}, excepted to have 1 out-edge"
                # if length is not 1 we cant now what to do anymore
                if len(new_in_edges) == 1:
                    new_in_edge = new_in_edges[0]
                    edges_to_check = state.memlet_path(new_in_edge)
                else:
                    new_in_edge = None
                    edges_to_check = None

            # the sink node is a code node and out data has the same array then we have a problem (not that we can fix but it needs to be preprocessed)
            if isinstance(source_node, (CodeNode, dace.nodes.Tasklet)):
                for ie in state.in_edges(source_node):
                    if ie.data.data is not None and ie.data.data == dataname:
                        print(
                            f"After source node, the data {dataname} is still used, which read propagates to write can't be reasonably detected. Implementation assumes, the first one flows out we have two inputs that access the same"
                        )

    def _offset_memlets_on_path(self, state: SDFGState, map_entry: dace.nodes.MapEntry, dataname: str,
                                new_dataname: str):
        # Get memlet paths
        # And while memlet we have not encountered the map exit continue
        # if we find data name then we will replace
        # Precondition: memlet-path and no tree (previous passes to explicit vectorization should have fixed that)
        # one in edge to the map entry with the vector data
        map_exit = state.exit_node(map_entry)

        # Get all in edges (need to do the same for the map exit later)
        # Go from map_entry -> map_exit for input data
        # map_exit -> map_entry for output data
        in_edges = state.in_edges(map_entry)
        # Filter by the data
        data_in_edges = {e for e in in_edges if e.data.data == new_dataname}
        #assert len(data_in_edges) <= 1, f"{data_in_edges} length is not <= 1, but {len(data_in_edges)}"
        for data_in_edge in data_in_edges:
            self._iterate_on_path_from_map_entry_to_exit(state, map_exit, data_in_edge, dataname, new_dataname)

        # Now for map exit
        out_edges = state.out_edges(map_exit)
        # Filter by the data
        data_out_edges = {e for e in out_edges if e.data.data == new_dataname}
        assert len(data_out_edges) <= 1
        if len(data_out_edges) == 1:
            data_out_edge: Edge[Memlet] = next(iter(data_out_edges))
            # IMPORTANT!
            # Get memlet paths until we reach map exit
            # This will create a problem if the input flows into the exit because we can't distinguish,
            # We will assume the first occurence flow to the exit
            self._iterate_on_path_from_map_exit_to_entry(state, map_entry, data_out_edge, dataname, new_dataname)

        assert len(data_in_edges) == 1 or len(
            data_out_edges
        ) == 1, f"{dataname} -> {new_dataname} no data in our out edges found | {in_edges}, {out_edges}"

    def _find_new_name(self, candidate: str):
        candidate2 = candidate
        i = 0
        while candidate2 in self._used_names:
            candidate2 = candidate + f"_{i}"
            i += 1
        self._used_names.add(candidate2)
        return candidate2

    def _copy_in_and_copy_out(self, state: SDFGState, map_entry: dace.nodes.MapEntry, vectorization_number: int,
                              vectorizable_arrays: Dict[str, bool]):
        map_exit = state.exit_node(map_entry)
        data_and_offsets = list()
        in_datas = set()
        for ie in state.in_edges(map_entry):
            # If input storage is not registers need to copy in
            if ie.data.data is None:
                continue

            ie_arr = state.sdfg.arrays[ie.data.data]
            if isinstance(ie_arr, dace.data.Scalar):
                continue

            if ie.data.data in vectorizable_arrays and vectorizable_arrays[ie.data.data] is False:
                continue

            array = state.parent_graph.sdfg.arrays[ie.data.data]
            if array.storage != self.vector_input_storage:
                # Add new array, if not there
                arr_name_to_use = self._find_new_name(f"{ie.data.data}_vec_k{vectorization_number}")
                if arr_name_to_use not in state.parent_graph.sdfg.arrays:
                    state.parent_graph.sdfg.add_array(name=arr_name_to_use,
                                                      shape=(self.vector_width, ),
                                                      dtype=array.dtype,
                                                      storage=self.vector_input_storage,
                                                      transient=True,
                                                      allow_conflicts=False,
                                                      alignment=parse_int_or_default(self.vector_width, 8) *
                                                      array.dtype.bytes,
                                                      find_new_name=False,
                                                      may_alias=False)
                in_datas.add(arr_name_to_use)
                an = state.add_access(arr_name_to_use)
                #an.setzero = True
                src, src_conn, dst, dst_conn, data = ie
                state.remove_edge(ie)
                state.add_edge(src, src_conn, an, None, copy.deepcopy(data))
                state.add_edge(an, None, map_entry, ie.dst_conn,
                               dace.memlet.Memlet(f"{arr_name_to_use}[0:{self.vector_width}]"))

                memlet: dace.memlet.Memlet = ie.data
                dataname: str = memlet.data
                offsets = [b for (b, e, s) in memlet.subset]
                data_and_offsets.append((dataname, arr_name_to_use, offsets))

        if not self.no_copy_out:
            out_datas = set()
            for oe in state.out_edges(map_exit):

                oe_arr = state.sdfg.arrays[oe.data.data]
                assert isinstance(oe_arr, dace.data.Array)

                if oe.data.data in vectorizable_arrays and vectorizable_arrays[oe.data.data] is False:
                    continue

                array = state.parent_graph.sdfg.arrays[oe.data.data]
                if array.storage != self.vector_output_storage:
                    # If the name exists in the inputs, reuse the name
                    arr_name_to_use = f"{oe.data.data}_vec_k{vectorization_number}"

                    if arr_name_to_use not in state.parent_graph.sdfg.arrays:
                        state.parent_graph.sdfg.add_array(name=arr_name_to_use,
                                                          shape=(self.vector_width, ),
                                                          dtype=array.dtype,
                                                          storage=self.vector_input_storage,
                                                          transient=True,
                                                          allow_conflicts=False,
                                                          alignment=parse_int_or_default(self.vector_width, 8) *
                                                          array.dtype.bytes,
                                                          find_new_name=False,
                                                          may_alias=False)
                    out_datas.add(arr_name_to_use)
                    an = state.add_access(arr_name_to_use)
                    #an.setzero = True
                    src, src_conn, dst, dst_conn, data = oe
                    state.remove_edge(oe)
                    state.add_edge(map_exit, src_conn, an, None,
                                   dace.memlet.Memlet(f"{arr_name_to_use}[0:{self.vector_width}]"))
                    state.add_edge(an, None, dst, dst_conn, copy.deepcopy(data))

                    memlet: dace.memlet.Memlet = oe.data
                    dataname: str = memlet.data
                    offsets = [b for (b, e, s) in memlet.subset]
                    data_and_offsets.append((dataname, arr_name_to_use, offsets))

        for dataname, new_dataname, offsets in data_and_offsets:
            self._offset_memlets_on_path(state, map_entry, dataname, new_dataname)

    def apply_pass(self, sdfg: SDFG, pipeline_results: Dict[str, Any]) -> Optional[Dict[str, Set[str]]]:
        stride_type = assert_strides_are_packed_C_or_packed_Fortran(sdfg)
        self._stride_type = stride_type

        sdfg.validate()
        sdfg.save("vectorize_begin.sdfg")

        if self.vector_input_storage != self.vector_output_storage:
            raise NotImplementedError("Different input and output storage types not implemented yet")

        # 1. Broadcast used scalars to vectorized type
        # 1.1 E.g. if we do 2.0 * A[i:i+4] then we need to have [2.0, 2.0, 2.0, 2.0] * A[i:i+4]

        # 2. Vectorize Maps and Tasklets
        # 2.1 Map needs to be tiled using the vector unit length
        # 2.1.1 Assumption - the inner dimension of the map should be generating unit-stride accesses
        # 2.1.2 If not, we need to re-order the maps so that the innermost map is the one with unit-stride accesses
        # A op B -> needs to be replaced with  vectorized_op(A, B)
        # 2.2 All memlets need to be updated to reflect the vectorized access
        # 2.3 All tasklets ened to be replaced with the vectorized code (using templates)

        # 3. Insert data transfers
        # for (o = 0; o < 4; o ++){
        #     A[i + o] ...;
        # }
        # Needs to become:
        # vecA[0:4] = A[i:i+4]; if source of A is not input location of the vector unit
        # Same for the output
        # This needs to be done before the vectorized map from source(A) ->  source(vecA)
        # And after the map for destination(vecA) -> destination(A)

        # 4. Recursively done to nested SDFGs
        # If the inner body - if the nestedSDFG is within a map then the inner SDFG
        # needs to be vectorized as well

        # For all maps:
        # Map1 [ Map2 [ Map3 [Body]]]
        # Can vectorize the innermost map only
        # If NestedSDFG we need to know if we have a parent map

        # Need to vectorize innermost maps always, if a map has a map inside, vectorize that
        map_entries = list()
        for node, graph in sdfg.all_nodes_recursive():
            if isinstance(node, dace.nodes.MapEntry):
                map_entry: dace.nodes.MapEntry = node
                map_entries.append((map_entry, graph))

        # We allow a map to have no nested SDFGs within its body, or only one node which is a nestedSDFG
        # If there is only a nested SDFG inside we need vectorize that.
        num_vectorized = 0
        vectorized_maps = set()
        sdfgs_to_vectorize = set()

        applied = 0
        for i, (map_entry, state) in enumerate(map_entries):
            if is_innermost_map(state, map_entry):
                num_vectorized += 1
                all_nodes_between = state.all_nodes_between(map_entry, state.exit_node(map_entry))

                if self._apply_on_maps is not None and map_entry not in self._apply_on_maps:
                    continue

                if map_entry.map.label.startswith("vectorloop_"):
                    print(
                        "`vectorloop_` is given by the vectorization transformation to skip to not vectorize double, skipping. Otherwise change the name"
                    )
                    continue

                # If map has a nested SDFG - and that has more nested SDFGs we cant vectorize it
                if has_nsdfg_depth_more_than_one(state, map_entry):
                    print(f"Map {map_entry} in {state} has multiple levels of nested SDFGs inisde, can't vectorize")
                    continue

                if not last_dim_of_map_is_contiguous_accesses(state, map_entry):
                    print(
                        f"Last dimension of the map does fall on contiguous accesses, indirect accesses might not always be packed {map_entry}, {state}"
                    )

                if not map_consists_of_single_nsdfg_or_no_nsdfg(state, map_entry):
                    if self.fail_on_unvectorizable:
                        raise Exception(f"Map contains more than 1 NSDFG within both, or both {map_entry}, {state}")
                    else:
                        continue

                if not no_other_subset(state, map_entry):
                    if self.fail_on_unvectorizable:
                        raise Exception(f"Other subset is not supported, it appears in {map_entry}, {state}")
                    else:
                        continue

                if not no_wcr(state, map_entry):
                    if self.fail_on_unvectorizable:
                        raise Exception(f"WCR is not supported, it appears in {map_entry}, {state}")
                    else:
                        continue

                state.sdfg.validate()
                self._vectorize_map(state, map_entry, vectorization_number=i)
                applied += 1
                vectorized_maps.add(map_entry)
                if len(all_nodes_between) == 1 and isinstance(next(iter(all_nodes_between)), dace.nodes.NestedSDFG):
                    sdfgs_to_vectorize.add((next(iter(all_nodes_between)), state))

        # Assume we have :
        # --- Map Entry ---
        # -----------------
        #     NestedSDFG
        # tasklet without map
        # --- Map Exit  ---
        #
        # If the inside has no maps
        # We have problems. If no maps,
        # We need to add a parent map
        for node, state in sdfgs_to_vectorize:
            parent_scope_is_none = state.scope_dict()[node] is None
            if parent_scope_is_none:
                raise NotImplementedError(
                    "NestedSDFGs without parent map scopes are not supported, they must have been inlined if the pipeline has been called."
                    "If pipeline has been called verify why InlineSDFG failed, otherwise call InlineSDFG")

        if self.global_code_location not in sdfg.global_code:
            sdfg.global_code[self.global_code_location] = CodeBlock("// SoftHier Global Code",
                                                                    language=dace.dtypes.Language.CPP)
            current_global_code = sdfg.global_code[self.global_code_location]
        if isinstance(current_global_code, CodeBlock):
            current_global_code = current_global_code.as_string
        if self.global_code not in current_global_code:
            sdfg.append_global_code(cpp_code=self.global_code, location=self.global_code_location)

        return applied<|MERGE_RESOLUTION|>--- conflicted
+++ resolved
@@ -436,11 +436,7 @@
         # Would become:
         # `sym_laneid_0 = A[_for_it + 0] + 1`, `sym = sym_laneid_0`, `sym_laneid_1 = A[_for_it + 1] + 1`, ...
         expand_interstate_assignments_to_lanes(inner_sdfg, nsdfg, state, self.vector_width, invariant_scalars,
-<<<<<<< HEAD
-                                               self.vector_op_numeric_type)
-=======
-                                               vector_map_param)
->>>>>>> e6f48760
+                                               self.vector_op_numeric_type, vector_map_param)
 
         # 5
         print("Replace tasklets (nsdfg)")
