# Copyright 2019-2021 ETH Zurich and the DaCe authors. All rights reserved.
""" Automatic optimization routines for SDFGs. """

import dace
from dace.sdfg.state import SDFGState
<<<<<<< HEAD
from dace.sdfg.graph import SubgraphView
from dace.sdfg.propagation import propagate_states
from dace import config, data as dt, dtypes, Memlet
=======
from dace import config, data as dt, dtypes, Memlet, symbolic
>>>>>>> fd51d5f7
from dace.sdfg import SDFG, nodes, graph as gr
from typing import Set, Tuple, Union
import warnings


# Transformations
<<<<<<< HEAD
from dace.transformation.dataflow import MapCollapse, TrivialMapElimination, MapFusion, MapTiling, DeduplicateAccess
=======
from dace.transformation.dataflow import MapCollapse, MapFusion
>>>>>>> fd51d5f7
from dace.transformation.interstate import LoopToMap
from dace.transformation.subgraph.composite import CompositeFusion
from dace.transformation.subgraph import helpers, ReduceExpansion

# Environments
from dace.libraries.blas.environments import intel_mkl as mkl, openblas

# Enumerator 
from dace.transformation.estimator.enumeration import GreedyEnumerator


GraphViewType = Union[SDFG, SDFGState, gr.SubgraphView]


<<<<<<< HEAD
def greedy_fuse(graph_or_subgraph: GraphViewType, 
                validate_all: bool,
                #apply_multi_expansion: bool = False, # run both
                #apply_stencil_tiling: bool = False, # not now yet
                recursive: bool = False) -> None:

    #CompositeFusion.allow_expansion = apply_multi_expansion
    #CompositeFusion.allow_tiling = apply_stencil_tiling
    
    if isinstance(graph_or_subgraph, SDFG):
        # If we have an SDFG, recurse into graphs 
        #graph_or_subgraph.apply_transformations_repeated(ReduceExpansion)
        graph_or_subgraph.apply_strict_transformations()
        graph_or_subgraph.apply_transformations_repeated(MapFusion)
        for graph in graph_or_subgraph.nodes():
            greedy_fuse(graph, validate_all)
    else:
        # we are in graph or subgraph
        sdfg, graph, subgraph = None, None, None 
        if isinstance(graph_or_subgraph, SDFGState):
            sdfg = graph_or_subgraph.parent
            sdfg.apply_transformations_repeated(MapFusion)
            graph = graph_or_subgraph
            subgraph = SubgraphView(graph, graph.nodes()) 
        else:
            sdfg = graph_or_subgraph.graph.parent
            graph = graph_or_subgraph.graph
            subgraph = graph_or_subgraph
        
        # greedily enumerate fusible components 
        # and apply transformation
        applied_transformations = 0
        enumerator = GreedyEnumerator(sdfg, graph, subgraph)
        for map_entries in enumerator:
            print(f"Processing map subgraph {map_entries}")
            if len(map_entries) > 1:
                current_subgraph = helpers.subgraph_from_maps(sdfg, graph, map_entries)
                cf = CompositeFusion(current_subgraph)
                #cf.allow_expansion = apply_multi_expansion
                #cf.allow_tiling = apply_stencil_tiling
                cf.apply(sdfg)
                applied_transformations += 1
                if recursive:
                    # advanced: for each scope subgraph, 
                    # see whether any parts inside could be fused together
                    global_entry = cf._global_map_entry
                    greedy_fuse(graph.scope_subgraph(global_entry))
        
        for node in graph_or_subgraph.nodes():
            if isinstance(node, nodes.NestedSDFG):
                greedy_fuse(node.sdfg, validate_all = validate_all)

        if applied_transformations > 0:
            print(f"Applied {applied_transformations} SubgraphFusion")
           

        # TODO [OK]: If two maps share connected nodes (horizontal/vertical), fuse -> fuse directly after enumerator pass
        # TODO [OK]: run multiexpansion first -> this is actually an option you can trigger 


        if validate_all:
            graph.validate()

        #sdfg.save('inspect.sdfg')

=======
def greedy_fuse(graph_or_subgraph: GraphViewType, validate_all: bool) -> None:
    """
    Greedily fuses maps in an SDFG or subgraphs thereof. This fuses
    maps if they are connected via a shared access node (parallel or
    in sequence).
    :param graph_or_subgraph: The SDFG or subgraph thereof to fuse within.
    :param validate_all: If True, runs SDFG validation after every fusion.
    :note: This function operates in-place.
    """
    # If two maps share connected nodes (horizontal/vertical), fuse
    # TODO: Run MultiExpansion first, use SubgraphFusion
    sdfg = graph_or_subgraph
    if isinstance(graph_or_subgraph, gr.SubgraphView):
        sdfg = graph_or_subgraph.graph
    if not isinstance(sdfg, SDFG):
        raise TypeError('Graph must be an SDFG or a subgraph thereof')
    states = graph_or_subgraph.nodes()

    # Vertical Fusion
    sdfg.apply_transformations_repeated(MapFusion,
                                        strict=True,
                                        validate=False,
                                        validate_all=validate_all,
                                        states=states)
>>>>>>> fd51d5f7


def tile_wcrs(graph_or_subgraph: GraphViewType,
              validate_all: bool,
              prefer_partial_parallelism: bool = None) -> None:
    """
    Tiles parallel write-conflict resolution maps in an SDFG, state,
    or subgraphs thereof. Reduces the number of atomic operations by tiling
    and introducing transient arrays to accumulate atomics on.
    :param graph_or_subgraph: The SDFG/state/subgraph to optimize within.
    :param validate_all: If True, runs SDFG validation after every tiling.
    :param prefer_partial_parallelism: If set, prefers extracting non-conflicted
                                       map dimensions over tiling WCR map (may
                                       not perform well if parallel dimensions
                                       are small).
    :note: This function operates in-place.
    """
    # Avoid import loops
    from dace.codegen.targets import cpp
    from dace.frontend import operations
    from dace.transformation import dataflow, helpers as xfh

    # Determine on which nodes to run the operation
    graph = graph_or_subgraph
    if isinstance(graph_or_subgraph, gr.SubgraphView):
        graph = graph_or_subgraph.graph
    if isinstance(graph, SDFG):
        for state in graph_or_subgraph.nodes():
            tile_wcrs(state, validate_all)
        return
    if not isinstance(graph, SDFGState):
        raise TypeError(
            'Graph must be a state, an SDFG, or a subgraph of either')
    sdfg = graph.parent

    edges_to_consider: Set[Tuple[gr.MultiConnectorEdge[Memlet],
                                 nodes.EntryNode]] = set()
    for edge in graph_or_subgraph.edges():
        if edge.data.wcr is not None:
            if (isinstance(edge.src, (nodes.ExitNode, nodes.NestedSDFG))
                    or isinstance(edge.dst, nodes.EntryNode)):
                # Do not consider intermediate edges
                continue
            reason = cpp.is_write_conflicted_with_reason(graph, edge)
            if reason is None or not isinstance(reason, nodes.EntryNode):
                # Do not consider edges that will not generate atomics or
                # atomics we cannot transform
                continue
            if reason not in graph_or_subgraph.nodes():
                # Skip if conflict exists outside of nested SDFG
                continue

            # Check if identity value can be inferred
            redtype = operations.detect_reduction_type(edge.data.wcr)
            dtype = sdfg.arrays[edge.data.data].dtype
            identity = dtypes.reduction_identity(dtype, redtype)
            if identity is None:  # Cannot infer identity value
                continue

            edges_to_consider.add((edge, reason))

    tile_size = config.Config.get('optimizer', 'autotile_size')
    debugprint = config.Config.get_bool('debugprint')
    if prefer_partial_parallelism is None:
        prefer_partial_parallelism = config.Config.get_bool(
            'optimizer', 'autotile_partial_parallelism')

    maps_to_consider: Set[nodes.MapEntry] = set(me
                                                for _, me in edges_to_consider)

    transformed: Set[nodes.MapEntry] = set()

    # Heuristic: If the map is only partially conflicted, extract
    # parallel dimensions instead of tiling
    if prefer_partial_parallelism:
        for mapentry in maps_to_consider:
            # Check the write-conflicts of all WCR edges in map
            conflicts: Set[str] = set()
            for edge, me in edges_to_consider:
                if me is not mapentry:
                    continue
                conflicts |= set(cpp.write_conflicted_map_params(
                    mapentry, edge))

            nonconflicted_dims = set(mapentry.params) - conflicts
            if nonconflicted_dims:
                dims = [
                    i for i, p in enumerate(mapentry.params)
                    if p in nonconflicted_dims
                ]
                if ((dt._prod(s for i, s in enumerate(mapentry.range.size())
                              if i in dims) < tile_size) == True):
                    # Map has a small range, extracting parallelism may not be
                    # beneficial
                    continue
                xfh.extract_map_dims(sdfg, mapentry, dims)
                transformed.add(mapentry)

    # Tile and accumulate other not-transformed maps
    for edge, mapentry in edges_to_consider:
        if mapentry in transformed:
            continue
        transformed.add(mapentry)

        # NOTE: The test "(x < y) == True" below is crafted for SymPy
        # to be "definitely True"
        if all((s < tile_size) == True for s in mapentry.map.range.size()):
            # If smaller than tile size, don't transform and instead
            # make map sequential
            if debugprint:
                print(f'Making map "{mapentry}" sequential due to being '
                      'smaller than tile size')
            mapentry.map.schedule = dtypes.ScheduleType.Sequential
            continue

        # MapTiling -> AccumulateTransient / AccumulateStream
        outer_mapentry = dataflow.MapTiling.apply_to(
            sdfg, dict(tile_sizes=(tile_size, )), _map_entry=mapentry)

        # Transform all outgoing WCR and stream edges
        mapexit = graph.exit_node(mapentry)
        outer_mapexit = graph.exit_node(outer_mapentry)
        for e in graph.out_edges(mapexit):
            if isinstance(sdfg.arrays[e.data.data], dt.Stream):
                mpath = graph.memlet_path(e)
                tasklet = mpath[0].src
                if not isinstance(tasklet, nodes.Tasklet) or len(mpath) != 3:
                    # TODO(later): Implement StreamTransient independently of tasklet
                    continue
                dataflow.StreamTransient.apply_to(sdfg,
                                                  _tasklet=tasklet,
                                                  _map_exit=mapexit,
                                                  _outer_map_exit=outer_mapexit)
            else:
                if (e.data.is_empty() or e.data.wcr is None
                        or e.data.wcr_nonatomic
                        or (e.data.dst_subset is not None
                            and e.data.dst_subset.num_elements() > 0
                            and e.data.dynamic)):
                    continue

                dtype = sdfg.arrays[e.data.data].dtype
                redtype = operations.detect_reduction_type(e.data.wcr)
                identity = dtypes.reduction_identity(dtype, redtype)
                if identity is None:  # Cannot infer identity value
                    continue
                dataflow.AccumulateTransient.apply_to(
                    sdfg,
<<<<<<< HEAD
                    options=dict(identity=dtypes.reduction_identity(dtype, redtype),
                                 array=e.data.data),
                    _map_exit=mapexit,
                    _outer_map_exit=outer_mapexit)
=======
                    options=dict(identity=identity, array=e.data.data),
                    map_exit=mapexit,
                    outer_map_exit=outer_mapexit)
>>>>>>> fd51d5f7

    if debugprint and len(transformed) > 0:
        print(f'Optimized {len(transformed)} write-conflicted maps')


def find_fast_library(device: dtypes.DeviceType) -> str:
    # Returns the optimized library node implementations for the given target
    # device
    if device is dtypes.DeviceType.GPU:
        return ['cuBLAS', 'CUB', 'pure']
    elif device is dtypes.DeviceType.CPU:
        result = []

        # BLAS calls
        if mkl.IntelMKL.is_installed():
            result.append('MKL')
        elif openblas.OpenBLAS.is_installed():
            result.append('OpenBLAS')

        return result + ['pure']

    return ['pure']


def move_small_arrays_to_stack(sdfg: SDFG) -> None:
    """
    Set all Default storage types that are constant sized and less than 
    the auto-tile size to the stack (as StorageType.Register).
    :param sdfg: The SDFG to operate on.
    :note: Operates in-place on the SDFG.
    """
    converted = 0
    tile_size = config.Config.get('optimizer', 'autotile_size')
    for sd, aname, array in sdfg.arrays_recursive():
        if isinstance(array, dt.Stream):
            continue
        if (array.transient and array.storage == dtypes.StorageType.Default
                and array.lifetime == dtypes.AllocationLifetime.Scope):
            if not symbolic.issymbolic(array.total_size, sd.constants):
                eval_size = symbolic.evaluate(array.total_size, sd.constants)
                if eval_size <= tile_size:
                    array.storage = dtypes.StorageType.Register
                    converted += 1

    if config.Config.get_bool('debugprint') and converted > 0:
        print(f'Statically allocating {converted} transient arrays')


def auto_optimize(sdfg: SDFG,
                  device: dtypes.DeviceType,
                  validate: bool = True,
                  validate_all: bool = False) -> SDFG:
    """
    Runs a basic sequence of transformations to optimize a given SDFG to decent
    performance. In particular, performs the following:
        * Strict transformations
        * Strict auto-parallelization (loop-to-map)
        * Greedy application of SubgraphFusion
        * Tiled write-conflict resolution (MapTiling -> AccumulateTransient)
        * Tiled stream accumulation (MapTiling -> AccumulateTransient)
        * Collapse all maps to parallelize across all dimensions
        * Set all library nodes to expand to ``fast`` expansion, which calls
          the fastest library on the target device
    :param sdfg: The SDFG to optimize.
    :param validate: If True, validates the SDFG after all transformations
                     have been applied.
    :param validate_all: If True, validates the SDFG after every step.
    :return: The optimized SDFG.
    :note: Operates in-place on the given SDFG.
    :note: This function is still experimental and may harm correctness in
           certain cases. Please report an issue if it does.
    """
    # Strict transformations
    sdfg.apply_strict_transformations(validate=False, validate_all=validate_all)

    # Try to eliminate trivial maps 
    sdfg.apply_transformations_repeated(TrivialMapElimination, validate = validate, validate_all = validate_all)
    # Try to parallelize loops
    for sd in sdfg.all_sdfgs_recursive():
        propagate_states(sd)
    strict_transformations = dace.transformation.strict_transformations()
    sdfg.apply_transformations_repeated([LoopToMap] + strict_transformations,
                                        strict=True,
                                        validate=False,
                                        validate_all=validate_all)

    # TEST: Collapse maps
    sdfg.apply_transformations_repeated(MapCollapse,
                                        strict=True,
                                        validate=False,
                                        validate_all=validate_all)
    
    # Map fusion
    '''
    for graph in sdfg.nodes():
        for node in graph.nodes():
            if isinstance(node, dace.libraries.standard.nodes.Reduce):
                ReduceExpansion.apply_to(sdfg, _reduce = node)
    '''
    greedy_fuse(sdfg, validate_all)
    #sdfg.apply_transformations_repeated(DeduplicateAccess)
    #sdfg.apply_transformations(MapTiling)

    # Tiled WCR and streams
    for nsdfg in list(sdfg.all_sdfgs_recursive()):
        tile_wcrs(nsdfg, validate_all)

    
    # Collapse maps
    sdfg.apply_transformations_repeated(MapCollapse,
                                        strict=True,
                                        validate=False,
                                        validate_all=validate_all)
    for node, _ in sdfg.all_nodes_recursive():
        if isinstance(node, nodes.MapEntry):
            #node.map.collapse = len(node.map.range) # TODO: try without as well :) 
            pass

    # Set all library nodes to expand to fast library calls
    
    
    implementation_prio = find_fast_library(device)
    for node, _ in sdfg.all_nodes_recursive():
        if isinstance(node, nodes.LibraryNode):
            for impl in implementation_prio:
                if impl in node.implementations:
                    node.implementation = impl
                    break
            else:
                warnings.warn('No fast library implementation found for "%s", '
                              'falling back to default.' % node.name)
    
    # TODO(later): Safe vectorization
    
    # Disable OpenMP parallel sections
    # TODO(later): Set on a per-SDFG basis 
    '''
    config.Config.set('compiler', 'cpu', 'openmp_sections', value=False)
<<<<<<< HEAD
    
=======

    # Set all Default storage types that are constant sized to registers
    move_small_arrays_to_stack(sdfg)

>>>>>>> fd51d5f7
    # Validate at the end
    if validate or validate_all:
        sdfg.validate()
    '''
    return sdfg<|MERGE_RESOLUTION|>--- conflicted
+++ resolved
@@ -3,24 +3,16 @@
 
 import dace
 from dace.sdfg.state import SDFGState
-<<<<<<< HEAD
 from dace.sdfg.graph import SubgraphView
 from dace.sdfg.propagation import propagate_states
-from dace import config, data as dt, dtypes, Memlet
-=======
 from dace import config, data as dt, dtypes, Memlet, symbolic
->>>>>>> fd51d5f7
 from dace.sdfg import SDFG, nodes, graph as gr
 from typing import Set, Tuple, Union
 import warnings
 
 
 # Transformations
-<<<<<<< HEAD
 from dace.transformation.dataflow import MapCollapse, TrivialMapElimination, MapFusion, MapTiling, DeduplicateAccess
-=======
-from dace.transformation.dataflow import MapCollapse, MapFusion
->>>>>>> fd51d5f7
 from dace.transformation.interstate import LoopToMap
 from dace.transformation.subgraph.composite import CompositeFusion
 from dace.transformation.subgraph import helpers, ReduceExpansion
@@ -35,7 +27,6 @@
 GraphViewType = Union[SDFG, SDFGState, gr.SubgraphView]
 
 
-<<<<<<< HEAD
 def greedy_fuse(graph_or_subgraph: GraphViewType, 
                 validate_all: bool,
                 #apply_multi_expansion: bool = False, # run both
@@ -101,32 +92,6 @@
 
         #sdfg.save('inspect.sdfg')
 
-=======
-def greedy_fuse(graph_or_subgraph: GraphViewType, validate_all: bool) -> None:
-    """
-    Greedily fuses maps in an SDFG or subgraphs thereof. This fuses
-    maps if they are connected via a shared access node (parallel or
-    in sequence).
-    :param graph_or_subgraph: The SDFG or subgraph thereof to fuse within.
-    :param validate_all: If True, runs SDFG validation after every fusion.
-    :note: This function operates in-place.
-    """
-    # If two maps share connected nodes (horizontal/vertical), fuse
-    # TODO: Run MultiExpansion first, use SubgraphFusion
-    sdfg = graph_or_subgraph
-    if isinstance(graph_or_subgraph, gr.SubgraphView):
-        sdfg = graph_or_subgraph.graph
-    if not isinstance(sdfg, SDFG):
-        raise TypeError('Graph must be an SDFG or a subgraph thereof')
-    states = graph_or_subgraph.nodes()
-
-    # Vertical Fusion
-    sdfg.apply_transformations_repeated(MapFusion,
-                                        strict=True,
-                                        validate=False,
-                                        validate_all=validate_all,
-                                        states=states)
->>>>>>> fd51d5f7
 
 
 def tile_wcrs(graph_or_subgraph: GraphViewType,
@@ -275,16 +240,9 @@
                     continue
                 dataflow.AccumulateTransient.apply_to(
                     sdfg,
-<<<<<<< HEAD
-                    options=dict(identity=dtypes.reduction_identity(dtype, redtype),
-                                 array=e.data.data),
-                    _map_exit=mapexit,
-                    _outer_map_exit=outer_mapexit)
-=======
                     options=dict(identity=identity, array=e.data.data),
                     map_exit=mapexit,
                     outer_map_exit=outer_mapexit)
->>>>>>> fd51d5f7
 
     if debugprint and len(transformed) > 0:
         print(f'Optimized {len(transformed)} write-conflicted maps')
@@ -423,14 +381,10 @@
     # TODO(later): Set on a per-SDFG basis 
     '''
     config.Config.set('compiler', 'cpu', 'openmp_sections', value=False)
-<<<<<<< HEAD
-    
-=======
 
     # Set all Default storage types that are constant sized to registers
     move_small_arrays_to_stack(sdfg)
 
->>>>>>> fd51d5f7
     # Validate at the end
     if validate or validate_all:
         sdfg.validate()
