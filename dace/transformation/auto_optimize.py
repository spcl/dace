--- conflicted
+++ resolved
@@ -12,7 +12,7 @@
 
 
 # Transformations
-from dace.transformation.dataflow import MapCollapse, TrivialMapElimination, MapFusion, MapTiling
+from dace.transformation.dataflow import MapCollapse, TrivialMapElimination, MapFusion, MapTiling, DeduplicateAccess
 from dace.transformation.interstate import LoopToMap
 from dace.transformation.subgraph.composite import CompositeFusion
 from dace.transformation.subgraph import helpers, ReduceExpansion
@@ -90,7 +90,7 @@
         if validate_all:
             graph.validate()
 
-        sdfg.save('inspect.sdfg')
+        #sdfg.save('inspect.sdfg')
 
 
 
@@ -246,13 +246,15 @@
                                         validate_all=validate_all)
     
     # Map fusion
+    '''
+    for graph in sdfg.nodes():
+        for node in graph.nodes():
+            if isinstance(node, dace.libraries.standard.nodes.Reduce):
+                ReduceExpansion.apply_to(sdfg, _reduce = node)
+    '''
     greedy_fuse(sdfg, validate_all)
+    #sdfg.apply_transformations_repeated(DeduplicateAccess)
     #sdfg.apply_transformations(MapTiling)
-<<<<<<< HEAD
-    #print("MapTiling")
-
-=======
->>>>>>> 3640ff0e
 
     # Tiled WCR and streams
     tile_wcrs(sdfg, validate_all)
@@ -265,7 +267,8 @@
                                         validate_all=validate_all)
     for node, _ in sdfg.all_nodes_recursive():
         if isinstance(node, nodes.MapEntry):
-            node.map.collapse = len(node.map.range) # TODO: try without as well :) 
+            #node.map.collapse = len(node.map.range) # TODO: try without as well :) 
+            pass
 
     # Set all library nodes to expand to fast library calls
     
