# Copyright 2019-2021 ETH Zurich and the DaCe authors. All rights reserved.
""" Transformation helper API. """
import copy
import itertools
from networkx import MultiDiGraph
from dace.sdfg.state import ControlFlowRegion

from dace.subsets import Range, Subset, SubsetUnion, union
import dace.subsets as subsets
from typing import Dict, List, Optional, Tuple, Set, Union

from dace import data, dtypes, symbolic
from dace.codegen import control_flow as cf
from dace.sdfg import nodes, utils
from dace.sdfg.graph import SubgraphView, MultiConnectorEdge
from dace.sdfg.scope import ScopeSubgraphView, ScopeTree
from dace.sdfg import SDFG, SDFGState, InterstateEdge
from dace.sdfg import graph
from dace.memlet import Memlet
from dace.sdfg.utils import get_all_view_nodes, get_view_edge


def nest_sdfg_subgraph(sdfg: SDFG, subgraph: SubgraphView, start: Optional[SDFGState] = None) -> SDFGState:
    """
    Nests an SDFG subgraph (SDFGStates and InterstateEdges).
    
    :param sdfg: The SDFG containing the subgraph.
    :param subgraph: The SubgraphView description of the subgraph.
    :param start: The start state of the subgraph.
    :return: The SDFGState containing the NestedSDFG node (containing the nested SDFG subgraph).
    """

    # Nest states
    states = subgraph.nodes()
    if len(states) > 1:

        if start is not None:
            source_node = start
        else:
            src_nodes = subgraph.source_nodes()
            if len(src_nodes) != 1:
                raise ValueError('Ambiguous start state of the SDFG subgraph. '
                                 'Please provide the start state via the "start" argument.')
            source_node = src_nodes[0]

        sink_nodes = subgraph.sink_nodes()
        if len(sink_nodes) != 1:
            raise NotImplementedError
        sink_node = sink_nodes[0]

        # Find read/write sets
        read_set, write_set = set(), set()
        for state in states:
            rset, wset = state.read_and_write_sets()
            read_set |= rset
            write_set |= wset
            # Add to write set also scalars between tasklets
            for src_node in state.nodes():
                if not isinstance(src_node, nodes.Tasklet):
                    continue
                for dst_node in state.nodes():
                    if src_node is dst_node:
                        continue
                    if not isinstance(dst_node, nodes.Tasklet):
                        continue
                    for e in state.edges_between(src_node, dst_node):
                        if e.data.data and e.data.data in sdfg.arrays:
                            write_set.add(e.data.data)
        # Add data from edges
        for src in states:
            for dst in states:
                for edge in sdfg.edges_between(src, dst):
                    for s in edge.data.free_symbols:
                        if s in sdfg.arrays:
                            read_set.add(s)

        # Find NestedSDFG's unique data
        rw_set = read_set | write_set
        unique_set = set()
        for name in rw_set:
            if not sdfg.arrays[name].transient:
                continue
            found = False
            for state in sdfg.states():
                if state in states:
                    continue
                for node in state.nodes():
                    if (isinstance(node, nodes.AccessNode) and node.data == name):
                        found = True
                        break
            if not found:
                unique_set.add(name)

        # Find NestedSDFG's connectors
        read_set = {n for n in read_set if n not in unique_set or not sdfg.arrays[n].transient}
        write_set = {n for n in write_set if n not in unique_set or not sdfg.arrays[n].transient}

        # Find defined subgraph symbols
        defined_symbols = set()
        strictly_defined_symbols = set()
        for e in subgraph.edges():
            defined_symbols.update(set(e.data.assignments.keys()))
            for k, v in e.data.assignments.items():
                try:
                    if k not in sdfg.symbols and k not in {str(a) for a in symbolic.pystr_to_symbolic(v).args}:
                        strictly_defined_symbols.add(k)
                except AttributeError:
                    # `symbolic.pystr_to_symbolic` may return bool, which doesn't have attribute `args`
                    pass

        new_state = sdfg.add_state('nested_sdfg_parent')
        nsdfg = SDFG("nested_sdfg", constants=sdfg.constants_prop, parent=new_state)
        nsdfg.add_node(source_node, is_start_state=True)
        nsdfg.add_nodes_from([s for s in states if s is not source_node])
        for s in states:
            s.parent = nsdfg
        for e in subgraph.edges():
            nsdfg.add_edge(e.src, e.dst, e.data)

        for e in sdfg.in_edges(source_node):
            sdfg.add_edge(e.src, new_state, e.data)
        for e in sdfg.out_edges(sink_node):
            sdfg.add_edge(new_state, e.dst, e.data)

        sdfg.remove_nodes_from(states)

        # Add NestedSDFG arrays
        for name in read_set | write_set:
            nsdfg.arrays[name] = copy.deepcopy(sdfg.arrays[name])
            nsdfg.arrays[name].transient = False
        for name in unique_set:
            nsdfg.arrays[name] = sdfg.arrays[name]
            del sdfg.arrays[name]

        # If there are symbols (new or not) assigned value in the subgraph, their values will be propagated to the
        # (outer) SDFG through a symbol-scalar-symbol conversion. This is happening in two parts: (1) inside the nested
        # SDFG (symbol -> scalar), (2) in the outer SDFG, just after the SDFGState containing the NestedSDFG node
        # (scalar -> symbol).
        ndefined_symbols = set()
        out_mapping = {}
        out_state = None
        for e in nsdfg.edges():
            ndefined_symbols.update(set(e.data.assignments.keys()))
        if ndefined_symbols:
            out_state = nsdfg.add_state('symbolic_output')
            nsdfg.add_edge(sink_node, out_state, InterstateEdge())
            for s in ndefined_symbols:
                if s in nsdfg.symbols:
                    dtype = nsdfg.symbols[s]
                else:
                    dtype = sdfg.symbols[s]
                name, _ = sdfg.add_scalar(f"__sym_out_{s}", dtype, transient=True, find_new_name=True)
                out_mapping[s] = name
                nname, ndesc = nsdfg.add_scalar(f"__sym_out_{s}", dtype, find_new_name=True)
                # Part (1)
                tasklet = out_state.add_tasklet(f"set_{nname}", {}, {'__out'}, f'__out = {s}')
                acc = out_state.add_access(nname)
                out_state.add_edge(tasklet, '__out', acc, None, Memlet.from_array(nname, ndesc))
                write_set.add(name)

        # Add NestedSDFG node
        fsymbols = sdfg.symbols.keys() | nsdfg.free_symbols
        fsymbols.update(defined_symbols - strictly_defined_symbols)
        mapping = {s: s for s in fsymbols}
        cnode = new_state.add_nested_sdfg(nsdfg, None, read_set, write_set, mapping)
        for s in strictly_defined_symbols:
            if s in sdfg.symbols:
                sdfg.remove_symbol(s)

        # Connect input/output data of the subgraph to the NestedSDFG node.
        for name in read_set:
            r = new_state.add_read(name)
            new_state.add_edge(r, None, cnode, name, Memlet.from_array(name, sdfg.arrays[name]))
        for name in write_set:
            w = new_state.add_write(name)
            new_state.add_edge(cnode, name, w, None, Memlet.from_array(name, sdfg.arrays[name]))

        # Part (2)
        if out_state is not None:
            extra_state = sdfg.add_state('symbolic_output')
            for e in sdfg.out_edges(new_state):
                sdfg.add_edge(extra_state, e.dst, e.data)
                sdfg.remove_edge(e)
            sdfg.add_edge(new_state, extra_state, InterstateEdge(assignments=out_mapping))
            new_state = extra_state

    else:
        new_state = states[0]

    return new_state


def _copy_state(sdfg: SDFG,
                state: SDFGState,
                before: bool = True,
                states: Optional[Set[SDFGState]] = None) -> SDFGState:
    """
    Duplicates a state, placing the copy before or after (see param before) the original and redirecting a subset of its
    edges (see param state). The state is expected to be a scope's source or sink state and this method facilitates the
    nesting of SDFG subgraphs where the state may be part of multiple scopes.
    
    :param state: The SDFGState to copy.
    :param before: True if the copy should be placed before the original.
    :param states: A collection of SDFGStates that should be considered for edge redirection.
    :return: The SDFGState copy.
    """

    state_copy = copy.deepcopy(state)
    state_copy._label += '_copy'
    state_copy.parent = sdfg
    sdfg.add_node(state_copy)

    in_conditions = []
    for e in sdfg.in_edges(state):
        if states and e.src not in states:
            continue
        sdfg.add_edge(e.src, state_copy, e.data)
        sdfg.remove_edge(e)
        if not e.data.is_unconditional():
            in_conditions.append(e.data.condition.as_string)

    out_conditions = []
    for e in sdfg.out_edges(state):
        if states and e.dst not in states:
            continue
        sdfg.add_edge(state_copy, e.dst, e.data)
        sdfg.remove_edge(e)
        if not e.data.is_unconditional():
            out_conditions.append(e.data.condition.as_string)

    if before:
        condition = None
        if in_conditions:
            condition = 'or'.join([f"({c})" for c in in_conditions])
        sdfg.add_edge(state_copy, state, InterstateEdge(condition=condition))
    else:
        condition = None
        # NOTE: The following should be unecessary for preserving program semantics. Therefore we comment it out to
        # avoid the overhead of evaluating the condition.
        # if out_conditions:
        #     condition = 'or'.join([f"({c})" for c in out_conditions])
        sdfg.add_edge(state, state_copy, InterstateEdge(condition=condition))

    return state_copy


def find_sdfg_control_flow(sdfg: SDFG) -> Dict[SDFGState, Set[SDFGState]]:
    """
    Partitions the SDFG to subgraphs that can be nested independently of each other. The method does not nest the
    subgraphs but alters the SDFG; (1) interstate edges are split, (2) scope source/sink states that belong to multiple
    scopes are duplicated (see _copy_state).
    
    :param sdfg: The SDFG to be partitioned.
    :return: The found subgraphs in the form of a dictionary where the keys are the start state of the subgraphs and the
             values are the sets of SDFGStates contained withing each subgraph.
    """

    split_interstate_edges(sdfg)

    # Create a unique sink state to avoid issues with finding control flow.
    sink_states = sdfg.sink_nodes()
    if len(sink_states) > 1:
        new_sink = sdfg.add_state('common_sink')
        for s in sink_states:
            sdfg.add_edge(s, new_sink, InterstateEdge())

    ipostdom = utils.postdominators(sdfg)
    cft = cf.structured_control_flow_tree(sdfg, None)

    # Iterate over the SDFG's control flow scopes and create for each an SDFG subraph. These subgraphs must be disjoint,
    # so we duplicate SDFGStates that appear in more than one scopes (guards and exits of loops and conditionals).
    components = {}
    visited = {}  # Dict[SDFGState, bool]: True if SDFGState in Scope (non-SingleState)
    for i, child in enumerate(cft.children):
        if isinstance(child, cf.SingleState):
            if child.state in visited:
                continue
            components[child.state] = (set([child.state]), child)
            visited[child.state] = False
        elif isinstance(child, (cf.ForScope, cf.WhileScope)):
            guard = child.guard
            fexit = None
            condition = child.condition if isinstance(child, cf.ForScope) else child.test
            for e in sdfg.out_edges(guard):
                if e.data.condition != condition:
                    fexit = e.dst
                    break
            if fexit is None:
                raise ValueError("Cannot find for-scope's exit states.")

            states = set(utils.dfs_conditional(sdfg, [guard], lambda p, _: p is not fexit))

            if guard in visited:
                if visited[guard]:
                    guard_copy = _copy_state(sdfg, guard, False, states)
                    guard.remove_nodes_from(guard.nodes())
                    states.remove(guard)
                    states.add(guard_copy)
                    guard = guard_copy
                else:
                    del components[guard]
                    del visited[guard]

            if not (i == len(cft.children) - 2 and isinstance(cft.children[i + 1], cf.SingleState)
                    and cft.children[i + 1].state is fexit):
                fexit_copy = _copy_state(sdfg, fexit, True, states)
                fexit.remove_nodes_from(fexit.nodes())
                states.remove(fexit)
                states.add(fexit_copy)

            components[guard] = (states, child)
            visited.update({s: True for s in states})
        elif isinstance(child, (cf.IfScope, cf.IfElseChain)):
            guard = child.branch_state
            ifexit = ipostdom[guard]

            states = set(utils.dfs_conditional(sdfg, [guard], lambda p, _: p is not ifexit))

            if guard in visited:
                if visited[guard]:
                    guard_copy = _copy_state(sdfg, guard, False, states)
                    guard.remove_nodes_from(guard.nodes())
                    states.remove(guard)
                    states.add(guard_copy)
                    guard = guard_copy
                else:
                    del components[guard]
                    del visited[guard]

            if not (i == len(cft.children) - 2 and isinstance(cft.children[i + 1], cf.SingleState)
                    and cft.children[i + 1].state is ifexit):
                ifexit_copy = _copy_state(sdfg, ifexit, True, states)
                ifexit.remove_nodes_from(ifexit.nodes())
                states.remove(ifexit)
                states.add(ifexit_copy)

            components[guard] = (states, child)
            visited.update({s: True for s in states})
        else:
            raise ValueError(f"Unsupported control flow class {type(child)}")

    return components


def nest_sdfg_control_flow(sdfg: SDFG, components=None):
    """
    Partitions the SDFG to subgraphs and nests them.
    
    :param sdfg: The SDFG to be partitioned.
    :param components: An existing partition of the SDFG.
    """

    components = components or find_sdfg_control_flow(sdfg)

    num_components = len(components)

    if num_components < 2:
        return

    for i, (start, (component, _)) in enumerate(components.items()):
        nest_sdfg_subgraph(sdfg, graph.SubgraphView(sdfg, component), start)


def nest_state_subgraph(sdfg: SDFG,
                        state: SDFGState,
                        subgraph: SubgraphView,
                        name: Optional[str] = None,
                        full_data: bool = False) -> nodes.NestedSDFG:
    """ Turns a state subgraph into a nested SDFG. Operates in-place.

        :param sdfg: The SDFG containing the state subgraph.
        :param state: The state containing the subgraph.
        :param subgraph: Subgraph to nest.
        :param name: An optional name for the nested SDFG.
        :param full_data: If True, nests entire input/output data.
        :return: The nested SDFG node.
        :raise KeyError: Some or all nodes in the subgraph are not located in
                         this state, or the state does not belong to the given
                         SDFG.
        :raise ValueError: The subgraph is contained in more than one scope.
    """
    if state.sdfg != sdfg:
        raise KeyError('State does not belong to given SDFG')
    if subgraph is not state and subgraph.graph is not state:
        raise KeyError('Subgraph does not belong to given state')

    # Find the top-level scope
    scope_tree = state.scope_tree()
    scope_dict = state.scope_dict()
    scope_dict_children = state.scope_children()
    top_scopenode = -1  # Initialized to -1 since "None" already means top-level

    for node in subgraph.nodes():
        if node not in scope_dict:
            raise KeyError('Node not found in state')

        # If scope entry/exit, ensure entire scope is in subgraph
        if isinstance(node, nodes.EntryNode):
            scope_nodes = scope_dict_children[node]
            if any(n not in subgraph.nodes() for n in scope_nodes):
                raise ValueError('Subgraph contains partial scopes (entry)')
        elif isinstance(node, nodes.ExitNode):
            entry = state.entry_node(node)
            scope_nodes = scope_dict_children[entry] + [entry]
            if any(n not in subgraph.nodes() for n in scope_nodes):
                raise ValueError('Subgraph contains partial scopes (exit)')

        scope_node = scope_dict[node]
        if scope_node not in subgraph.nodes():
            if top_scopenode != -1 and top_scopenode != scope_node:
                raise ValueError('Subgraph is contained in more than one scope')
            top_scopenode = scope_node

    scope = scope_tree[top_scopenode]
    ###

    # Consolidate edges in top scope
    utils.consolidate_edges(sdfg, scope)
    snodes = subgraph.nodes()

    # Collect inputs and outputs of the nested SDFG
    inputs: List[MultiConnectorEdge] = []
    outputs: List[MultiConnectorEdge] = []
    for node in snodes:
        for edge in state.in_edges(node):
            if edge.src not in snodes:
                inputs.append(edge)
        for edge in state.out_edges(node):
            if edge.dst not in snodes:
                outputs.append(edge)

    # Collect transients not used outside of subgraph (will be removed of
    # top-level graph)
    data_in_subgraph = set(n.data for n in subgraph.nodes() if isinstance(n, nodes.AccessNode))
    # Find other occurrences in SDFG
    other_nodes = set(n.data for s in sdfg.states() for n in s.nodes()
                      if isinstance(n, nodes.AccessNode) and n not in subgraph.nodes())
    subgraph_transients = set()
    for data in data_in_subgraph:
        datadesc = sdfg.arrays[data]
        if datadesc.transient and data not in other_nodes:
            subgraph_transients.add(data)

    # All transients of edges between code nodes are also added to nested graph
    for edge in subgraph.edges():
        if (isinstance(edge.src, nodes.CodeNode) and isinstance(edge.dst, nodes.CodeNode)):
            subgraph_transients.add(edge.data.data)

    # Collect data used in access nodes within subgraph (will be referenced in
    # full upon nesting)
    input_arrays = set()
    output_arrays = {}
    for node in subgraph.nodes():
        if (isinstance(node, nodes.AccessNode) and node.data not in subgraph_transients):
            if node.has_reads(state):
                input_arrays.add(node.data)
            if node.has_writes(state):
                output_arrays[node.data] = state.in_edges(node)[0].data.wcr

    # Create the nested SDFG
    nsdfg = SDFG(name or 'nested_' + state.label)

    # Transients are added to the nested graph as-is
    for name in subgraph_transients:
        nsdfg.add_datadesc(name, sdfg.arrays[name])

    # Input/output data that are not source/sink nodes are added to the graph
    # as non-transients
    for name in (input_arrays | output_arrays.keys()):
        datadesc = copy.deepcopy(sdfg.arrays[name])
        datadesc.transient = False
        nsdfg.add_datadesc(name, datadesc)

    # Connected source/sink nodes outside subgraph become global data
    # descriptors in nested SDFG
    input_names = {}
    output_names = {}
    global_subsets: Dict[str, Tuple[str, Subset]] = {}
    for edge in inputs:
        if edge.data.data is None:  # Skip edges with an empty memlet
            continue
        name = edge.data.data
        if name not in global_subsets:
            datadesc = copy.deepcopy(sdfg.arrays[edge.data.data])
            datadesc.transient = False
            if not full_data:
                datadesc.shape = edge.data.subset.size()
            new_name = nsdfg.add_datadesc(name, datadesc, find_new_name=True)
            global_subsets[name] = (new_name, edge.data.subset)
        else:
            new_name, subset = global_subsets[name]
            if not full_data:
                new_subset = union(subset, edge.data.subset)
                if new_subset is None:
                    new_subset = Range.from_array(sdfg.arrays[name])
                global_subsets[name] = (new_name, new_subset)
                nsdfg.arrays[new_name].shape = new_subset.size()
        input_names[edge] = new_name
    for edge in outputs:
        if edge.data.data is None:  # Skip edges with an empty memlet
            continue
        name = edge.data.data
        if name not in global_subsets:
            datadesc = copy.deepcopy(sdfg.arrays[edge.data.data])
            datadesc.transient = False
            if not full_data:
                datadesc.shape = edge.data.subset.size()
            new_name = nsdfg.add_datadesc(name, datadesc, find_new_name=True)
            global_subsets[name] = (new_name, edge.data.subset)
        else:
            new_name, subset = global_subsets[name]
            if not full_data:
                new_subset = union(subset, edge.data.subset)
                if new_subset is None:
                    new_subset = Range.from_array(sdfg.arrays[name])
                global_subsets[name] = (new_name, new_subset)
                nsdfg.arrays[new_name].shape = new_subset.size()
        output_names[edge] = new_name
    ###################

    # Add scope symbols to the nested SDFG
    symbols_at_top = state.symbols_defined_at(top_scopenode)
    defined_vars = set(
        symbolic.pystr_to_symbolic(s) for s in (state.symbols_defined_at(top_scopenode).keys()
                                                | sdfg.symbols))
    for v in defined_vars:
        if v in sdfg.symbols:
            sym = sdfg.symbols[v]
            nsdfg.add_symbol(v, sym.dtype)

    # Add constants to nested SDFG
    for cstname, cstval in sdfg.constants.items():
        nsdfg.add_constant(cstname, cstval)

    # Create nested state
    nstate = nsdfg.add_state()

    # Add subgraph nodes and edges to nested state
    nstate.add_nodes_from(subgraph.nodes())
    for e in subgraph.edges():
        nstate.add_edge(e.src, e.src_conn, e.dst, e.dst_conn, copy.deepcopy(e.data))

    # Modify nested SDFG parents in subgraph
    for node in subgraph.nodes():
        if isinstance(node, nodes.NestedSDFG):
            node.sdfg.parent = nstate
            node.sdfg.parent_sdfg = nsdfg
            node.sdfg.parent_nsdfg_node = node

    # Add access nodes and edges as necessary
    edges_to_offset = []
    for edge, name in input_names.items():
        node = nstate.add_read(name)
        new_edge = copy.deepcopy(edge.data)
        new_edge.data = name
        edges_to_offset.append((edge, nstate.add_edge(node, None, edge.dst, edge.dst_conn, new_edge)))
    for edge, name in output_names.items():
        node = nstate.add_write(name)
        new_edge = copy.deepcopy(edge.data)
        new_edge.data = name
        edges_to_offset.append((edge, nstate.add_edge(edge.src, edge.src_conn, node, None, new_edge)))

    # Offset memlet paths inside nested SDFG according to subsets
    for original_edge, new_edge in edges_to_offset:
        for edge in nstate.memlet_tree(new_edge):
            edge.data.data = new_edge.data.data
            if not full_data:
                edge.data.subset.offset(global_subsets[original_edge.data.data][1], True)
                edge.data.subset.offset(nsdfg.arrays[edge.data.data].offset, True)

    # Add nested SDFG node to the input state
    nested_sdfg = state.add_nested_sdfg(nsdfg, None,
                                        set(input_names.values()) | input_arrays,
                                        set(output_names.values()) | output_arrays.keys())

    # Reconnect memlets to nested SDFG
    reconnected_in = set()
    reconnected_out = set()
    empty_input = None
    empty_output = None
    for edge in inputs:
        if edge.data.data is None:
            empty_input = edge
            continue

        name = input_names[edge]
        if name in reconnected_in:
            continue
        if full_data:
            if edge.data.other_subset:
                root_data = state.memlet_tree(edge).root().edge.data.data
                data = Memlet.from_array(root_data, sdfg.arrays[root_data])
                #data.other_subset = edge.data.other_subset
            else:
                data = Memlet.from_array(edge.data.data, sdfg.arrays[edge.data.data])
        else:
            data = copy.deepcopy(edge.data)
            data.subset = copy.deepcopy(global_subsets[edge.data.data][1])
        state.add_edge(edge.src, edge.src_conn, nested_sdfg, name, data)
        reconnected_in.add(name)

    for edge in outputs:
        if edge.data.data is None:
            empty_output = edge
            continue

        name = output_names[edge]
        if name in reconnected_out:
            continue
        if full_data:
            if edge.data.other_subset:
                root_data = state.memlet_tree(edge).root().edge.data.data
                data = Memlet.from_array(root_data, sdfg.arrays[root_data])
            else:
                data = Memlet.from_array(edge.data.data, sdfg.arrays[edge.data.data])
        else:
            data = copy.deepcopy(edge.data)
            data.subset = copy.deepcopy(global_subsets[edge.data.data][1])
        data.wcr = edge.data.wcr
        state.add_edge(nested_sdfg, name, edge.dst, edge.dst_conn, data)
        reconnected_out.add(name)

    # Connect access nodes to internal input/output data as necessary
    entry = scope.entry
    exit = scope.exit
    for name in input_arrays:
        node = state.add_read(name)
        if entry is not None:
            state.add_nedge(entry, node, Memlet())
        state.add_edge(node, None, nested_sdfg, name, Memlet.from_array(name, sdfg.arrays[name]))
    for name, wcr in output_arrays.items():
        node = state.add_write(name)
        if exit is not None:
            state.add_nedge(node, exit, Memlet())
        state.add_edge(nested_sdfg, name, node, None, Memlet(data=name, wcr=wcr))

    # Graph was not reconnected, but needs to be
    if state.in_degree(nested_sdfg) == 0 and empty_input is not None:
        state.add_edge(empty_input.src, empty_input.src_conn, nested_sdfg, None, empty_input.data)
    if state.out_degree(nested_sdfg) == 0 and empty_output is not None:
        state.add_edge(nested_sdfg, None, empty_output.dst, empty_output.dst_conn, empty_output.data)

    # Remove subgraph nodes from graph
    state.remove_nodes_from(subgraph.nodes())

    # Remove subgraph transients from top-level graph
    for transient in subgraph_transients:
        del sdfg.arrays[transient]

    # Remove newly isolated nodes due to memlet consolidation
    for edge in inputs:
        if state.in_degree(edge.src) + state.out_degree(edge.src) == 0:
            state.remove_node(edge.src)
    for edge in outputs:
        if state.in_degree(edge.dst) + state.out_degree(edge.dst) == 0:
            state.remove_node(edge.dst)

    return nested_sdfg


def state_fission(subgraph: graph.SubgraphView, label: Optional[str] = None) -> SDFGState:
    """
    Given a subgraph, adds a new SDFG state before the state that contains it,
    removes the subgraph from the original state, and connects the two states.

    :param subgraph: the subgraph to remove.
    :return: the newly created SDFG state.
    """

    state: SDFGState = subgraph.graph
    newstate = state.parent_graph.add_state_before(state, label=label)

    # Save edges before removing nodes
    orig_edges = subgraph.edges()

    # Mark boundary access nodes to keep after fission
    nodes_to_remove = set(subgraph.nodes())
    boundary_nodes = [n for n in subgraph.nodes() if len(state.out_edges(n)) > len(subgraph.out_edges(n))
                      ] + [n for n in subgraph.nodes() if len(state.in_edges(n)) > len(subgraph.in_edges(n))]

    # Make dictionary of nodes to add to new state
    new_nodes = {n: n for n in subgraph.nodes()}
    new_nodes.update({b: copy.deepcopy(b) for b in boundary_nodes})

    nodes_to_remove -= set(boundary_nodes)
    state.remove_nodes_from(nodes_to_remove)

    for n in new_nodes.values():
        if isinstance(n, nodes.NestedSDFG):
            # Set the new parent state
            n.sdfg.parent = newstate

    newstate.add_nodes_from(new_nodes.values())

    for e in orig_edges:
        newstate.add_edge(new_nodes[e.src], e.src_conn, new_nodes[e.dst], e.dst_conn, e.data)

    return newstate


def state_fission_after(sdfg: SDFG, state: SDFGState, node: nodes.Node, label: Optional[str] = None) -> SDFGState:
    """
    """
    newstate = sdfg.add_state_after(state, label=label)

    # Bookkeeping
    nodes_to_move = set([node])
    boundary_nodes = set()
    orig_edges = set()

    # Collect predecessors
    if not isinstance(node, nodes.AccessNode):
        for edge in state.in_edges(node):
            for e in state.memlet_path(edge):
                nodes_to_move.add(e.src)
                orig_edges.add(e)

    # Collect nodes_to_move
    for edge in state.bfs_edges(node):
        nodes_to_move.add(edge.dst)
        orig_edges.add(edge)

        if not isinstance(edge.dst, nodes.AccessNode):
            for iedge in state.in_edges(edge.dst):
                if iedge == edge:
                    continue

                for e in state.memlet_path(iedge):
                    nodes_to_move.add(e.src)
                    orig_edges.add(e)

<<<<<<< HEAD
=======
    for n in list(nodes_to_move):
        if isinstance(n, nodes.AccessNode) and isinstance(sdfg.arrays[n.data], data.View):
            for view_node in get_all_view_nodes(state, n):
                nodes_to_move.add(view_node)
                orig_edges.add(get_view_edge(state, view_node))


>>>>>>> da39f652
    # Define boundary nodes
    for node in set(nodes_to_move):
        if isinstance(node, nodes.AccessNode):
            for iedge in state.in_edges(node):
                if iedge.src not in nodes_to_move:
                    boundary_nodes.add(node)
                    break

            if node in boundary_nodes:
                continue

            for oedge in state.out_edges(node):
                if oedge.dst not in nodes_to_move:
                    boundary_nodes.add(node)
                    break

    # Duplicate boundary nodes
    new_nodes = {}
    for node in boundary_nodes:
        node_ = copy.deepcopy(node)
        state.add_node(node_)
        new_nodes[node] = node_

    for edge in state.edges():
        if edge.src in boundary_nodes and edge.dst in boundary_nodes:
            state.add_edge(new_nodes[edge.src], edge.src_conn, new_nodes[edge.dst], edge.dst_conn,
                           copy.deepcopy(edge.data))
        elif edge.src in boundary_nodes:
            state.add_edge(new_nodes[edge.src], edge.src_conn, edge.dst, edge.dst_conn, copy.deepcopy(edge.data))
        elif edge.dst in boundary_nodes:
            state.add_edge(edge.src, edge.src_conn, new_nodes[edge.dst], edge.dst_conn, copy.deepcopy(edge.data))

    # Move nodes
    state.remove_nodes_from(nodes_to_move)

    for n in nodes_to_move:
        if isinstance(n, nodes.NestedSDFG):
            # Set the new parent state
            n.sdfg.parent = newstate

    newstate.add_nodes_from(nodes_to_move)

    for e in orig_edges:
        newstate.add_edge(e.src, e.src_conn, e.dst, e.dst_conn, e.data)

    return newstate


def _get_internal_subset(internal_memlet: Memlet,
                         external_memlet: Memlet,
                         use_src_subset: bool = False,
                         use_dst_subset: bool = False) -> subsets.Subset:
    if (internal_memlet.data != external_memlet.data and internal_memlet.other_subset is not None):
        return internal_memlet.other_subset
    if not use_src_subset and not use_dst_subset:
        return internal_memlet.subset
    if use_src_subset and use_dst_subset:
        raise ValueError('Source and destination subsets cannot be specified at the same time')
    if use_src_subset and internal_memlet.src_subset is not None:
        return internal_memlet.src_subset
    if use_dst_subset and internal_memlet.dst_subset is not None:
        return internal_memlet.dst_subset
    return internal_memlet.subset


def unsqueeze_memlet(internal_memlet: Memlet,
                     external_memlet: Memlet,
                     preserve_minima: bool = False,
                     use_src_subset: bool = False,
                     use_dst_subset: bool = False,
                     internal_offset: Tuple[int] = None,
                     external_offset: Tuple[int] = None) -> Memlet:
    """ Unsqueezes and offsets a memlet, as per the semantics of nested
        SDFGs.
        :param internal_memlet: The internal memlet (inside nested SDFG) before modification.
        :param external_memlet: The external memlet before modification.
        :param preserve_minima: Do not change the subset's minimum elements.
        :param use_src_subset: If both sides of the memlet refer to same array, prefer source subset.
        :param use_dst_subset: If both sides of the memlet refer to same array, prefer destination subset.
        :param internal_offset: The internal memlet's data descriptor offset.
        :param external_offset: The external memlet's data descriptor offset.
        :return: Offset Memlet to set on the resulting graph.
    """
    internal_subset = _get_internal_subset(internal_memlet, external_memlet, use_src_subset, use_dst_subset)
    internal_offset = internal_offset or [0] * len(internal_subset)
    external_offset = external_offset or [0] * len(external_memlet.subset)
    internal_subset = internal_subset.offset_new(internal_offset, False)
    result = Memlet.from_memlet(internal_memlet)
    result.subset = internal_subset

    shape = external_memlet.subset.size()
    if len(internal_subset) < len(external_memlet.subset):
        ones = [i for i, d in enumerate(shape) if d == 1]
        # Special case: If internal memlet is one element and the top
        # memlet uses all its dimensions, ignore the internal element
        # TODO: There must be a better solution
        if (len(internal_subset) == 1 and ones == list(range(len(shape)))
                and (internal_subset[0] == (0, 0, 1) or internal_subset[0] == 0)):
            to_unsqueeze = ones[1:]
        else:
            to_unsqueeze = ones

        # NOTE: There can be an issue where a unitary dimension wasn't squeezed, e.g., when using the dataflow syntax.
        # In such cases, more ones than necessary will be detected.
        # TODO: Find a better solution
        if len(internal_subset) + len(to_unsqueeze) > len(external_memlet.subset):
            external_subset = external_memlet.subset.offset_new(external_offset, False)
            to_unsqueeze = [i for i, d in enumerate(shape) if d == 1 and external_subset[i] != (0, 0, 1)]
        if len(internal_subset) + len(to_unsqueeze) != len(external_memlet.subset):
            raise NotImplementedError

        result.subset.unsqueeze(to_unsqueeze)
        internal_offset = list(internal_offset)
        for axis in sorted(to_unsqueeze):
            internal_offset.insert(axis, external_offset[axis])
    elif len(internal_subset) > len(external_memlet.subset):
        # Try to squeeze internal memlet
        remaining = result.subset.squeeze()
        if len(result.subset) != len(external_memlet.subset):
            raise ValueError('Unexpected extra dimensions in internal memlet '
                             'while un-squeezing memlet.\nExternal memlet: %s\n'
                             'Internal memlet: %s' % (external_memlet, internal_memlet))
        internal_offset = [internal_offset[idx] for idx in range(len(internal_offset)) if idx in remaining]

    external_subset = external_memlet.subset.offset_new(external_offset, False)
    result.subset.offset(external_subset, False)
    result.subset.offset(external_offset, True)

    if preserve_minima:
        if len(result.subset) != len(external_memlet.subset):
            raise ValueError('Memlet specifies reshape that cannot be un-squeezed.\n'
                             'External memlet: %s\nInternal memlet: %s' % (external_memlet, internal_memlet))
        original_minima = external_memlet.subset.min_element()
        for i in set(range(len(original_minima))):
            rb, re, rs = result.subset.ranges[i]
            result.subset.ranges[i] = (original_minima[i], re, rs)
    # TODO: Offset rest of memlet according to other_subset
    if external_memlet.other_subset is not None:
        raise NotImplementedError

    # Actual result preserves 'other subset' and placement of subsets in memlet
    actual_result = Memlet.from_memlet(internal_memlet)
    actual_result.data = external_memlet.data
    if actual_result.other_subset:
        if internal_memlet.data == external_memlet.data:
            actual_result.subset = result.subset
        else:
            actual_result.other_subset = actual_result.subset
            actual_result.subset = result.subset
            actual_result._is_data_src = not actual_result._is_data_src
    else:
        actual_result.subset = result.subset

    return actual_result


def replicate_scope(sdfg: SDFG, state: SDFGState, scope: ScopeSubgraphView) -> ScopeSubgraphView:
    """
    Replicates a scope subgraph view within a state, reconnecting all external
    edges to the same nodes.

    :param sdfg: The SDFG in which the subgraph scope resides.
    :param state: The SDFG state in which the subgraph scope resides.
    :param scope: The scope subgraph to replicate.
    :return: A reconnected replica of the scope.
    """
    exit_node = state.exit_node(scope.entry)

    # Replicate internal graph
    new_nodes = []
    new_entry = None
    new_exit = None
    to_find_new_names: Set[nodes.AccessNode] = set()
    for node in scope.nodes():
        node_copy = copy.deepcopy(node)
        if node == scope.entry:
            new_entry = node_copy
        elif node == exit_node:
            new_exit = node_copy

        if (isinstance(node, nodes.AccessNode) and node.desc(sdfg).lifetime == dtypes.AllocationLifetime.Scope
                and node.desc(sdfg).transient):
            to_find_new_names.add(node_copy)
        state.add_node(node_copy)
        new_nodes.append(node_copy)

    for edge in scope.edges():
        src = scope.nodes().index(edge.src)
        dst = scope.nodes().index(edge.dst)
        state.add_edge(new_nodes[src], edge.src_conn, new_nodes[dst], edge.dst_conn, copy.deepcopy(edge.data))

    # Reconnect external scope nodes
    for edge in state.in_edges(scope.entry):
        state.add_edge(edge.src, edge.src_conn, new_entry, edge.dst_conn, copy.deepcopy(edge.data))
    for edge in state.out_edges(exit_node):
        state.add_edge(new_exit, edge.src_conn, edge.dst, edge.dst_conn, copy.deepcopy(edge.data))

    # Set the exit node's map to match the entry node
    new_exit.map = new_entry.map

    # Replicate all temporary transients within scope
    for node in to_find_new_names:
        desc = node.desc(sdfg)
        new_name = sdfg.add_datadesc(node.data, copy.deepcopy(desc), find_new_name=True)
        node.data = new_name
        for edge in state.all_edges(node):
            for e in state.memlet_tree(edge):
                e.data.data = new_name

    return ScopeSubgraphView(state, new_nodes, new_entry)


def offset_map(state: SDFGState,
               entry: nodes.MapEntry,
               dim: int,
               offset: symbolic.SymbolicType,
               negative: bool = True):
    """
    Offsets a map parameter and its contents by a value.

    :param state: The state in which the map resides.
    :param entry: The map entry node.
    :param dim: The map dimension to offset.
    :param offset: The value to offset by.
    :param negative: If True, offsets by ``-offset``.
    """
    entry.map.range.offset(offset, negative, indices=[dim])
    param = entry.map.params[dim]
    subgraph = state.scope_subgraph(entry)
    # Offset map param by -offset, contents by +offset and vice versa
    if negative:
        subgraph.replace(param, f'({param} + {offset})')
    else:
        subgraph.replace(param, f'({param} - {offset})')


def split_interstate_edges(cfg: ControlFlowRegion) -> None:
    """
    Splits all inter-state edges into edges with conditions and edges with
    assignments. This procedure helps in nested loop detection.

    :param sdfg: The SDFG to split
    :note: Operates in-place on the SDFG.
    """
    for e in cfg.edges():
        if e.data.assignments and not e.data.is_unconditional():
            tmpstate = cfg.add_state()
            cfg.add_edge(e.src, tmpstate, InterstateEdge(condition=e.data.condition))
            cfg.add_edge(tmpstate, e.dst, InterstateEdge(assignments=e.data.assignments))
            cfg.remove_edge(e)


def is_symbol_unused(sdfg: SDFG, sym: str) -> bool:
    """
    Checks for uses of symbol in an SDFG, and if there are none returns False.

    :param sdfg: The SDFG to search.
    :param sym: The symbol to test.
    :return: True if the symbol can be removed, False otherwise.
    """
    for desc in sdfg.arrays.values():
        if sym in map(str, desc.free_symbols):
            return False
    for cfg in sdfg.all_control_flow_regions():
        for node in cfg.nodes():
            if sym in node.free_symbols:
                return False
        for e in cfg.edges():
            if sym in e.data.free_symbols:
                return False

    # Not found, symbol can be removed
    return True


def are_subsets_contiguous(subset_a: subsets.Subset, subset_b: subsets.Subset, dim: int = None) -> bool:

    if dim is not None:
        # A version that only checks for contiguity in certain
        # dimension (e.g., to prioritize stride-1 range)
        if (not isinstance(subset_a, subsets.Range) or not isinstance(subset_b, subsets.Range)):
            raise NotImplementedError('Contiguous subset check only implemented for ranges')

        # Other dimensions must be equal
        for i, (s1, s2) in enumerate(zip(subset_a.ranges, subset_b.ranges)):
            if i == dim:
                continue
            if s1[0] != s2[0] or s1[1] != s2[1] or s1[2] != s2[2]:
                return False

        # Set of conditions for contiguous dimension
        ab = (subset_a[dim][1] + 1) == subset_b[dim][0]
        a_overlap_b = subset_a[dim][1] >= subset_b[dim][0]
        ba = (subset_b[dim][1] + 1) == subset_a[dim][0]
        b_overlap_a = subset_b[dim][1] >= subset_a[dim][0]
        # NOTE: Must check with "==" due to sympy using special types
        return (ab == True or a_overlap_b == True or ba == True or b_overlap_a == True)

    # General case
    bbunion = subsets.bounding_box_union(subset_a, subset_b)
    try:
        if bbunion.num_elements() == (subset_a.num_elements() + subset_b.num_elements()):
            return True
    except TypeError:
        pass

    return False


def find_contiguous_subsets(subset_list: List[subsets.Subset], dim: int = None) -> Set[subsets.Subset]:
    """ 
    Finds the set of largest contiguous subsets in a list of subsets. 

    :param subsets: Iterable of subset objects.
    :param dim: Check for contiguity only for the specified dimension.
    :return: A list of contiguous subsets.
    """
    # Currently O(n^3) worst case. TODO: improve
    subset_set = set(subsets.Range.from_indices(s) if isinstance(s, subsets.Indices) else s for s in subset_list)
    while True:
        for sa, sb in itertools.product(subset_set, subset_set):
            if sa is sb:
                continue
            if sa.covers(sb):
                subset_set.remove(sb)
                break
            elif sb.covers(sa):
                subset_set.remove(sa)
                break
            elif are_subsets_contiguous(sa, sb, dim):
                subset_set.remove(sa)
                subset_set.remove(sb)
                subset_set.add(subsets.bounding_box_union(sa, sb))
                break
        else:  # No modification performed
            break
    return subset_set


def constant_symbols(sdfg: SDFG) -> Set[str]:
    """ 
    Returns a set of symbols that will never change values throughout the course
    of the given SDFG. Specifically, these are the input symbols (i.e., not
    defined in a particular scope) that are never set by interstate edges.

    :param sdfg: The input SDFG.
    :return: A set of symbol names that remain constant throughout the SDFG.
    """
    interstate_symbols = {k for e in sdfg.edges() for k in e.data.assignments.keys()}
    return set(sdfg.symbols) - interstate_symbols


def simplify_state(state: SDFGState, remove_views: bool = False) -> MultiDiGraph:
    """
    Returns a networkx MultiDiGraph object that contains all the access nodes
    and corresponding edges of an SDFG state. The removed code nodes and map
    scopes are replaced by edges that connect their ancestor and succesor access
    nodes.

    :param state: The input SDFG state.
    :return: The MultiDiGraph object.
    """

    sdfg = state.parent

    # Copy the whole state
    G = MultiDiGraph()
    for n in state.nodes():
        G.add_node(n)
    for n in state.nodes():
        for e in state.all_edges(n):
            G.add_edge(e.src, e.dst)
    # Collapse all mappings and their scopes into one node
    scope_children = state.scope_children()
    for n in scope_children[None]:
        if isinstance(n, nodes.EntryNode):
            G.add_edges_from([(n, x) for (y, x) in G.out_edges(state.exit_node(n))])
            G.remove_nodes_from(scope_children[n])
    # Remove all nodes that are not AccessNodes or have incoming
    # wcr edges and connect their predecessors and successors
    for n in state.nodes():
        if n in G.nodes():
            if (not isinstance(n, nodes.AccessNode) or (remove_views and isinstance(sdfg.arrays[n.data], data.View))):
                for p in G.predecessors(n):
                    for c in G.successors(n):
                        G.add_edge(p, c)
                G.remove_node(n)
            else:
                for e in state.all_edges(n):
                    if e.data.wcr is not None:
                        for p in G.predecessors(n):
                            for s in G.successors(n):
                                G.add_edge(p, s)
                        G.remove_node(n)
                        break

    return G


def tile(sdfg: SDFG, map_entry: nodes.MapEntry, divides_evenly: bool, skew: bool, **tile_sizes: symbolic.SymbolicType):
    """ 
    Helper function that tiles a Map scope by the given sizes, in the 
    given order.

    :param sdfg: The SDFG where the map resides.
    :param map_entry: The map entry node to tile.
    :param divides_evenly: If True, skips pre/postamble for cases
                           where the map dimension is not a multiplier
                           of the tile size.
    :param skew: If True, skews the tiled map to start from zero. Helps
                 compilers improve performance in certain cases.
    :param tile_sizes: An ordered dictionary of the map parameter names
                       to tile and their respective tile size (which can be
                       symbolic expressions).
    """
    # Avoid import loop
    from dace.transformation.dataflow import StripMining

    for k, v in tile_sizes.items():
        StripMining.apply_to(sdfg,
                             dict(dim_idx=map_entry.params.index(k),
                                  tile_size=str(v),
                                  divides_evenly=divides_evenly,
                                  skew=skew),
                             map_entry=map_entry)


def permute_map(map_entry: nodes.MapEntry, perm: List[int]):
    """ Permutes indices of a map according to a given list of integers. """
    map_entry.map.params = [map_entry.map.params[p] for p in perm]
    map_entry.map.range = [map_entry.map.range[p] for p in perm]


def extract_map_dims(sdfg: SDFG, map_entry: nodes.MapEntry, dims: List[int]) -> Tuple[nodes.MapEntry, nodes.MapEntry]:
    """ 
    Helper function that extracts specific map dimensions into an outer map.

    :param sdfg: The SDFG where the map resides.
    :param map_entry: Map entry node to extract.
    :param dims: A list of dimension indices to extract.
    :return: A 2-tuple containing the extracted map and the remainder map.
    """
    # Avoid import loop
    from dace.transformation.dataflow import MapCollapse, MapExpansion

    # Make extracted dimensions first
    permute_map(map_entry, dims + [i for i in range(len(map_entry.map.params)) if i not in dims])
    # Expand map
    if len(map_entry.map.params) > 1:
        entries = MapExpansion.apply_to(sdfg, map_entry=map_entry)

        # Collapse extracted maps
        extracted_map = entries[0]
        for idx in range(len(dims) - 1):
            extracted_map, _ = MapCollapse.apply_to(
                sdfg,
                outer_map_entry=extracted_map,
                inner_map_entry=entries[idx + 1],
                permissive=True,  # Since MapExpansion creates sequential maps
            )

        # Collapse remaining maps
        map_to_collapse = entries[len(dims)]
        for idx in range(len(dims), len(entries) - 1):
            map_to_collapse, _ = MapCollapse.apply_to(
                sdfg,
                outer_map_entry=map_to_collapse,
                inner_map_entry=entries[idx + 1],
                permissive=True,  # Since MapExpansion creates sequential maps
            )
    else:
        extracted_map = map_entry
        map_to_collapse = map_entry

    return extracted_map, map_to_collapse


def scope_tree_recursive(state: SDFGState, entry: Optional[nodes.EntryNode] = None) -> ScopeTree:
    """ 
    Returns a scope tree that includes scopes from nested SDFGs. 

    :param state: The state that contains the root of the scope tree.
    :param entry: A scope entry node to set as root, otherwise the state is 
                  the root if None is given.
    """
    stree = state.scope_tree()[entry]
    stree.state = state  # Annotate state in tree

    # Add nested SDFGs as children
    def traverse(state: SDFGState, treenode: ScopeTree):
        snodes = state.scope_children()[treenode.entry]
        for node in snodes:
            if isinstance(node, nodes.NestedSDFG):
                for nstate in node.sdfg.nodes():
                    ntree = nstate.scope_tree()[None]
                    ntree.state = nstate
                    treenode.children.append(ntree)
        for child in treenode.children:
            if hasattr(child, 'state') and child.state != state:
                traverse(getattr(child, 'state', state), child)

    traverse(state, stree)
    return stree


def get_internal_scopes(state: SDFGState,
                        entry: nodes.EntryNode,
                        immediate: bool = False) -> List[Tuple[SDFGState, nodes.EntryNode]]:
    """ 
    Returns all internal scopes within a given scope, including if they 
    reside in nested SDFGs.

    :param state: State in which entry node resides.
    :param entry: The entry node to start from.
    :param immediate: If True, only returns the scopes that are immediately
                      nested in the map.
    """
    stree = scope_tree_recursive(state, entry)
    result = []

    def traverse(state: SDFGState, treenode: ScopeTree):
        for child in treenode.children:
            if child.entry is not None:
                result.append((state, child.entry))
                if not immediate:
                    traverse(state, child)
            else:  # Nested SDFG
                traverse(child.state, child)

    traverse(state, stree)
    return result


def gpu_map_has_explicit_threadblocks(state: SDFGState, entry: nodes.EntryNode) -> bool:
    """ 
    Returns True if GPU_Device map has explicit thread-block maps nested within.
    """
    internal_maps = get_internal_scopes(state, entry)
    if any(m.schedule in (dtypes.ScheduleType.GPU_ThreadBlock, dtypes.ScheduleType.GPU_ThreadBlock_Dynamic)
           for _, m in internal_maps):
        return True
    imm_maps = get_internal_scopes(state, entry, immediate=True)
    if any(m.schedule == dtypes.ScheduleType.Default for _, m in imm_maps):
        return True

    return False


def reconnect_edge_through_map(
        state: SDFGState, edge: graph.MultiConnectorEdge[Memlet], new_node: Union[nodes.EntryNode, nodes.ExitNode],
        keep_src: bool) -> Tuple[graph.MultiConnectorEdge[Memlet], graph.MultiConnectorEdge[Memlet]]:
    """
    Reconnects an edge through a map scope, removes old edge, and returns the 
    two new edges.

    :param state: The state in which the edge and map reside.
    :param edge: The edge to reconnect and remove.
    :param new_node: The scope (map) entry or exit to reconnect through.
    :param keep_src: If True, keeps the source of the edge intact, otherwise
                     keeps destination of edge.
    :return: A 2-tuple of (incoming edge, outgoing edge).
    """
    if keep_src:
        result = state.add_edge_pair(new_node,
                                     edge.dst,
                                     edge.src,
                                     edge.data,
                                     internal_connector=edge.dst_conn,
                                     external_connector=edge.src_conn)
    else:
        result = state.add_edge_pair(new_node,
                                     edge.src,
                                     edge.dst,
                                     edge.data,
                                     internal_connector=edge.src_conn,
                                     external_connector=edge.dst_conn)
    state.remove_edge(edge)
    return result


def contained_in(state: SDFGState, node: nodes.Node, scope: nodes.EntryNode) -> bool:
    """
    Returns true if the specified node is contained within the scope opened
    by the given entry node (including through nested SDFGs).
    """
    # A node is contained within itself
    if node is scope:
        return True
    cursdfg = state.parent
    curstate = state
    curscope = state.entry_node(node)
    while cursdfg is not None:
        while curscope is not None:
            if curscope is scope:
                return True
            curscope = curstate.entry_node(curscope)
        curstate = cursdfg.parent
        curscope = cursdfg.parent_nsdfg_node
        cursdfg = cursdfg.parent_sdfg
    return False


def get_parent_map(state: SDFGState, node: Optional[nodes.Node] = None) -> Optional[Tuple[nodes.EntryNode, SDFGState]]:
    """
    Returns the map in which the state (and node) are contained in, or None if
    it is free.

    :param state: The state to test or parent of the node to test.
    :param node: The node to test (optional).
    :return: A tuple of (entry node, state) or None.
    """
    cursdfg = state.parent
    curstate = state
    curscope = node
    while cursdfg is not None:
        if curscope is not None:
            curscope = curstate.entry_node(curscope)
            if curscope is not None:
                return curscope, curstate
        curstate = cursdfg.parent
        curscope = cursdfg.parent_nsdfg_node
        cursdfg = cursdfg.parent_sdfg
    return None


def redirect_edge(state: SDFGState,
                  edge: graph.MultiConnectorEdge[Memlet],
                  new_src: Optional[nodes.Node] = None,
                  new_dst: Optional[nodes.Node] = None,
                  new_src_conn: Optional[str] = None,
                  new_dst_conn: Optional[str] = None,
                  new_data: Optional[str] = None,
                  new_memlet: Optional[Memlet] = None) -> graph.MultiConnectorEdge[Memlet]:
    """
    Redirects an edge in a state. Choose which elements to override by setting
    the keyword arguments.
    
    :param state: The SDFG state in which the edge resides.
    :param edge: The edge to redirect.
    :param new_src: If provided, redirects the source of the new edge.
    :param new_dst: If provided, redirects the destination of the new edge.
    :param new_src_conn: If provided, renames the source connector of the edge.
    :param new_dst_conn: If provided, renames the destination connector of the 
                         edge.
    :param new_data: If provided, changes the data on the memlet of the edge,
                     and the entire associated memlet tree.
    :param new_memlet: If provided, changes only the memlet of the new edge.
    :return: The new, redirected edge.
    :note: ``new_data`` and ``new_memlet`` cannot be used at the same time.
    """
    if new_data is not None and new_memlet is not None:
        raise ValueError('new_data and new_memlet cannot both be given.')
    mtree = None
    if new_data is not None:
        mtree = state.memlet_tree(edge)
    state.remove_edge(edge)
    if new_data is not None:
        memlet = copy.deepcopy(edge.data)
        memlet.data = new_data
        # Rename on full memlet tree
        for e in mtree:
            e.data.data = new_data
    else:
        memlet = new_memlet or edge.data
    new_edge = state.add_edge(new_src or edge.src, new_src_conn or edge.src_conn, new_dst or edge.dst, new_dst_conn
                              or edge.dst_conn, memlet)
    return new_edge


def replace_code_to_code_edges(sdfg: SDFG):
    """
    Adds access nodes between all code->code edges in each state.

    :param sdfg: The SDFG to process.
    """
    for state in sdfg.nodes():
        for edge in state.edges():
            if not isinstance(edge.src, nodes.CodeNode) or not isinstance(edge.dst, nodes.CodeNode):
                continue
            # Add access nodes
            aname = state.add_access(edge.data.data)
            state.add_edge(edge.src, edge.src_conn, aname, None, edge.data)
            state.add_edge(aname, None, edge.dst, edge.dst_conn, copy.deepcopy(edge.data))
            state.remove_edge(edge)


def can_run_state_on_fpga(state: SDFGState):
    """
    Checks if state can be executed on FPGA. Used by FPGATransformState 
    and HbmTransform.
    """
    for node, graph in state.all_nodes_recursive():
        # Consume scopes are currently unsupported
        if isinstance(node, (nodes.ConsumeEntry, nodes.ConsumeExit)):
            return False

        # Streams have strict conditions due to code generator limitations
        if (isinstance(node, nodes.AccessNode) and isinstance(graph.parent.arrays[node.data], data.Stream)):
            nodedesc = graph.parent.arrays[node.data]
            sdict = graph.scope_dict()
            if nodedesc.storage in [
                    dtypes.StorageType.CPU_Heap, dtypes.StorageType.CPU_Pinned, dtypes.StorageType.CPU_ThreadLocal
            ]:
                return False

            # Cannot allocate FIFO from CPU code
            if sdict[node] is None:
                return False

            # Arrays of streams cannot have symbolic size on FPGA
            if symbolic.issymbolic(nodedesc.total_size, graph.parent.constants):
                return False

            # Streams cannot be unbounded on FPGA
            if nodedesc.buffer_size < 1:
                return False

    return True


def make_map_internal_write_external(sdfg: SDFG, state: SDFGState, map_exit: nodes.MapExit, access: nodes.AccessNode,
                                     sink: nodes.AccessNode) -> Tuple[bool, bool]:
    """
    Any writes to the Access node `access` that occur inside the Map with exit node `map_exit` are redirected to the
    Access node `sink` that is outside the Map. This method will remove, if possible, `access` and replace it with a
    transient.

    :param sdfg: The SDFG in which the Access node resides.
    :param state: The State in which the Access node resides.
    :param map_exit: The exit node of the Map.
    :param access: The Access node being written inside the Map.
    :param sink: The Access node to be written outside the Map.
    :return: A tuple of two booleans, the first indicating that a redirection was performed, and the second indicating
             that the redirection resulted in the removal of the access and replacement with a transient.
    """

    # Special case for scalars: if there is no write conflict resolution, then abort, since it is implied that the
    # scalar is thread-local.
    if isinstance(access.desc(sdfg), data.Scalar):
        if any(e.data.wcr is None for e in state.in_edges(access)):
            return False
    # Ignore views
    if isinstance(access.desc(sdfg), data.View):
        return False

    # Compute the union of the destination subsets of the edges that write to `access.`
    in_union = None
    map_dependency = False
    for e in state.in_edges(access):
        subset = e.data.get_dst_subset(e, state)
        if any(str(s) in map_exit.map.params for s in subset.free_symbols):
            map_dependency = True
        if in_union is None:
            in_union = subset
        else:
            in_union = in_union.union(subset)

    # If none of the input subsets depend on the map parameters, then abort, since the array is thread-local.
    if not map_dependency:
        return False

    redirected_write = False
    made_thread_local = False

    # Check if the union covers the output edges of `access.`
    covers_out = True
    if in_union is None:
        covers_out = False
    else:
        for e in state.out_edges(access):
            subset = e.data.get_src_subset(e, state)
            if not in_union.covers(subset):
                covers_out = False
                break

    # If the union covers the output edges of `access`, then we can remove `access` and replace it with a transient.
    if covers_out:
        shape = in_union.size()
        if shape == [1]:
            name, _ = sdfg.add_scalar(access.data, access.desc(sdfg).dtype, transient=True, find_new_name=True)
        else:
            name, _ = sdfg.add_array(access.data, shape, access.desc(sdfg).dtype, transient=True, find_new_name=True)
        new_n = state.add_access(name)
        visited = set()
        for e in state.in_edges(access):
            if e in visited:
                continue
            offset = e.data.get_dst_subset(e, state)
            # NOTE: There can be nested Maps. Therefore, we need to iterate over the MemletTree.
            for e2 in state.memlet_tree(e):
                if e2 in visited:
                    continue
                visited.add(e2)
                src_subset = e2.data.get_src_subset(e2, state)
                dst_subset = e2.data.get_dst_subset(e2, state)
                dst = new_n if e2.dst is access else e2.dst
                state.add_edge(
                    e2.src, e2.src_conn, dst, e2.dst_conn,
                    Memlet(data=name, subset=dst_subset.offset_new(offset, negative=True), other_subset=src_subset))
            src_subset = e.data.get_src_subset(e, state)
            dst_subset = e.data.get_dst_subset(e, state)
            state.add_memlet_path(new_n,
                                  map_exit,
                                  sink,
                                  memlet=Memlet(data=sink.data,
                                                subset=copy.deepcopy(dst_subset),
                                                other_subset=dst_subset.offset_new(dst_subset, negative=True)))
        for e in state.out_edges(access):
            if e in visited:
                continue
            offset = e.data.get_src_subset(e, state)
            # NOTE: There can be nested Maps. Therefore, we need to iterate over the MemletTree.
            for e2 in state.memlet_tree(e):
                if e2 in visited:
                    continue
                visited.add(e2)
                src_subset = e2.data.get_src_subset(e2, state)
                dst_subset = e2.data.get_dst_subset(e2, state)
                src = new_n if e2.src is access else e2.src
                state.add_edge(
                    src, e2.src_conn, e2.dst, e2.dst_conn,
                    Memlet(data=name, subset=src_subset.offset_new(offset, negative=True), other_subset=dst_subset))
        for e in visited:
            state.remove_edge(e)
        state.remove_node(access)

        redirected_write = True
        made_thread_local = True
    # Otherwise, we only add a memlet path to the sink.
    else:
        for e in state.in_edges(access):
            subset = e.data.get_dst_subset(e, state)
            state.add_memlet_path(access,
                                  map_exit,
                                  sink,
                                  memlet=Memlet(data=sink.data,
                                                subset=copy.deepcopy(subset),
                                                other_subset=copy.deepcopy(subset)))
        redirected_write = True

    return redirected_write, made_thread_local

def make_map_internal_read_external(sdfg: SDFG, state: SDFGState, map_entry: nodes.MapExit, access: nodes.AccessNode,
                                    source: Optional[nodes.AccessNode] = None) -> Tuple[bool, bool]:
    """
    Any read to the Access node `access` that occurs inside the Map with entry node `map_entry` are redirected to the
    Access node `source` that is outside the Map, iff they are not covered by writes to that same node.
    If after redirecting, there are no more reads remaining on `access`, the writes to `access` are subsequently
    redirected out of the map as well.

    :param sdfg: The SDFG in which the Access node resides.
    :param state: The State in which the Access node resides.
    :param map_entry: The entry node of the Map.
    :param access: The Access node being read from inside the Map.
    :param source: The Access node to be read from outside the Map.
    :return: A tuple of booleans, the first indicating that a read was redirected, the second indicating that the
             redirection resulted in also redirecting a write.
    """
    # For scalars, if there's a write to the same access, there's nothing to be done since it's thread-local.
    desc = access.desc(sdfg)
    if isinstance(desc, data.Scalar) or (isinstance(desc, data.Array) and desc.total_size == 1):
        if any(e.data.data == access.data for e in state.in_edges(access)):
            return [False, False]
    # Ignore views
    if isinstance(desc, data.View):
        return [False, False]

    # Compute the union of the destination subsets of the edges that write to `access.`
    in_union: SubsetUnion = None
    map_dependency = False
    for e in state.in_edges(access):
        subset = e.data.get_dst_subset(e, state)
        if any(str(s) in map_entry.map.params for s in subset.free_symbols):
            map_dependency = True
        if in_union is None:
            in_union = SubsetUnion(subset)
        else:
            in_union = in_union.union(subset)

    # If none of the input subsets depend on the map parameters, then abort, since the array is thread-local.
    if not map_dependency:
        return [False, False]

    added_source = False
    if source is None:
        added_source = True
        source = state.add_access(access.data)

    # Check if the union covers the output edges of `access`. Any not covered read is redirected.
    redirected_read = False
    redirected_write = False
    if in_union is not None:
        for e in state.out_edges(access):
            subset = e.data.get_src_subset(e, state)
            if not in_union.covers_precise(subset):
                state.add_memlet_path(source,
                                      map_entry,
                                      e.dst,
                                      memlet=Memlet(data=source.data,
                                                    subset=copy.deepcopy(subset)),
                                      dst_conn=e.dst_conn)
                state.remove_edge(e)
                redirected_read = True

    if not redirected_read:
        if added_source:
            state.remove_node(source)

    # If all reads were removed, redirect connected writes to the outside as well.
    if state.out_degree(access) == 0:
        exit_node = state.exit_node(map_entry)
        outside_access = state.add_access(access.data)
        redirected_write, _ = make_map_internal_write_external(sdfg, state, exit_node, access, outside_access)
        if not redirected_write:
            state.remove_node(outside_access)

    return redirected_read, redirected_write<|MERGE_RESOLUTION|>--- conflicted
+++ resolved
@@ -729,8 +729,6 @@
                     nodes_to_move.add(e.src)
                     orig_edges.add(e)
 
-<<<<<<< HEAD
-=======
     for n in list(nodes_to_move):
         if isinstance(n, nodes.AccessNode) and isinstance(sdfg.arrays[n.data], data.View):
             for view_node in get_all_view_nodes(state, n):
@@ -738,7 +736,6 @@
                 orig_edges.add(get_view_edge(state, view_node))
 
 
->>>>>>> da39f652
     # Define boundary nodes
     for node in set(nodes_to_move):
         if isinstance(node, nodes.AccessNode):
