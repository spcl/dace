# Copyright 2019-2021 ETH Zurich and the DaCe authors. All rights reserved.
""" Transformation helper API. """
import copy
import itertools
from networkx import MultiDiGraph

from dace.subsets import Range, Subset, union
import dace.subsets as subsets
from typing import Dict, List, Optional, Tuple, Set

from dace import symbolic
from dace.sdfg import nodes, utils
from dace.sdfg.graph import SubgraphView, MultiConnectorEdge
from dace.sdfg.scope import ScopeSubgraphView
from dace.sdfg import SDFG, SDFGState, InterstateEdge
from dace.sdfg import graph
from dace.memlet import Memlet


def nest_state_subgraph(sdfg: SDFG,
                        state: SDFGState,
                        subgraph: SubgraphView,
                        name: Optional[str] = None,
                        full_data: bool = False) -> nodes.NestedSDFG:
    """ Turns a state subgraph into a nested SDFG. Operates in-place.
        :param sdfg: The SDFG containing the state subgraph.
        :param state: The state containing the subgraph.
        :param subgraph: Subgraph to nest.
        :param name: An optional name for the nested SDFG.
        :param full_data: If True, nests entire input/output data.
        :return: The nested SDFG node.
        :raise KeyError: Some or all nodes in the subgraph are not located in
                         this state, or the state does not belong to the given
                         SDFG.
        :raise ValueError: The subgraph is contained in more than one scope.
    """
    if state.parent != sdfg:
        raise KeyError('State does not belong to given SDFG')
    if subgraph is not state and subgraph.graph is not state:
        raise KeyError('Subgraph does not belong to given state')

    # Find the top-level scope
    scope_tree = state.scope_tree()
    scope_dict = state.scope_dict()
    scope_dict_children = state.scope_children()
    top_scopenode = -1  # Initialized to -1 since "None" already means top-level

    for node in subgraph.nodes():
        if node not in scope_dict:
            raise KeyError('Node not found in state')

        # If scope entry/exit, ensure entire scope is in subgraph
        if isinstance(node, nodes.EntryNode):
            scope_nodes = scope_dict_children[node]
            if any(n not in subgraph.nodes() for n in scope_nodes):
                raise ValueError('Subgraph contains partial scopes (entry)')
        elif isinstance(node, nodes.ExitNode):
            entry = state.entry_node(node)
            scope_nodes = scope_dict_children[entry] + [entry]
            if any(n not in subgraph.nodes() for n in scope_nodes):
                raise ValueError('Subgraph contains partial scopes (exit)')

        scope_node = scope_dict[node]
        if scope_node not in subgraph.nodes():
            if top_scopenode != -1 and top_scopenode != scope_node:
                raise ValueError('Subgraph is contained in more than one scope')
            top_scopenode = scope_node

    scope = scope_tree[top_scopenode]
    ###

    # Consolidate edges in top scope
    utils.consolidate_edges(sdfg, scope)

    # Collect inputs and outputs of the nested SDFG
    inputs: List[MultiConnectorEdge] = []
    outputs: List[MultiConnectorEdge] = []
    for node in subgraph.source_nodes():
        inputs.extend(state.in_edges(node))
    for node in subgraph.sink_nodes():
        outputs.extend(state.out_edges(node))

    # Collect transients not used outside of subgraph (will be removed of
    # top-level graph)
    data_in_subgraph = set(n.data for n in subgraph.nodes()
                           if isinstance(n, nodes.AccessNode))
    # Find other occurrences in SDFG
    other_nodes = set(
        n.data for s in sdfg.nodes() for n in s.nodes()
        if isinstance(n, nodes.AccessNode) and n not in subgraph.nodes())
    subgraph_transients = set()
    for data in data_in_subgraph:
        datadesc = sdfg.arrays[data]
        if datadesc.transient and data not in other_nodes:
            subgraph_transients.add(data)

    # All transients of edges between code nodes are also added to nested graph
    for edge in subgraph.edges():
        if (isinstance(edge.src, nodes.CodeNode)
                and isinstance(edge.dst, nodes.CodeNode)):
            subgraph_transients.add(edge.data.data)

    # Collect data used in access nodes within subgraph (will be referenced in
    # full upon nesting)
    input_arrays = set()
    output_arrays = {}
    for node in subgraph.nodes():
        if (isinstance(node, nodes.AccessNode)
                and node.data not in subgraph_transients):
            if node.has_reads(state):
                input_arrays.add(node.data)
            if node.has_writes(state):
                output_arrays[node.data] = state.in_edges(node)[0].data.wcr

    # Create the nested SDFG
    nsdfg = SDFG(name or 'nested_' + state.label)

    # Transients are added to the nested graph as-is
    for name in subgraph_transients:
        nsdfg.add_datadesc(name, sdfg.arrays[name])

    # Input/output data that are not source/sink nodes are added to the graph
    # as non-transients
    for name in (input_arrays | output_arrays.keys()):
        datadesc = copy.deepcopy(sdfg.arrays[name])
        datadesc.transient = False
        nsdfg.add_datadesc(name, datadesc)

    # Connected source/sink nodes outside subgraph become global data
    # descriptors in nested SDFG
    input_names = {}
    output_names = {}
    global_subsets: Dict[str, Tuple[str, Subset]] = {}
    for edge in inputs:
        if edge.data.data is None:  # Skip edges with an empty memlet
            continue
        name = edge.data.data
        if name not in global_subsets:
            datadesc = copy.deepcopy(sdfg.arrays[edge.data.data])
            datadesc.transient = False
            if not full_data:
                datadesc.shape = edge.data.subset.size()
            new_name = nsdfg.add_datadesc(name, datadesc, find_new_name=True)
            global_subsets[name] = (new_name, edge.data.subset)
        else:
            new_name, subset = global_subsets[name]
            if not full_data:
                new_subset = union(subset, edge.data.subset)
                if new_subset is None:
                    new_subset = Range.from_array(sdfg.arrays[name])
                global_subsets[name] = (new_name, new_subset)
                nsdfg.arrays[new_name].shape = new_subset.size()
        input_names[edge] = new_name
    for edge in outputs:
        if edge.data.data is None:  # Skip edges with an empty memlet
            continue
        name = edge.data.data
        if name not in global_subsets:
            datadesc = copy.deepcopy(sdfg.arrays[edge.data.data])
            datadesc.transient = False
            if not full_data:
                datadesc.shape = edge.data.subset.size()
            new_name = nsdfg.add_datadesc(name, datadesc, find_new_name=True)
            global_subsets[name] = (new_name, edge.data.subset)
        else:
            new_name, subset = global_subsets[name]
            if not full_data:
                new_subset = union(subset, edge.data.subset)
                if new_subset is None:
                    new_subset = Range.from_array(sdfg.arrays[name])
                global_subsets[name] = (new_name, new_subset)
                nsdfg.arrays[new_name].shape = new_subset.size()
        output_names[edge] = new_name
    ###################

    # Add scope symbols to the nested SDFG
    defined_vars = set(
        symbolic.pystr_to_symbolic(s)
        for s in (state.symbols_defined_at(top_scopenode).keys()
                  | sdfg.symbols))
    for v in defined_vars:
        if v in sdfg.symbols:
            sym = sdfg.symbols[v]
            nsdfg.add_symbol(v, sym.dtype)

    # Add constants to nested SDFG
    for cstname, cstval in sdfg.constants.items():
        nsdfg.add_constant(cstname, cstval)

    # Create nested state
    nstate = nsdfg.add_state()

    # Add subgraph nodes and edges to nested state
    nstate.add_nodes_from(subgraph.nodes())
    for e in subgraph.edges():
        nstate.add_edge(e.src, e.src_conn, e.dst, e.dst_conn, e.data)

    # Modify nested SDFG parents in subgraph
    for node in subgraph.nodes():
        if isinstance(node, nodes.NestedSDFG):
            node.sdfg.parent = nstate
            node.sdfg.parent_sdfg = nsdfg
            node.sdfg.parent_nsdfg_node = node

    # Add access nodes and edges as necessary
    edges_to_offset = []
    for edge, name in input_names.items():
        node = nstate.add_read(name)
        new_edge = copy.deepcopy(edge.data)
        new_edge.data = name
        edges_to_offset.append(
            (edge, nstate.add_edge(node, None, edge.dst, edge.dst_conn,
                                   new_edge)))
    for edge, name in output_names.items():
        node = nstate.add_write(name)
        new_edge = copy.deepcopy(edge.data)
        new_edge.data = name
        edges_to_offset.append(
            (edge, nstate.add_edge(edge.src, edge.src_conn, node, None,
                                   new_edge)))

    # Offset memlet paths inside nested SDFG according to subsets
    for original_edge, new_edge in edges_to_offset:
        for edge in nstate.memlet_tree(new_edge):
            edge.data.data = new_edge.data.data
            if not full_data:
                edge.data.subset.offset(
                    global_subsets[original_edge.data.data][1], True)

    # Add nested SDFG node to the input state
    nested_sdfg = state.add_nested_sdfg(
        nsdfg, None,
        set(input_names.values()) | input_arrays,
        set(output_names.values()) | output_arrays.keys())

    # Reconnect memlets to nested SDFG
    reconnected_in = set()
    reconnected_out = set()
    empty_input = None
    empty_output = None
    for edge in inputs:
        if edge.data.data is None:
            empty_input = edge
            continue

        name = input_names[edge]
        if name in reconnected_in:
            continue
        if full_data:
            data = Memlet.from_array(edge.data.data,
                                     sdfg.arrays[edge.data.data])
        else:
            data = copy.deepcopy(edge.data)
            data.subset = global_subsets[edge.data.data][1]
        state.add_edge(edge.src, edge.src_conn, nested_sdfg, name, data)
        reconnected_in.add(name)

    for edge in outputs:
        if edge.data.data is None:
            empty_output = edge
            continue

        name = output_names[edge]
        if name in reconnected_out:
            continue
        if full_data:
            data = Memlet.from_array(edge.data.data,
                                     sdfg.arrays[edge.data.data])
        else:
            data = copy.deepcopy(edge.data)
            data.subset = global_subsets[edge.data.data][1]
        data.wcr = edge.data.wcr
        state.add_edge(nested_sdfg, name, edge.dst, edge.dst_conn, data)
        reconnected_out.add(name)

    # Connect access nodes to internal input/output data as necessary
    entry = scope.entry
    exit = scope.exit
    for name in input_arrays:
        node = state.add_read(name)
        if entry is not None:
            state.add_nedge(entry, node, Memlet())
        state.add_edge(node, None, nested_sdfg, name,
                       Memlet.from_array(name, sdfg.arrays[name]))
    for name, wcr in output_arrays.items():
        node = state.add_write(name)
        if exit is not None:
            state.add_nedge(node, exit, Memlet())
        state.add_edge(nested_sdfg, name, node, None, Memlet(data=name,
                                                             wcr=wcr))

    # Graph was not reconnected, but needs to be
    if state.in_degree(nested_sdfg) == 0 and empty_input is not None:
        state.add_edge(empty_input.src, empty_input.src_conn, nested_sdfg, None,
                       empty_input.data)
    if state.out_degree(nested_sdfg) == 0 and empty_output is not None:
        state.add_edge(nested_sdfg, None, empty_output.dst,
                       empty_output.dst_conn, empty_output.data)

    # Remove subgraph nodes from graph
    state.remove_nodes_from(subgraph.nodes())

    # Remove subgraph transients from top-level graph
    for transient in subgraph_transients:
        del sdfg.arrays[transient]

    # Remove newly isolated nodes due to memlet consolidation
    for edge in inputs:
        if state.in_degree(edge.src) + state.out_degree(edge.src) == 0:
            state.remove_node(edge.src)
    for edge in outputs:
        if state.in_degree(edge.dst) + state.out_degree(edge.dst) == 0:
            state.remove_node(edge.dst)

    return nested_sdfg


def state_fission(sdfg: SDFG, subgraph: graph.SubgraphView) -> SDFGState:
    '''
    Given a subgraph, adds a new SDFG state before the state that contains it,
    removes the subgraph from the original state, and connects the two states.
    :param subgraph: the subgraph to remove.
    :return: the newly created SDFG state.
    '''

    state: SDFGState = subgraph.graph
    newstate = sdfg.add_state_before(state)

    # Save edges before removing nodes
    orig_edges = subgraph.edges()

    # Mark boundary access nodes to keep after fission
    nodes_to_remove = set(subgraph.nodes())
    nodes_to_remove -= set(n for n in nodes_to_remove
                           if state.out_degree(n) > 1)
<<<<<<< HEAD
    nodes_to_remove -= set(n for n in nodes_to_remove if state.in_degree(n) > 1)
=======
    nodes_to_remove -= set(n for n in nodes_to_remove
                           if state.in_degree(n) > 1)
>>>>>>> 3f34959e
    state.remove_nodes_from(nodes_to_remove)

    for n in subgraph.nodes():
        if isinstance(n, nodes.NestedSDFG):
            # Set the new parent state
            n.sdfg.parent = newstate

    newstate.add_nodes_from(subgraph.nodes())

    for e in orig_edges:
        newstate.add_edge(e.src, e.src_conn, e.dst, e.dst_conn, e.data)

    return newstate


def _get_internal_subset(internal_memlet: Memlet,
                         external_memlet: Memlet) -> subsets.Subset:
    if (internal_memlet.data != external_memlet.data
            and internal_memlet.other_subset is not None):
        return internal_memlet.other_subset
    return internal_memlet.subset


def unsqueeze_memlet(internal_memlet: Memlet,
                     external_memlet: Memlet,
                     preserve_minima: bool = False) -> Memlet:
    """ Unsqueezes and offsets a memlet, as per the semantics of nested
        SDFGs.
        :param internal_memlet: The internal memlet (inside nested SDFG)
                                before modification.
        :param external_memlet: The external memlet before modification.
        :param preserve_minima: Do not change the subset's minimum elements.
        :return: Offset Memlet to set on the resulting graph.
    """
    internal_subset = _get_internal_subset(internal_memlet, external_memlet)
    result = copy.deepcopy(internal_memlet)
    result.data = external_memlet.data
    result.other_subset = None
    result.subset = copy.deepcopy(internal_subset)

    shape = external_memlet.subset.size()
    if len(internal_subset) < len(external_memlet.subset):
        ones = [i for i, d in enumerate(shape) if d == 1]

        # Special case: If internal memlet is one element and the top
        # memlet uses all its dimensions, ignore the internal element
        # TODO: There must be a better solution
        if (len(internal_subset) == 1 and ones == list(range(len(shape))) and
            (internal_subset[0] == (0, 0, 1) or internal_subset[0] == 0)):
            to_unsqueeze = ones[1:]
        else:
            to_unsqueeze = ones

        result.subset.unsqueeze(to_unsqueeze)
    elif len(internal_subset) > len(external_memlet.subset):
        # Try to squeeze internal memlet
        result.subset.squeeze()
        if len(result.subset) != len(external_memlet.subset):
            raise ValueError('Unexpected extra dimensions in internal memlet '
                             'while un-squeezing memlet.\nExternal memlet: %s\n'
                             'Internal memlet: %s' %
                             (external_memlet, internal_memlet))

    result.subset.offset(external_memlet.subset, False)

    if preserve_minima:
        if len(result.subset) != len(external_memlet.subset):
            raise ValueError(
                'Memlet specifies reshape that cannot be un-squeezed.\n'
                'External memlet: %s\nInternal memlet: %s' %
                (external_memlet, internal_memlet))

        original_minima = external_memlet.subset.min_element()
        for i in set(range(len(original_minima))):
            rb, re, rs = result.subset.ranges[i]
            result.subset.ranges[i] = (original_minima[i], re, rs)

    # TODO: Offset rest of memlet according to other_subset
    if external_memlet.other_subset is not None:
        raise NotImplementedError

    return result


def replicate_scope(sdfg: SDFG, state: SDFGState,
                    scope: ScopeSubgraphView) -> ScopeSubgraphView:
    """
    Replicates a scope subgraph view within a state, reconnecting all external
    edges to the same nodes.
    :param sdfg: The SDFG in which the subgraph scope resides.
    :param state: The SDFG state in which the subgraph scope resides.
    :param scope: The scope subgraph to replicate.
    :return: A reconnected replica of the scope.
    """
    exit_node = state.exit_node(scope.entry)

    # Replicate internal graph
    new_nodes = []
    new_entry = None
    new_exit = None
    for node in scope.nodes():
        node_copy = copy.deepcopy(node)
        if node == scope.entry:
            new_entry = node_copy
        elif node == exit_node:
            new_exit = node_copy

        state.add_node(node_copy)
        new_nodes.append(node_copy)

    for edge in scope.edges():
        src = scope.nodes().index(edge.src)
        dst = scope.nodes().index(edge.dst)
        state.add_edge(new_nodes[src], edge.src_conn, new_nodes[dst],
                       edge.dst_conn, copy.deepcopy(edge.data))

    # Reconnect external scope nodes
    for edge in state.in_edges(scope.entry):
        state.add_edge(edge.src, edge.src_conn, new_entry, edge.dst_conn,
                       copy.deepcopy(edge.data))
    for edge in state.out_edges(exit_node):
        state.add_edge(new_exit, edge.src_conn, edge.dst, edge.dst_conn,
                       copy.deepcopy(edge.data))

    # Set the exit node's map to match the entry node
    new_exit.map = new_entry.map

    return ScopeSubgraphView(state, new_nodes, new_entry)


def offset_map(sdfg: SDFG,
               state: SDFGState,
               entry: nodes.MapEntry,
               dim: int,
               offset: symbolic.SymbolicType,
               negative: bool = True):
    """
    Offsets a map parameter and its contents by a value.
    :param sdfg: The SDFG in which the map resides.
    :param state: The state in which the map resides.
    :param entry: The map entry node.
    :param dim: The map dimension to offset.
    :param offset: The value to offset by.
    :param negative: If True, offsets by ``-offset``.
    """
    entry.map.range.offset(offset, negative, indices=[dim])
    param = entry.map.params[dim]
    subgraph = state.scope_subgraph(entry)
    # Offset map param by -offset, contents by +offset and vice versa
    if negative:
        subgraph.replace(param, f'({param} + {offset})')
    else:
        subgraph.replace(param, f'({param} - {offset})')


def split_interstate_edges(sdfg: SDFG) -> None:
    """
    Splits all inter-state edges into edges with conditions and edges with
    assignments. This procedure helps in nested loop detection.
    :param sdfg: The SDFG to split
    :note: Operates in-place on the SDFG.
    """
    for e in sdfg.edges():
        if e.data.assignments and not e.data.is_unconditional():
            tmpstate = sdfg.add_state()
            sdfg.add_edge(e.src, tmpstate,
                          InterstateEdge(condition=e.data.condition))
            sdfg.add_edge(tmpstate, e.dst,
                          InterstateEdge(assignments=e.data.assignments))
            sdfg.remove_edge(e)


def is_symbol_unused(sdfg: SDFG, sym: str) -> bool:
    """
    Checks for uses of symbol in an SDFG, and if there are none returns False.
    :param sdfg: The SDFG to search.
    :param sym: The symbol to test.
    :return: True if the symbol can be removed, False otherwise.
    """
    for desc in sdfg.arrays.values():
        if sym in map(str, desc.free_symbols):
            return False
    for state in sdfg.nodes():
        if sym in state.free_symbols:
            return False
    for e in sdfg.edges():
        if sym in e.data.free_symbols:
            return False

    # Not found, symbol can be removed
    return True


def are_subsets_contiguous(subset_a: subsets.Subset,
                           subset_b: subsets.Subset,
                           dim: int = None) -> bool:

    if dim is not None:
        # A version that only checks for contiguity in certain
        # dimension (e.g., to prioritize stride-1 range)
        if (not isinstance(subset_a, subsets.Range)
                or not isinstance(subset_b, subsets.Range)):
            raise NotImplementedError('Contiguous subset check only '
                                      'implemented for ranges')

        # Other dimensions must be equal
        for i, (s1, s2) in enumerate(zip(subset_a.ranges, subset_b.ranges)):
            if i == dim:
                continue
            if s1[0] != s2[0] or s1[1] != s2[1] or s1[2] != s2[2]:
                return False

        # Set of conditions for contiguous dimension
        ab = (subset_a[dim][1] + 1) == subset_b[dim][0]
        a_overlap_b = subset_a[dim][1] >= subset_b[dim][0]
        ba = (subset_b[dim][1] + 1) == subset_a[dim][0]
        b_overlap_a = subset_b[dim][1] >= subset_a[dim][0]
        # NOTE: Must check with "==" due to sympy using special types
        return (ab == True or a_overlap_b == True or ba == True
                or b_overlap_a == True)

    # General case
    bbunion = subsets.bounding_box_union(subset_a, subset_b)
    try:
        if bbunion.num_elements() == (subset_a.num_elements() +
                                      subset_b.num_elements()):
            return True
    except TypeError:
        pass

    return False


def find_contiguous_subsets(subset_list: List[subsets.Subset],
                            dim: int = None) -> Set[subsets.Subset]:
    """ 
    Finds the set of largest contiguous subsets in a list of subsets. 
    :param subsets: Iterable of subset objects.
    :param dim: Check for contiguity only for the specified dimension.
    :return: A list of contiguous subsets.
    """
    # Currently O(n^3) worst case. TODO: improve
    subset_set = set(
        subsets.Range.from_indices(s) if isinstance(s, subsets.Indices) else s
        for s in subset_list)
    while True:
        for sa, sb in itertools.product(subset_set, subset_set):
            if sa is sb:
                continue
            if sa.covers(sb):
                subset_set.remove(sb)
                break
            elif sb.covers(sa):
                subset_set.remove(sa)
                break
            elif are_subsets_contiguous(sa, sb, dim):
                subset_set.remove(sa)
                subset_set.remove(sb)
                subset_set.add(subsets.bounding_box_union(sa, sb))
                break
        else:  # No modification performed
            break
    return subset_set


def constant_symbols(sdfg: SDFG) -> Set[str]:
    """ 
    Returns a set of symbols that will never change values throughout the course
    of the given SDFG. Specifically, these are the input symbols (i.e., not
    defined in a particular scope) that are never set by interstate edges.
    :param sdfg: The input SDFG.
    :return: A set of symbol names that remain constant throughout the SDFG.
    """
    interstate_symbols = {
        k
        for e in sdfg.edges() for k in e.data.assignments.keys()
    }
    return set(sdfg.symbols) - interstate_symbols


def simplify_state(state: SDFGState) -> MultiDiGraph:
    """
    Returns a networkx MultiDiGraph object that contains all the access nodes
    and corresponding edges of an SDFG state. The removed code nodes and map
    scopes are replaced by edges that connect their ancestor and succesor access
    nodes.
    :param state: The input SDFG state.
    :return: The MultiDiGraph object.
    """

    # Copy the whole state
    G = MultiDiGraph()
    for n in state.nodes():
        G.add_node(n)
    for n in state.nodes():
        for e in state.all_edges(n):
            G.add_edge(e.src, e.dst)
    # Collapse all mappings and their scopes into one node
    scope_children = state.scope_children()
    for n in scope_children[None]:
        if isinstance(n, nodes.EntryNode):
            G.add_edges_from([(n, x)
                              for (y, x) in G.out_edges(state.exit_node(n))])
            G.remove_nodes_from(scope_children[n])
    # Remove all nodes that are not AccessNodes or have incoming
    # wcr edges and connect their predecessors and successors
    for n in state.nodes():
        if n in G.nodes():
            if not isinstance(n, nodes.AccessNode):
                for p in G.predecessors(n):
                    for c in G.successors(n):
                        G.add_edge(p, c)
                G.remove_node(n)
            else:
                for e in state.all_edges(n):
                    if e.data.wcr is not None:
                        for p in G.predecessors(n):
                            for s in G.successors(n):
                                G.add_edge(p, s)
                        G.remove_node(n)
                        break

    return G


def tile(sdfg: SDFG, map_entry: nodes.MapEntry, divides_evenly: bool,
         skew: bool, **tile_sizes: symbolic.SymbolicType):
    """ 
    Helper function that tiles a Map scope by the given sizes, in the 
    given order.
    :param sdfg: The SDFG where the map resides.
    :param map_entry: The map entry node to tile.
    :param divides_evenly: If True, skips pre/postamble for cases
                           where the map dimension is not a multiplier
                           of the tile size.
    :param skew: If True, skews the tiled map to start from zero. Helps
                 compilers improve performance in certain cases.
    :param tile_sizes: An ordered dictionary of the map parameter names
                       to tile and their respective tile size (which can be
                       symbolic expressions).
    """
    # Avoid import loop
    from dace.transformation.dataflow import StripMining

    for k, v in tile_sizes.items():
        StripMining.apply_to(sdfg,
                             dict(dim_idx=map_entry.params.index(k),
                                  tile_size=str(v),
                                  divides_evenly=divides_evenly,
                                  skew=skew),
                             _map_entry=map_entry)


def permute_map(map_entry: nodes.MapEntry, perm: List[int]):
    """ Permutes indices of a map according to a given list of integers. """
    map_entry.map.params = [map_entry.map.params[p] for p in perm]
    map_entry.map.range = [map_entry.map.range[p] for p in perm]


def extract_map_dims(sdfg: SDFG, map_entry: nodes.MapEntry,
                     dims: List[int]) -> Tuple[nodes.MapEntry, nodes.MapEntry]:
    """ 
    Helper function that extracts specific map dimensions into an outer map.
    :param sdfg: The SDFG where the map resides.
    :param map_entry: Map entry node to extract.
    :param dims: A list of dimension indices to extract.
    :return: A 2-tuple containing the extracted map and the remainder map.
    """
    # Avoid import loop
    from dace.transformation.dataflow import MapCollapse, MapExpansion

    # Make extracted dimensions first
    permute_map(
        map_entry,
        dims + [i for i in range(len(map_entry.map.params)) if i not in dims])
    # Expand map
    entries = MapExpansion.apply_to(sdfg, map_entry=map_entry)

    # Collapse extracted maps
    extracted_map = entries[0]
    for idx in range(len(dims) - 1):
        extracted_map, _ = MapCollapse.apply_to(
            sdfg,
            _outer_map_entry=extracted_map,
            _inner_map_entry=entries[idx + 1],
        )

    # Collapse remaining maps
    map_to_collapse = entries[len(dims)]
    for idx in range(len(dims), len(entries) - 1):
        map_to_collapse, _ = MapCollapse.apply_to(
            sdfg,
            _outer_map_entry=map_to_collapse,
            _inner_map_entry=entries[idx + 1],
        )

    return extracted_map, map_to_collapse<|MERGE_RESOLUTION|>--- conflicted
+++ resolved
@@ -333,12 +333,7 @@
     nodes_to_remove = set(subgraph.nodes())
     nodes_to_remove -= set(n for n in nodes_to_remove
                            if state.out_degree(n) > 1)
-<<<<<<< HEAD
-    nodes_to_remove -= set(n for n in nodes_to_remove if state.in_degree(n) > 1)
-=======
     nodes_to_remove -= set(n for n in nodes_to_remove
-                           if state.in_degree(n) > 1)
->>>>>>> 3f34959e
     state.remove_nodes_from(nodes_to_remove)
 
     for n in subgraph.nodes():
