# Copyright 2019-2021 ETH Zurich and the DaCe authors. All rights reserved.
""" Transformation helper API. """
import copy
import itertools
from networkx import MultiDiGraph

from dace.subsets import Range, Subset, union
import dace.subsets as subsets
from typing import Dict, List, Optional, Tuple, Set, Union

from dace import dtypes, symbolic
from dace.sdfg import nodes, utils
from dace.sdfg.graph import SubgraphView, MultiConnectorEdge
from dace.sdfg.scope import ScopeSubgraphView, ScopeTree
from dace.sdfg import SDFG, SDFGState, InterstateEdge
from dace.sdfg import graph
from dace.memlet import Memlet


def nest_state_subgraph(sdfg: SDFG,
                        state: SDFGState,
                        subgraph: SubgraphView,
                        name: Optional[str] = None,
                        full_data: bool = False) -> nodes.NestedSDFG:
    """ Turns a state subgraph into a nested SDFG. Operates in-place.
        :param sdfg: The SDFG containing the state subgraph.
        :param state: The state containing the subgraph.
        :param subgraph: Subgraph to nest.
        :param name: An optional name for the nested SDFG.
        :param full_data: If True, nests entire input/output data.
        :return: The nested SDFG node.
        :raise KeyError: Some or all nodes in the subgraph are not located in
                         this state, or the state does not belong to the given
                         SDFG.
        :raise ValueError: The subgraph is contained in more than one scope.
    """
    if state.parent != sdfg:
        raise KeyError('State does not belong to given SDFG')
    if subgraph is not state and subgraph.graph is not state:
        raise KeyError('Subgraph does not belong to given state')

    # Find the top-level scope
    scope_tree = state.scope_tree()
    scope_dict = state.scope_dict()
    scope_dict_children = state.scope_children()
    top_scopenode = -1  # Initialized to -1 since "None" already means top-level

    for node in subgraph.nodes():
        if node not in scope_dict:
            raise KeyError('Node not found in state')

        # If scope entry/exit, ensure entire scope is in subgraph
        if isinstance(node, nodes.EntryNode):
            scope_nodes = scope_dict_children[node]
            if any(n not in subgraph.nodes() for n in scope_nodes):
                raise ValueError('Subgraph contains partial scopes (entry)')
        elif isinstance(node, nodes.ExitNode):
            entry = state.entry_node(node)
            scope_nodes = scope_dict_children[entry] + [entry]
            if any(n not in subgraph.nodes() for n in scope_nodes):
                raise ValueError('Subgraph contains partial scopes (exit)')

        scope_node = scope_dict[node]
        if scope_node not in subgraph.nodes():
            if top_scopenode != -1 and top_scopenode != scope_node:
                raise ValueError('Subgraph is contained in more than one scope')
            top_scopenode = scope_node

    scope = scope_tree[top_scopenode]
    ###

    # Consolidate edges in top scope
    utils.consolidate_edges(sdfg, scope)
    snodes = subgraph.nodes()

    # Collect inputs and outputs of the nested SDFG
    inputs: List[MultiConnectorEdge] = []
    outputs: List[MultiConnectorEdge] = []
    for node in snodes:
        for edge in state.in_edges(node):
            if edge.src not in snodes:
                inputs.append(edge)
        for edge in state.out_edges(node):
            if edge.dst not in snodes:
                outputs.append(edge)

    # Collect transients not used outside of subgraph (will be removed of
    # top-level graph)
    data_in_subgraph = set(n.data for n in subgraph.nodes()
                           if isinstance(n, nodes.AccessNode))
    # Find other occurrences in SDFG
    other_nodes = set(
        n.data for s in sdfg.nodes() for n in s.nodes()
        if isinstance(n, nodes.AccessNode) and n not in subgraph.nodes())
    subgraph_transients = set()
    for data in data_in_subgraph:
        datadesc = sdfg.arrays[data]
        if datadesc.transient and data not in other_nodes:
            subgraph_transients.add(data)

    # All transients of edges between code nodes are also added to nested graph
    for edge in subgraph.edges():
        if (isinstance(edge.src, nodes.CodeNode)
                and isinstance(edge.dst, nodes.CodeNode)):
            subgraph_transients.add(edge.data.data)

    # Collect data used in access nodes within subgraph (will be referenced in
    # full upon nesting)
    input_arrays = set()
    output_arrays = {}
    for node in subgraph.nodes():
        if (isinstance(node, nodes.AccessNode)
                and node.data not in subgraph_transients):
            if node.has_reads(state):
                input_arrays.add(node.data)
            if node.has_writes(state):
                output_arrays[node.data] = state.in_edges(node)[0].data.wcr

    # Create the nested SDFG
    nsdfg = SDFG(name or 'nested_' + state.label)

    # Transients are added to the nested graph as-is
    for name in subgraph_transients:
        nsdfg.add_datadesc(name, sdfg.arrays[name])

    # Input/output data that are not source/sink nodes are added to the graph
    # as non-transients
    for name in (input_arrays | output_arrays.keys()):
        datadesc = copy.deepcopy(sdfg.arrays[name])
        datadesc.transient = False
        nsdfg.add_datadesc(name, datadesc)

    # Connected source/sink nodes outside subgraph become global data
    # descriptors in nested SDFG
    input_names = {}
    output_names = {}
    global_subsets: Dict[str, Tuple[str, Subset]] = {}
    for edge in inputs:
        if edge.data.data is None:  # Skip edges with an empty memlet
            continue
        name = edge.data.data
        if name not in global_subsets:
            datadesc = copy.deepcopy(sdfg.arrays[edge.data.data])
            datadesc.transient = False
            if not full_data:
                datadesc.shape = edge.data.subset.size()
            new_name = nsdfg.add_datadesc(name, datadesc, find_new_name=True)
            global_subsets[name] = (new_name, edge.data.subset)
        else:
            new_name, subset = global_subsets[name]
            if not full_data:
                new_subset = union(subset, edge.data.subset)
                if new_subset is None:
                    new_subset = Range.from_array(sdfg.arrays[name])
                global_subsets[name] = (new_name, new_subset)
                nsdfg.arrays[new_name].shape = new_subset.size()
        input_names[edge] = new_name
    for edge in outputs:
        if edge.data.data is None:  # Skip edges with an empty memlet
            continue
        name = edge.data.data
        if name not in global_subsets:
            datadesc = copy.deepcopy(sdfg.arrays[edge.data.data])
            datadesc.transient = False
            if not full_data:
                datadesc.shape = edge.data.subset.size()
            new_name = nsdfg.add_datadesc(name, datadesc, find_new_name=True)
            global_subsets[name] = (new_name, edge.data.subset)
        else:
            new_name, subset = global_subsets[name]
            if not full_data:
                new_subset = union(subset, edge.data.subset)
                if new_subset is None:
                    new_subset = Range.from_array(sdfg.arrays[name])
                global_subsets[name] = (new_name, new_subset)
                nsdfg.arrays[new_name].shape = new_subset.size()
        output_names[edge] = new_name
    ###################

    # Add scope symbols to the nested SDFG
    defined_vars = set(
        symbolic.pystr_to_symbolic(s)
        for s in (state.symbols_defined_at(top_scopenode).keys()
                  | sdfg.symbols))
    for v in defined_vars:
        if v in sdfg.symbols:
            sym = sdfg.symbols[v]
            nsdfg.add_symbol(v, sym.dtype)

    # Add constants to nested SDFG
    for cstname, cstval in sdfg.constants.items():
        nsdfg.add_constant(cstname, cstval)

    # Create nested state
    nstate = nsdfg.add_state()

    # Add subgraph nodes and edges to nested state
    nstate.add_nodes_from(subgraph.nodes())
    for e in subgraph.edges():
<<<<<<< HEAD
        nstate.add_edge(e.src, e.src_conn, e.dst, e.dst_conn, copy.deepcopy(e.data))
=======
        nstate.add_edge(e.src, e.src_conn, e.dst, e.dst_conn,
                        copy.deepcopy(e.data))
>>>>>>> 491dcb0a

    # Modify nested SDFG parents in subgraph
    for node in subgraph.nodes():
        if isinstance(node, nodes.NestedSDFG):
            node.sdfg.parent = nstate
            node.sdfg.parent_sdfg = nsdfg
            node.sdfg.parent_nsdfg_node = node

    # Add access nodes and edges as necessary
    edges_to_offset = []
    for edge, name in input_names.items():
        node = nstate.add_read(name)
        new_edge = copy.deepcopy(edge.data)
        new_edge.data = name
        edges_to_offset.append(
            (edge, nstate.add_edge(node, None, edge.dst, edge.dst_conn,
                                   new_edge)))
    for edge, name in output_names.items():
        node = nstate.add_write(name)
        new_edge = copy.deepcopy(edge.data)
        new_edge.data = name
        edges_to_offset.append(
            (edge, nstate.add_edge(edge.src, edge.src_conn, node, None,
                                   new_edge)))

    # Offset memlet paths inside nested SDFG according to subsets
    for original_edge, new_edge in edges_to_offset:
        for edge in nstate.memlet_tree(new_edge):
            edge.data.data = new_edge.data.data
            if not full_data:
                edge.data.subset.offset(
                    global_subsets[original_edge.data.data][1], True)

    # Add nested SDFG node to the input state
    nested_sdfg = state.add_nested_sdfg(
        nsdfg, None,
        set(input_names.values()) | input_arrays,
        set(output_names.values()) | output_arrays.keys())

    # Reconnect memlets to nested SDFG
    reconnected_in = set()
    reconnected_out = set()
    empty_input = None
    empty_output = None
    for edge in inputs:
        if edge.data.data is None:
            empty_input = edge
            continue

        name = input_names[edge]
        if name in reconnected_in:
            continue
        if full_data:
            data = Memlet.from_array(edge.data.data,
                                     sdfg.arrays[edge.data.data])
        else:
            data = copy.deepcopy(edge.data)
            data.subset = global_subsets[edge.data.data][1]
        state.add_edge(edge.src, edge.src_conn, nested_sdfg, name, data)
        reconnected_in.add(name)

    for edge in outputs:
        if edge.data.data is None:
            empty_output = edge
            continue

        name = output_names[edge]
        if name in reconnected_out:
            continue
        if full_data:
            data = Memlet.from_array(edge.data.data,
                                     sdfg.arrays[edge.data.data])
        else:
            data = copy.deepcopy(edge.data)
            data.subset = global_subsets[edge.data.data][1]
        data.wcr = edge.data.wcr
        state.add_edge(nested_sdfg, name, edge.dst, edge.dst_conn, data)
        reconnected_out.add(name)

    # Connect access nodes to internal input/output data as necessary
    entry = scope.entry
    exit = scope.exit
    for name in input_arrays:
        node = state.add_read(name)
        if entry is not None:
            state.add_nedge(entry, node, Memlet())
        state.add_edge(node, None, nested_sdfg, name,
                       Memlet.from_array(name, sdfg.arrays[name]))
    for name, wcr in output_arrays.items():
        node = state.add_write(name)
        if exit is not None:
            state.add_nedge(node, exit, Memlet())
        state.add_edge(nested_sdfg, name, node, None, Memlet(data=name,
                                                             wcr=wcr))

    # Graph was not reconnected, but needs to be
    if state.in_degree(nested_sdfg) == 0 and empty_input is not None:
        state.add_edge(empty_input.src, empty_input.src_conn, nested_sdfg, None,
                       empty_input.data)
    if state.out_degree(nested_sdfg) == 0 and empty_output is not None:
        state.add_edge(nested_sdfg, None, empty_output.dst,
                       empty_output.dst_conn, empty_output.data)

    # Remove subgraph nodes from graph
    state.remove_nodes_from(subgraph.nodes())

    # Remove subgraph transients from top-level graph
    for transient in subgraph_transients:
        del sdfg.arrays[transient]

    # Remove newly isolated nodes due to memlet consolidation
    for edge in inputs:
        if state.in_degree(edge.src) + state.out_degree(edge.src) == 0:
            state.remove_node(edge.src)
    for edge in outputs:
        if state.in_degree(edge.dst) + state.out_degree(edge.dst) == 0:
            state.remove_node(edge.dst)

    return nested_sdfg


def state_fission(sdfg: SDFG, subgraph: graph.SubgraphView) -> SDFGState:
    '''
    Given a subgraph, adds a new SDFG state before the state that contains it,
    removes the subgraph from the original state, and connects the two states.
    :param subgraph: the subgraph to remove.
    :return: the newly created SDFG state.
    '''

    state: SDFGState = subgraph.graph
    newstate = sdfg.add_state_before(state)

    # Save edges before removing nodes
    orig_edges = subgraph.edges()

    # Mark boundary access nodes to keep after fission
    nodes_to_remove = set(subgraph.nodes())
    boundary_nodes = [
        n for n in subgraph.nodes()
        if len(state.out_edges(n)) > len(subgraph.out_edges(n))
    ] + [
        n for n in subgraph.nodes()
        if len(state.in_edges(n)) > len(subgraph.in_edges(n))
    ]

    # Make dictionary of nodes to add to new state
    new_nodes = {n: n for n in subgraph.nodes()}
    new_nodes.update({b: copy.deepcopy(b) for b in boundary_nodes})

    nodes_to_remove -= set(boundary_nodes)
    state.remove_nodes_from(nodes_to_remove)

    for n in new_nodes.values():
        if isinstance(n, nodes.NestedSDFG):
            # Set the new parent state
            n.sdfg.parent = newstate

    newstate.add_nodes_from(new_nodes.values())

    for e in orig_edges:
        newstate.add_edge(new_nodes[e.src], e.src_conn, new_nodes[e.dst],
                          e.dst_conn, e.data)

    return newstate


def _get_internal_subset(internal_memlet: Memlet,
                         external_memlet: Memlet) -> subsets.Subset:
    if (internal_memlet.data != external_memlet.data
            and internal_memlet.other_subset is not None):
        return internal_memlet.other_subset
    return internal_memlet.subset


def unsqueeze_memlet(internal_memlet: Memlet,
                     external_memlet: Memlet,
                     preserve_minima: bool = False) -> Memlet:
    """ Unsqueezes and offsets a memlet, as per the semantics of nested
        SDFGs.
        :param internal_memlet: The internal memlet (inside nested SDFG)
                                before modification.
        :param external_memlet: The external memlet before modification.
        :param preserve_minima: Do not change the subset's minimum elements.
        :return: Offset Memlet to set on the resulting graph.
    """
    internal_subset = _get_internal_subset(internal_memlet, external_memlet)
    result = copy.deepcopy(internal_memlet)
    result.data = external_memlet.data
    result.other_subset = None
    result.subset = copy.deepcopy(internal_subset)

    shape = external_memlet.subset.size()
    if len(internal_subset) < len(external_memlet.subset):
        ones = [i for i, d in enumerate(shape) if d == 1]

        # Special case: If internal memlet is one element and the top
        # memlet uses all its dimensions, ignore the internal element
        # TODO: There must be a better solution
        if (len(internal_subset) == 1 and ones == list(range(len(shape))) and
            (internal_subset[0] == (0, 0, 1) or internal_subset[0] == 0)):
            to_unsqueeze = ones[1:]
        else:
            to_unsqueeze = ones

        result.subset.unsqueeze(to_unsqueeze)
    elif len(internal_subset) > len(external_memlet.subset):
        # Try to squeeze internal memlet
        result.subset.squeeze()
        if len(result.subset) != len(external_memlet.subset):
            raise ValueError('Unexpected extra dimensions in internal memlet '
                             'while un-squeezing memlet.\nExternal memlet: %s\n'
                             'Internal memlet: %s' %
                             (external_memlet, internal_memlet))

    result.subset.offset(external_memlet.subset, False)

    if preserve_minima:
        if len(result.subset) != len(external_memlet.subset):
            raise ValueError(
                'Memlet specifies reshape that cannot be un-squeezed.\n'
                'External memlet: %s\nInternal memlet: %s' %
                (external_memlet, internal_memlet))

        original_minima = external_memlet.subset.min_element()
        for i in set(range(len(original_minima))):
            rb, re, rs = result.subset.ranges[i]
            result.subset.ranges[i] = (original_minima[i], re, rs)

    # TODO: Offset rest of memlet according to other_subset
    if external_memlet.other_subset is not None:
        raise NotImplementedError

    return result


def replicate_scope(sdfg: SDFG, state: SDFGState,
                    scope: ScopeSubgraphView) -> ScopeSubgraphView:
    """
    Replicates a scope subgraph view within a state, reconnecting all external
    edges to the same nodes.
    :param sdfg: The SDFG in which the subgraph scope resides.
    :param state: The SDFG state in which the subgraph scope resides.
    :param scope: The scope subgraph to replicate.
    :return: A reconnected replica of the scope.
    """
    exit_node = state.exit_node(scope.entry)

    # Replicate internal graph
    new_nodes = []
    new_entry = None
    new_exit = None
    for node in scope.nodes():
        node_copy = copy.deepcopy(node)
        if node == scope.entry:
            new_entry = node_copy
        elif node == exit_node:
            new_exit = node_copy

        state.add_node(node_copy)
        new_nodes.append(node_copy)

    for edge in scope.edges():
        src = scope.nodes().index(edge.src)
        dst = scope.nodes().index(edge.dst)
        state.add_edge(new_nodes[src], edge.src_conn, new_nodes[dst],
                       edge.dst_conn, copy.deepcopy(edge.data))

    # Reconnect external scope nodes
    for edge in state.in_edges(scope.entry):
        state.add_edge(edge.src, edge.src_conn, new_entry, edge.dst_conn,
                       copy.deepcopy(edge.data))
    for edge in state.out_edges(exit_node):
        state.add_edge(new_exit, edge.src_conn, edge.dst, edge.dst_conn,
                       copy.deepcopy(edge.data))

    # Set the exit node's map to match the entry node
    new_exit.map = new_entry.map

    return ScopeSubgraphView(state, new_nodes, new_entry)


def offset_map(sdfg: SDFG,
               state: SDFGState,
               entry: nodes.MapEntry,
               dim: int,
               offset: symbolic.SymbolicType,
               negative: bool = True):
    """
    Offsets a map parameter and its contents by a value.
    :param sdfg: The SDFG in which the map resides.
    :param state: The state in which the map resides.
    :param entry: The map entry node.
    :param dim: The map dimension to offset.
    :param offset: The value to offset by.
    :param negative: If True, offsets by ``-offset``.
    """
    entry.map.range.offset(offset, negative, indices=[dim])
    param = entry.map.params[dim]
    subgraph = state.scope_subgraph(entry)
    # Offset map param by -offset, contents by +offset and vice versa
    if negative:
        subgraph.replace(param, f'({param} + {offset})')
    else:
        subgraph.replace(param, f'({param} - {offset})')


def split_interstate_edges(sdfg: SDFG) -> None:
    """
    Splits all inter-state edges into edges with conditions and edges with
    assignments. This procedure helps in nested loop detection.
    :param sdfg: The SDFG to split
    :note: Operates in-place on the SDFG.
    """
    for e in sdfg.edges():
        if e.data.assignments and not e.data.is_unconditional():
            tmpstate = sdfg.add_state()
            sdfg.add_edge(e.src, tmpstate,
                          InterstateEdge(condition=e.data.condition))
            sdfg.add_edge(tmpstate, e.dst,
                          InterstateEdge(assignments=e.data.assignments))
            sdfg.remove_edge(e)


def is_symbol_unused(sdfg: SDFG, sym: str) -> bool:
    """
    Checks for uses of symbol in an SDFG, and if there are none returns False.
    :param sdfg: The SDFG to search.
    :param sym: The symbol to test.
    :return: True if the symbol can be removed, False otherwise.
    """
    for desc in sdfg.arrays.values():
        if sym in map(str, desc.free_symbols):
            return False
    for state in sdfg.nodes():
        if sym in state.free_symbols:
            return False
    for e in sdfg.edges():
        if sym in e.data.free_symbols:
            return False

    # Not found, symbol can be removed
    return True


def are_subsets_contiguous(subset_a: subsets.Subset,
                           subset_b: subsets.Subset,
                           dim: int = None) -> bool:

    if dim is not None:
        # A version that only checks for contiguity in certain
        # dimension (e.g., to prioritize stride-1 range)
        if (not isinstance(subset_a, subsets.Range)
                or not isinstance(subset_b, subsets.Range)):
            raise NotImplementedError('Contiguous subset check only '
                                      'implemented for ranges')

        # Other dimensions must be equal
        for i, (s1, s2) in enumerate(zip(subset_a.ranges, subset_b.ranges)):
            if i == dim:
                continue
            if s1[0] != s2[0] or s1[1] != s2[1] or s1[2] != s2[2]:
                return False

        # Set of conditions for contiguous dimension
        ab = (subset_a[dim][1] + 1) == subset_b[dim][0]
        a_overlap_b = subset_a[dim][1] >= subset_b[dim][0]
        ba = (subset_b[dim][1] + 1) == subset_a[dim][0]
        b_overlap_a = subset_b[dim][1] >= subset_a[dim][0]
        # NOTE: Must check with "==" due to sympy using special types
        return (ab == True or a_overlap_b == True or ba == True
                or b_overlap_a == True)

    # General case
    bbunion = subsets.bounding_box_union(subset_a, subset_b)
    try:
        if bbunion.num_elements() == (subset_a.num_elements() +
                                      subset_b.num_elements()):
            return True
    except TypeError:
        pass

    return False


def find_contiguous_subsets(subset_list: List[subsets.Subset],
                            dim: int = None) -> Set[subsets.Subset]:
    """ 
    Finds the set of largest contiguous subsets in a list of subsets. 
    :param subsets: Iterable of subset objects.
    :param dim: Check for contiguity only for the specified dimension.
    :return: A list of contiguous subsets.
    """
    # Currently O(n^3) worst case. TODO: improve
    subset_set = set(
        subsets.Range.from_indices(s) if isinstance(s, subsets.Indices) else s
        for s in subset_list)
    while True:
        for sa, sb in itertools.product(subset_set, subset_set):
            if sa is sb:
                continue
            if sa.covers(sb):
                subset_set.remove(sb)
                break
            elif sb.covers(sa):
                subset_set.remove(sa)
                break
            elif are_subsets_contiguous(sa, sb, dim):
                subset_set.remove(sa)
                subset_set.remove(sb)
                subset_set.add(subsets.bounding_box_union(sa, sb))
                break
        else:  # No modification performed
            break
    return subset_set


def constant_symbols(sdfg: SDFG) -> Set[str]:
    """ 
    Returns a set of symbols that will never change values throughout the course
    of the given SDFG. Specifically, these are the input symbols (i.e., not
    defined in a particular scope) that are never set by interstate edges.
    :param sdfg: The input SDFG.
    :return: A set of symbol names that remain constant throughout the SDFG.
    """
    interstate_symbols = {
        k
        for e in sdfg.edges() for k in e.data.assignments.keys()
    }
    return set(sdfg.symbols) - interstate_symbols


def simplify_state(state: SDFGState) -> MultiDiGraph:
    """
    Returns a networkx MultiDiGraph object that contains all the access nodes
    and corresponding edges of an SDFG state. The removed code nodes and map
    scopes are replaced by edges that connect their ancestor and succesor access
    nodes.
    :param state: The input SDFG state.
    :return: The MultiDiGraph object.
    """

    # Copy the whole state
    G = MultiDiGraph()
    for n in state.nodes():
        G.add_node(n)
    for n in state.nodes():
        for e in state.all_edges(n):
            G.add_edge(e.src, e.dst)
    # Collapse all mappings and their scopes into one node
    scope_children = state.scope_children()
    for n in scope_children[None]:
        if isinstance(n, nodes.EntryNode):
            G.add_edges_from([(n, x)
                              for (y, x) in G.out_edges(state.exit_node(n))])
            G.remove_nodes_from(scope_children[n])
    # Remove all nodes that are not AccessNodes or have incoming
    # wcr edges and connect their predecessors and successors
    for n in state.nodes():
        if n in G.nodes():
            if not isinstance(n, nodes.AccessNode):
                for p in G.predecessors(n):
                    for c in G.successors(n):
                        G.add_edge(p, c)
                G.remove_node(n)
            else:
                for e in state.all_edges(n):
                    if e.data.wcr is not None:
                        for p in G.predecessors(n):
                            for s in G.successors(n):
                                G.add_edge(p, s)
                        G.remove_node(n)
                        break

    return G


def tile(sdfg: SDFG, map_entry: nodes.MapEntry, divides_evenly: bool,
         skew: bool, **tile_sizes: symbolic.SymbolicType):
    """ 
    Helper function that tiles a Map scope by the given sizes, in the 
    given order.
    :param sdfg: The SDFG where the map resides.
    :param map_entry: The map entry node to tile.
    :param divides_evenly: If True, skips pre/postamble for cases
                           where the map dimension is not a multiplier
                           of the tile size.
    :param skew: If True, skews the tiled map to start from zero. Helps
                 compilers improve performance in certain cases.
    :param tile_sizes: An ordered dictionary of the map parameter names
                       to tile and their respective tile size (which can be
                       symbolic expressions).
    """
    # Avoid import loop
    from dace.transformation.dataflow import StripMining

    for k, v in tile_sizes.items():
        StripMining.apply_to(sdfg,
                             dict(dim_idx=map_entry.params.index(k),
                                  tile_size=str(v),
                                  divides_evenly=divides_evenly,
                                  skew=skew),
                             _map_entry=map_entry)


def permute_map(map_entry: nodes.MapEntry, perm: List[int]):
    """ Permutes indices of a map according to a given list of integers. """
    map_entry.map.params = [map_entry.map.params[p] for p in perm]
    map_entry.map.range = [map_entry.map.range[p] for p in perm]


def extract_map_dims(sdfg: SDFG, map_entry: nodes.MapEntry,
                     dims: List[int]) -> Tuple[nodes.MapEntry, nodes.MapEntry]:
    """ 
    Helper function that extracts specific map dimensions into an outer map.
    :param sdfg: The SDFG where the map resides.
    :param map_entry: Map entry node to extract.
    :param dims: A list of dimension indices to extract.
    :return: A 2-tuple containing the extracted map and the remainder map.
    """
    # Avoid import loop
    from dace.transformation.dataflow import MapCollapse, MapExpansion

    # Make extracted dimensions first
    permute_map(
        map_entry,
        dims + [i for i in range(len(map_entry.map.params)) if i not in dims])
    # Expand map
    entries = MapExpansion.apply_to(sdfg, map_entry=map_entry)

    # Collapse extracted maps
    extracted_map = entries[0]
    for idx in range(len(dims) - 1):
        extracted_map, _ = MapCollapse.apply_to(
            sdfg,
            _outer_map_entry=extracted_map,
            _inner_map_entry=entries[idx + 1],
        )

    # Collapse remaining maps
    map_to_collapse = entries[len(dims)]
    for idx in range(len(dims), len(entries) - 1):
        map_to_collapse, _ = MapCollapse.apply_to(
            sdfg,
            _outer_map_entry=map_to_collapse,
            _inner_map_entry=entries[idx + 1],
        )

    return extracted_map, map_to_collapse


def scope_tree_recursive(state: SDFGState,
                         entry: Optional[nodes.EntryNode] = None) -> ScopeTree:
    """ 
    Returns a scope tree that includes scopes from nested SDFGs. 
    :param state: The state that contains the root of the scope tree.
    :param entry: A scope entry node to set as root, otherwise the state is 
                  the root if None is given.
    """
    stree = state.scope_tree()[entry]
    stree.state = state  # Annotate state in tree

    # Add nested SDFGs as children
    def traverse(state: SDFGState, treenode: ScopeTree):
        snodes = state.scope_children()[treenode.entry]
        for node in snodes:
            if isinstance(node, nodes.NestedSDFG):
                for nstate in node.sdfg.nodes():
                    ntree = nstate.scope_tree()[None]
                    ntree.state = nstate
                    treenode.children.append(ntree)
        for child in treenode.children:
            traverse(getattr(child, 'state', state), child)

    traverse(state, stree)
    return stree


def get_internal_scopes(
        state: SDFGState,
        entry: nodes.EntryNode,
        immediate: bool = False) -> List[Tuple[SDFGState, nodes.EntryNode]]:
    """ 
    Returns all internal scopes within a given scope, including if they 
    reside in nested SDFGs.
    :param state: State in which entry node resides.
    :param entry: The entry node to start from.
    :param immediate: If True, only returns the scopes that are immediately
                      nested in the map.
    """
    stree = scope_tree_recursive(state, entry)
    result = []

    def traverse(state: SDFGState, treenode: ScopeTree):
        for child in treenode.children:
            if child.entry is not None:
                result.append((state, child.entry))
                if not immediate:
                    traverse(state, child)
            else:  # Nested SDFG
                traverse(child.state, child)

    traverse(state, stree)
    return result


def gpu_map_has_explicit_threadblocks(state: SDFGState,
                                      entry: nodes.EntryNode) -> bool:
    """ 
    Returns True if GPU_Device map has explicit thread-block maps nested within.
    """
    internal_maps = get_internal_scopes(state, entry)
    if any(m.schedule in (dtypes.ScheduleType.GPU_ThreadBlock,
                          dtypes.ScheduleType.GPU_ThreadBlock_Dynamic)
           for _, m in internal_maps):
        return True
    imm_maps = get_internal_scopes(state, entry, immediate=True)
    if any(m.schedule == dtypes.ScheduleType.Default for _, m in imm_maps):
        return True

    return False


def reconnect_edge_through_map(
    state: SDFGState, edge: graph.MultiConnectorEdge[Memlet],
    new_node: Union[nodes.EntryNode, nodes.ExitNode], keep_src: bool
) -> Tuple[graph.MultiConnectorEdge[Memlet], graph.MultiConnectorEdge[Memlet]]:
    """
    Reconnects an edge through a map scope, removes old edge, and returns the 
    two new edges.
    :param state: The state in which the edge and map reside.
    :param edge: The edge to reconnect and remove.
    :param new_node: The scope (map) entry or exit to reconnect through.
    :param keep_src: If True, keeps the source of the edge intact, otherwise
                     keeps destination of edge.
    :return: A 2-tuple of (incoming edge, outgoing edge).
    """
    if keep_src:
        result = state.add_edge_pair(new_node,
                                     edge.dst,
                                     edge.src,
                                     edge.data,
                                     internal_connector=edge.dst_conn,
                                     external_connector=edge.src_conn)
    else:
        result = state.add_edge_pair(new_node,
                                     edge.src,
                                     edge.dst,
                                     edge.data,
                                     internal_connector=edge.src_conn,
                                     external_connector=edge.dst_conn)
    state.remove_edge(edge)
    return result


def contained_in(state: SDFGState, node: nodes.Node,
                 scope: nodes.EntryNode) -> bool:
    """
    Returns true if the specified node is contained within the scope opened
    by the given entry node (including through nested SDFGs).
    """
    # A node is contained within itself
    if node is scope:
        return True
    cursdfg = state.parent
    curstate = state
    curscope = state.entry_node(node)
    while cursdfg is not None:
        while curscope is not None:
            if curscope is scope:
                return True
            curscope = curstate.entry_node(curscope)
        curstate = cursdfg.parent
        curscope = cursdfg.parent_nsdfg_node
        cursdfg = cursdfg.parent_sdfg
    return False


def redirect_edge(
        state: SDFGState,
        edge: graph.MultiConnectorEdge[Memlet],
        new_src: Optional[nodes.Node] = None,
        new_dst: Optional[nodes.Node] = None,
        new_src_conn: Optional[str] = None,
        new_dst_conn: Optional[str] = None,
        new_data: Optional[str] = None,
        new_memlet: Optional[Memlet] = None
) -> graph.MultiConnectorEdge[Memlet]:
    """
    Redirects an edge in a state. Choose which elements to override by setting
    the keyword arguments.
    :param state: The SDFG state in which the edge resides.
    :param edge: The edge to redirect.
    :param new_src: If provided, redirects the source of the new edge.
    :param new_dst: If provided, redirects the destination of the new edge.
    :param new_src_conn: If provided, renames the source connector of the edge.
    :param new_dst_conn: If provided, renames the destination connector of the 
                         edge.
    :param new_data: If provided, changes the data on the memlet of the edge,
                     and the entire associated memlet tree.
    :param new_memlet: If provided, changes only the memlet of the new edge.
    :return: The new, redirected edge.
    :note: ``new_data`` and ``new_memlet`` cannot be used at the same time.
    """
    if new_data is not None and new_memlet is not None:
        raise ValueError('new_data and new_memlet cannot both be given.')
    mtree = None
    if new_data is not None:
        mtree = state.memlet_tree(edge)
    state.remove_edge(edge)
    if new_data is not None:
        memlet = copy.deepcopy(edge.data)
        memlet.data = new_data
        # Rename on full memlet tree
        for e in mtree:
            e.data.data = new_data
    else:
        memlet = new_memlet or edge.data
    new_edge = state.add_edge(new_src or edge.src, new_src_conn
                              or edge.src_conn, new_dst or edge.dst,
                              new_dst_conn or edge.dst_conn, memlet)
    return new_edge<|MERGE_RESOLUTION|>--- conflicted
+++ resolved
@@ -197,12 +197,8 @@
     # Add subgraph nodes and edges to nested state
     nstate.add_nodes_from(subgraph.nodes())
     for e in subgraph.edges():
-<<<<<<< HEAD
-        nstate.add_edge(e.src, e.src_conn, e.dst, e.dst_conn, copy.deepcopy(e.data))
-=======
         nstate.add_edge(e.src, e.src_conn, e.dst, e.dst_conn,
                         copy.deepcopy(e.data))
->>>>>>> 491dcb0a
 
     # Modify nested SDFG parents in subgraph
     for node in subgraph.nodes():
