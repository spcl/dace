# Copyright 2019-2021 ETH Zurich and the DaCe authors. All rights reserved.
""" Automatic optimization routines for SDFGs. """

import dace
import sympy
from dace.sdfg import infer_types
from dace.sdfg.state import SDFGState
from dace.sdfg.graph import SubgraphView
from dace.sdfg.propagation import propagate_states
from dace.sdfg.scope import is_devicelevel_gpu_kernel
from dace import config, data as dt, dtypes, Memlet, symbolic
from dace.sdfg import SDFG, nodes, graph as gr
from typing import Set, Tuple, Union, List, Iterable, Dict
import warnings

# Transformations
from dace.transformation.dataflow import MapCollapse, TrivialMapElimination, MapFusion, ReduceExpansion
from dace.transformation.interstate import LoopToMap, RefineNestedAccess
from dace.transformation.subgraph.composite import CompositeFusion
from dace.transformation.subgraph import helpers as xfsh
from dace.transformation import helpers as xfh

# Environments
from dace.libraries.blas.environments import intel_mkl as mkl, openblas

# Enumerator
from dace.transformation.estimator.enumeration import GreedyEnumerator

# FPGA AutoOpt
from dace.transformation.auto import fpga as fpga_auto_opt

GraphViewType = Union[SDFG, SDFGState, gr.SubgraphView]


def greedy_fuse(graph_or_subgraph: GraphViewType,
                validate_all: bool,
                device: dace.dtypes.DeviceType = dace.dtypes.DeviceType.CPU,
                recursive: bool = True,
                stencil: bool = False,
                stencil_tile=None,
                permutations_only: bool = True,
                expand_reductions: bool = False) -> None:
    """
    Greedily fuses maps of an SDFG or graph, operating in-place.

    :param graph_or_subgraph: SDFG, SDFGState or Subgraph
    :param validate_all: Validate SDFG or graph at each fusion step 
    :param device: Device type to specialize for 
    :param recursive: Fuse recursively within (fused and unfused) scopes
    :param stencil: Perform stencil fusion instead of regular fusion 
    :param stencil_tile: StencilTiling Tile size, default if None
    :param permutations_only: Disallow splitting of maps during MultiExpansion stage
    :param expand_reductions: Expand all reduce nodes before fusion
    """
    debugprint = config.Config.get_bool('debugprint')
    if isinstance(graph_or_subgraph, SDFG):
        # If we have an SDFG, recurse into graphs
        graph_or_subgraph.simplify(validate_all=validate_all)
        # MapFusion for trivial cases
        graph_or_subgraph.apply_transformations_repeated(MapFusion, validate_all=validate_all)
        # recurse into graphs
        for graph in graph_or_subgraph.nodes():

            greedy_fuse(graph,
                        validate_all=validate_all,
                        device=device,
                        recursive=recursive,
                        stencil=stencil,
                        stencil_tile=stencil_tile,
                        permutations_only=permutations_only,
                        expand_reductions=expand_reductions)
    else:
        # we are in graph or subgraph
        sdfg, graph, subgraph = None, None, None
        if isinstance(graph_or_subgraph, SDFGState):
            sdfg = graph_or_subgraph.parent
            sdfg.apply_transformations_repeated(MapFusion, validate_all=validate_all)
            graph = graph_or_subgraph
            subgraph = SubgraphView(graph, graph.nodes())
        else:
            sdfg = graph_or_subgraph.graph.parent
            graph = graph_or_subgraph.graph
            subgraph = graph_or_subgraph

        # create condition function object
        fusion_condition = CompositeFusion()
        fusion_condition.setup_match(SubgraphView(graph, graph.nodes()))

        # within SDFGState: greedily enumerate fusible components
        # and apply transformation
        applied_transformations = 0
        reverse = True if stencil else False

        if stencil:
            # adjust tiling settings
            fusion_condition.allow_tiling = True
            fusion_condition.schedule_innermaps = dtypes.ScheduleType.Sequential
            if device == dtypes.DeviceType.GPU:
                fusion_condition.stencil_unroll_loops = True
            # tile size
            if stencil_tile:
                fusion_condition.stencil_strides = stencil_tile
            # always only permutate for now with stencil tiles
            fusion_condition.expansion_split = False

        else:
            fusion_condition.allow_tiling = False
            # expand reductions
            if expand_reductions:
                for graph in sdfg.nodes():
                    for node in graph.nodes():
                        if isinstance(node, dace.libraries.standard.nodes.Reduce):
                            try:
                                ReduceExpansion.apply_to(sdfg, reduce=node)
                            except ValueError as e:
                                pass
            # permutation settings
            fusion_condition.expansion_split = not permutations_only

        condition_function = lambda sdfg, subgraph: fusion_condition.can_be_applied(sdfg, subgraph)
        enumerator = GreedyEnumerator(sdfg, graph, subgraph, condition_function=condition_function)
        for map_entries in enumerator:
            if len(map_entries) > 1:
                current_subgraph = xfsh.subgraph_from_maps(sdfg, graph, map_entries)
                cf = CompositeFusion()
                cf.setup_match(current_subgraph)
                # transfer settings
                cf.allow_tiling = fusion_condition.allow_tiling
                cf.schedule_innermaps = fusion_condition.schedule_innermaps
                cf.expansion_split = fusion_condition.expansion_split
                cf.stencil_strides = fusion_condition.stencil_strides

                cf.apply(sdfg)
                applied_transformations += 1

            if recursive:
                global_entry = cf._global_map_entry if len(map_entries) > 1 else map_entries[0]

                greedy_fuse(graph.scope_subgraph(global_entry, include_entry=False, include_exit=False),
                            validate_all=validate_all,
                            device=device,
                            recursive=recursive,
                            stencil=stencil,
                            stencil_tile=stencil_tile,
                            permutations_only=permutations_only,
                            expand_reductions=expand_reductions)

        for node in graph_or_subgraph.nodes():
            if isinstance(node, nodes.NestedSDFG):
                greedy_fuse(node.sdfg,
                            validate_all=validate_all,
                            device=device,
                            stencil=stencil,
                            stencil_tile=stencil_tile,
                            recursive=recursive,
                            permutations_only=permutations_only,
                            expand_reductions=expand_reductions)

        if applied_transformations > 0:
            if debugprint:
                if stencil:
                    print(f"Applied {applied_transformations} TileFusion")
                else:
                    print(f"Applied {applied_transformations} SubgraphFusion")

        if validate_all:
            graph.validate()


def tile_wcrs(graph_or_subgraph: GraphViewType, validate_all: bool, prefer_partial_parallelism: bool = None) -> None:
    """
    Tiles parallel write-conflict resolution maps in an SDFG, state,
    or subgraphs thereof. Reduces the number of atomic operations by tiling
    and introducing transient arrays to accumulate atomics on.

    :param graph_or_subgraph: The SDFG/state/subgraph to optimize within.
    :param validate_all: If True, runs SDFG validation after every tiling.
    :param prefer_partial_parallelism: If set, prefers extracting non-conflicted
                                       map dimensions over tiling WCR map (may
                                       not perform well if parallel dimensions
                                       are small).
    :note: This function operates in-place.
    """
    # Avoid import loops
    from dace.codegen.targets import cpp
    from dace.frontend import operations
    from dace.transformation import dataflow, helpers as xfh

    # Determine on which nodes to run the operation
    graph = graph_or_subgraph
    if isinstance(graph_or_subgraph, gr.SubgraphView):
        graph = graph_or_subgraph.graph
    if isinstance(graph, SDFG):
        for state in graph_or_subgraph.nodes():
            tile_wcrs(state, validate_all)
        return
    if not isinstance(graph, SDFGState):
        raise TypeError('Graph must be a state, an SDFG, or a subgraph of either')
    sdfg = graph.parent

    edges_to_consider: Set[Tuple[gr.MultiConnectorEdge[Memlet], nodes.MapEntry]] = set()
    for edge in graph_or_subgraph.edges():
        if edge.data.wcr is not None:
            if (isinstance(edge.src, (nodes.MapExit, nodes.NestedSDFG)) or isinstance(edge.dst, nodes.MapEntry)):
                # Do not consider intermediate edges
                continue
            reason = cpp.is_write_conflicted_with_reason(graph, edge)
            if reason is None or not isinstance(reason, nodes.MapEntry):
                # Do not consider edges that will not generate atomics or
                # atomics we cannot transform
                continue
            if reason not in graph_or_subgraph.nodes():
                # Skip if conflict exists outside of nested SDFG
                continue

            # Check if identity value can be inferred
            redtype = operations.detect_reduction_type(edge.data.wcr)
            dtype = sdfg.arrays[edge.data.data].dtype
            identity = dtypes.reduction_identity(dtype, redtype)
            if identity is None:  # Cannot infer identity value
                continue

            edges_to_consider.add((edge, reason))

    tile_size = config.Config.get('optimizer', 'autotile_size')
    debugprint = config.Config.get_bool('debugprint')
    if prefer_partial_parallelism is None:
        prefer_partial_parallelism = config.Config.get_bool('optimizer', 'autotile_partial_parallelism')

    maps_to_consider: Set[nodes.MapEntry] = set(me for _, me in edges_to_consider)

    transformed: Set[nodes.MapEntry] = set()

    # Heuristic: If the map is only partially conflicted, extract
    # parallel dimensions instead of tiling
    if prefer_partial_parallelism:
        for mapentry in maps_to_consider:
            # Check the write-conflicts of all WCR edges in map
            conflicts: Set[str] = set()
            for edge, me in edges_to_consider:
                if me is not mapentry:
                    continue
                conflicts |= set(cpp.write_conflicted_map_params(mapentry, edge))

            nonconflicted_dims = set(mapentry.params) - conflicts
            if nonconflicted_dims:
                dims = [i for i, p in enumerate(mapentry.params) if p in nonconflicted_dims]
                if ((dt._prod(s for i, s in enumerate(mapentry.range.size()) if i in dims) < tile_size) == True):
                    # Map has a small range, extracting parallelism may not be
                    # beneficial
                    continue
                xfh.extract_map_dims(sdfg, mapentry, dims)
                transformed.add(mapentry)

    # Tile and accumulate other not-transformed maps
    for edge, mapentry in edges_to_consider:
        if mapentry in transformed:
            continue
        transformed.add(mapentry)

        # NOTE: The test "(x < y) == True" below is crafted for SymPy
        # to be "definitely True"
        if all((s < tile_size) == True for s in mapentry.map.range.size()):
            # If smaller than tile size, don't transform and instead
            # make map sequential
            if debugprint:
                print(f'Making map "{mapentry}" sequential due to being smaller than tile size')
            mapentry.map.schedule = dtypes.ScheduleType.Sequential
            continue

        # MapTiling -> AccumulateTransient / AccumulateStream
        outer_mapentry = dataflow.MapTiling.apply_to(sdfg, dict(tile_sizes=(tile_size, )), map_entry=mapentry)

        # Transform all outgoing WCR and stream edges
        mapexit = graph.exit_node(mapentry)
        outer_mapexit = graph.exit_node(outer_mapentry)

        # Tuple of (transformation type, options, pattern)
        to_apply: Tuple[Union[dataflow.StreamTransient, dataflow.AccumulateTransient], Dict[str, Any],
                        Dict[str, nodes.Node]] = None
        for e in graph.out_edges(mapexit):
            if isinstance(sdfg.arrays[e.data.data], dt.Stream):
                mpath = graph.memlet_path(e)
                tasklet = mpath[0].src
                if not isinstance(tasklet, nodes.Tasklet) or len(mpath) != 3:
                    # TODO(later): Implement StreamTransient independently of tasklet
                    continue

                # Make transient only if there is one WCR/stream
                if to_apply is not None:
                    to_apply = None
                    break

                to_apply = (dataflow.StreamTransient, {},
                            dict(tasklet=tasklet, map_exit=mapexit, outer_map_exit=outer_mapexit))
            else:
                if (e.data.is_empty() or e.data.wcr is None or e.data.wcr_nonatomic or
                    (e.data.dst_subset is not None and e.data.dst_subset.num_elements() != 0 and e.data.dynamic)):
                    continue

                dtype = sdfg.arrays[e.data.data].dtype
                redtype = operations.detect_reduction_type(e.data.wcr)
                identity = dtypes.reduction_identity(dtype, redtype)
                if identity is None:  # Cannot infer identity value
                    continue
                # Make transient only if there is one WCR/stream
                if to_apply is not None:
                    to_apply = None
                    break

                to_apply = (dataflow.AccumulateTransient, dict(identity=identity, array=e.data.data),
                            dict(map_exit=mapexit, outer_map_exit=outer_mapexit))
        if to_apply is not None:
            xform, opts, pattern = to_apply
            xform.apply_to(sdfg, options=opts, **pattern)

    if debugprint and len(transformed) > 0:
        print(f'Optimized {len(transformed)} write-conflicted maps')


def find_fast_library(device: dtypes.DeviceType) -> List[str]:
    # Returns the optimized library node implementations for the given target
    # device
    if device is dtypes.DeviceType.GPU:
        return ['cuBLAS', 'cuSolverDn', 'CUB', 'pure']
    elif device is dtypes.DeviceType.FPGA:
        return ['FPGA_PartialSums', 'FPGAPartialReduction', 'FPGA_Accumulate', 'FPGA1DSystolic', 'pure']
    elif device is dtypes.DeviceType.CPU:
        result = []

        # BLAS calls
        if mkl.IntelMKL.is_installed():
            result.append('MKL')
        if openblas.OpenBLAS.is_installed():
            result.append('OpenBLAS')

        return result + ['OpenMP', 'pure']

    return ['pure']


def move_small_arrays_to_stack(sdfg: SDFG) -> None:
    """
    Set all Default storage types that are constant sized and less than 
    the auto-tile size to the stack (as StorageType.Register).

    :param sdfg: The SDFG to operate on.
    :note: Operates in-place on the SDFG.
    """
    converted = 0
    tile_size = config.Config.get('optimizer', 'autotile_size')
    for sd, aname, array in sdfg.arrays_recursive():
        if isinstance(array, dt.Stream):
            continue
        if (array.transient and array.storage == dtypes.StorageType.Default
                and array.lifetime == dtypes.AllocationLifetime.Scope):
            if not symbolic.issymbolic(array.total_size, sd.constants):
                eval_size = symbolic.evaluate(array.total_size, sd.constants)
                if (eval_size <= tile_size) == True:
                    array.storage = dtypes.StorageType.Register
                    converted += 1

    if config.Config.get_bool('debugprint') and converted > 0:
        print(f'Statically allocating {converted} transient arrays')


def set_fast_implementations(sdfg: SDFG, device: dtypes.DeviceType, blocklist: List[str] = None):
    """
    Set fast library node implementations for the given device

    :param sdfg: The SDFG to optimize.
    :param device: the device to optimize for.
    :param blocklist: list of disallowed implementations.
    :note: Operates in-place on the given SDFG.
    """
    if blocklist is None:
        implementation_prio = find_fast_library(device)
    else:
        implementation_prio = [i for i in find_fast_library(device) if i not in blocklist]

    # specialized nodes: pre-expand
    for current_sdfg in sdfg.all_sdfgs_recursive():
        for state in current_sdfg.nodes():
            for node in state.nodes():
                if isinstance(node, nodes.LibraryNode):
                    if (node.default_implementation == 'specialize'
                            and (len(set(node.implementations)
                                     & set(implementation_prio))) == 0):
                        node.expand(current_sdfg, state)

    # general nodes
    for node, _ in sdfg.all_nodes_recursive():
        if isinstance(node, nodes.LibraryNode):
            # NOTE: LibraryNodes with sequential schedule on GPU must be expanded to CUDA kernel-compatible code.
            # NOTE: Pure implementations are a safe choice for now but this should be revisited in the future.
            if device == dtypes.DeviceType.GPU and node.schedule == dtypes.ScheduleType.Sequential:
                node.implementation = "pure"
                continue
            for impl in implementation_prio:
                if impl in node.implementations:
                    if isinstance(
                            node,
                            dace.libraries.standard.nodes.reduce.Reduce) and node.implementation == 'CUDA (block)':
                        continue
                    node.implementation = impl
                    break

    # reduce nodes
    if device == dtypes.DeviceType.GPU:
        for node, state in sdfg.all_nodes_recursive():
            if isinstance(node, dace.nodes.LibraryNode):
                if device == dtypes.DeviceType.GPU and node.schedule == dtypes.ScheduleType.Sequential:
                    node.implementation = "pure"
                    continue
                # Use CUB for device-level reductions
                if ('CUDA (device)' in node.implementations
                        and not is_devicelevel_gpu_kernel(state.parent, state, node)
                        and state.scope_dict()[node] is None):
                    node.implementation = 'CUDA (device)'


def make_transients_persistent(sdfg: SDFG, device: dtypes.DeviceType, toplevel_only: bool = True) -> None:
    """ 
    Helper function to change several storage and scheduling properties

        * Makes non-view array lifetimes persistent, with some restrictions depending on the device 
        * Reset nonatomic WCR edges on GPU 
        
    The only arrays that are made persistent by default are ones that do not exist inside a scope (and thus may be
    allocated multiple times), and whose symbols are always given as parameters to the SDFG (so that they can be
    allocated in a persistent manner).

    :param sdfg: SDFG
    :param device: Device type
    :param toplevel_only: If True, only converts access nodes that do not appear in any scope.
<<<<<<< HEAD
    """
=======
    '''
>>>>>>> fe99641e
    for nsdfg in sdfg.all_sdfgs_recursive():
        fsyms: Set[str] = nsdfg.free_symbols
        persistent: Set[str] = set()
        not_persistent: Set[str] = set()

        for state in nsdfg.nodes():
            for dnode in state.data_nodes():
                if dnode.data in not_persistent:
                    continue
                # Only convert arrays and scalars that are not compile-time constants
                if dnode.data in nsdfg.constants_prop:
                    not_persistent.add(dnode.data)
                    continue
                desc = dnode.desc(nsdfg)
                # Only convert arrays and scalars that are not registers
                if not desc.transient or type(desc) not in {dt.Array, dt.Scalar}:
                    not_persistent.add(dnode.data)
                    continue
                if desc.storage == dtypes.StorageType.Register:
                    not_persistent.add(dnode.data)
                    continue
                # Only convert arrays where the size depends on SDFG parameters
                try:
                    if set(map(str, desc.total_size.free_symbols)) - fsyms:
                        not_persistent.add(dnode.data)
                        continue
                except AttributeError:  # total_size is an integer / has no free symbols
                    pass

                # Only convert arrays with top-level access nodes
                if xfh.get_parent_map(state, dnode) is not None:
                    if toplevel_only:
                        not_persistent.add(dnode.data)
                        continue
                    elif desc.lifetime == dtypes.AllocationLifetime.Scope:
                        not_persistent.add(dnode.data)
                        continue

                persistent.add(dnode.data)

        for aname in (persistent - not_persistent):
            nsdfg.arrays[aname].lifetime = dtypes.AllocationLifetime.Persistent

    if device == dtypes.DeviceType.GPU:
        # Reset nonatomic WCR edges
        for n, _ in sdfg.all_nodes_recursive():
            if isinstance(n, SDFGState):
                for edge in n.edges():
                    edge.data.wcr_nonatomic = False


def auto_optimize(sdfg: SDFG,
                  device: dtypes.DeviceType,
                  validate: bool = True,
                  validate_all: bool = False,
                  symbols: Dict[str, int] = None) -> SDFG:
    """
    Runs a basic sequence of transformations to optimize a given SDFG to decent
    performance. In particular, performs the following:
        
        * Simplify
        * Auto-parallelization (loop-to-map)
        * Greedy application of SubgraphFusion
        * Tiled write-conflict resolution (MapTiling -> AccumulateTransient)
        * Tiled stream accumulation (MapTiling -> AccumulateTransient)
        * Collapse all maps to parallelize across all dimensions
        * Set all library nodes to expand to ``fast`` expansion, which calls
          the fastest library on the target device

    :param sdfg: The SDFG to optimize.
    :param device: the device to optimize for.
    :param validate: If True, validates the SDFG after all transformations
                     have been applied.
    :param validate_all: If True, validates the SDFG after every step.
    :param symbols: Optional dict that maps symbols (str/symbolic) to int/float
    :return: The optimized SDFG.
    :note: Operates in-place on the given SDFG.
    :note: This function is still experimental and may harm correctness in
           certain cases. Please report an issue if it does.
    """
    debugprint = config.Config.get_bool('debugprint')

    # Simplification and loop parallelization
    transformed = True
    sdfg.apply_transformations_repeated(TrivialMapElimination, validate=validate, validate_all=validate_all)
    while transformed:
        sdfg.simplify(validate=False, validate_all=validate_all)
        for s in sdfg.sdfg_list:
            xfh.split_interstate_edges(s)
        l2ms = sdfg.apply_transformations_repeated((LoopToMap, RefineNestedAccess),
                                                   validate=False,
                                                   validate_all=validate_all)
        transformed = l2ms > 0

    # Collapse maps and eliminate trivial dimensions
    sdfg.simplify()
    sdfg.apply_transformations_repeated(MapCollapse, validate=False, validate_all=validate_all)

    # Apply GPU transformations and set library node implementations

    if device == dtypes.DeviceType.GPU:
        sdfg.apply_gpu_transformations()
        sdfg.simplify()

    # fuse subgraphs greedily
    sdfg.simplify()

    greedy_fuse(sdfg, device=device, validate_all=validate_all)

    # fuse stencils greedily
    greedy_fuse(sdfg, device=device, validate_all=validate_all, recursive=False, stencil=True)

    # Move Loops inside Maps when possible
    from dace.transformation.interstate import MoveLoopIntoMap
    sdfg.apply_transformations_repeated([MoveLoopIntoMap])

    if device == dtypes.DeviceType.FPGA:
        # apply FPGA Transformations
        sdfg.apply_fpga_transformations()
        fpga_auto_opt.fpga_global_to_local(sdfg)
        fpga_auto_opt.fpga_rr_interleave_containers_to_banks(sdfg)

        # Set all library nodes to expand to fast library calls
        set_fast_implementations(sdfg, device)
        return sdfg

    # Tiled WCR and streams
    for nsdfg in list(sdfg.all_sdfgs_recursive()):
        tile_wcrs(nsdfg, validate_all)

    # Collapse maps
    sdfg.apply_transformations_repeated(MapCollapse, validate=False, validate_all=validate_all)
    for node, _ in sdfg.all_nodes_recursive():
        # Set OMP collapse property to map length
        if isinstance(node, nodes.MapEntry):
            # FORNOW: Leave out
            # node.map.collapse = len(node.map.range)
            pass

    # Set all library nodes to expand to fast library calls
    set_fast_implementations(sdfg, device)

    # NOTE: We need to `infer_types` in case a LibraryNode expands to other LibraryNodes (e.g., np.linalg.solve)
    infer_types.infer_connector_types(sdfg)
    infer_types.set_default_schedule_and_storage_types(sdfg, None)
    sdfg.expand_library_nodes()

    # TODO(later): Safe vectorization

    # Disable OpenMP parallel sections on a per-SDFG basis
    for nsdfg in sdfg.all_sdfgs_recursive():
        nsdfg.openmp_sections = False

    if symbols:
        # Specialize for all known symbols
        known_symbols = {s: v for (s, v) in symbols.items() if s in sdfg.free_symbols}
        known_symbols = {}
        for (s, v) in symbols.items():
            if s in sdfg.free_symbols:
                if isinstance(v, (int, float)):
                    known_symbols[s] = v
                if isinstance(v, sympy.core.numbers.Integer):
                    try:
                        known_symbols[s] = int(v)
                    except TypeError:
                        pass

        if debugprint and len(known_symbols) > 0:
            print("Specializing the SDFG for symbols", known_symbols)
        sdfg.specialize(known_symbols)

    # Set all Default storage types that are constant sized to registers
    move_small_arrays_to_stack(sdfg)

    # Make all independent arrays persistent
    make_transients_persistent(sdfg, device)

    # Validate at the end
    if validate or validate_all:
        sdfg.validate()

    return sdfg<|MERGE_RESOLUTION|>--- conflicted
+++ resolved
@@ -433,11 +433,7 @@
     :param sdfg: SDFG
     :param device: Device type
     :param toplevel_only: If True, only converts access nodes that do not appear in any scope.
-<<<<<<< HEAD
-    """
-=======
-    '''
->>>>>>> fe99641e
+    """
     for nsdfg in sdfg.all_sdfgs_recursive():
         fsyms: Set[str] = nsdfg.free_symbols
         persistent: Set[str] = set()
