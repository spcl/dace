--- conflicted
+++ resolved
@@ -581,10 +581,7 @@
     # Apply GPU transformations and set library node implementations
     if device == dtypes.DeviceType.GPU:
         sdfg.apply_gpu_transformations_cloudsc()
-<<<<<<< HEAD
-=======
         sdfg.simplify()
->>>>>>> eb41fc2d
 
     if device == dtypes.DeviceType.FPGA:
         # apply FPGA Transformations
