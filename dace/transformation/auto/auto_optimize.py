--- conflicted
+++ resolved
@@ -419,15 +419,10 @@
                     node.implementation = 'CUDA (device)'
 
 
-<<<<<<< HEAD
-def make_transients_persistent(sdfg: SDFG, device: dtypes.DeviceType, toplevel_only: bool = True) -> None:
-    """ 
-=======
 def make_transients_persistent(sdfg: SDFG,
                                device: dtypes.DeviceType,
                                toplevel_only: bool = True) -> Dict[int, Set[str]]:
-    ''' 
->>>>>>> 56369317
+    """ 
     Helper function to change several storage and scheduling properties
 
         * Makes non-view array lifetimes persistent, with some restrictions depending on the device 
@@ -440,13 +435,9 @@
     :param sdfg: SDFG
     :param device: Device type
     :param toplevel_only: If True, only converts access nodes that do not appear in any scope.
-<<<<<<< HEAD
-    """
-=======
     :return: A dictionary mapping SDFG IDs to a set of transient arrays that were made persistent.
-    '''
+    """
     result: Dict[int, Set[str]] = {}
->>>>>>> 56369317
     for nsdfg in sdfg.all_sdfgs_recursive():
         fsyms: Set[str] = nsdfg.free_symbols
         persistent: Set[str] = set()
