--- conflicted
+++ resolved
@@ -537,11 +537,7 @@
                   validate: bool = True,
                   validate_all: bool = False,
                   symbols: Dict[str, int] = None,
-<<<<<<< HEAD
-                  gpu_global: bool = False) -> SDFG:
-=======
                   use_gpu_storage: bool = False) -> SDFG:
->>>>>>> 66913220
     """
     Runs a basic sequence of transformations to optimize a given SDFG to decent
     performance. In particular, performs the following:
@@ -588,17 +584,8 @@
     # Apply GPU transformations and set library node implementations
 
     if device == dtypes.DeviceType.GPU:
-<<<<<<< HEAD
-        def gpu_storage(sdfg: dace.SDFG):
-            for _, desc in sdfg.arrays.items():
-                if not desc.transient and isinstance(desc, dace.data.Array):
-                    desc.storage = dace.StorageType.GPU_Global
-        if gpu_global:
-            gpu_storage(sdfg)
-=======
         if use_gpu_storage:
             apply_gpu_storage(sdfg)
->>>>>>> 66913220
         sdfg.apply_gpu_transformations()
         sdfg.simplify()
 
