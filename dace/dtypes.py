# Copyright 2019-2021 ETH Zurich and the DaCe authors. All rights reserved.
""" A module that contains various DaCe type definitions. """
from __future__ import print_function
import ctypes
import aenum
import inspect
import itertools
import numpy
import re
from functools import wraps
from typing import Any
from dace.config import Config
from dace.registry import extensible_enum, undefined_safe_enum


@undefined_safe_enum
@extensible_enum
class DeviceType(aenum.AutoNumberEnum):
    CPU = ()  #: Multi-core CPU
    GPU = ()  #: GPU (AMD or NVIDIA)
    FPGA = ()  #: FPGA (Intel or Xilinx)
    Snitch = ()  #: Compute Cluster (RISC-V)


@undefined_safe_enum
@extensible_enum
class StorageType(aenum.AutoNumberEnum):
    """ Available data storage types in the SDFG. """

    Default = ()  #: Scope-default storage location
    Register = ()  #: Local data on registers, stack, or equivalent memory
    CPU_Pinned = ()  #: Host memory that can be DMA-accessed from accelerators
    CPU_Heap = ()  #: Host memory allocated on heap
    CPU_ThreadLocal = ()  #: Thread-local host memory
    GPU_Global = ()  #: Global memory
    GPU_Shared = ()  #: Shared memory
    FPGA_Global = ()  #: Off-chip global memory (DRAM)
    FPGA_Local = ()  #: On-chip memory (bulk storage)
    FPGA_Registers = ()  #: On-chip memory (fully partitioned registers)
    FPGA_ShiftRegister = ()  #: Only accessible at constant indices
    SVE_Register = ()  #: SVE register
    Snitch_TCDM = ()  #: Cluster-private memory
    Snitch_L2 = ()  #: External memory
    Snitch_SSR = ()  #: Memory accessed by SSR streamer


@undefined_safe_enum
@extensible_enum
class OMPScheduleType(aenum.AutoNumberEnum):
    """ Available OpenMP shedule types for Maps with CPU-Multicore schedule. """
    Default = ()  #: OpenMP library default
    Static = ()  #: Static schedule
    Dynamic = ()  #: Dynamic schedule
    Guided = ()  #: Guided schedule


@undefined_safe_enum
@extensible_enum
class ScheduleType(aenum.AutoNumberEnum):
    """ Available map schedule types in the SDFG. """
    Default = ()  #: Scope-default parallel schedule
    Sequential = ()  #: Sequential code (single-thread)
    MPI = ()  #: MPI processes
    CPU_Multicore = ()  #: OpenMP
    Unrolled = ()  #: Unrolled code
    SVE_Map = ()  #: Arm SVE

    #: Default scope schedule for GPU code. Specializes to schedule GPU_Device and GPU_Global during inference.
    GPU_Default = ()
    GPU_Device = ()  #: Kernel
    GPU_ThreadBlock = ()  #: Thread-block code
    GPU_ThreadBlock_Dynamic = ()  #: Allows rescheduling work within a block
    GPU_Persistent = ()
    FPGA_Device = ()
    Snitch = ()
    Snitch_Multicore = ()


# A subset of GPU schedule types
GPU_SCHEDULES = [
    ScheduleType.GPU_Device,
    ScheduleType.GPU_ThreadBlock,
    ScheduleType.GPU_ThreadBlock_Dynamic,
    ScheduleType.GPU_Persistent,
]

# A subset of on-GPU storage types
GPU_STORAGES = [
    StorageType.GPU_Shared,
]

# A subset of on-FPGA storage types
FPGA_STORAGES = [
    StorageType.FPGA_Local,
    StorageType.FPGA_Registers,
    StorageType.FPGA_ShiftRegister,
]


@undefined_safe_enum
class ReductionType(aenum.AutoNumberEnum):
    """ Reduction types natively supported by the SDFG compiler. """

    Custom = ()  #: Defined by an arbitrary lambda function
    Min = ()  #: Minimum value
    Max = ()  #: Maximum value
    Sum = ()  #: Sum
    Product = ()  #: Product
    Logical_And = ()  #: Logical AND (&&)
    Bitwise_And = ()  #: Bitwise AND (&)
    Logical_Or = ()  #: Logical OR (||)
    Bitwise_Or = ()  #: Bitwise OR (|)
    Logical_Xor = ()  #: Logical XOR (!=)
    Bitwise_Xor = ()  #: Bitwise XOR (^)
    Min_Location = ()  #: Minimum value and its location
    Max_Location = ()  #: Maximum value and its location
    Exchange = ()  #: Set new value, return old value

    # Only supported in OpenMP
    Sub = ()  #: Subtraction (only supported in OpenMP)
    Div = ()  #: Division (only supported in OpenMP)


@undefined_safe_enum
@extensible_enum
class AllocationLifetime(aenum.AutoNumberEnum):
    """ Options for allocation span (when to allocate/deallocate) of data. """

    Scope = ()  #: Allocated/Deallocated on innermost scope start/end
    State = ()  #: Allocated throughout the containing state
    SDFG = ()  #: Allocated throughout the innermost SDFG (possibly nested)
    Global = ()  #: Allocated throughout the entire program (outer SDFG)
    Persistent = ()  #: Allocated throughout multiple invocations (init/exit)


@undefined_safe_enum
@extensible_enum
class Language(aenum.AutoNumberEnum):
    """ Available programming languages for SDFG tasklets. """

    Python = ()
    CPP = ()
    OpenCL = ()
    SystemVerilog = ()
    MLIR = ()


@undefined_safe_enum
@extensible_enum
class InstrumentationType(aenum.AutoNumberEnum):
    """ Types of instrumentation providers. """

    No_Instrumentation = ()
    Timer = ()
    PAPI_Counters = ()
    LIKWID_Counters = ()
    GPU_Events = ()
    FPGA = ()


@undefined_safe_enum
@extensible_enum
class DataInstrumentationType(aenum.AutoNumberEnum):
    """ Types of data container instrumentation providers. """

    No_Instrumentation = ()
    Save = ()
    Restore = ()


@undefined_safe_enum
@extensible_enum
class TilingType(aenum.AutoNumberEnum):
    """ Available tiling types in a `StripMining` transformation. """

    Normal = ()
    CeilRange = ()
    NumberOfTiles = ()


# Maps from ScheduleType to default StorageType
SCOPEDEFAULT_STORAGE = {
    ScheduleType.Default: StorageType.Default,
    None: StorageType.CPU_Heap,
    ScheduleType.Sequential: StorageType.Register,
    ScheduleType.MPI: StorageType.CPU_Heap,
    ScheduleType.CPU_Multicore: StorageType.Register,
    ScheduleType.GPU_Default: StorageType.GPU_Global,
    ScheduleType.GPU_Persistent: StorageType.GPU_Global,
    ScheduleType.GPU_Device: StorageType.GPU_Shared,
    ScheduleType.GPU_ThreadBlock: StorageType.Register,
    ScheduleType.GPU_ThreadBlock_Dynamic: StorageType.Register,
    ScheduleType.FPGA_Device: StorageType.FPGA_Global,
    ScheduleType.SVE_Map: StorageType.CPU_Heap,
    ScheduleType.Snitch: StorageType.Snitch_TCDM
}

# Maps from ScheduleType to default ScheduleType for sub-scopes
SCOPEDEFAULT_SCHEDULE = {
    ScheduleType.Default: ScheduleType.Default,
    None: ScheduleType.CPU_Multicore,
    ScheduleType.Sequential: ScheduleType.Sequential,
    ScheduleType.MPI: ScheduleType.CPU_Multicore,
    ScheduleType.CPU_Multicore: ScheduleType.Sequential,
    ScheduleType.Unrolled: ScheduleType.CPU_Multicore,
    ScheduleType.GPU_Default: ScheduleType.GPU_Device,
    ScheduleType.GPU_Persistent: ScheduleType.GPU_Device,
    ScheduleType.GPU_Device: ScheduleType.GPU_ThreadBlock,
    ScheduleType.GPU_ThreadBlock: ScheduleType.Sequential,
    ScheduleType.GPU_ThreadBlock_Dynamic: ScheduleType.Sequential,
    ScheduleType.FPGA_Device: ScheduleType.FPGA_Device,
    ScheduleType.SVE_Map: ScheduleType.Sequential,
    ScheduleType.Snitch: ScheduleType.Snitch,
    ScheduleType.Snitch_Multicore: ScheduleType.Snitch_Multicore
}

# Translation of types to C types
_CTYPES = {
    None: "void",
    int: "int",
    float: "float",
    complex: "dace::complex64",
    bool: "bool",
    numpy.bool_: "bool",
    numpy.int8: "char",
    numpy.int16: "short",
    numpy.int32: "int",
    numpy.intc: "int",
    numpy.int64: "long long",
    numpy.uint8: "unsigned char",
    numpy.uint16: "unsigned short",
    numpy.uint32: "unsigned int",
    numpy.uintc: "unsigned int",
    numpy.uint64: "unsigned long long",
    numpy.float16: "dace::float16",
    numpy.float32: "float",
    numpy.float64: "double",
    numpy.complex64: "dace::complex64",
    numpy.complex128: "dace::complex128",
}

# Translation of types to OpenCL types
_OCL_TYPES = {
    None: "void",
    int: "int",
    float: "float",
    bool: "bool",
    numpy.bool_: "bool",
    numpy.int8: "char",
    numpy.int16: "short",
    numpy.int32: "int",
    numpy.intc: "int",
    numpy.int64: "long long",
    numpy.uint8: "unsigned char",
    numpy.uint16: "unsigned short",
    numpy.uint32: "unsigned int",
    numpy.uint64: "unsigned long long",
    numpy.uintc: "unsigned int",
    numpy.float32: "float",
    numpy.float64: "double",
    numpy.complex64: "complex float",
    numpy.complex128: "complex double",
}

# Translation of types to OpenCL vector types
_OCL_VECTOR_TYPES = {
    numpy.int8: "char",
    numpy.uint8: "uchar",
    numpy.int16: "short",
    numpy.uint16: "ushort",
    numpy.int32: "int",
    numpy.intc: "int",
    numpy.uint32: "uint",
    numpy.uintc: "uint",
    numpy.int64: "long",
    numpy.uint64: "ulong",
    numpy.float16: "half",
    numpy.float32: "float",
    numpy.float64: "double",
    numpy.complex64: "complex float",
    numpy.complex128: "complex double",
}

# Translation of types to ctypes types
_FFI_CTYPES = {
    None: ctypes.c_void_p,
    int: ctypes.c_int,
    float: ctypes.c_float,
    complex: ctypes.c_uint64,
    bool: ctypes.c_bool,
    numpy.bool_: ctypes.c_bool,
    numpy.int8: ctypes.c_int8,
    numpy.int16: ctypes.c_int16,
    numpy.int32: ctypes.c_int32,
    numpy.int64: ctypes.c_int64,
    numpy.intc: ctypes.c_int,
    numpy.uint8: ctypes.c_uint8,
    numpy.uint16: ctypes.c_uint16,
    numpy.uint32: ctypes.c_uint32,
    numpy.uint64: ctypes.c_uint64,
    numpy.uintc: ctypes.c_uint,
    numpy.float16: ctypes.c_uint16,
    numpy.float32: ctypes.c_float,
    numpy.float64: ctypes.c_double,
    numpy.complex64: ctypes.c_uint64,
    numpy.complex128: ctypes.c_longdouble,
}

# Number of bytes per data type
_BYTES = {
    None: 0,
    int: 4,
    float: 4,
    complex: 8,
    bool: 1,
    numpy.bool_: 1,
    numpy.int8: 1,
    numpy.int16: 2,
    numpy.int32: 4,
    numpy.int64: 8,
    numpy.intc: 4,
    numpy.uint8: 1,
    numpy.uint16: 2,
    numpy.uint32: 4,
    numpy.uint64: 8,
    numpy.uintc: 4,
    numpy.float16: 2,
    numpy.float32: 4,
    numpy.float64: 8,
    numpy.complex64: 8,
    numpy.complex128: 16,
}


class typeclass(object):
    """ An extension of types that enables their use in DaCe.

        These types are defined for three reasons:
            1. Controlling DaCe types
            2. Enabling declaration syntax: `dace.float32[M,N]`
            3. Enabling extensions such as `dace.struct` and `dace.vector`
    """

    def __init__(self, wrapped_type):
        # Convert python basic types
        if isinstance(wrapped_type, str):
            try:
                wrapped_type = getattr(numpy, wrapped_type)
            except AttributeError:
                raise ValueError("Unknown type: {}".format(wrapped_type))

        config_data_types = Config.get('compiler', 'default_data_types')
        if wrapped_type is int:
            if config_data_types.lower() == 'python':
                wrapped_type = numpy.int64
            elif config_data_types.lower() == 'c':
                wrapped_type = numpy.int32
            else:
                raise NameError("Unknown configuration for default_data_types: {}".format(config_data_types))
        elif wrapped_type is float:
            if config_data_types.lower() == 'python':
                wrapped_type = numpy.float64
            elif config_data_types.lower() == 'c':
                wrapped_type = numpy.float32
            else:
                raise NameError("Unknown configuration for default_data_types: {}".format(config_data_types))
        elif wrapped_type is complex:
            if config_data_types.lower() == 'python':
                wrapped_type = numpy.complex128
            elif config_data_types.lower() == 'c':
                wrapped_type = numpy.complex64
            else:
                raise NameError("Unknown configuration for default_data_types: {}".format(config_data_types))

        self.type = wrapped_type  # Type in Python
        self.ctype = _CTYPES[wrapped_type]  # Type in C
        self.ctype_unaligned = self.ctype  # Type in C (without alignment)
        self.dtype = self  # For compatibility support with numpy
        self.bytes = _BYTES[wrapped_type]  # Number of bytes for this type

    def __hash__(self):
        return hash((self.type, self.ctype))

    def to_string(self):
        """ A Numpy-like string-representation of the underlying data type. """
        return self.type.__name__

    def as_ctypes(self):
        """ Returns the ctypes version of the typeclass. """
        return _FFI_CTYPES[self.type]

    def as_numpy_dtype(self):
        return numpy.dtype(self.type)

    def is_complex(self):
        if self.type == numpy.complex64 or self.type == numpy.complex128:
            return True
        return False

    def to_json(self):
        if self.type is None:
            return None
        return self.type.__name__

    @staticmethod
    def from_json(json_obj, context=None):
        if json_obj is None:
            return typeclass(None)
        return json_to_typeclass(json_obj, context)

    # Create a new type
    def __call__(self, *args, **kwargs):
        return self.type(*args, **kwargs)

    def __eq__(self, other):
        return other is not None and self.ctype == other.ctype

    def __ne__(self, other):
        return other is not None and self.ctype != other.ctype

    def __getitem__(self, s):
        """ This is syntactic sugar that allows us to define an array type
            with the following syntax: ``dace.uint32[N,M]``

            :return: A ``data.Array`` data descriptor.
        """
        from dace import data

        if isinstance(s, list) or isinstance(s, tuple):
            return data.Array(self, tuple(s))
        return data.Array(self, (s, ))

    def __repr__(self):
        return self.ctype

    @property
    def base_type(self):
        return self

    @property
    def veclen(self):
        return 1

    @property
    def ocltype(self):
        return _OCL_TYPES[self.type]

    def as_arg(self, name):
        return self.ctype + ' ' + name


def max_value(dtype: typeclass):
    """Get a max value literal for `dtype`."""
    nptype = dtype.as_numpy_dtype()
    if nptype == numpy.bool_:
        return True
    elif numpy.issubdtype(nptype, numpy.integer):
        return numpy.iinfo(nptype).max
    elif numpy.issubdtype(nptype, numpy.floating):
        return numpy.finfo(nptype).max

    raise TypeError('Unsupported type "%s" for maximum' % dtype)


def min_value(dtype: typeclass):
    """Get a min value literal for `dtype`."""
    nptype = dtype.as_numpy_dtype()
    if nptype == numpy.bool_:
        return False
    elif numpy.issubdtype(nptype, numpy.integer):
        return numpy.iinfo(nptype).min
    elif numpy.issubdtype(nptype, numpy.floating):
        return numpy.finfo(nptype).min

    raise TypeError('Unsupported type "%s" for minimum' % dtype)


def reduction_identity(dtype: typeclass, red: ReductionType) -> Any:
    """
    Returns known identity values (which we can safely reset transients to)
    for built-in reduction types.

    :param dtype: Input type.
    :param red: Reduction type.
    :return: Identity value in input type, or None if not found.
    """
    _VALUE_GENERATORS = {
        ReductionType.Custom: lambda x: None,
        ReductionType.Min: max_value,
        ReductionType.Max: min_value,
        ReductionType.Sum: lambda x: x(0),
        ReductionType.Product: lambda x: x(1),
        ReductionType.Logical_And: lambda x: x(True),
        ReductionType.Logical_Or: lambda x: x(False),
        ReductionType.Bitwise_And: lambda x: ~x(0),
        ReductionType.Bitwise_Or: lambda x: x(0),
    }
    if red not in _VALUE_GENERATORS:
        return None
    return _VALUE_GENERATORS[red](dtype)


def result_type_of(lhs, *rhs):
    """
    Returns the largest between two or more types (dace.types.typeclass)
    according to C semantics.
    """
    if len(rhs) == 0:
        rhs = None
    elif len(rhs) > 1:
        result = lhs
        for r in rhs:
            result = result_type_of(result, r)
        return result

    rhs = rhs[0]

    # Extract the type if symbolic or data
    from dace.data import Data
    lhs = lhs.dtype if (type(lhs).__name__ == 'symbol' or isinstance(lhs, Data)) else lhs
    rhs = rhs.dtype if (type(rhs).__name__ == 'symbol' or isinstance(rhs, Data)) else rhs

    if lhs == rhs:
        return lhs  # Types are the same, return either
    if lhs is None or lhs.type is None:
        return rhs  # Use RHS even if it's None
    if rhs is None or rhs.type is None:
        return lhs  # Use LHS

    # Vector types take precedence, largest vector size first
    if isinstance(lhs, vector) and not isinstance(rhs, vector):
        return lhs
    elif not isinstance(lhs, vector) and isinstance(rhs, vector):
        return rhs
    elif isinstance(lhs, vector) and isinstance(rhs, vector):
        if lhs.veclen == rhs.veclen:
            return vector(result_type_of(lhs.vtype, rhs.vtype), lhs.veclen)
        return lhs if lhs.veclen > rhs.veclen else rhs

    # Extract the numpy type so we can call issubdtype on them
    lhs_ = lhs.type if isinstance(lhs, typeclass) else lhs
    rhs_ = rhs.type if isinstance(rhs, typeclass) else rhs
    # Extract data sizes (seems the type itself doesn't expose this)
    size_lhs = lhs_(0).itemsize
    size_rhs = rhs_(0).itemsize
    # Both are integers
    if numpy.issubdtype(lhs_, numpy.integer) and numpy.issubdtype(rhs_, numpy.integer):
        # If one byte width is larger, use it
        if size_lhs > size_rhs:
            return lhs
        elif size_lhs < size_rhs:
            return rhs
        # Sizes are the same
        if numpy.issubdtype(lhs_, numpy.unsignedinteger):
            # No matter if right is signed or not, we must return unsigned
            return lhs
        else:
            # Left is signed, so either right is unsigned and we return that,
            # or both are signed
            return rhs
    # At least one side is a floating point number
    if numpy.issubdtype(lhs_, numpy.integer):
        return rhs
    if numpy.issubdtype(rhs_, numpy.integer):
        return lhs
    # Both sides are floating point numbers
    if size_lhs > size_rhs:
        return lhs
    return rhs  # RHS is bigger


class opaque(typeclass):
    """ A data type for an opaque object, useful for C bindings/libnodes, i.e., MPI_Request. """

    def __init__(self, typename):
        self.type = typename
        self.ctype = typename
        self.ctype_unaligned = typename
        self.dtype = self

    def to_json(self):
        return {'type': 'opaque', 'ctype': self.ctype}

    @staticmethod
    def from_json(json_obj, context=None):
        if json_obj['type'] != 'opaque':
            raise TypeError("Invalid type for opaque object")

        try:
            typeclass = json_to_typeclass(json_obj['ctype'], context)
        except KeyError:
            typeclass = json_obj['ctype']

        return opaque(typeclass)

    def as_ctypes(self):
        """ Returns the ctypes version of the typeclass. """
        return self

    def as_numpy_dtype(self):
        raise NotImplementedError("Not sure how to make a numpy type from an opaque C type.")


class pointer(typeclass):
    """ A data type for a pointer to an existing typeclass.

        Example use:
            `dace.pointer(dace.struct(x=dace.float32, y=dace.float32))`. """

    def __init__(self, wrapped_typeclass):
        self._typeclass = wrapped_typeclass
        self.type = wrapped_typeclass.type
        self.bytes = int64.bytes
        self.ctype = wrapped_typeclass.ctype + "*"
        self.ctype_unaligned = wrapped_typeclass.ctype_unaligned + "*"
        self.dtype = self

    def to_json(self):
        return {'type': 'pointer', 'dtype': self._typeclass.to_json()}

    @staticmethod
    def from_json(json_obj, context=None):
        if json_obj['type'] != 'pointer':
            raise TypeError("Invalid type for pointer")

        if json_obj['dtype'] is None:
            return pointer(typeclass(None))

        return pointer(json_to_typeclass(json_obj['dtype'], context))

    def as_ctypes(self):
        """ Returns the ctypes version of the typeclass. """
        return ctypes.POINTER(_FFI_CTYPES[self.type])

    def as_numpy_dtype(self):
        return numpy.dtype(self.as_ctypes())

    @property
    def base_type(self):
        return self._typeclass

    @property
    def ocltype(self):
        return f"{self.base_type.ocltype}*"


class vector(typeclass):
    """
    A data type for a vector-type of an existing typeclass.

    Example use: `dace.vector(dace.float32, 4)` becomes float4.
    """

    def __init__(self, dtype: typeclass, vector_length: int):
        self.vtype = dtype
        self.type = dtype.type
        self._veclen = vector_length
        self.bytes = dtype.bytes * vector_length
        self.dtype = self

    def to_json(self):
        return {'type': 'vector', 'dtype': self.vtype.to_json(), 'elements': str(self.veclen)}

    @staticmethod
    def from_json(json_obj, context=None):
        from dace.symbolic import pystr_to_symbolic
        return vector(json_to_typeclass(json_obj['dtype'], context), pystr_to_symbolic(json_obj['elements']))

    @property
    def ctype(self):
        return "dace::vec<%s, %s>" % (self.vtype.ctype, self.veclen)

    @property
    def ocltype(self):
        if self.veclen > 1:
            vectype = _OCL_VECTOR_TYPES[self.type]
            return f"{vectype}{self.veclen}"
        else:
            return self.base_type.ocltype

    @property
    def ctype_unaligned(self):
        return self.ctype

    def as_ctypes(self):
        """ Returns the ctypes version of the typeclass. """
        return _FFI_CTYPES[self.type] * self.veclen

    def as_numpy_dtype(self):
        return numpy.dtype(self.as_ctypes())

    @property
    def base_type(self):
        return self.vtype

    @property
    def veclen(self):
        return self._veclen

    @veclen.setter
    def veclen(self, val):
        self._veclen = val


class string(pointer):
    """
    A specialization of the string data type to improve 
    Python/generated code marshalling.
    Used internally when `str` types are given
    """

    def __init__(self):
        super().__init__(int8)

    def __call__(self, *args, **kwargs):
        return str(*args, **kwargs)

    def to_json(self):
        return {'type': 'string'}

    @staticmethod
    def from_json(json_obj, context=None):
        return string()


class struct(typeclass):
    """ A data type for a struct of existing typeclasses.

        Example use: `dace.struct(a=dace.int32, b=dace.float64)`.
    """

    def __init__(self, name, **fields_and_types):
        # self._data = fields_and_types
        self.type = ctypes.Structure
        self.name = name
        # TODO: Assuming no alignment! Get from ctypes
        # self.bytes = sum(t.bytes for t in fields_and_types.values())
        self.ctype = name
        self.ctype_unaligned = name
        self.dtype = self
        self._parse_field_and_types(**fields_and_types)

    @property
    def fields(self):
        return self._data

    def to_json(self):
        return {
            'type': 'struct',
            'name': self.name,
            'data': {k: v.to_json()
                     for k, v in self._data.items()},
            'length': {k: v
                       for k, v in self._length.items()},
            'bytes': self.bytes
        }

    @staticmethod
    def from_json(json_obj, context=None):
        if json_obj['type'] != "struct":
            raise TypeError("Invalid type for struct")

        import dace.serialize  # Avoid import loop

        ret = struct(json_obj['name'])
        ret._data = {k: json_to_typeclass(v, context) for k, v in json_obj['data'].items()}
        ret._length = {k: v for k, v in json_obj['length'].items()}
        ret.bytes = json_obj['bytes']

        return ret

    def _parse_field_and_types(self, **fields_and_types):
        self._data = dict()
        self._length = dict()
        self.bytes = 0
        for k, v in fields_and_types.items():
            if isinstance(v, tuple):
                t, l = v
                if not isinstance(t, pointer):
                    raise TypeError("Only pointer types may have a length.")
                if l not in fields_and_types.keys():
                    raise ValueError("Length {} not a field of struct {}".format(l, self.name))
                self._data[k] = t
                self._length[k] = l
                self.bytes += t.bytes
            else:
                if isinstance(v, pointer):
                    raise TypeError("Pointer types must have a length.")
                self._data[k] = v
                self.bytes += v.bytes

    def as_ctypes(self):
        """ Returns the ctypes version of the typeclass. """
        # Populate the ctype fields for the struct class.
        fields = []
        for k, v in self._data.items():
            if isinstance(v, pointer):
                fields.append((k, ctypes.c_void_p))  # ctypes.POINTER(_FFI_CTYPES[v.type])))
            else:
                fields.append((k, _FFI_CTYPES[v.type]))
        fields = sorted(fields, key=lambda f: f[0])
        # Create new struct class.
        struct_class = type("NewStructClass", (ctypes.Structure, ), {"_fields_": fields})
        return struct_class

    def as_numpy_dtype(self):
        return numpy.dtype(self.as_ctypes())

    def emit_definition(self):
        return """struct {name} {{
{typ}
}};""".format(
            name=self.name,
            typ='\n'.join(["    %s %s;" % (t.ctype, tname) for tname, t in sorted(self._data.items())]),
        )


class compiletime:
    """
    Data descriptor type hint signalling that argument evaluation is
    deferred to call time.

    Example usage::

        @dace.program
        def example(A: dace.float64[20], constant: dace.compiletime):
            if constant == 0:
                return A + 1
            else:
                return A + 2


    In the above code, ``constant`` will be replaced with its value at call time
    during parsing.
    """

    @staticmethod
    def __descriptor__():
        raise ValueError('All compile-time arguments must be provided in order to compile the SDFG ahead-of-time.')


####### Utility function ##############
def ptrtonumpy(ptr, inner_ctype, shape):
    import ctypes
    import numpy as np
    return np.ctypeslib.as_array(ctypes.cast(ctypes.c_void_p(ptr), ctypes.POINTER(inner_ctype)), shape)


def ptrtocupy(ptr, inner_ctype, shape):
    import cupy as cp
    umem = cp.cuda.UnownedMemory(ptr, 0, None)
    return cp.ndarray(shape=shape, dtype=inner_ctype, memptr=cp.cuda.MemoryPointer(umem, 0))


class callback(typeclass):
<<<<<<< HEAD
    """
    Looks like ``dace.callback([None, <some_native_type>], *types)``
    """
=======
    """ Looks like dace.callback([None, <some_native_type>], *types)"""
>>>>>>> fe99641e

    def __init__(self, return_types, *variadic_args):
        from dace import data
        if return_types is None:
            return_types = []
        elif not isinstance(return_types, (list, tuple, set)):
            return_types = [return_types]
        self.dtype = self
        self.return_types = return_types
        self.input_types = []
        for arg in variadic_args:
            if isinstance(arg, typeclass):
                pass
            elif isinstance(arg, data.Data):
                pass
            elif isinstance(arg, str):
                arg = json_to_typeclass(arg)
            else:
                raise TypeError("Cannot resolve type from: {}".format(arg))
            self.input_types.append(arg)
        self.bytes = int64.bytes
        self.type = self
        self.ctype = self

    def as_ctypes(self):
        """ Returns the ctypes version of the typeclass. """
        from dace import data

        return_ctype = self.cfunc_return_type().as_ctypes()
        input_ctypes = []

        if self.is_scalar_function():
            args = self.input_types
        else:
            args = itertools.chain(self.input_types, self.return_types)

        for some_arg in args:
            if isinstance(some_arg, data.Array):
                input_ctypes.append(ctypes.c_void_p)
            else:
                input_ctypes.append(some_arg.dtype.as_ctypes() if some_arg is not None else None)
        if input_ctypes == [None]:
            input_ctypes = []
        cf_object = ctypes.CFUNCTYPE(return_ctype, *input_ctypes)
        return cf_object

    def is_scalar_function(self) -> bool:
        """
        Returns True if the callback is a function that returns a scalar
        value (or nothing). Scalar functions are the only ones that can be 
        used within a `dace.tasklet` explicitly.
        """
        from dace import data
        if len(self.return_types) == 0 or self.return_types == [None]:
            return True
        return (len(self.return_types) == 1 and isinstance(self.return_types[0], (typeclass, data.Scalar)))

    def cfunc_return_type(self) -> typeclass:
        """
        Returns the typeclass of the return value of the function call.
        """
        if len(self.return_types) == 0 or self.return_types == [None]:
            return typeclass(None)
        if not self.is_scalar_function():
            return typeclass(None)

        return self.return_types[0].dtype

    def as_numpy_dtype(self):
        return numpy.dtype(self.as_ctypes())

    def as_arg(self, name):
        from dace import data

        input_type_cstring = []

        if self.is_scalar_function():
            args = self.input_types
        else:
            args = itertools.chain(self.input_types, self.return_types)

        for arg in args:
            if arg is None:
                continue
            if isinstance(arg, data.Array):
                # const hack needed to prevent error in casting const int* to int*
                input_type_cstring.append(arg.dtype.ctype + " const *")
            else:
                input_type_cstring.append(arg.ctype)

        retval = self.cfunc_return_type()
        return f'{retval} (*{name})({", ".join(input_type_cstring)})'

    def get_trampoline(self, pyfunc, other_arguments):
        from functools import partial
        from dace import data, symbolic

        inp_arraypos = []
        ret_arraypos = []
        inp_types_and_sizes = []
        ret_types_and_sizes = []
        inp_converters = []
        ret_converters = []
        for index, arg in enumerate(self.input_types):
            if isinstance(arg, data.Array):
                inp_arraypos.append(index)
                inp_types_and_sizes.append((arg.dtype.as_ctypes(), arg.shape))
                inp_converters.append(partial(data.make_reference_from_descriptor, arg))
            elif isinstance(arg, data.Scalar) and isinstance(arg.dtype, string):
                inp_arraypos.append(index)
                inp_types_and_sizes.append((ctypes.c_char_p, []))
                inp_converters.append(lambda a, *args: ctypes.cast(a, ctypes.c_char_p).value.decode('utf-8'))
            elif isinstance(arg, data.Scalar) and isinstance(arg.dtype, pointer):
                inp_arraypos.append(index)
                inp_types_and_sizes.append((ctypes.c_void_p, []))
                inp_converters.append(lambda a, *args: ctypes.cast(a, ctypes.c_void_p).value)
            else:
                inp_converters.append(lambda a: a)
        offset = len(self.input_types)
        for index, arg in enumerate(self.return_types):
            if isinstance(arg, data.Array):
                ret_arraypos.append(index + offset)
                ret_types_and_sizes.append((arg.dtype.as_ctypes(), arg.shape))
                ret_converters.append(partial(data.make_reference_from_descriptor, arg))
            elif isinstance(arg, data.Scalar) and isinstance(arg.dtype, string):
                ret_arraypos.append(index + offset)
                ret_types_and_sizes.append((ctypes.c_char_p, []))
                ret_converters.append(lambda a, *args: ctypes.cast(a, ctypes.c_char_p).value.decode('utf-8'))
            elif isinstance(arg, data.Scalar) and isinstance(arg.dtype, pointer):
                ret_arraypos.append(index)
                ret_types_and_sizes.append((ctypes.c_void_p, []))
                ret_converters.append(lambda a, *args: ctypes.cast(a, ctypes.c_void_p).value)
            else:
                ret_converters.append(lambda a, *args: a)
        if len(inp_arraypos) == 0 and len(ret_arraypos) == 0:
            return pyfunc

        def trampoline(orig_function, indices, data_types_and_sizes, ret_indices, ret_data_types_and_sizes,
                       *other_inputs):
            last_input = len(other_inputs)
            if ret_indices:
                last_input = ret_indices[0]
            list_of_other_inputs = list(other_inputs[:last_input])
            list_of_outputs = []
            if ret_indices:
                list_of_outputs = list(other_inputs[ret_indices[0]:])
            for j, i in enumerate(indices):
                data_type, size = data_types_and_sizes[j]
                non_symbolic_sizes = []
                for s in size:
                    if isinstance(s, symbolic.symbol):
                        non_symbolic_sizes.append(other_arguments[str(s)])
                    else:
                        non_symbolic_sizes.append(s)
                list_of_other_inputs[i] = inp_converters[i](other_inputs[i], other_arguments)
            for j, i in enumerate(ret_indices):
                data_type, size = ret_data_types_and_sizes[j]
                non_symbolic_sizes = []
                for s in size:
                    if isinstance(s, symbolic.symbol):
                        non_symbolic_sizes.append(other_arguments[str(s)])
                    else:
                        non_symbolic_sizes.append(s)
                list_of_outputs[i - ret_indices[0]] = ret_converters[i - ret_indices[0]](other_inputs[i],
                                                                                         other_arguments)
            if ret_indices:
                ret = orig_function(*list_of_other_inputs)
                if len(list_of_outputs) == 1:
                    ret = [ret]
                for v, r in zip(list_of_outputs, ret):
                    v[:] = r
                return
            return orig_function(*list_of_other_inputs)

        return partial(trampoline, pyfunc, inp_arraypos, inp_types_and_sizes, ret_arraypos, ret_types_and_sizes)

    def __hash__(self):
        return hash((*self.return_types, *self.input_types))

    def to_json(self):
        if self.return_types:
            return {
                'type': 'callback',
                'arguments': [i.to_json() for i in self.input_types],
                'returntypes': [r.to_json() for r in self.return_types]
            }
        return {'type': 'callback', 'arguments': [i.to_json() for i in self.input_types], 'returntypes': []}

    @staticmethod
    def from_json(json_obj, context=None):
        if json_obj['type'] != "callback":
            raise TypeError("Invalid type for callback")

        rettypes = json_obj['returntypes']

        import dace.serialize  # Avoid import loop

        return callback([json_to_typeclass(rettype) if rettype else None for rettype in rettypes],
                        *(dace.serialize.from_json(arg, context) for arg in json_obj['arguments']))

    def __str__(self):
        return "dace.callback"

    def __repr__(self):
        return "dace.callback"

    def __eq__(self, other):
        if not isinstance(other, callback):
            return False
        return self.input_types == other.input_types and self.return_types == other.return_types

    def __ne__(self, other):
        return not self.__eq__(other)


# Helper function to determine whether a global variable is a constant
_CONSTANT_TYPES = [
    type(None),
    int,
    float,
    complex,
    str,
    bool,
    slice,
    numpy.bool_,
    numpy.intc,
    numpy.intp,
    numpy.int8,
    numpy.int16,
    numpy.int32,
    numpy.int64,
    numpy.uint8,
    numpy.uint16,
    numpy.uint32,
    numpy.uint64,
    numpy.float16,
    numpy.float32,
    numpy.float64,
    numpy.complex64,
    numpy.complex128,
    typeclass,  # , type
]


def isconstant(var):
    """ Returns True if a variable is designated a constant (i.e., that can be
        directly generated in code).
    """
    return type(var) in _CONSTANT_TYPES


bool_ = typeclass(numpy.bool_)
int8 = typeclass(numpy.int8)
int16 = typeclass(numpy.int16)
int32 = typeclass(numpy.int32)
int64 = typeclass(numpy.int64)
uint8 = typeclass(numpy.uint8)
uint16 = typeclass(numpy.uint16)
uint32 = typeclass(numpy.uint32)
uint64 = typeclass(numpy.uint64)
float16 = typeclass(numpy.float16)
float32 = typeclass(numpy.float32)
float64 = typeclass(numpy.float64)
complex64 = typeclass(numpy.complex64)
complex128 = typeclass(numpy.complex128)


@undefined_safe_enum
@extensible_enum
class Typeclasses(aenum.AutoNumberEnum):
    bool = bool
    bool_ = bool_
    int8 = int8
    int16 = int16
    int32 = int32
    int64 = int64
    uint8 = uint8
    uint16 = uint16
    uint32 = uint32
    uint64 = uint64
    float16 = float16
    float32 = float32
    float64 = float64
    complex64 = complex64
    complex128 = complex128


DTYPE_TO_TYPECLASS = {
    bool: typeclass(bool),
    int: typeclass(int),
    float: typeclass(float),
    complex: typeclass(complex),
    numpy.bool_: bool_,
    numpy.int8: int8,
    numpy.int16: int16,
    numpy.int32: int32,
    numpy.int64: int64,
    numpy.intc: int32,
    numpy.uint8: uint8,
    numpy.uint16: uint16,
    numpy.uint32: uint32,
    numpy.uint64: uint64,
    numpy.uintc: uint32,
    numpy.float16: float16,
    numpy.float32: float32,
    numpy.float64: float64,
    numpy.complex64: complex64,
    numpy.complex128: complex128,
    # FIXME
    numpy.longlong: int64,
    numpy.ulonglong: uint64
}

# Since this overrides the builtin bool, this should be after the
# DTYPE_TO_TYPECLASS dictionary
bool = typeclass(numpy.bool_)

TYPECLASS_TO_STRING = {
    bool: "dace::bool",
    bool_: "dace::bool_",
    uint8: "dace::uint8",
    uint16: "dace::uint16",
    uint32: "dace::uint32",
    uint64: "dace::uint64",
    int8: "dace::int8",
    int16: "dace::int16",
    int32: "dace::int32",
    int64: "dace::int64",
    float16: "dace::float16",
    float32: "dace::float32",
    float64: "dace::float64",
    complex64: "dace::complex64",
    complex128: "dace::complex128"
}

TYPECLASS_STRINGS = [
    "int", "float", "complex", "bool", "bool_", "int8", "int16", "int32", "int64", "uint8", "uint16", "uint32",
    "uint64", "float16", "float32", "float64", "complex64", "complex128"
]

INTEGER_TYPES = [bool, bool_, int8, int16, int32, int64, uint8, uint16, uint32, uint64]

#######################################################
# Allowed types

# Lists allowed modules and maps them to C++ namespaces for code generation
_ALLOWED_MODULES = {
    "builtins": "",
    "dace": "dace::",
    "math": "dace::math::",
    "cmath": "dace::cmath::",
}

# Lists allowed modules and maps them to OpenCL
_OPENCL_ALLOWED_MODULES = {"builtins": "", "dace": "", "math": ""}


def ismodule(var):
    """ Returns True if a given object is a module. """
    return inspect.ismodule(var)


def ismoduleallowed(var):
    """ Helper function to determine the source module of an object, and
        whether it is allowed in DaCe programs. """
    mod = inspect.getmodule(var)
    try:
        for m in _ALLOWED_MODULES:
            if mod.__name__ == m or mod.__name__.startswith(m + "."):
                return True
    except AttributeError:
        return False
    return False


def ismodule_and_allowed(var):
    """ Returns True if a given object is a module and is one of the allowed
        modules in DaCe programs. """
    if inspect.ismodule(var):
        if var.__name__ in _ALLOWED_MODULES:
            return True
    return False


def isallowed(var, allow_recursive=False):
    """ Returns True if a given object is allowed in a DaCe program.

        :param allow_recursive: whether to allow dicts or lists containing constants.
    """
    from dace.symbolic import issymbolic

    if allow_recursive:
        if isinstance(var, (list, tuple)):
            return all(isallowed(v, allow_recursive=False) for v in var)

    return isconstant(var) or ismodule(var) or issymbolic(var) or isinstance(var, typeclass)


class DebugInfo:
    """ Source code location identifier of a node/edge in an SDFG. Used for
        IDE and debugging purposes. """

    def __init__(self, start_line, start_column=0, end_line=-1, end_column=0, filename=None):
        self.start_line = start_line
        self.end_line = end_line if end_line >= 0 else start_line
        self.start_column = start_column
        self.end_column = end_column
        self.filename = filename

    # NOTE: Manually marking as serializable to avoid an import loop
    # The data structure is a property on its own (pointing to a range of code),
    # so it is serialized as a dictionary directly.
    def to_json(self):
        return dict(type='DebugInfo',
                    start_line=self.start_line,
                    end_line=self.end_line,
                    start_column=self.start_column,
                    end_column=self.end_column,
                    filename=self.filename)

    @staticmethod
    def from_json(json_obj, context=None):
        return DebugInfo(json_obj['start_line'], json_obj['start_column'], json_obj['end_line'], json_obj['end_column'],
                         json_obj['filename'])


######################################################
# Static (utility) functions


def json_to_typeclass(obj, context=None):
    # TODO: this does two different things at the same time. Should be split
    # into two separate functions.
    from dace.serialize import get_serializer
    if isinstance(obj, str):
        return get_serializer(obj)
    elif isinstance(obj, dict) and "type" in obj:
        return get_serializer(obj["type"]).from_json(obj, context)
    else:
        raise ValueError("Cannot resolve: {}".format(obj))


def paramdec(dec):
    """ Parameterized decorator meta-decorator. Enables using `@decorator`,
        `@decorator()`, and `@decorator(...)` with the same function. """

    @wraps(dec)
    def layer(*args, **kwargs):
        from dace import data
        # Allows the use of @decorator, @decorator(), and @decorator(...)
        if (len(kwargs) == 0 and len(args) == 1 and callable(args[0])
                and not isinstance(args[0], (typeclass, data.Data))):
            return dec(*args, **kwargs)

        @wraps(dec)
        def repl(f):
            return dec(f, *args, **kwargs)

        return repl

    return layer


#############################################


def deduplicate(iterable):
    """ Removes duplicates in the passed iterable. """
    return type(iterable)([i for i in sorted(set(iterable), key=lambda x: iterable.index(x))])


namere = re.compile(r'^[a-zA-Z_][a-zA-Z_0-9]*$')


def validate_name(name):
    if not isinstance(name, str) or len(name) == 0:
        return False
    if name in {'True', 'False', 'None'}:
        return False
    if namere.match(name) is None:
        return False
    return True


def can_access(schedule: ScheduleType, storage: StorageType):
    """
    Identifies whether a container of a storage type can be accessed in a specific schedule.
    """
    if storage == StorageType.Register:
        return True

    if schedule in [
            ScheduleType.GPU_Device,
            ScheduleType.GPU_Persistent,
            ScheduleType.GPU_ThreadBlock,
            ScheduleType.GPU_ThreadBlock_Dynamic,
            ScheduleType.GPU_Default,
    ]:
        return storage in [StorageType.GPU_Global, StorageType.GPU_Shared, StorageType.CPU_Pinned]
    elif schedule in [ScheduleType.Default, ScheduleType.CPU_Multicore]:
        return storage in [
            StorageType.Default, StorageType.CPU_Heap, StorageType.CPU_Pinned, StorageType.CPU_ThreadLocal
        ]
    elif schedule in [ScheduleType.FPGA_Device]:
        return storage in [
            StorageType.FPGA_Local, StorageType.FPGA_Global, StorageType.FPGA_Registers, StorageType.FPGA_ShiftRegister,
            StorageType.CPU_Pinned
        ]
    elif schedule == ScheduleType.Sequential:
        raise ValueError("Not well defined")


def can_allocate(storage: StorageType, schedule: ScheduleType):
    """
    Identifies whether a container of a storage type can be allocated in a
    specific schedule. Used to determine arguments to subgraphs by the
    innermost scope that a container can be allocated in. For example,
    FPGA_Global memory cannot be allocated from within the FPGA scope, or
    GPU shared memory cannot be allocated outside of device-level code.

    :param storage: The storage type of the data container to allocate.
    :param schedule: The scope schedule to query.
    :return: True if the container can be allocated, False otherwise.
    """
    # Host-only allocation
    if storage in [StorageType.CPU_Heap, StorageType.CPU_Pinned, StorageType.CPU_ThreadLocal]:
        return schedule in [
            ScheduleType.CPU_Multicore, ScheduleType.Sequential, ScheduleType.MPI, ScheduleType.GPU_Default
        ]

    # GPU-global memory
    if storage is StorageType.GPU_Global:
        return schedule in [
            ScheduleType.CPU_Multicore, ScheduleType.Sequential, ScheduleType.MPI, ScheduleType.GPU_Default
        ]

    # FPGA-global memory
    if storage is StorageType.FPGA_Global:
        return schedule in [
            ScheduleType.CPU_Multicore, ScheduleType.Sequential, ScheduleType.MPI, ScheduleType.FPGA_Device,
            ScheduleType.GPU_Default
        ]

    # FPGA-local memory
    if storage in [StorageType.FPGA_Local, StorageType.FPGA_Registers]:
        return schedule == ScheduleType.FPGA_Device

    # GPU-local memory
    if storage == StorageType.GPU_Shared:
        return schedule in [
            ScheduleType.GPU_Device, ScheduleType.GPU_ThreadBlock, ScheduleType.GPU_ThreadBlock_Dynamic,
            ScheduleType.GPU_Persistent, ScheduleType.GPU_Default
        ]

    # The rest (Registers) can be allocated everywhere
    return True


def is_array(obj: Any) -> bool:
    """
    Returns True if an object implements the ``data_ptr()``,
    ``__array_interface__`` or ``__cuda_array_interface__`` standards
    (supported by NumPy, Numba, CuPy, PyTorch, etc.). If the interface is
    supported, pointers can be directly obtained using the
    ``_array_interface_ptr`` function.

    :param obj: The given object.
    :return: True iff the object implements the array interface.
    """
    if isinstance(obj, type):
        return False
    try:
        if hasattr(obj, '__cuda_array_interface__'):
            return True
    except (KeyError, RuntimeError):
        # In PyTorch, accessing this attribute throws a runtime error for
        # variables that require grad, or KeyError when a boolean array is used
        return True
    if hasattr(obj, '__array_interface__'):
        return len(obj.__array_interface__['shape']) > 0  # NumPy scalars contain an empty shape tuple
    if hasattr(obj, 'data_ptr'):
        try:
            return hasattr(obj, 'shape') and len(obj.shape) > 0
        except TypeError:  # PyTorch scalar objects define an attribute called shape that cannot be used
            return False
    return False


def is_gpu_array(obj: Any) -> bool:
    """
    Returns True if an object is a GPU array, i.e., implements the 
    ``__cuda_array_interface__`` standard (supported by Numba, CuPy, PyTorch,
    etc.). If the interface is supported, pointers can be directly obtained using the
    ``_array_interface_ptr`` function.

    :param obj: The given object.
    :return: True iff the object implements the CUDA array interface.
    """
    try:
        if hasattr(obj, '__cuda_array_interface__'):
            return True
    except (KeyError, RuntimeError):
        # In PyTorch, accessing this attribute throws a runtime error for
        # variables that require grad, or KeyError when a boolean array is used
        return False
    return False<|MERGE_RESOLUTION|>--- conflicted
+++ resolved
@@ -853,13 +853,9 @@
 
 
 class callback(typeclass):
-<<<<<<< HEAD
     """
     Looks like ``dace.callback([None, <some_native_type>], *types)``
     """
-=======
-    """ Looks like dace.callback([None, <some_native_type>], *types)"""
->>>>>>> fe99641e
 
     def __init__(self, return_types, *variadic_args):
         from dace import data
