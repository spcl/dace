# Copyright 2019-2023 ETH Zurich and the DaCe authors. All rights reserved.
import aenum
import copy as cp
import ctypes
import functools

from abc import ABC, abstractmethod
from collections import OrderedDict
from numbers import Number
from typing import Any, Dict, List, Optional, Sequence, Set, Tuple, Union

import numpy
import sympy as sp

try:
    from numpy.typing import ArrayLike
except (ModuleNotFoundError, ImportError):
    ArrayLike = Any

import dace.dtypes as dtypes
from dace import serialize, symbolic
from dace.codegen import cppunparse
from dace.properties import (DebugInfoProperty, DictProperty, EnumProperty, ListProperty, NestedDataClassProperty,
                             OrderedDictProperty, Property, ShapeProperty, SymbolicProperty, TypeClassProperty,
                             make_properties)


def create_datadescriptor(obj, no_custom_desc=False):
    """ Creates a data descriptor from various types of objects.
        
        :see: dace.data.Data
    """
    from dace import dtypes  # Avoiding import loops
    if isinstance(obj, Data):
        return obj
    elif not no_custom_desc and hasattr(obj, '__descriptor__'):
        return obj.__descriptor__()
    elif not no_custom_desc and hasattr(obj, 'descriptor'):
        return obj.descriptor
    elif dtypes.is_array(obj) and (hasattr(obj, '__array_interface__') or hasattr(obj, '__cuda_array_interface__')):
        if dtypes.is_gpu_array(obj):
            interface = obj.__cuda_array_interface__
            storage = dtypes.StorageType.GPU_Global
        else:
            interface = obj.__array_interface__
            storage = dtypes.StorageType.Default

        if hasattr(obj, 'dtype') and obj.dtype.fields is not None:  # Struct
            dtype = dtypes.struct('unnamed', **{k: dtypes.typeclass(v[0].type) for k, v in obj.dtype.fields.items()})
        else:
            if numpy.dtype(interface['typestr']).type is numpy.void:  # Struct from __array_interface__
                if 'descr' in interface:
                    dtype = dtypes.struct('unnamed', **{
                        k: dtypes.typeclass(numpy.dtype(v).type)
                        for k, v in interface['descr']
                    })
                else:
                    raise TypeError(f'Cannot infer data type of array interface object "{interface}"')
            else:
                dtype = dtypes.typeclass(numpy.dtype(interface['typestr']).type)
        itemsize = numpy.dtype(interface['typestr']).itemsize
        if len(interface['shape']) == 0:
            return Scalar(dtype, storage=storage)
        return Array(dtype=dtype,
                     shape=interface['shape'],
                     strides=(tuple(s // itemsize for s in interface['strides']) if interface['strides'] else None),
                     storage=storage)
    elif isinstance(obj, (list, tuple)):
        # Lists and tuples are cast to numpy
        obj = numpy.array(obj)

        if obj.dtype.fields is not None:  # Struct
            dtype = dtypes.struct('unnamed', **{k: dtypes.typeclass(v[0].type) for k, v in obj.dtype.fields.items()})
        else:
            dtype = dtypes.typeclass(obj.dtype.type)
        return Array(dtype=dtype, strides=tuple(s // obj.itemsize for s in obj.strides), shape=obj.shape)
    elif type(obj).__module__ == "cupy" and type(obj).__name__ == "ndarray":
        # special case for CuPy and HIP, which does not support __cuda_array_interface__
        storage = dtypes.StorageType.GPU_Global
        dtype = dtypes.typeclass(obj.dtype.type)
        itemsize = obj.itemsize
        return Array(dtype=dtype, shape=obj.shape, strides=tuple(s // itemsize for s in obj.strides), storage=storage)
    elif type(obj).__module__ == "torch" and type(obj).__name__ == "Tensor":
        # special case for torch tensors. Maybe __array__ could be used here for a more
        # general solution, but torch doesn't support __array__ for cuda tensors.
        try:
            # If torch is importable, define translations between typeclasses and torch types. These are reused by daceml.
            # conversion happens here in pytorch:
            # https://github.com/pytorch/pytorch/blob/143ef016ee1b6a39cf69140230d7c371de421186/torch/csrc/utils/tensor_numpy.cpp#L237
            import torch
            TYPECLASS_TO_TORCH_DTYPE = {
                dtypes.bool_: torch.bool,
                dtypes.int8: torch.int8,
                dtypes.int16: torch.int16,
                dtypes.int32: torch.int32,
                dtypes.int64: torch.int64,
                dtypes.uint8: torch.uint8,
                dtypes.float16: torch.float16,
                dtypes.float32: torch.float32,
                dtypes.float64: torch.float64,
                dtypes.complex64: torch.complex64,
                dtypes.complex128: torch.complex128,
            }

            TORCH_DTYPE_TO_TYPECLASS = {v: k for k, v in TYPECLASS_TO_TORCH_DTYPE.items()}

            storage = dtypes.StorageType.GPU_Global if obj.device.type == 'cuda' else dtypes.StorageType.Default

            return Array(dtype=TORCH_DTYPE_TO_TYPECLASS[obj.dtype],
                         strides=obj.stride(),
                         shape=tuple(obj.shape),
                         storage=storage)
        except ImportError:
            raise ValueError("Attempted to convert a torch.Tensor, but torch could not be imported")
    elif symbolic.issymbolic(obj):
        return Scalar(symbolic.symtype(obj))
    elif isinstance(obj, dtypes.typeclass):
        return Scalar(obj)
    elif (obj is int or obj is float or obj is complex or obj is bool or obj is None):
        return Scalar(dtypes.typeclass(obj))
    elif isinstance(obj, type) and issubclass(obj, numpy.number):
        return Scalar(dtypes.typeclass(obj))
    elif isinstance(obj, (Number, numpy.number, numpy.bool_)):
        return Scalar(dtypes.typeclass(type(obj)))
    elif obj is type(None):
        # NoneType is void *
        return Scalar(dtypes.pointer(dtypes.typeclass(None)))
    elif isinstance(obj, str) or obj is str:
        return Scalar(dtypes.string)
    elif callable(obj):
        # Cannot determine return value/argument types from function object
        return Scalar(dtypes.callback(None))

    raise TypeError(f'Could not create a DaCe data descriptor from object {obj}. '
                    'If this is a custom object, consider creating a `__descriptor__` '
                    'adaptor method to the type hint or object itself.')


def find_new_name(name: str, existing_names: Sequence[str]) -> str:
    """
    Returns a name that matches the given ``name`` as a prefix, but does not
    already exist in the given existing name set. The behavior is typically
    to append an underscore followed by a unique (increasing) number. If the
    name does not already exist in the set, it is returned as-is.

    :param name: The given name to find.
    :param existing_names: The set of existing names.
    :return: A new name that is not in existing_names.
    """
    if name not in existing_names:
        return name
    cur_offset = 0
    new_name = name + '_' + str(cur_offset)
    while new_name in existing_names:
        cur_offset += 1
        new_name = name + '_' + str(cur_offset)
    return new_name


def _prod(sequence):
    return functools.reduce(lambda a, b: a * b, sequence, 1)


def find_new_name(name: str, existing_names: Sequence[str]) -> str:
    """
    Returns a name that matches the given ``name`` as a prefix, but does not
    already exist in the given existing name set. The behavior is typically
    to append an underscore followed by a unique (increasing) number. If the
    name does not already exist in the set, it is returned as-is.

    :param name: The given name to find.
    :param existing_names: The set of existing names.
    :return: A new name that is not in existing_names.
    """
    if name not in existing_names:
        return name
    cur_offset = 0
    new_name = name + '_' + str(cur_offset)
    while new_name in existing_names:
        cur_offset += 1
        new_name = name + '_' + str(cur_offset)
    return new_name


@make_properties
class Data:
    """ Data type descriptors that can be used as references to memory.
        Examples: Arrays, Streams, custom arrays (e.g., sparse matrices).
    """

    dtype = TypeClassProperty(default=dtypes.int32, choices=dtypes.Typeclasses)
    shape = ShapeProperty(default=[])
    transient = Property(dtype=bool, default=False)
    storage = EnumProperty(dtype=dtypes.StorageType, desc="Storage location", default=dtypes.StorageType.Default)
    lifetime = EnumProperty(dtype=dtypes.AllocationLifetime,
                            desc='Data allocation span',
                            default=dtypes.AllocationLifetime.Scope)
    location = DictProperty(key_type=str, value_type=str, desc='Full storage location identifier (e.g., rank, GPU ID)')
    debuginfo = DebugInfoProperty(allow_none=True)

    def __init__(self, dtype, shape, transient, storage, location, lifetime, debuginfo):
        self.dtype = dtype
        self.shape = shape
        self.transient = transient
        self.storage = storage
        self.location = location if location is not None else {}
        self.lifetime = lifetime
        self.debuginfo = debuginfo
        self._validate()

    def __call__(self):
        # This method is implemented to support type hints
        return self

    def validate(self):
        """ Validate the correctness of this object.
            Raises an exception on error. """
        self._validate()

    # Validation of this class is in a separate function, so that this
    # class can call `_validate()` without calling the subclasses'
    # `validate` function.
    def _validate(self):
        if any(not isinstance(s, (int, symbolic.SymExpr, symbolic.symbol, symbolic.sympy.Basic)) for s in self.shape):
            raise TypeError('Shape must be a list or tuple of integer values '
                            'or symbols')
        return True

    def to_json(self):
        attrs = serialize.all_properties_to_json(self)

        retdict = {"type": type(self).__name__, "attributes": attrs}

        return retdict

    @property
    def toplevel(self):
        return self.lifetime is not dtypes.AllocationLifetime.Scope

    def is_equivalent(self, other):
        """ Check for equivalence (shape and type) of two data descriptors. """
        raise NotImplementedError

    def __eq__(self, other):
        # Evaluate equivalence using serialized value
        return serialize.dumps(self) == serialize.dumps(other)

    def __hash__(self):
        # Compute hash using serialized value (i.e., with all properties included)
        return hash(serialize.dumps(self))

    def as_arg(self, with_types=True, for_call=False, name=None):
        """Returns a string for a C++ function signature (e.g., `int *A`). """
        raise NotImplementedError

    def as_python_arg(self, with_types=True, for_call=False, name=None):
        """Returns a string for a Data-Centric Python function signature (e.g., `A: dace.int32[M]`). """
        raise NotImplementedError

    def used_symbols(self, all_symbols: bool) -> Set[symbolic.SymbolicType]:
        """
        Returns a set of symbols that are used by this data descriptor.

        :param all_symbols: Include not-strictly-free symbols that are used by this data descriptor,
                            e.g., shape and size of a global array.
        :return: A set of symbols that are used by this data descriptor. NOTE: The results are symbolic
                 rather than a set of strings.
        """
        result = set()
        if self.transient or all_symbols:
            for s in self.shape:
                if isinstance(s, sp.Basic):
                    result |= set(s.free_symbols)
        return result

    @property
    def free_symbols(self) -> Set[symbolic.SymbolicType]:
        """ Returns a set of undefined symbols in this data descriptor. """
        return self.used_symbols(all_symbols=True)

    def __repr__(self):
        return 'Abstract Data Container, DO NOT USE'

    @property
    def veclen(self):
        return self.dtype.veclen if hasattr(self.dtype, "veclen") else 1

    @property
    def ctype(self):
        return self.dtype.ctype

    def strides_from_layout(
        self,
        *dimensions: int,
        alignment: symbolic.SymbolicType = 1,
        only_first_aligned: bool = False,
    ) -> Tuple[Tuple[symbolic.SymbolicType], symbolic.SymbolicType]:
        """
        Returns the absolute strides and total size of this data descriptor,
        according to the given dimension ordering and alignment.

        :param dimensions: A sequence of integers representing a permutation
                           of the descriptor's dimensions.
        :param alignment: Padding (in elements) at the end, ensuring stride
                          is a multiple of this number. 1 (default) means no
                          padding.
        :param only_first_aligned: If True, only the first dimension is padded
                                   with ``alignment``. Otherwise all dimensions
                                   are.
        :return: A 2-tuple of (tuple of strides, total size).
        """
        # Verify dimensions
        if tuple(sorted(dimensions)) != tuple(range(len(self.shape))):
            raise ValueError('Every dimension must be given and appear once.')
        if (alignment < 1) == True or (alignment < 0) == True:
            raise ValueError('Invalid alignment value')

        strides = [1] * len(dimensions)
        total_size = 1
        first = True
        for dim in dimensions:
            strides[dim] = total_size
            if not only_first_aligned or first:
                dimsize = (((self.shape[dim] + alignment - 1) // alignment) * alignment)
            else:
                dimsize = self.shape[dim]
            total_size *= dimsize
            first = False

        return (tuple(strides), total_size)

    def set_strides_from_layout(self,
                                *dimensions: int,
                                alignment: symbolic.SymbolicType = 1,
                                only_first_aligned: bool = False):
        """
        Sets the absolute strides and total size of this data descriptor,
        according to the given dimension ordering and alignment.

        :param dimensions: A sequence of integers representing a permutation
                           of the descriptor's dimensions.
        :param alignment: Padding (in elements) at the end, ensuring stride
                          is a multiple of this number. 1 (default) means no
                          padding.
        :param only_first_aligned: If True, only the first dimension is padded
                                   with ``alignment``. Otherwise all dimensions
                                   are.
        """
        strides, totalsize = self.strides_from_layout(*dimensions,
                                                      alignment=alignment,
                                                      only_first_aligned=only_first_aligned)
        self.strides = strides
        self.total_size = totalsize

    def __matmul__(self, storage: dtypes.StorageType):
        """
        Syntactic sugar for specifying the storage of a data descriptor.
        This enables controlling the storage location as follows:

        .. code-block:: python

            @dace
            def add(X: dace.float32[10, 10] @ dace.StorageType.GPU_Global):
                return X + 1
        """
        new_desc = cp.deepcopy(self)
        new_desc.storage = storage
        return new_desc


def _arrays_to_json(arrays):
    if arrays is None:
        return None
    return [(k, serialize.to_json(v)) for k, v in arrays.items()]


def _arrays_from_json(obj, context=None):
    if obj is None:
        return {}
    return OrderedDict((k, serialize.from_json(v, context)) for k, v in obj)


@make_properties
class Structure(Data):
    """ Base class for structures. """

    members = OrderedDictProperty(default=OrderedDict(),
                                  desc="Dictionary of structure members",
                                  from_json=_arrays_from_json,
                                  to_json=_arrays_to_json)
    name = Property(dtype=str, desc="Structure type name")

    def __init__(self,
                 members: Union[Dict[str, Data], List[Tuple[str, Data]]],
                 name: str = 'Structure',
                 transient: bool = False,
                 storage: dtypes.StorageType = dtypes.StorageType.Default,
                 location: Dict[str, str] = None,
                 lifetime: dtypes.AllocationLifetime = dtypes.AllocationLifetime.Scope,
                 debuginfo: dtypes.DebugInfo = None):

        self.members = OrderedDict(members)
        for k, v in self.members.items():
            v.transient = transient

        self.name = name
        fields_and_types = OrderedDict()
        symbols = set()
        for k, v in self.members.items():
            if isinstance(v, Structure):
                symbols |= v.free_symbols
                fields_and_types[k] = (v.dtype, str(v.total_size))
            elif isinstance(v, Array):
                symbols |= v.free_symbols
                fields_and_types[k] = (dtypes.pointer(v.dtype), str(_prod(v.shape)))
            elif isinstance(v, Scalar):
                symbols |= v.free_symbols
                fields_and_types[k] = v.dtype
            elif isinstance(v, (sp.Basic, symbolic.SymExpr)):
                symbols |= v.free_symbols
                fields_and_types[k] = symbolic.symtype(v)
            elif isinstance(v, (int, numpy.integer)):
                fields_and_types[k] = dtypes.typeclass(type(v))
            else:
                raise TypeError(f"Attribute {k}'s value {v} has unsupported type: {type(v)}")

        # NOTE: We will not store symbols in the dtype for now, but leaving it as a comment to investigate later.
        # NOTE: See discussion about data/object symbols.
        # for s in symbols:
        #     if str(s) in fields_and_types:
        #         continue
        #     if hasattr(s, "dtype"):
        #         fields_and_types[str(s)] = s.dtype
        #     else:
        #         fields_and_types[str(s)] = dtypes.int32

        dtype = dtypes.pointer(dtypes.struct(name, **fields_and_types))
        shape = (1, )
        super(Structure, self).__init__(dtype, shape, transient, storage, location, lifetime, debuginfo)

    @staticmethod
    def from_json(json_obj, context=None):
        if json_obj['type'] != 'Structure':
            raise TypeError("Invalid data type")

        # Create dummy object
        ret = Structure({})
        serialize.set_properties_from_json(ret, json_obj, context=context)

        return ret

    @property
    def total_size(self):
        return -1

    @property
    def offset(self):
        return [0]

    @property
    def start_offset(self):
        return 0

    @property
    def strides(self):
        return [1]

    @property
    def free_symbols(self) -> Set[symbolic.SymbolicType]:
        """ Returns a set of undefined symbols in this data descriptor. """
        result = set()
        for k, v in self.members.items():
            result |= v.free_symbols
        return result

    def __repr__(self):
        return f"{self.name} ({', '.join([f'{k}: {v}' for k, v in self.members.items()])})"

    def as_arg(self, with_types=True, for_call=False, name=None):
        if self.storage is dtypes.StorageType.GPU_Global:
            return Array(self.dtype, [1]).as_arg(with_types, for_call, name)
        if not with_types or for_call:
            return name
        return self.dtype.as_arg(name)

    def __getitem__(self, s):
        """ This is syntactic sugar that allows us to define an array type
            with the following syntax: ``Structure[N,M]``
            :return: A ``data.StructArray`` data descriptor.
        """
        if isinstance(s, list) or isinstance(s, tuple):
<<<<<<< HEAD
            return StructArray(self, tuple(s), transient=self.transient)
        return StructArray(self, (s, ), transient=self.transient)
    
=======
            return StructArray(self, tuple(s))
        return StructArray(self, (s, ))

    # NOTE: Like Scalars?
    @property
    def may_alias(self) -> bool:
        return False

    # TODO: Can Structures be optional?
    @property
    def optional(self) -> bool:
        return False

    def keys(self):
        result = self.members.keys()
        for k, v in self.members.items():
            if isinstance(v, Structure):
                result |= set(map(lambda x: f"{k}.{x}", v.keys()))
        return result

    def clone(self):
        return Structure(self.members, self.name, self.transient, self.storage, self.location, self.lifetime,
                         self.debuginfo)

    # NOTE: Like scalars?
    @property
    def pool(self) -> bool:
        return False

>>>>>>> c3c26165

class TensorIterationTypes(aenum.AutoNumberEnum):
    """
    Types of tensor iteration capabilities.

    Value (Coordinate Value Iteration) allows to directly iterate over
    coordinates such as when using the Dense index type.

    Position (Coordinate Position Iteratation) iterates over coordinate
    positions, at which the actual coordinates lie. This is for example the case
    with a compressed index, in which the pos array enables one to iterate over
    the positions in the crd array that hold the actual coordinates.
    """
    Value = ()
    Position = ()


class TensorAssemblyType(aenum.AutoNumberEnum):
    """
    Types of possible assembly strategies for the individual indices.

    NoAssembly: Assembly is not possible as such.

    Insert: index allows inserting elements at random (e.g. Dense)

    Append: index allows appending to a list of existing coordinates. Depending
    on append order, this affects whether the index is ordered or not. This
    could be changed by sorting the index after assembly
    """
    NoAssembly = ()
    Insert = ()
    Append = ()


class TensorIndex(ABC):
    """
    Abstract base class for tensor index implementations.
    """

    @property
    @abstractmethod
    def iteration_type(self) -> TensorIterationTypes:
        """
        Iteration capability supported by this index.
        
        See TensorIterationTypes for reference.
        """
        pass

    @property
    @abstractmethod
    def locate(self) -> bool:
        """
        True if the index supports locate (aka random access), False otw.
        """
        pass

    @property
    @abstractmethod
    def assembly(self) -> TensorAssemblyType:
        """
        What assembly type is supported by the index.
        
        See TensorAssemblyType for reference.
        """
        pass

    @property
    @abstractmethod
    def full(self) -> bool:
        """
        True if the level is full, False otw.
         
        A level is considered full if it encompasses all valid coordinates along
        the corresponding tensor dimension.
        """
        pass

    @property
    @abstractmethod
    def ordered(self) -> bool:
        """
        True if the level is ordered, False otw.
        
        A level is ordered when all coordinates that share the same ancestor are
        ordered by increasing value (e.g. in typical CSR).
        """
        pass

    @property
    @abstractmethod
    def unique(self) -> bool:
        """
        True if coordinate in the level are unique, False otw.
        
        A level is considered unique if no collection of coordinates that share
        the same ancestor contains duplicates. In CSR this is True, in COO it is
        not.
        """
        pass

    @property
    @abstractmethod
    def branchless(self) -> bool:
        """
        True if the level doesn't branch, false otw.
        
        A level is considered branchless if no coordinate has a sibling (another
        coordinate with same ancestor) and all coordinates in parent level have
        a child. In other words if there is a bijection between the coordinates
        in this level and the parent level. An example of the is the Singleton
        index level in the COO format.
        """
        pass

    @property
    @abstractmethod
    def compact(self) -> bool:
        """
        True if the level is compact, false otw.
        
        A level is compact if no two coordinates are separated by an unlabled
        node that does not encode a coordinate. An example of a compact level
        can be found in CSR, while the DIA formats range and offset levels are
        not compact (they have entries that would coorespond to entries outside
        the tensors index range, e.g. column -1).
        """
        pass

    @abstractmethod
    def fields(self, lvl: int, dummy_symbol: symbolic.SymExpr) -> Dict[str, Data]:
        """
        Generates the fields needed for the index.
        
        :returns: a Dict of fields that need to be present in the struct
        """
        pass

    def to_json(self):
        attrs = serialize.all_properties_to_json(self)

        retdict = {"type": type(self).__name__, "attributes": attrs}

        return retdict

    @classmethod
    def from_json(cls, json_obj, context=None):

        # Selecting proper subclass
        if json_obj['type'] == "TensorIndexDense":
            self = TensorIndexDense.__new__(TensorIndexDense)
        elif json_obj['type'] == "TensorIndexCompressed":
            self = TensorIndexCompressed.__new__(TensorIndexCompressed)
        elif json_obj['type'] == "TensorIndexSingleton":
            self = TensorIndexSingleton.__new__(TensorIndexSingleton)
        elif json_obj['type'] == "TensorIndexRange":
            self = TensorIndexRange.__new__(TensorIndexRange)
        elif json_obj['type'] == "TensorIndexOffset":
            self = TensorIndexOffset.__new__(TensorIndexOffset)
        else:
            raise TypeError(f"Invalid data type, got: {json_obj['type']}")

        serialize.set_properties_from_json(self, json_obj['attributes'], context=context)

        return self


@make_properties
class TensorIndexDense(TensorIndex):
    """
    Dense tensor index.
    
    Levels of this type encode the the coordinate in the interval [0, N), where
    N is the size of the corresponding dimension. This level doesn't need any
    index structure beyond the corresponding dimension size.
    """

    _ordered = Property(dtype=bool, default=False)
    _unique = Property(dtype=bool)

    @property
    def iteration_type(self) -> TensorIterationTypes:
        return TensorIterationTypes.Value

    @property
    def locate(self) -> bool:
        return True

    @property
    def assembly(self) -> TensorAssemblyType:
        return TensorAssemblyType.Insert

    @property
    def full(self) -> bool:
        return True

    @property
    def ordered(self) -> bool:
        return self._ordered

    @property
    def unique(self) -> bool:
        return self._unique

    @property
    def branchless(self) -> bool:
        return False

    @property
    def compact(self) -> bool:
        return True

    def __init__(self, ordered: bool = True, unique: bool = True):
        self._ordered = ordered
        self._unique = unique

    def fields(self, lvl: int, dummy_symbol: symbolic.SymExpr) -> Dict[str, Data]:
        return {}

    def __repr__(self) -> str:
        s = "Dense"

        non_defaults = []
        if not self._ordered:
            non_defaults.append("¬O")
        if not self._unique:
            non_defaults.append("¬U")

        if len(non_defaults) > 0:
            s += f"({','.join(non_defaults)})"

        return s


@make_properties
class TensorIndexCompressed(TensorIndex):
    """
    Tensor level that stores coordinates in segmented array.
    
    Levels of this type are compressed using a segented array. The pos array
    holds the start and end positions of the segment in the crd (coordinate) 
    array that holds the child coordinates corresponding the parent.
    """

    _full = Property(dtype=bool, default=False)
    _ordered = Property(dtype=bool, default=False)
    _unique = Property(dtype=bool, default=False)

    @property
    def iteration_type(self) -> TensorIterationTypes:
        return TensorIterationTypes.Position

    @property
    def locate(self) -> bool:
        return False

    @property
    def assembly(self) -> TensorAssemblyType:
        return TensorAssemblyType.Append

    @property
    def full(self) -> bool:
        return self._full

    @property
    def ordered(self) -> bool:
        return self._ordered

    @property
    def unique(self) -> bool:
        return self._unique

    @property
    def branchless(self) -> bool:
        return False

    @property
    def compact(self) -> bool:
        return True

    def __init__(self, full: bool = False, ordered: bool = True, unique: bool = True):
        self._full = full
        self._ordered = ordered
        self._unique = unique

    def fields(self, lvl: int, dummy_symbol: symbolic.SymExpr) -> Dict[str, Data]:
        return {
            f"idx{lvl}_pos": dtypes.int32[dummy_symbol],  # TODO (later) choose better length
            f"idx{lvl}_crd": dtypes.int32[dummy_symbol],  # TODO (later) choose better length
        }

    def __repr__(self) -> str:
        s = "Compressed"

        non_defaults = []
        if self._full:
            non_defaults.append("F")
        if not self._ordered:
            non_defaults.append("¬O")
        if not self._unique:
            non_defaults.append("¬U")

        if len(non_defaults) > 0:
            s += f"({','.join(non_defaults)})"

        return s


@make_properties
class TensorIndexSingleton(TensorIndex):
    """
    Tensor index that encodes a single coordinate per parent coordinate.
    
    Levels of this type hold exactly one coordinate for every coordinate in the
    parent level. An example can be seen in the COO format, where every
    coordinate but the first is encoded in this manner.
    """

    _full = Property(dtype=bool, default=False)
    _ordered = Property(dtype=bool, default=False)
    _unique = Property(dtype=bool, default=False)

    @property
    def iteration_type(self) -> TensorIterationTypes:
        return TensorIterationTypes.Position

    @property
    def locate(self) -> bool:
        return False

    @property
    def assembly(self) -> TensorAssemblyType:
        return TensorAssemblyType.Append

    @property
    def full(self) -> bool:
        return self._full

    @property
    def ordered(self) -> bool:
        return self._ordered

    @property
    def unique(self) -> bool:
        return self._unique

    @property
    def branchless(self) -> bool:
        return True

    @property
    def compact(self) -> bool:
        return True

    def __init__(self, full: bool = False, ordered: bool = True, unique: bool = True):
        self._full = full
        self._ordered = ordered
        self._unique = unique

    def fields(self, lvl: int, dummy_symbol: symbolic.SymExpr) -> Dict[str, Data]:
        return {
            f"idx{lvl}_crd": dtypes.int32[dummy_symbol],  # TODO (later) choose better length
        }

    def __repr__(self) -> str:
        s = "Singleton"

        non_defaults = []
        if self._full:
            non_defaults.append("F")
        if not self._ordered:
            non_defaults.append("¬O")
        if not self._unique:
            non_defaults.append("¬U")

        if len(non_defaults) > 0:
            s += f"({','.join(non_defaults)})"

        return s


@make_properties
class TensorIndexRange(TensorIndex):
    """
    Tensor index that encodes a interval of coordinates for every parent.
    
    The interval is computed from an offset for each parent together with the
    tensor dimension size of this level (M) and the parent level (N) parents
    corresponding tensor. Given the parent coordinate i, the level encodes the
    range of coordinates between max(0, -offset[i]) and min(N, M - offset[i]).
    """

    _ordered = Property(dtype=bool, default=False)
    _unique = Property(dtype=bool, default=False)

    @property
    def iteration_type(self) -> TensorIterationTypes:
        return TensorIterationTypes.Value

    @property
    def locate(self) -> bool:
        return False

    @property
    def assembly(self) -> TensorAssemblyType:
        return TensorAssemblyType.NoAssembly

    @property
    def full(self) -> bool:
        return False

    @property
    def ordered(self) -> bool:
        return self._ordered

    @property
    def unique(self) -> bool:
        return self._unique

    @property
    def branchless(self) -> bool:
        return False

    @property
    def compact(self) -> bool:
        return False

    def __init__(self, ordered: bool = True, unique: bool = True):
        self._ordered = ordered
        self._unique = unique

    def fields(self, lvl: int, dummy_symbol: symbolic.SymExpr) -> Dict[str, Data]:
        return {
            f"idx{lvl}_offset": dtypes.int32[dummy_symbol],  # TODO (later) choose better length
        }

    def __repr__(self) -> str:
        s = "Range"

        non_defaults = []
        if not self._ordered:
            non_defaults.append("¬O")
        if not self._unique:
            non_defaults.append("¬U")

        if len(non_defaults) > 0:
            s += f"({','.join(non_defaults)})"

        return s


@make_properties
class TensorIndexOffset(TensorIndex):
    """
    Tensor index that encodes the next coordinates as offset from parent.
    
    Given a parent coordinate i and an offset index k, the level encodes the
    coordinate j = i + offset[k].
    """

    _ordered = Property(dtype=bool, default=False)
    _unique = Property(dtype=bool, default=False)

    @property
    def iteration_type(self) -> TensorIterationTypes:
        return TensorIterationTypes.Position

    @property
    def locate(self) -> bool:
        return False

    @property
    def assembly(self) -> TensorAssemblyType:
        return TensorAssemblyType.NoAssembly

    @property
    def full(self) -> bool:
        return False

    @property
    def ordered(self) -> bool:
        return self._ordered

    @property
    def unique(self) -> bool:
        return self._unique

    @property
    def branchless(self) -> bool:
        return True

    @property
    def compact(self) -> bool:
        return False

    def __init__(self, ordered: bool = True, unique: bool = True):
        self._ordered = ordered
        self._unique = unique

    def fields(self, lvl: int, dummy_symbol: symbolic.SymExpr) -> Dict[str, Data]:
        return {
            f"idx{lvl}_offset": dtypes.int32[dummy_symbol],  # TODO (later) choose better length
        }

    def __repr__(self) -> str:
        s = "Offset"

        non_defaults = []
        if not self._ordered:
            non_defaults.append("¬O")
        if not self._unique:
            non_defaults.append("¬U")

        if len(non_defaults) > 0:
            s += f"({','.join(non_defaults)})"

        return s


@make_properties
class Tensor(Structure):
    """
    Abstraction for Tensor storage format.
    
    This abstraction is based on [https://doi.org/10.1145/3276493].
    """

    value_dtype = TypeClassProperty(default=dtypes.int32, choices=dtypes.Typeclasses)
    tensor_shape = ShapeProperty(default=[])
    indices = ListProperty(element_type=TensorIndex)
    index_ordering = ListProperty(element_type=symbolic.SymExpr)
    value_count = SymbolicProperty(default=0)

    def __init__(self,
                 value_dtype: dtypes.Typeclasses,
                 tensor_shape,
                 indices: List[Tuple[TensorIndex, Union[int, symbolic.SymExpr]]],
                 value_count: symbolic.SymExpr,
                 name: str,
                 transient: bool = False,
                 storage: dtypes.StorageType = dtypes.StorageType.Default,
                 location: Dict[str, str] = None,
                 lifetime: dtypes.AllocationLifetime = dtypes.AllocationLifetime.Scope,
                 debuginfo: dtypes.DebugInfo = None):
        """
        Constructor for Tensor storage format.

        Below are examples of common matrix storage formats:

        .. code-block:: python
            
            M, N, nnz = (dace.symbol(s) for s in ('M', 'N', 'nnz'))

            csr = dace.data.Tensor(
                dace.float32,
                (M, N),
                [(dace.data.Dense(), 0), (dace.data.Compressed(), 1)],
                nnz,
                "CSR_Matrix",
            )

            csc = dace.data.Tensor(
                dace.float32,
                (M, N),
                [(dace.data.Dense(), 1), (dace.data.Compressed(), 0)],
                nnz,
                "CSC_Matrix",
            )

            coo = dace.data.Tensor(
                dace.float32,
                (M, N),
                [
                    (dace.data.Compressed(unique=False), 0),
                    (dace.data.Singleton(), 1),
                ],
                nnz,
                "CSC_Matrix",
            )

            num_diags = dace.symbol('num_diags')  # number of diagonals stored

            diag = dace.data.Tensor(
                dace.float32,
                (M, N),
                [
                    (dace.data.Dense(), num_diags),
                    (dace.data.Range(), 0),
                    (dace.data.Offset(), 1),
                ],
                nnz,
                "DIA_Matrix",
            )

        Below you can find examples of common 3rd order tensor storage formats:

        .. code-block:: python

            I, J, K, nnz = (dace.symbol(s) for s in ('I', 'J', 'K', 'nnz'))

            coo = dace.data.Tensor(
                dace.float32,
                (I, J, K),
                [
                    (dace.data.Compressed(unique=False), 0),
                    (dace.data.Singleton(unique=False), 1),
                    (dace.data.Singleton(), 2),
                ],
                nnz,
                "COO_3D_Tensor",
            )

            csf = dace.data.Tensor(
                dace.float32,
                (I, J, K),
                [
                    (dace.data.Compressed(), 0),
                    (dace.data.Compressed(), 1),
                    (dace.data.Compressed(), 2),
                ],
                nnz,
                "CSF_3D_Tensor",
            )

        :param value_type: data type of the explicitly stored values.
        :param tensor_shape: logical shape of tensor (#rows, #cols, etc...)
        :param indices: 
            a list of tuples, each tuple represents a level in the tensor
            storage hirachy, specifying the levels tensor index type, and the
            corresponding dimension this level encodes (as index of the
            tensor_shape tuple above). The order of the dimensions may differ
            from the logical shape of the tensor, e.g. as seen in the CSC
            format. If an index's dimension is unrelated to the tensor shape
            (e.g. in diagonal format where the first index's dimension is the
            number of diagonals stored), a symbol can be specified instead.
        :param value_count: number of explicitly stored values.
        :param name: name of resulting struct.
        :param others: See Structure class for remaining arguments
        """

        self.value_dtype = value_dtype
        self.tensor_shape = tensor_shape
        self.value_count = value_count

        indices, index_ordering = zip(*indices)
        self.indices, self.index_ordering = list(indices), list(index_ordering)

        num_dims = len(tensor_shape)
        dimension_order = [idx for idx in self.index_ordering if isinstance(idx, int)]

        # all tensor dimensions must occure exactly once in indices
        if not sorted(dimension_order) == list(range(num_dims)):
            raise TypeError((f"All tensor dimensions must be refferenced exactly once in "
                             f"tensor indices. (referenced dimensions: {dimension_order}; "
                             f"tensor dimensions: {list(range(num_dims))})"))

        # assembling permanent and index specific fields
        fields = dict(
            order=Scalar(dtypes.int32),
            dim_sizes=dtypes.int32[num_dims],
            value_count=value_count,
            values=dtypes.float32[value_count],
        )

        for (lvl, index) in enumerate(indices):
            fields.update(index.fields(lvl, value_count))

        super(Tensor, self).__init__(fields, name, transient, storage, location, lifetime, debuginfo)

    def __repr__(self):
        return f"{self.name} (dtype: {self.value_dtype}, shape: {list(self.tensor_shape)}, indices: {self.indices})"

    @staticmethod
    def from_json(json_obj, context=None):
        if json_obj['type'] != 'Tensor':
            raise TypeError("Invalid data type")

        # Create dummy object
        tensor = Tensor.__new__(Tensor)
        serialize.set_properties_from_json(tensor, json_obj, context=context)

        return tensor


@make_properties
class StructureView(Structure):
    """ 
    Data descriptor that acts as a reference (or view) of another structure.
    """

    @staticmethod
    def from_json(json_obj, context=None):
        if json_obj['type'] != 'StructureView':
            raise TypeError("Invalid data type")

        # Create dummy object
        ret = StructureView({})
        serialize.set_properties_from_json(ret, json_obj, context=context)

        return ret

    def validate(self):
        super().validate()

        # We ensure that allocation lifetime is always set to Scope, since the
        # view is generated upon "allocation"
        if self.lifetime != dtypes.AllocationLifetime.Scope:
            raise ValueError('Only Scope allocation lifetime is supported for Views')


@make_properties
class Scalar(Data):
    """ Data descriptor of a scalar value. """

    allow_conflicts = Property(dtype=bool, default=False)

    def __init__(self,
                 dtype,
                 transient=False,
                 storage=dtypes.StorageType.Default,
                 allow_conflicts=False,
                 location=None,
                 lifetime=dtypes.AllocationLifetime.Scope,
                 debuginfo=None):
        self.allow_conflicts = allow_conflicts
        shape = [1]
        super(Scalar, self).__init__(dtype, shape, transient, storage, location, lifetime, debuginfo)

    @staticmethod
    def from_json(json_obj, context=None):
        if json_obj['type'] != "Scalar":
            raise TypeError("Invalid data type")

        # Create dummy object
        ret = Scalar(dtypes.int8)
        serialize.set_properties_from_json(ret, json_obj, context=context)

        return ret

    def __repr__(self):
        return 'Scalar (dtype=%s)' % self.dtype

    def clone(self):
        return Scalar(self.dtype, self.transient, self.storage, self.allow_conflicts, self.location, self.lifetime,
                      self.debuginfo)

    @property
    def strides(self):
        return [1]

    @property
    def total_size(self):
        return 1

    @property
    def offset(self):
        return [0]

    @property
    def start_offset(self):
        return 0

    @property
    def optional(self) -> bool:
        return False

    @property
    def pool(self) -> bool:
        return False

    @property
    def may_alias(self) -> bool:
        return False

    def is_equivalent(self, other):
        if not isinstance(other, Scalar):
            return False
        if self.dtype != other.dtype:
            return False
        return True

    def as_arg(self, with_types=True, for_call=False, name=None):
        if self.storage is dtypes.StorageType.GPU_Global:
            return Array(self.dtype, [1]).as_arg(with_types, for_call, name)
        if not with_types or for_call:
            return name
        return self.dtype.as_arg(name)

    def as_python_arg(self, with_types=True, for_call=False, name=None):
        if self.storage is dtypes.StorageType.GPU_Global:
            return Array(self.dtype, [1]).as_python_arg(with_types, for_call, name)
        if not with_types or for_call:
            return name
        return f"{name}: {dtypes.TYPECLASS_TO_STRING[self.dtype].replace('::', '.')}"

    def sizes(self):
        return None

    def covers_range(self, rng):
        if len(rng) != 1:
            return False

        rng = rng[0]

        try:
            if (rng[1] - rng[0]) > rng[2]:
                return False
        except TypeError:  # cannot determine truth value of Relational
            pass
            #print('WARNING: Cannot evaluate relational expression %s, assuming true.' % ((rng[1] - rng[0]) > rng[2]),
            #      'If this expression is false, please refine symbol definitions in the program.')

        return True


@make_properties
class Array(Data):
    """
    Array data descriptor. This object represents a multi-dimensional data container in SDFGs that can be accessed and
    modified. The definition does not contain the actual array, but rather a description of how to construct it and
    how it should behave.

    The array definition is flexible in terms of data allocation, it allows arbitrary multidimensional, potentially
    symbolic shapes (e.g., an array with size ``N+1 x M`` will have ``shape=(N+1, M)``), of arbitrary data 
    typeclasses (``dtype``). The physical data layout of the array is controlled by several properties:

       * The ``strides`` property determines the ordering and layout of the dimensions --- it specifies how many
         elements in memory are skipped whenever one element in that dimension is advanced. For example, the contiguous
         dimension always has a stride of ``1``; a C-style MxN array will have strides ``(N, 1)``, whereas a 
         FORTRAN-style array of the same size will have ``(1, M)``. Strides can be larger than the shape, which allows
         post-padding of the contents of each dimension.
       * The ``start_offset`` property is a number of elements to pad the beginning of the memory buffer with. This is
         used to ensure that a specific index is aligned as a form of pre-padding (that element may not necessarily be
         the first element, e.g., in the case of halo or "ghost cells" in stencils).
       * The ``total_size`` property determines how large the total allocation size is. Normally, it is the product of
         the ``shape`` elements, but if pre- or post-padding is involved it may be larger.
       * ``alignment`` provides alignment guarantees (in bytes) of the first element in the allocated array. This is
         used by allocators in the code generator to ensure certain addresses are expected to be aligned, e.g., for
         vectorization.
       * Lastly, a property called ``offset`` controls the logical access of the array, i.e., what would be the first
         element's index after padding and alignment. This mimics a language feature prominent in scientific languages
         such as FORTRAN, where one could set an array to begin with 1, or any arbitrary index. By default this is set
         to zero.

    To summarize with an example, a two-dimensional array with pre- and post-padding looks as follows:
    
    .. code-block:: text

        [xxx][          |xx]
             [          |xx]
             [          |xx]
             [          |xx]
             ---------------
             [xxxxxxxxxxxxx]

        shape = (4, 10)
        strides = (12, 1)
        start_offset = 3
        total_size = 63   [= 3 + 12 * 5]
        offset = (0, 0, 0)


    Notice that the last padded row does not appear in strides, but is a consequence of ``total_size`` being larger.
    

    Apart from memory layout, other properties of ``Array`` help the data-centric transformation infrastructure make
    decisions about the array. ``allow_conflicts`` states that warnings should not be printed if potential conflicted
    acceses (e.g., data races) occur. ``may_alias`` inhibits transformations that may assume that this array does not
    overlap with other arrays in the same context (e.g., function).
    """

    # Properties
    allow_conflicts = Property(dtype=bool,
                               default=False,
                               desc='If enabled, allows more than one '
                               'memlet to write to the same memory location without conflict '
                               'resolution.')

    strides = ShapeProperty(
        # element_type=symbolic.pystr_to_symbolic,
        desc='For each dimension, the number of elements to '
        'skip in order to obtain the next element in '
        'that dimension.')

    total_size = SymbolicProperty(default=0, desc='The total allocated size of the array. Can be used for padding.')

    offset = ShapeProperty(desc='Initial offset to translate all indices by.')

    may_alias = Property(dtype=bool,
                         default=False,
                         desc='This pointer may alias with other pointers in the same function')

    alignment = Property(dtype=int, default=0, desc='Allocation alignment in bytes (0 uses compiler-default)')

    start_offset = Property(dtype=int, default=0, desc='Allocation offset elements for manual alignment (pre-padding)')
    optional = Property(dtype=bool,
                        default=None,
                        allow_none=True,
                        desc='Specifies whether this array may have a value of None. '
                        'If False, the array must not be None. If option is not set, '
                        'it is inferred by other properties and the OptionalArrayInference pass.')
    pool = Property(dtype=bool, default=False, desc='Hint to the allocator that using a memory pool is preferred')

    def __init__(self,
                 dtype,
                 shape,
                 transient=False,
                 allow_conflicts=False,
                 storage=dtypes.StorageType.Default,
                 location=None,
                 strides=None,
                 offset=None,
                 may_alias=False,
                 lifetime=dtypes.AllocationLifetime.Scope,
                 alignment=0,
                 debuginfo=None,
                 total_size=None,
                 start_offset=None,
                 optional=None,
                 pool=False):

        super(Array, self).__init__(dtype, shape, transient, storage, location, lifetime, debuginfo)

        self.allow_conflicts = allow_conflicts
        self.may_alias = may_alias
        self.alignment = alignment

        if start_offset is not None:
            self.start_offset = start_offset
        self.optional = optional
        if optional is None and self.transient:
            self.optional = False
        self.pool = pool

        if strides is not None:
            self.strides = cp.copy(strides)
        else:
            self.strides = [_prod(shape[i + 1:]) for i in range(len(shape))]

        if strides is not None and shape is not None and total_size is None:
            # Compute the minimal total_size that could be used with strides and shape
            self.total_size = sum(((shp - 1) * s for shp, s in zip(shape, strides))) + 1
        else:
            self.total_size = total_size or _prod(shape)

        if offset is not None:
            self.offset = cp.copy(offset)
        else:
            self.offset = [0] * len(shape)
        self.validate()

    def __repr__(self):
        return '%s (dtype=%s, shape=%s)' % (type(self).__name__, self.dtype, self.shape)

    def clone(self):
        return type(self)(self.dtype, self.shape, self.transient, self.allow_conflicts, self.storage, self.location,
                          self.strides, self.offset, self.may_alias, self.lifetime, self.alignment, self.debuginfo,
                          self.total_size, self.start_offset, self.optional, self.pool)

    def to_json(self):
        attrs = serialize.all_properties_to_json(self)

        retdict = {"type": type(self).__name__, "attributes": attrs}

        return retdict

    @classmethod
    def from_json(cls, json_obj, context=None):
        # Create dummy object
        ret = cls(dtypes.int8, ())
        serialize.set_properties_from_json(ret, json_obj, context=context)

        # Default shape-related properties
        if not ret.offset:
            ret.offset = [0] * len(ret.shape)
        if not ret.strides:
            # Default strides are C-ordered
            ret.strides = [_prod(ret.shape[i + 1:]) for i in range(len(ret.shape))]
        if ret.total_size == 0:
            ret.total_size = _prod(ret.shape)

        # Check validity now
        ret.validate()
        return ret

    def validate(self):
        super(Array, self).validate()
        if len(self.strides) != len(self.shape):
            raise TypeError('Strides must be the same size as shape')

        if any(not isinstance(s, (int, symbolic.SymExpr, symbolic.symbol, symbolic.sympy.Basic)) for s in self.strides):
            raise TypeError('Strides must be a list or tuple of integer values or symbols')

        if len(self.offset) != len(self.shape):
            raise TypeError('Offset must be the same size as shape')

    def covers_range(self, rng):
        if len(rng) != len(self.shape):
            return False

        for s, (rb, re, rs) in zip(self.shape, rng):
            # Shape has to be positive
            if isinstance(s, sp.Basic):
                olds = s
                if 'positive' in s.assumptions0:
                    s = sp.Symbol(str(s), **s.assumptions0)
                else:
                    s = sp.Symbol(str(s), positive=True, **s.assumptions0)
                if isinstance(rb, sp.Basic):
                    rb = rb.subs({olds: s})
                if isinstance(re, sp.Basic):
                    re = re.subs({olds: s})
                if isinstance(rs, sp.Basic):
                    rs = rs.subs({olds: s})

            try:
                if rb < 0:  # Negative offset
                    return False
            except TypeError:  # cannot determine truth value of Relational
                pass
                #print('WARNING: Cannot evaluate relational expression %s, assuming true.' % (rb > 0),
                #      'If this expression is false, please refine symbol definitions in the program.')
            try:
                if re > s:  # Beyond shape
                    return False
            except TypeError:  # cannot determine truth value of Relational
                pass
                #print('WARNING: Cannot evaluate relational expression %s, assuming true.' % (re < s),
                #      'If this expression is false, please refine symbol definitions in the program.')

        return True

    # Checks for equivalent shape and type
    def is_equivalent(self, other):
        if not isinstance(other, Array):
            return False

        # Test type
        if self.dtype != other.dtype:
            return False

        # Test dimensionality
        if len(self.shape) != len(other.shape):
            return False

        # Test shape
        for dim, otherdim in zip(self.shape, other.shape):
            # Any other case (constant vs. constant), check for equality
            if otherdim != dim:
                return False
        return True

    def as_arg(self, with_types=True, for_call=False, name=None):
        arrname = name

        if not with_types or for_call:
            return arrname
        if self.may_alias:
            return str(self.dtype.ctype) + ' *' + arrname
        return str(self.dtype.ctype) + ' * __restrict__ ' + arrname

    def as_python_arg(self, with_types=True, for_call=False, name=None):
        arrname = name

        if not with_types or for_call:
            return arrname
        return f"{arrname}: {dtypes.TYPECLASS_TO_STRING[self.dtype].replace('::', '.')}{list(self.shape)}"

    def sizes(self):
        return [d.name if isinstance(d, symbolic.symbol) else str(d) for d in self.shape]

    def used_symbols(self, all_symbols: bool) -> Set[symbolic.SymbolicType]:
        result = super().used_symbols(all_symbols)
        for s in self.strides:
            if isinstance(s, sp.Expr):
                result |= set(s.free_symbols)
        for o in self.offset:
            if isinstance(o, sp.Expr):
                result |= set(o.free_symbols)
        if self.transient or all_symbols:
            if isinstance(self.total_size, sp.Expr):
                result |= set(self.total_size.free_symbols)
        return result

    @property
    def free_symbols(self):
        return self.used_symbols(all_symbols=True)

    def _set_shape_dependent_properties(self, shape, strides, total_size, offset):
        """
        Used to set properties which depend on the shape of the array
        either to their default value, which depends on the shape, or
        if explicitely provided to the given value. For internal use only.
        """
        if shape is None:
            raise IndexError('Shape must not be None')

        if strides is not None:
            self.strides = cp.copy(strides)
        else:
            self.strides = [_prod(shape[i + 1:]) for i in range(len(shape))]

        if strides is not None and shape is not None and total_size is None:
            # Compute the minimal total_size that could be used with strides and shape
            self.total_size = sum(((shp - 1) * s for shp, s in zip(shape, strides))) + 1
        else:
            self.total_size = total_size or _prod(shape)

        if offset is not None:
            self.offset = cp.copy(offset)
        else:
            self.offset = [0] * len(shape)

    def set_shape(
        self,
        new_shape,
        strides=None,
        total_size=None,
        offset=None,
    ):
        """
        Updates the shape of an array.
        """
        self.shape = new_shape
        self._set_shape_dependent_properties(new_shape, strides, total_size, offset)
        self.validate()


@make_properties
class Stream(Data):
    """ Stream (or stream array) data descriptor. """

    # Properties
    offset = ListProperty(element_type=symbolic.pystr_to_symbolic)
    buffer_size = SymbolicProperty(desc="Size of internal buffer.", default=0)

    def __init__(self,
                 dtype,
                 buffer_size,
                 shape=None,
                 transient=False,
                 storage=dtypes.StorageType.Default,
                 location=None,
                 offset=None,
                 lifetime=dtypes.AllocationLifetime.Scope,
                 debuginfo=None):

        if shape is None:
            shape = (1, )

        self.buffer_size = buffer_size

        if offset is not None:
            if len(offset) != len(shape):
                raise TypeError('Offset must be the same size as shape')
            self.offset = cp.copy(offset)
        else:
            self.offset = [0] * len(shape)

        super(Stream, self).__init__(dtype, shape, transient, storage, location, lifetime, debuginfo)

    def to_json(self):
        attrs = serialize.all_properties_to_json(self)

        retdict = {"type": type(self).__name__, "attributes": attrs}

        return retdict

    @classmethod
    def from_json(cls, json_obj, context=None):
        # Create dummy object
        ret = cls(dtypes.int8, 1)
        serialize.set_properties_from_json(ret, json_obj, context=context)

        return ret

    def __repr__(self):
        return '%s (dtype=%s, shape=%s)' % (type(self).__name__, self.dtype, self.shape)

    @property
    def total_size(self):
        return _prod(self.shape)

    @property
    def strides(self):
        return [_prod(self.shape[i + 1:]) for i in range(len(self.shape))]

    @property
    def start_offset(self):
        return 0

    @property
    def optional(self) -> bool:
        return False

    @property
    def may_alias(self) -> bool:
        return False

    def clone(self):
        return type(self)(self.dtype, self.buffer_size, self.shape, self.transient, self.storage, self.location,
                          self.offset, self.lifetime, self.debuginfo)

    # Checks for equivalent shape and type
    def is_equivalent(self, other):
        if not isinstance(other, type(self)):
            return False

        # Test type
        if self.dtype != other.dtype:
            return False

        # Test dimensionality
        if len(self.shape) != len(other.shape):
            return False

        # Test shape
        for dim, otherdim in zip(self.shape, other.shape):
            if dim != otherdim:
                return False
        return True

    def as_arg(self, with_types=True, for_call=False, name=None):
        if not with_types or for_call: return name
        if self.storage in [dtypes.StorageType.GPU_Global, dtypes.StorageType.GPU_Shared]:
            return 'dace::GPUStream<%s, %s> %s' % (str(
                self.dtype.ctype), 'true' if sp.log(self.buffer_size, 2).is_Integer else 'false', name)

        return 'dace::Stream<%s> %s' % (str(self.dtype.ctype), name)

    def sizes(self):
        return [d.name if isinstance(d, symbolic.symbol) else str(d) for d in self.shape]

    def size_string(self):
        return (" * ".join([cppunparse.pyexpr2cpp(symbolic.symstr(s, cpp_mode=True)) for s in self.shape]))

    def is_stream_array(self):
        return _prod(self.shape) != 1

    def covers_range(self, rng):
        if len(rng) != len(self.shape):
            return False

        for s, (rb, re, rs) in zip(self.shape, rng):
            # Shape has to be positive
            if isinstance(s, sp.Basic):
                olds = s
                if 'positive' in s.assumptions0:
                    s = sp.Symbol(str(s), **s.assumptions0)
                else:
                    s = sp.Symbol(str(s), positive=True, **s.assumptions0)
                if isinstance(rb, sp.Basic):
                    rb = rb.subs({olds: s})
                if isinstance(re, sp.Basic):
                    re = re.subs({olds: s})
                if isinstance(rs, sp.Basic):
                    rs = rs.subs({olds: s})

            try:
                if rb < 0:  # Negative offset
                    return False
            except TypeError:  # cannot determine truth value of Relational
                pass
                #print('WARNING: Cannot evaluate relational expression %s, assuming true.' % (rb > 0),
                #      'If this expression is false, please refine symbol definitions in the program.')
            try:
                if re > s:  # Beyond shape
                    return False
            except TypeError:  # cannot determine truth value of Relational
                pass
                #print('WARNING: Cannot evaluate relational expression %s, assuming true.' % (re < s),
                #      'If this expression is false, please refine symbol definitions in the program.')

        return True

    def used_symbols(self, all_symbols: bool) -> Set[symbolic.SymbolicType]:
        result = super().used_symbols(all_symbols)
        if (self.transient or all_symbols) and isinstance(self.buffer_size, sp.Expr):
            result |= set(self.buffer_size.free_symbols)
        for o in self.offset:
            if isinstance(o, sp.Expr):
                result |= set(o.free_symbols)

        return result

    @property
    def free_symbols(self):
        return self.used_symbols(all_symbols=True)


@make_properties
class StructArray(Array):
    """ Array of Structures. """

    stype = NestedDataClassProperty(allow_none=True, default=None)

    def __init__(self,
                 stype: Structure,
                 shape,
                 transient=False,
                 allow_conflicts=False,
                 storage=dtypes.StorageType.Default,
                 location=None,
                 strides=None,
                 offset=None,
                 may_alias=False,
                 lifetime=dtypes.AllocationLifetime.Scope,
                 alignment=0,
                 debuginfo=None,
                 total_size=-1,
                 start_offset=None,
                 optional=None,
                 pool=False):

        self.stype = stype
        if stype:
            dtype = stype.dtype
        else:
            dtype = dtypes.int8
        super(StructArray,
              self).__init__(dtype, shape, transient, allow_conflicts, storage, location, strides, offset, may_alias,
                             lifetime, alignment, debuginfo, total_size, start_offset, optional, pool)

    @classmethod
    def from_json(cls, json_obj, context=None):
        # Create dummy object
        ret = cls(None, ())
        serialize.set_properties_from_json(ret, json_obj, context=context)

        # Default shape-related properties
        if not ret.offset:
            ret.offset = [0] * len(ret.shape)
        if not ret.strides:
            # Default strides are C-ordered
            ret.strides = [_prod(ret.shape[i + 1:]) for i in range(len(ret.shape))]
        if ret.total_size == 0:
            ret.total_size = _prod(ret.shape)

        return ret


@make_properties
class View(Array):
    """ 
    Data descriptor that acts as a reference (or view) of another array. Can
    be used to reshape or reinterpret existing data without copying it.

    To use a View, it needs to be referenced in an access node that is directly
    connected to another access node. The rules for deciding which access node
    is viewed are:

      * If there is one edge (in/out) that leads (via memlet path) to an access
        node, and the other side (out/in) has a different number of edges.
      * If there is one incoming and one outgoing edge, and one leads to a code
        node, the one that leads to an access node is the viewed data.
      * If both sides lead to access nodes, if one memlet's data points to the 
        view it cannot point to the viewed node.
      * If both memlets' data are the respective access nodes, the access 
        node at the highest scope is the one that is viewed.
      * If both access nodes reside in the same scope, the input data is viewed.

    Other cases are ambiguous and will fail SDFG validation.

    In the Python frontend, ``numpy.reshape`` and ``numpy.ndarray.view`` both
    generate Views.
    """

    def validate(self):
        super().validate()

        # We ensure that allocation lifetime is always set to Scope, since the
        # view is generated upon "allocation"
        if self.lifetime != dtypes.AllocationLifetime.Scope:
            raise ValueError('Only Scope allocation lifetime is supported for Views')

    def as_array(self):
        copy = cp.deepcopy(self)
        copy.__class__ = Array
        return copy


@make_properties
class Reference(Array):
    """ 
    Data descriptor that acts as a dynamic reference of another array. It can be used just like a regular array,
    except that it could be set to an arbitrary array or sub-array at runtime. To set a reference, connect another
    access node to it and use the "set" connector.
    
    In order to enable data-centric analysis and optimizations, avoid using References as much as possible.
    """

    def validate(self):
        super().validate()

        # We ensure that allocation lifetime is always set to Scope, since the
        # view is generated upon "allocation"
        if self.lifetime != dtypes.AllocationLifetime.Scope:
            raise ValueError('Only Scope allocation lifetime is supported for References')

    def as_array(self):
        copy = cp.deepcopy(self)
        copy.__class__ = Array
        return copy


def make_array_from_descriptor(descriptor: Array,
                               original_array: Optional[ArrayLike] = None,
                               symbols: Optional[Dict[str, Any]] = None) -> ArrayLike:
    """
    Creates an array that matches the given data descriptor, and optionally copies another array to it.

    :param descriptor: The data descriptor to create the array from.
    :param original_array: An optional array to fill the content of the return value with.
    :param symbols: An optional symbol mapping between symbol names and their values. Used for creating arrays
                    with symbolic sizes.
    :return: A NumPy-compatible array (CuPy for GPU storage) with the specified size and strides.
    """
    import numpy as np

    symbols = symbols or {}

    free_syms = set(map(str, descriptor.free_symbols)) - symbols.keys()
    if free_syms:
        raise NotImplementedError(f'Cannot make Python references to arrays with undefined symbolic sizes: {free_syms}')

    if descriptor.storage == dtypes.StorageType.GPU_Global:
        try:
            import cupy as cp
        except (ImportError, ModuleNotFoundError):
            raise NotImplementedError('GPU memory can only be allocated in Python if cupy is installed')

        def create_array(shape: Tuple[int], dtype: np.dtype, total_size: int, strides: Tuple[int]) -> ArrayLike:
            buffer = cp.ndarray(shape=[total_size], dtype=dtype)
            view = cp.ndarray(shape=shape,
                              dtype=dtype,
                              memptr=buffer.data,
                              strides=[s * dtype.itemsize for s in strides])
            return view

        def copy_array(dst, src):
            dst[:] = cp.asarray(src)

    elif descriptor.storage == dtypes.StorageType.FPGA_Global:
        raise TypeError('Cannot allocate FPGA array in Python')
    else:

        def create_array(shape: Tuple[int], dtype: np.dtype, total_size: int, strides: Tuple[int]) -> ArrayLike:
            buffer = np.ndarray([total_size], dtype=dtype)
            view = np.ndarray(shape, dtype, buffer=buffer, strides=[s * dtype.itemsize for s in strides])
            return view

        def copy_array(dst, src):
            dst[:] = src

    # Make numpy array from data descriptor
    npdtype = descriptor.dtype.as_numpy_dtype()
    evaluated_shape = tuple(symbolic.evaluate(s, symbols) for s in descriptor.shape)
    evaluated_size = symbolic.evaluate(descriptor.total_size, symbols)
    evaluated_strides = tuple(symbolic.evaluate(s, symbols) for s in descriptor.strides)
    view = create_array(evaluated_shape, npdtype, evaluated_size, evaluated_strides)
    if original_array is not None:
        copy_array(view, original_array)

    return view


def make_reference_from_descriptor(descriptor: Array,
                                   original_array: ctypes.c_void_p,
                                   symbols: Optional[Dict[str, Any]] = None) -> ArrayLike:
    """
    Creates an array that matches the given data descriptor from the given pointer. Shares the memory
    with the argument (does not create a copy).

    :param descriptor: The data descriptor to create the array from.
    :param original_array: The array whose memory the return value would be used in.
    :param symbols: An optional symbol mapping between symbol names and their values. Used for referencing arrays
                    with symbolic sizes.
    :return: A NumPy-compatible array (CuPy for GPU storage) with the specified size and strides, sharing memory
             with the pointer specified in ``original_array``.
    """
    import numpy as np
    symbols = symbols or {}

    original_array: int = ctypes.cast(original_array, ctypes.c_void_p).value

    free_syms = set(map(str, descriptor.free_symbols)) - symbols.keys()
    if free_syms:
        raise NotImplementedError(f'Cannot make Python references to arrays with undefined symbolic sizes: {free_syms}')

    if descriptor.storage == dtypes.StorageType.GPU_Global:
        try:
            import cupy as cp
        except (ImportError, ModuleNotFoundError):
            raise NotImplementedError('GPU memory can only be referenced in Python if cupy is installed')

        def create_array(shape: Tuple[int], dtype: np.dtype, total_size: int, strides: Tuple[int]) -> ArrayLike:
            buffer = dtypes.ptrtocupy(original_array, descriptor.dtype.as_ctypes(), (total_size, ))
            view = cp.ndarray(shape=shape,
                              dtype=dtype,
                              memptr=buffer.data,
                              strides=[s * dtype.itemsize for s in strides])
            return view

    elif descriptor.storage == dtypes.StorageType.FPGA_Global:
        raise TypeError('Cannot reference FPGA array in Python')
    else:

        def create_array(shape: Tuple[int], dtype: np.dtype, total_size: int, strides: Tuple[int]) -> ArrayLike:
            buffer = dtypes.ptrtonumpy(original_array, descriptor.dtype.as_ctypes(), (total_size, ))
            view = np.ndarray(shape, dtype, buffer=buffer, strides=[s * dtype.itemsize for s in strides])
            return view

    # Make numpy array from data descriptor
    npdtype = descriptor.dtype.as_numpy_dtype()
    evaluated_shape = tuple(symbolic.evaluate(s, symbols) for s in descriptor.shape)
    evaluated_size = symbolic.evaluate(descriptor.total_size, symbols)
    evaluated_strides = tuple(symbolic.evaluate(s, symbols) for s in descriptor.strides)
    return create_array(evaluated_shape, npdtype, evaluated_size, evaluated_strides)<|MERGE_RESOLUTION|>--- conflicted
+++ resolved
@@ -489,13 +489,8 @@
             :return: A ``data.StructArray`` data descriptor.
         """
         if isinstance(s, list) or isinstance(s, tuple):
-<<<<<<< HEAD
             return StructArray(self, tuple(s), transient=self.transient)
         return StructArray(self, (s, ), transient=self.transient)
-    
-=======
-            return StructArray(self, tuple(s))
-        return StructArray(self, (s, ))
 
     # NOTE: Like Scalars?
     @property
@@ -523,7 +518,6 @@
     def pool(self) -> bool:
         return False
 
->>>>>>> c3c26165
 
 class TensorIterationTypes(aenum.AutoNumberEnum):
     """
