# Copyright 2019-2023 ETH Zurich and the DaCe authors. All rights reserved.
import aenum
import copy as cp
import ctypes
import functools

from abc import ABC, abstractmethod
from collections import OrderedDict
from numbers import Number
from typing import Any, Dict, List, Optional, Sequence, Set, Tuple, Union

import numpy
import sympy as sp

try:
    from numpy.typing import ArrayLike
except (ModuleNotFoundError, ImportError):
    ArrayLike = Any

import dace.dtypes as dtypes
from dace import serialize, symbolic
from dace.codegen import cppunparse
from dace.properties import (DebugInfoProperty, DictProperty, EnumProperty, ListProperty, NestedDataClassProperty,
                             OrderedDictProperty, Property, ShapeProperty, SymbolicProperty, TypeClassProperty,
                             make_properties)


def create_datadescriptor(obj, no_custom_desc=False):
    """ Creates a data descriptor from various types of objects.
        
        :see: dace.data.Data
    """
    from dace import dtypes  # Avoiding import loops
    if isinstance(obj, Data):
        return obj
    elif not no_custom_desc and hasattr(obj, '__descriptor__'):
        return obj.__descriptor__()
    elif not no_custom_desc and hasattr(obj, 'descriptor'):
        return obj.descriptor
    elif type(obj).__module__ == "torch" and type(obj).__name__ == "Tensor":
        # special case for torch tensors. Maybe __array__ could be used here for a more
        # general solution, but torch doesn't support __array__ for cuda tensors.
        try:
            # If torch is importable, define translations between typeclasses and torch types. These are reused by daceml.
            # conversion happens here in pytorch:
            # https://github.com/pytorch/pytorch/blob/143ef016ee1b6a39cf69140230d7c371de421186/torch/csrc/utils/tensor_numpy.cpp#L237
            import torch
            TYPECLASS_TO_TORCH_DTYPE = {
                dtypes.bool_: torch.bool,
                dtypes.int8: torch.int8,
                dtypes.int16: torch.int16,
                dtypes.int32: torch.int32,
                dtypes.int64: torch.int64,
                dtypes.uint8: torch.uint8,
                dtypes.float16: torch.float16,
                dtypes.float32: torch.float32,
                dtypes.float64: torch.float64,
                dtypes.complex64: torch.complex64,
                dtypes.complex128: torch.complex128,
            }

            TORCH_DTYPE_TO_TYPECLASS = {v: k for k, v in TYPECLASS_TO_TORCH_DTYPE.items()}

            storage = dtypes.StorageType.GPU_Global if obj.device.type == 'cuda' else dtypes.StorageType.Default

            return Array(dtype=TORCH_DTYPE_TO_TYPECLASS[obj.dtype],
                         strides=obj.stride(),
                         shape=tuple(obj.shape),
                         storage=storage)
        except ImportError:
            raise ValueError("Attempted to convert a torch.Tensor, but torch could not be imported")
    elif dtypes.is_array(obj) and (hasattr(obj, '__array_interface__') or hasattr(obj, '__cuda_array_interface__')):
        if dtypes.is_gpu_array(obj):
            interface = obj.__cuda_array_interface__
            storage = dtypes.StorageType.GPU_Global
        else:
            interface = obj.__array_interface__
            storage = dtypes.StorageType.Default

        if hasattr(obj, 'dtype') and obj.dtype.fields is not None:  # Struct
            dtype = dtypes.struct('unnamed', **{k: dtypes.typeclass(v[0].type) for k, v in obj.dtype.fields.items()})
        else:
            if numpy.dtype(interface['typestr']).type is numpy.void:  # Struct from __array_interface__
                if 'descr' in interface:
                    dtype = dtypes.struct('unnamed', **{
                        k: dtypes.typeclass(numpy.dtype(v).type)
                        for k, v in interface['descr']
                    })
                else:
                    raise TypeError(f'Cannot infer data type of array interface object "{interface}"')
            else:
                dtype = dtypes.typeclass(numpy.dtype(interface['typestr']).type)
        itemsize = numpy.dtype(interface['typestr']).itemsize
        if len(interface['shape']) == 0:
            return Scalar(dtype, storage=storage)
        return Array(dtype=dtype,
                     shape=interface['shape'],
                     strides=(tuple(s // itemsize for s in interface['strides']) if interface['strides'] else None),
                     storage=storage)
    elif isinstance(obj, (list, tuple)):
        # Lists and tuples are cast to numpy
        obj = numpy.array(obj)

        if obj.dtype.fields is not None:  # Struct
            dtype = dtypes.struct('unnamed', **{k: dtypes.typeclass(v[0].type) for k, v in obj.dtype.fields.items()})
        else:
            dtype = dtypes.typeclass(obj.dtype.type)
        return Array(dtype=dtype, strides=tuple(s // obj.itemsize for s in obj.strides), shape=obj.shape)
    elif type(obj).__module__ == "cupy" and type(obj).__name__ == "ndarray":
        # special case for CuPy and HIP, which does not support __cuda_array_interface__
        storage = dtypes.StorageType.GPU_Global
        dtype = dtypes.typeclass(obj.dtype.type)
        itemsize = obj.itemsize
        return Array(dtype=dtype, shape=obj.shape, strides=tuple(s // itemsize for s in obj.strides), storage=storage)
    elif symbolic.issymbolic(obj):
        return Scalar(symbolic.symtype(obj))
    elif isinstance(obj, dtypes.typeclass):
        return Scalar(obj)
    elif (obj is int or obj is float or obj is complex or obj is bool or obj is None):
        return Scalar(dtypes.typeclass(obj))
    elif isinstance(obj, type) and issubclass(obj, numpy.number):
        return Scalar(dtypes.typeclass(obj))
    elif isinstance(obj, (Number, numpy.number, numpy.bool_)):
        return Scalar(dtypes.typeclass(type(obj)))
    elif obj is type(None):
        # NoneType is void *
        return Scalar(dtypes.pointer(dtypes.typeclass(None)))
    elif isinstance(obj, str) or obj is str:
        return Scalar(dtypes.string)
    elif callable(obj):
        # Cannot determine return value/argument types from function object
        return Scalar(dtypes.callback(None))

    raise TypeError(f'Could not create a DaCe data descriptor from object {obj}. '
                    'If this is a custom object, consider creating a `__descriptor__` '
                    'adaptor method to the type hint or object itself.')


def find_new_name(name: str, existing_names: Sequence[str]) -> str:
    """
    Returns a name that matches the given ``name`` as a prefix, but does not
    already exist in the given existing name set. The behavior is typically
    to append an underscore followed by a unique (increasing) number. If the
    name does not already exist in the set, it is returned as-is.

    :param name: The given name to find.
    :param existing_names: The set of existing names.
    :return: A new name that is not in existing_names.
    """
    if name not in existing_names:
        return name
    cur_offset = 0
    new_name = name + '_' + str(cur_offset)
    while new_name in existing_names:
        cur_offset += 1
        new_name = name + '_' + str(cur_offset)
    return new_name


def _prod(sequence):
    return functools.reduce(lambda a, b: a * b, sequence, 1)


def find_new_name(name: str, existing_names: Sequence[str]) -> str:
    """
    Returns a name that matches the given ``name`` as a prefix, but does not
    already exist in the given existing name set. The behavior is typically
    to append an underscore followed by a unique (increasing) number. If the
    name does not already exist in the set, it is returned as-is.

    :param name: The given name to find.
    :param existing_names: The set of existing names.
    :return: A new name that is not in existing_names.
    """
    if name not in existing_names:
        return name
    cur_offset = 0
    new_name = name + '_' + str(cur_offset)
    while new_name in existing_names:
        cur_offset += 1
        new_name = name + '_' + str(cur_offset)
    return new_name


@make_properties
class Data:
    """ Data type descriptors that can be used as references to memory.
        Examples: Arrays, Streams, custom arrays (e.g., sparse matrices).
    """

    dtype = TypeClassProperty(default=dtypes.int32, choices=dtypes.Typeclasses)
    shape = ShapeProperty(default=[])
    transient = Property(dtype=bool, default=False)
    storage = EnumProperty(dtype=dtypes.StorageType, desc="Storage location", default=dtypes.StorageType.Default)
    lifetime = EnumProperty(dtype=dtypes.AllocationLifetime,
                            desc='Data allocation span',
                            default=dtypes.AllocationLifetime.Scope)
    location = DictProperty(key_type=str, value_type=str, desc='Full storage location identifier (e.g., rank, GPU ID)')
    debuginfo = DebugInfoProperty(allow_none=True)

    def __init__(self, dtype, shape, transient, storage, location, lifetime, debuginfo):
        self.dtype = dtype
        self.shape = shape
        self.transient = transient
        self.storage = storage
        self.location = location if location is not None else {}
        self.lifetime = lifetime
        self.debuginfo = debuginfo
        self._validate()

    def __call__(self):
        # This method is implemented to support type hints
        return self

    def validate(self):
        """ Validate the correctness of this object.
            Raises an exception on error. """
        self._validate()

    # Validation of this class is in a separate function, so that this
    # class can call `_validate()` without calling the subclasses'
    # `validate` function.
    def _validate(self):
        if any(not isinstance(s, (int, symbolic.SymExpr, symbolic.symbol, symbolic.sympy.Basic)) for s in self.shape):
            raise TypeError('Shape must be a list or tuple of integer values '
                            'or symbols')
        return True

    def to_json(self):
        attrs = serialize.all_properties_to_json(self)

        retdict = {"type": type(self).__name__, "attributes": attrs}

        return retdict

    @property
    def toplevel(self):
        return self.lifetime is not dtypes.AllocationLifetime.Scope

    def is_equivalent(self, other):
        """ Check for equivalence (shape and type) of two data descriptors. """
        raise NotImplementedError

    def __eq__(self, other):
        # Evaluate equivalence using serialized value
        return serialize.dumps(self) == serialize.dumps(other)

    def __hash__(self):
        # Compute hash using serialized value (i.e., with all properties included)
        return hash(serialize.dumps(self))

    def as_arg(self, with_types=True, for_call=False, name=None):
        """Returns a string for a C++ function signature (e.g., `int *A`). """
        raise NotImplementedError

    def as_python_arg(self, with_types=True, for_call=False, name=None):
        """Returns a string for a Data-Centric Python function signature (e.g., `A: dace.int32[M]`). """
        raise NotImplementedError

    def used_symbols(self, all_symbols: bool) -> Set[symbolic.SymbolicType]:
        """
        Returns a set of symbols that are used by this data descriptor.

        :param all_symbols: Include not-strictly-free symbols that are used by this data descriptor,
                            e.g., shape and size of a global array.
        :return: A set of symbols that are used by this data descriptor. NOTE: The results are symbolic
                 rather than a set of strings.
        """
        result = set()
        if (self.transient and not isinstance(self, (View, Reference))) or all_symbols:
            for s in self.shape:
                if isinstance(s, sp.Basic):
                    result |= set(s.free_symbols)
        return result

    @property
    def free_symbols(self) -> Set[symbolic.SymbolicType]:
        """ Returns a set of undefined symbols in this data descriptor. """
        return self.used_symbols(all_symbols=True)

    def __repr__(self):
        return 'Abstract Data Container, DO NOT USE'

    @property
    def veclen(self):
        return self.dtype.veclen if hasattr(self.dtype, "veclen") else 1

    @property
    def ctype(self):
        return self.dtype.ctype

    def strides_from_layout(
        self,
        *dimensions: int,
        alignment: symbolic.SymbolicType = 1,
        only_first_aligned: bool = False,
    ) -> Tuple[Tuple[symbolic.SymbolicType], symbolic.SymbolicType]:
        """
        Returns the absolute strides and total size of this data descriptor,
        according to the given dimension ordering and alignment.

        :param dimensions: A sequence of integers representing a permutation
                           of the descriptor's dimensions.
        :param alignment: Padding (in elements) at the end, ensuring stride
                          is a multiple of this number. 1 (default) means no
                          padding.
        :param only_first_aligned: If True, only the first dimension is padded
                                   with ``alignment``. Otherwise all dimensions
                                   are.
        :return: A 2-tuple of (tuple of strides, total size).
        """
        # Verify dimensions
        if tuple(sorted(dimensions)) != tuple(range(len(self.shape))):
            raise ValueError('Every dimension must be given and appear once.')
        if (alignment < 1) == True or (alignment < 0) == True:
            raise ValueError('Invalid alignment value')

        strides = [1] * len(dimensions)
        total_size = 1
        first = True
        for dim in dimensions:
            strides[dim] = total_size
            if not only_first_aligned or first:
                dimsize = (((self.shape[dim] + alignment - 1) // alignment) * alignment)
            else:
                dimsize = self.shape[dim]
            total_size *= dimsize
            first = False

        return (tuple(strides), total_size)

    def set_strides_from_layout(self,
                                *dimensions: int,
                                alignment: symbolic.SymbolicType = 1,
                                only_first_aligned: bool = False):
        """
        Sets the absolute strides and total size of this data descriptor,
        according to the given dimension ordering and alignment.

        :param dimensions: A sequence of integers representing a permutation
                           of the descriptor's dimensions.
        :param alignment: Padding (in elements) at the end, ensuring stride
                          is a multiple of this number. 1 (default) means no
                          padding.
        :param only_first_aligned: If True, only the first dimension is padded
                                   with ``alignment``. Otherwise all dimensions
                                   are.
        """
        strides, totalsize = self.strides_from_layout(*dimensions,
                                                      alignment=alignment,
                                                      only_first_aligned=only_first_aligned)
        self.strides = strides
        self.total_size = totalsize

    def __matmul__(self, storage: dtypes.StorageType):
        """
        Syntactic sugar for specifying the storage of a data descriptor.
        This enables controlling the storage location as follows:

        .. code-block:: python

            @dace
            def add(X: dace.float32[10, 10] @ dace.StorageType.GPU_Global):
                return X + 1
        """
        new_desc = cp.deepcopy(self)
        new_desc.storage = storage
        return new_desc


def _arrays_to_json(arrays):
    if arrays is None:
        return None
    return [(k, serialize.to_json(v)) for k, v in arrays.items()]


def _arrays_from_json(obj, context=None):
    if obj is None:
        return {}
    return OrderedDict((k, serialize.from_json(v, context)) for k, v in obj)


@make_properties
class Structure(Data):
    """ Base class for structures. """

    members = OrderedDictProperty(default=OrderedDict(),
                                  desc="Dictionary of structure members",
                                  from_json=_arrays_from_json,
                                  to_json=_arrays_to_json)
    name = Property(dtype=str, desc="Structure type name")

    def __init__(self,
                 members: Union[Dict[str, Data], List[Tuple[str, Data]]],
                 name: str = 'Structure',
                 transient: bool = False,
                 storage: dtypes.StorageType = dtypes.StorageType.Default,
                 location: Dict[str, str] = None,
                 lifetime: dtypes.AllocationLifetime = dtypes.AllocationLifetime.Scope,
                 debuginfo: dtypes.DebugInfo = None):

        self.members = OrderedDict(members)
        for k, v in self.members.items():
            v.transient = transient

        self.name = name
        fields_and_types = OrderedDict()
        symbols = set()
        for k, v in self.members.items():
            if isinstance(v, Structure):
                symbols |= v.free_symbols
                fields_and_types[k] = (v.dtype, str(v.total_size))
            elif isinstance(v, Array):
                symbols |= v.free_symbols
                fields_and_types[k] = (dtypes.pointer(v.dtype), str(_prod(v.shape)))
            elif isinstance(v, Scalar):
                symbols |= v.free_symbols
                fields_and_types[k] = v.dtype
            elif isinstance(v, (sp.Basic, symbolic.SymExpr)):
                symbols |= v.free_symbols
                fields_and_types[k] = symbolic.symtype(v)
            elif isinstance(v, (int, numpy.integer)):
                fields_and_types[k] = dtypes.typeclass(type(v))
            else:
                raise TypeError(f"Attribute {k}'s value {v} has unsupported type: {type(v)}")

        # NOTE: We will not store symbols in the dtype for now, but leaving it as a comment to investigate later.
        # NOTE: See discussion about data/object symbols.
        # for s in symbols:
        #     if str(s) in fields_and_types:
        #         continue
        #     if hasattr(s, "dtype"):
        #         fields_and_types[str(s)] = s.dtype
        #     else:
        #         fields_and_types[str(s)] = dtypes.int32

        dtype = dtypes.pointer(dtypes.struct(name, **fields_and_types))
        shape = (1, )
        super(Structure, self).__init__(dtype, shape, transient, storage, location, lifetime, debuginfo)

    @staticmethod
    def from_json(json_obj, context=None):
        if json_obj['type'] != 'Structure':
            raise TypeError("Invalid data type")

        # Create dummy object
        ret = Structure({})
        serialize.set_properties_from_json(ret, json_obj, context=context)

        return ret

    @property
    def total_size(self):
        return -1

    @property
    def offset(self):
        return [0]

    @property
    def start_offset(self):
        return 0

    @property
    def strides(self):
        return [1]

    @property
    def free_symbols(self) -> Set[symbolic.SymbolicType]:
        """ Returns a set of undefined symbols in this data descriptor. """
        result = set()
        for k, v in self.members.items():
            result |= v.free_symbols
        return result

    def __repr__(self):
        return f"{self.name} ({', '.join([f'{k}: {v}' for k, v in self.members.items()])})"

    def as_arg(self, with_types=True, for_call=False, name=None):
        if self.storage is dtypes.StorageType.GPU_Global:
            return Array(self.dtype, [1]).as_arg(with_types, for_call, name)
        if not with_types or for_call:
            return name
        return self.dtype.as_arg(name)

    def __getitem__(self, s):
        """ This is syntactic sugar that allows us to define an array type
            with the following syntax: ``Structure[N,M]``
            :return: A ``data.ContainerArray`` data descriptor.
        """
        if isinstance(s, list) or isinstance(s, tuple):
<<<<<<< HEAD
            return ContainerArray(self, tuple(s))
        return ContainerArray(self, (s, ))
=======
            return StructArray(self, tuple(s))
        return StructArray(self, (s, ))

    # NOTE: Like Scalars?
    @property
    def may_alias(self) -> bool:
        return False

    # TODO: Can Structures be optional?
    @property
    def optional(self) -> bool:
        return False

    def keys(self):
        result = self.members.keys()
        for k, v in self.members.items():
            if isinstance(v, Structure):
                result |= set(map(lambda x: f"{k}.{x}", v.keys()))
        return result

    def clone(self):
        return Structure(self.members, self.name, self.transient, self.storage, self.location, self.lifetime,
                         self.debuginfo)

    # NOTE: Like scalars?
    @property
    def pool(self) -> bool:
        return False
>>>>>>> bc08e9a1


class TensorIterationTypes(aenum.AutoNumberEnum):
    """
    Types of tensor iteration capabilities.

    Value (Coordinate Value Iteration) allows to directly iterate over
    coordinates such as when using the Dense index type.

    Position (Coordinate Position Iteratation) iterates over coordinate
    positions, at which the actual coordinates lie. This is for example the case
    with a compressed index, in which the pos array enables one to iterate over
    the positions in the crd array that hold the actual coordinates.
    """
    Value = ()
    Position = ()


class TensorAssemblyType(aenum.AutoNumberEnum):
    """
    Types of possible assembly strategies for the individual indices.

    NoAssembly: Assembly is not possible as such.

    Insert: index allows inserting elements at random (e.g. Dense)

    Append: index allows appending to a list of existing coordinates. Depending
    on append order, this affects whether the index is ordered or not. This
    could be changed by sorting the index after assembly
    """
    NoAssembly = ()
    Insert = ()
    Append = ()


class TensorIndex(ABC):
    """
    Abstract base class for tensor index implementations.
    """

    @property
    @abstractmethod
    def iteration_type(self) -> TensorIterationTypes:
        """
        Iteration capability supported by this index.
        
        See TensorIterationTypes for reference.
        """
        pass

    @property
    @abstractmethod
    def locate(self) -> bool:
        """
        True if the index supports locate (aka random access), False otw.
        """
        pass

    @property
    @abstractmethod
    def assembly(self) -> TensorAssemblyType:
        """
        What assembly type is supported by the index.
        
        See TensorAssemblyType for reference.
        """
        pass

    @property
    @abstractmethod
    def full(self) -> bool:
        """
        True if the level is full, False otw.
         
        A level is considered full if it encompasses all valid coordinates along
        the corresponding tensor dimension.
        """
        pass

    @property
    @abstractmethod
    def ordered(self) -> bool:
        """
        True if the level is ordered, False otw.
        
        A level is ordered when all coordinates that share the same ancestor are
        ordered by increasing value (e.g. in typical CSR).
        """
        pass

    @property
    @abstractmethod
    def unique(self) -> bool:
        """
        True if coordinate in the level are unique, False otw.
        
        A level is considered unique if no collection of coordinates that share
        the same ancestor contains duplicates. In CSR this is True, in COO it is
        not.
        """
        pass

    @property
    @abstractmethod
    def branchless(self) -> bool:
        """
        True if the level doesn't branch, false otw.
        
        A level is considered branchless if no coordinate has a sibling (another
        coordinate with same ancestor) and all coordinates in parent level have
        a child. In other words if there is a bijection between the coordinates
        in this level and the parent level. An example of the is the Singleton
        index level in the COO format.
        """
        pass

    @property
    @abstractmethod
    def compact(self) -> bool:
        """
        True if the level is compact, false otw.
        
        A level is compact if no two coordinates are separated by an unlabled
        node that does not encode a coordinate. An example of a compact level
        can be found in CSR, while the DIA formats range and offset levels are
        not compact (they have entries that would coorespond to entries outside
        the tensors index range, e.g. column -1).
        """
        pass

    @abstractmethod
    def fields(self, lvl: int, dummy_symbol: symbolic.SymExpr) -> Dict[str, Data]:
        """
        Generates the fields needed for the index.
        
        :return: a Dict of fields that need to be present in the struct
        """
        pass

    def to_json(self):
        attrs = serialize.all_properties_to_json(self)

        retdict = {"type": type(self).__name__, "attributes": attrs}

        return retdict

    @classmethod
    def from_json(cls, json_obj, context=None):

        # Selecting proper subclass
        if json_obj['type'] == "TensorIndexDense":
            self = TensorIndexDense.__new__(TensorIndexDense)
        elif json_obj['type'] == "TensorIndexCompressed":
            self = TensorIndexCompressed.__new__(TensorIndexCompressed)
        elif json_obj['type'] == "TensorIndexSingleton":
            self = TensorIndexSingleton.__new__(TensorIndexSingleton)
        elif json_obj['type'] == "TensorIndexRange":
            self = TensorIndexRange.__new__(TensorIndexRange)
        elif json_obj['type'] == "TensorIndexOffset":
            self = TensorIndexOffset.__new__(TensorIndexOffset)
        else:
            raise TypeError(f"Invalid data type, got: {json_obj['type']}")

        serialize.set_properties_from_json(self, json_obj['attributes'], context=context)

        return self


@make_properties
class TensorIndexDense(TensorIndex):
    """
    Dense tensor index.
    
    Levels of this type encode the the coordinate in the interval [0, N), where
    N is the size of the corresponding dimension. This level doesn't need any
    index structure beyond the corresponding dimension size.
    """

    _ordered = Property(dtype=bool, default=False)
    _unique = Property(dtype=bool)

    @property
    def iteration_type(self) -> TensorIterationTypes:
        return TensorIterationTypes.Value

    @property
    def locate(self) -> bool:
        return True

    @property
    def assembly(self) -> TensorAssemblyType:
        return TensorAssemblyType.Insert

    @property
    def full(self) -> bool:
        return True

    @property
    def ordered(self) -> bool:
        return self._ordered

    @property
    def unique(self) -> bool:
        return self._unique

    @property
    def branchless(self) -> bool:
        return False

    @property
    def compact(self) -> bool:
        return True

    def __init__(self, ordered: bool = True, unique: bool = True):
        self._ordered = ordered
        self._unique = unique

    def fields(self, lvl: int, dummy_symbol: symbolic.SymExpr) -> Dict[str, Data]:
        return {}

    def __repr__(self) -> str:
        s = "Dense"

        non_defaults = []
        if not self._ordered:
            non_defaults.append("¬O")
        if not self._unique:
            non_defaults.append("¬U")

        if len(non_defaults) > 0:
            s += f"({','.join(non_defaults)})"

        return s


@make_properties
class TensorIndexCompressed(TensorIndex):
    """
    Tensor level that stores coordinates in segmented array.
    
    Levels of this type are compressed using a segented array. The pos array
    holds the start and end positions of the segment in the crd (coordinate) 
    array that holds the child coordinates corresponding the parent.
    """

    _full = Property(dtype=bool, default=False)
    _ordered = Property(dtype=bool, default=False)
    _unique = Property(dtype=bool, default=False)

    @property
    def iteration_type(self) -> TensorIterationTypes:
        return TensorIterationTypes.Position

    @property
    def locate(self) -> bool:
        return False

    @property
    def assembly(self) -> TensorAssemblyType:
        return TensorAssemblyType.Append

    @property
    def full(self) -> bool:
        return self._full

    @property
    def ordered(self) -> bool:
        return self._ordered

    @property
    def unique(self) -> bool:
        return self._unique

    @property
    def branchless(self) -> bool:
        return False

    @property
    def compact(self) -> bool:
        return True

    def __init__(self, full: bool = False, ordered: bool = True, unique: bool = True):
        self._full = full
        self._ordered = ordered
        self._unique = unique

    def fields(self, lvl: int, dummy_symbol: symbolic.SymExpr) -> Dict[str, Data]:
        return {
            f"idx{lvl}_pos": dtypes.int32[dummy_symbol],  # TODO (later) choose better length
            f"idx{lvl}_crd": dtypes.int32[dummy_symbol],  # TODO (later) choose better length
        }

    def __repr__(self) -> str:
        s = "Compressed"

        non_defaults = []
        if self._full:
            non_defaults.append("F")
        if not self._ordered:
            non_defaults.append("¬O")
        if not self._unique:
            non_defaults.append("¬U")

        if len(non_defaults) > 0:
            s += f"({','.join(non_defaults)})"

        return s


@make_properties
class TensorIndexSingleton(TensorIndex):
    """
    Tensor index that encodes a single coordinate per parent coordinate.
    
    Levels of this type hold exactly one coordinate for every coordinate in the
    parent level. An example can be seen in the COO format, where every
    coordinate but the first is encoded in this manner.
    """

    _full = Property(dtype=bool, default=False)
    _ordered = Property(dtype=bool, default=False)
    _unique = Property(dtype=bool, default=False)

    @property
    def iteration_type(self) -> TensorIterationTypes:
        return TensorIterationTypes.Position

    @property
    def locate(self) -> bool:
        return False

    @property
    def assembly(self) -> TensorAssemblyType:
        return TensorAssemblyType.Append

    @property
    def full(self) -> bool:
        return self._full

    @property
    def ordered(self) -> bool:
        return self._ordered

    @property
    def unique(self) -> bool:
        return self._unique

    @property
    def branchless(self) -> bool:
        return True

    @property
    def compact(self) -> bool:
        return True

    def __init__(self, full: bool = False, ordered: bool = True, unique: bool = True):
        self._full = full
        self._ordered = ordered
        self._unique = unique

    def fields(self, lvl: int, dummy_symbol: symbolic.SymExpr) -> Dict[str, Data]:
        return {
            f"idx{lvl}_crd": dtypes.int32[dummy_symbol],  # TODO (later) choose better length
        }

    def __repr__(self) -> str:
        s = "Singleton"

        non_defaults = []
        if self._full:
            non_defaults.append("F")
        if not self._ordered:
            non_defaults.append("¬O")
        if not self._unique:
            non_defaults.append("¬U")

        if len(non_defaults) > 0:
            s += f"({','.join(non_defaults)})"

        return s


@make_properties
class TensorIndexRange(TensorIndex):
    """
    Tensor index that encodes a interval of coordinates for every parent.
    
    The interval is computed from an offset for each parent together with the
    tensor dimension size of this level (M) and the parent level (N) parents
    corresponding tensor. Given the parent coordinate i, the level encodes the
    range of coordinates between max(0, -offset[i]) and min(N, M - offset[i]).
    """

    _ordered = Property(dtype=bool, default=False)
    _unique = Property(dtype=bool, default=False)

    @property
    def iteration_type(self) -> TensorIterationTypes:
        return TensorIterationTypes.Value

    @property
    def locate(self) -> bool:
        return False

    @property
    def assembly(self) -> TensorAssemblyType:
        return TensorAssemblyType.NoAssembly

    @property
    def full(self) -> bool:
        return False

    @property
    def ordered(self) -> bool:
        return self._ordered

    @property
    def unique(self) -> bool:
        return self._unique

    @property
    def branchless(self) -> bool:
        return False

    @property
    def compact(self) -> bool:
        return False

    def __init__(self, ordered: bool = True, unique: bool = True):
        self._ordered = ordered
        self._unique = unique

    def fields(self, lvl: int, dummy_symbol: symbolic.SymExpr) -> Dict[str, Data]:
        return {
            f"idx{lvl}_offset": dtypes.int32[dummy_symbol],  # TODO (later) choose better length
        }

    def __repr__(self) -> str:
        s = "Range"

        non_defaults = []
        if not self._ordered:
            non_defaults.append("¬O")
        if not self._unique:
            non_defaults.append("¬U")

        if len(non_defaults) > 0:
            s += f"({','.join(non_defaults)})"

        return s


@make_properties
class TensorIndexOffset(TensorIndex):
    """
    Tensor index that encodes the next coordinates as offset from parent.
    
    Given a parent coordinate i and an offset index k, the level encodes the
    coordinate j = i + offset[k].
    """

    _ordered = Property(dtype=bool, default=False)
    _unique = Property(dtype=bool, default=False)

    @property
    def iteration_type(self) -> TensorIterationTypes:
        return TensorIterationTypes.Position

    @property
    def locate(self) -> bool:
        return False

    @property
    def assembly(self) -> TensorAssemblyType:
        return TensorAssemblyType.NoAssembly

    @property
    def full(self) -> bool:
        return False

    @property
    def ordered(self) -> bool:
        return self._ordered

    @property
    def unique(self) -> bool:
        return self._unique

    @property
    def branchless(self) -> bool:
        return True

    @property
    def compact(self) -> bool:
        return False

    def __init__(self, ordered: bool = True, unique: bool = True):
        self._ordered = ordered
        self._unique = unique

    def fields(self, lvl: int, dummy_symbol: symbolic.SymExpr) -> Dict[str, Data]:
        return {
            f"idx{lvl}_offset": dtypes.int32[dummy_symbol],  # TODO (later) choose better length
        }

    def __repr__(self) -> str:
        s = "Offset"

        non_defaults = []
        if not self._ordered:
            non_defaults.append("¬O")
        if not self._unique:
            non_defaults.append("¬U")

        if len(non_defaults) > 0:
            s += f"({','.join(non_defaults)})"

        return s


@make_properties
class Tensor(Structure):
    """
    Abstraction for Tensor storage format.
    
    This abstraction is based on [https://doi.org/10.1145/3276493].
    """

    value_dtype = TypeClassProperty(default=dtypes.int32, choices=dtypes.Typeclasses)
    tensor_shape = ShapeProperty(default=[])
    indices = ListProperty(element_type=TensorIndex)
    index_ordering = ListProperty(element_type=symbolic.SymExpr)
    value_count = SymbolicProperty(default=0)

    def __init__(self,
                 value_dtype: dtypes.Typeclasses,
                 tensor_shape,
                 indices: List[Tuple[TensorIndex, Union[int, symbolic.SymExpr]]],
                 value_count: symbolic.SymExpr,
                 name: str,
                 transient: bool = False,
                 storage: dtypes.StorageType = dtypes.StorageType.Default,
                 location: Dict[str, str] = None,
                 lifetime: dtypes.AllocationLifetime = dtypes.AllocationLifetime.Scope,
                 debuginfo: dtypes.DebugInfo = None):
        """
        Constructor for Tensor storage format.

        Below are examples of common matrix storage formats:

        .. code-block:: python
            
            M, N, nnz = (dace.symbol(s) for s in ('M', 'N', 'nnz'))

            csr = dace.data.Tensor(
                dace.float32,
                (M, N),
                [(dace.data.Dense(), 0), (dace.data.Compressed(), 1)],
                nnz,
                "CSR_Matrix",
            )

            csc = dace.data.Tensor(
                dace.float32,
                (M, N),
                [(dace.data.Dense(), 1), (dace.data.Compressed(), 0)],
                nnz,
                "CSC_Matrix",
            )

            coo = dace.data.Tensor(
                dace.float32,
                (M, N),
                [
                    (dace.data.Compressed(unique=False), 0),
                    (dace.data.Singleton(), 1),
                ],
                nnz,
                "CSC_Matrix",
            )

            num_diags = dace.symbol('num_diags')  # number of diagonals stored

            diag = dace.data.Tensor(
                dace.float32,
                (M, N),
                [
                    (dace.data.Dense(), num_diags),
                    (dace.data.Range(), 0),
                    (dace.data.Offset(), 1),
                ],
                nnz,
                "DIA_Matrix",
            )

        Below you can find examples of common 3rd order tensor storage formats:

        .. code-block:: python

            I, J, K, nnz = (dace.symbol(s) for s in ('I', 'J', 'K', 'nnz'))

            coo = dace.data.Tensor(
                dace.float32,
                (I, J, K),
                [
                    (dace.data.Compressed(unique=False), 0),
                    (dace.data.Singleton(unique=False), 1),
                    (dace.data.Singleton(), 2),
                ],
                nnz,
                "COO_3D_Tensor",
            )

            csf = dace.data.Tensor(
                dace.float32,
                (I, J, K),
                [
                    (dace.data.Compressed(), 0),
                    (dace.data.Compressed(), 1),
                    (dace.data.Compressed(), 2),
                ],
                nnz,
                "CSF_3D_Tensor",
            )

        :param value_type: data type of the explicitly stored values.
        :param tensor_shape: logical shape of tensor (#rows, #cols, etc...)
        :param indices: 
            a list of tuples, each tuple represents a level in the tensor
            storage hirachy, specifying the levels tensor index type, and the
            corresponding dimension this level encodes (as index of the
            tensor_shape tuple above). The order of the dimensions may differ
            from the logical shape of the tensor, e.g. as seen in the CSC
            format. If an index's dimension is unrelated to the tensor shape
            (e.g. in diagonal format where the first index's dimension is the
            number of diagonals stored), a symbol can be specified instead.
        :param value_count: number of explicitly stored values.
        :param name: name of resulting struct.
        :param others: See Structure class for remaining arguments
        """

        self.value_dtype = value_dtype
        self.tensor_shape = tensor_shape
        self.value_count = value_count

        indices, index_ordering = zip(*indices)
        self.indices, self.index_ordering = list(indices), list(index_ordering)

        num_dims = len(tensor_shape)
        dimension_order = [idx for idx in self.index_ordering if isinstance(idx, int)]

        # all tensor dimensions must occure exactly once in indices
        if not sorted(dimension_order) == list(range(num_dims)):
            raise TypeError((f"All tensor dimensions must be refferenced exactly once in "
                             f"tensor indices. (referenced dimensions: {dimension_order}; "
                             f"tensor dimensions: {list(range(num_dims))})"))

        # assembling permanent and index specific fields
        fields = dict(
            order=Scalar(dtypes.int32),
            dim_sizes=dtypes.int32[num_dims],
            value_count=value_count,
            values=dtypes.float32[value_count],
        )

        for (lvl, index) in enumerate(indices):
            fields.update(index.fields(lvl, value_count))

        super(Tensor, self).__init__(fields, name, transient, storage, location, lifetime, debuginfo)

    def __repr__(self):
        return f"{self.name} (dtype: {self.value_dtype}, shape: {list(self.tensor_shape)}, indices: {self.indices})"

    @staticmethod
    def from_json(json_obj, context=None):
        if json_obj['type'] != 'Tensor':
            raise TypeError("Invalid data type")

        # Create dummy object
        tensor = Tensor.__new__(Tensor)
        serialize.set_properties_from_json(tensor, json_obj, context=context)

        return tensor
<<<<<<< HEAD
=======


@make_properties
class StructureView(Structure):
    """ 
    Data descriptor that acts as a reference (or view) of another structure.
    """

    @staticmethod
    def from_json(json_obj, context=None):
        if json_obj['type'] != 'StructureView':
            raise TypeError("Invalid data type")

        # Create dummy object
        ret = StructureView({})
        serialize.set_properties_from_json(ret, json_obj, context=context)

        return ret

    def validate(self):
        super().validate()

        # We ensure that allocation lifetime is always set to Scope, since the
        # view is generated upon "allocation"
        if self.lifetime != dtypes.AllocationLifetime.Scope:
            raise ValueError('Only Scope allocation lifetime is supported for Views')
>>>>>>> bc08e9a1


@make_properties
class Scalar(Data):
    """ Data descriptor of a scalar value. """

    allow_conflicts = Property(dtype=bool, default=False)

    def __init__(self,
                 dtype,
                 transient=False,
                 storage=dtypes.StorageType.Default,
                 allow_conflicts=False,
                 location=None,
                 lifetime=dtypes.AllocationLifetime.Scope,
                 debuginfo=None):
        self.allow_conflicts = allow_conflicts
        shape = [1]
        super(Scalar, self).__init__(dtype, shape, transient, storage, location, lifetime, debuginfo)

    @staticmethod
    def from_json(json_obj, context=None):
        if json_obj['type'] != "Scalar":
            raise TypeError("Invalid data type")

        # Create dummy object
        ret = Scalar(dtypes.int8)
        serialize.set_properties_from_json(ret, json_obj, context=context)

        return ret

    def __repr__(self):
        return 'Scalar (dtype=%s)' % self.dtype

    def clone(self):
        return Scalar(self.dtype, self.transient, self.storage, self.allow_conflicts, self.location, self.lifetime,
                      self.debuginfo)

    @property
    def strides(self):
        return [1]

    @property
    def total_size(self):
        return 1

    @property
    def offset(self):
        return [0]

    @property
    def start_offset(self):
        return 0

    @property
    def alignment(self):
        return 0

    @property
    def optional(self) -> bool:
        return False

    @property
    def pool(self) -> bool:
        return False

    @property
    def may_alias(self) -> bool:
        return False

    def is_equivalent(self, other):
        if not isinstance(other, Scalar):
            return False
        if self.dtype != other.dtype:
            return False
        return True

    def as_arg(self, with_types=True, for_call=False, name=None):
        if self.storage is dtypes.StorageType.GPU_Global:
            return Array(self.dtype, [1]).as_arg(with_types, for_call, name)
        if not with_types or for_call:
            return name
        return self.dtype.as_arg(name)

    def as_python_arg(self, with_types=True, for_call=False, name=None):
        if self.storage is dtypes.StorageType.GPU_Global:
            return Array(self.dtype, [1]).as_python_arg(with_types, for_call, name)
        if not with_types or for_call:
            return name
        return f"{name}: {dtypes.TYPECLASS_TO_STRING[self.dtype].replace('::', '.')}"

    def sizes(self):
        return None

    def covers_range(self, rng):
        if len(rng) != 1:
            return False

        rng = rng[0]

        try:
            if (rng[1] - rng[0]) > rng[2]:
                return False
        except TypeError:  # cannot determine truth value of Relational
            pass
            #print('WARNING: Cannot evaluate relational expression %s, assuming true.' % ((rng[1] - rng[0]) > rng[2]),
            #      'If this expression is false, please refine symbol definitions in the program.')

        return True


@make_properties
class Array(Data):
    """
    Array data descriptor. This object represents a multi-dimensional data container in SDFGs that can be accessed and
    modified. The definition does not contain the actual array, but rather a description of how to construct it and
    how it should behave.

    The array definition is flexible in terms of data allocation, it allows arbitrary multidimensional, potentially
    symbolic shapes (e.g., an array with size ``N+1 x M`` will have ``shape=(N+1, M)``), of arbitrary data 
    typeclasses (``dtype``). The physical data layout of the array is controlled by several properties:

       * The ``strides`` property determines the ordering and layout of the dimensions --- it specifies how many
         elements in memory are skipped whenever one element in that dimension is advanced. For example, the contiguous
         dimension always has a stride of ``1``; a C-style MxN array will have strides ``(N, 1)``, whereas a 
         FORTRAN-style array of the same size will have ``(1, M)``. Strides can be larger than the shape, which allows
         post-padding of the contents of each dimension.
       * The ``start_offset`` property is a number of elements to pad the beginning of the memory buffer with. This is
         used to ensure that a specific index is aligned as a form of pre-padding (that element may not necessarily be
         the first element, e.g., in the case of halo or "ghost cells" in stencils).
       * The ``total_size`` property determines how large the total allocation size is. Normally, it is the product of
         the ``shape`` elements, but if pre- or post-padding is involved it may be larger.
       * ``alignment`` provides alignment guarantees (in bytes) of the first element in the allocated array. This is
         used by allocators in the code generator to ensure certain addresses are expected to be aligned, e.g., for
         vectorization.
       * Lastly, a property called ``offset`` controls the logical access of the array, i.e., what would be the first
         element's index after padding and alignment. This mimics a language feature prominent in scientific languages
         such as FORTRAN, where one could set an array to begin with 1, or any arbitrary index. By default this is set
         to zero.

    To summarize with an example, a two-dimensional array with pre- and post-padding looks as follows:
    
    .. code-block:: text

        [xxx][          |xx]
             [          |xx]
             [          |xx]
             [          |xx]
             ---------------
             [xxxxxxxxxxxxx]

        shape = (4, 10)
        strides = (12, 1)
        start_offset = 3
        total_size = 63   [= 3 + 12 * 5]
        offset = (0, 0, 0)


    Notice that the last padded row does not appear in strides, but is a consequence of ``total_size`` being larger.
    

    Apart from memory layout, other properties of ``Array`` help the data-centric transformation infrastructure make
    decisions about the array. ``allow_conflicts`` states that warnings should not be printed if potential conflicted
    acceses (e.g., data races) occur. ``may_alias`` inhibits transformations that may assume that this array does not
    overlap with other arrays in the same context (e.g., function).
    """

    # Properties
    allow_conflicts = Property(dtype=bool,
                               default=False,
                               desc='If enabled, allows more than one '
                               'memlet to write to the same memory location without conflict '
                               'resolution.')

    strides = ShapeProperty(
        # element_type=symbolic.pystr_to_symbolic,
        desc='For each dimension, the number of elements to '
        'skip in order to obtain the next element in '
        'that dimension.')

    total_size = SymbolicProperty(default=0, desc='The total allocated size of the array. Can be used for padding.')

    offset = ShapeProperty(desc='Initial offset to translate all indices by.')

    may_alias = Property(dtype=bool,
                         default=False,
                         desc='This pointer may alias with other pointers in the same function')

    alignment = Property(dtype=int, default=0, desc='Allocation alignment in bytes (0 uses compiler-default)')

    start_offset = Property(dtype=int, default=0, desc='Allocation offset elements for manual alignment (pre-padding)')
    optional = Property(dtype=bool,
                        default=None,
                        allow_none=True,
                        desc='Specifies whether this array may have a value of None. '
                        'If False, the array must not be None. If option is not set, '
                        'it is inferred by other properties and the OptionalArrayInference pass.')
    pool = Property(dtype=bool, default=False, desc='Hint to the allocator that using a memory pool is preferred')

    def __init__(self,
                 dtype,
                 shape,
                 transient=False,
                 allow_conflicts=False,
                 storage=dtypes.StorageType.Default,
                 location=None,
                 strides=None,
                 offset=None,
                 may_alias=False,
                 lifetime=dtypes.AllocationLifetime.Scope,
                 alignment=0,
                 debuginfo=None,
                 total_size=None,
                 start_offset=None,
                 optional=None,
                 pool=False):

        super(Array, self).__init__(dtype, shape, transient, storage, location, lifetime, debuginfo)

        self.allow_conflicts = allow_conflicts
        self.may_alias = may_alias
        self.alignment = alignment

        if start_offset is not None:
            self.start_offset = start_offset
        self.optional = optional
        if optional is None and self.transient:
            self.optional = False
        self.pool = pool

        if strides is not None:
            self.strides = cp.copy(strides)
        else:
            self.strides = [_prod(shape[i + 1:]) for i in range(len(shape))]

        if strides is not None and shape is not None and total_size is None:
            # Compute the minimal total_size that could be used with strides and shape
            self.total_size = sum(((shp - 1) * s for shp, s in zip(shape, strides))) + 1
        else:
            self.total_size = total_size or _prod(shape)

        if offset is not None:
            self.offset = cp.copy(offset)
        else:
            self.offset = [0] * len(shape)
        self.validate()

    def __repr__(self):
        return '%s (dtype=%s, shape=%s)' % (type(self).__name__, self.dtype, self.shape)

    def clone(self):
        return type(self)(self.dtype, self.shape, self.transient, self.allow_conflicts, self.storage, self.location,
                          self.strides, self.offset, self.may_alias, self.lifetime, self.alignment, self.debuginfo,
                          self.total_size, self.start_offset, self.optional, self.pool)

    def to_json(self):
        attrs = serialize.all_properties_to_json(self)

        retdict = {"type": type(self).__name__, "attributes": attrs}

        return retdict

    @classmethod
    def from_json(cls, json_obj, context=None):
        # Create dummy object
        ret = cls(dtypes.int8, ())
        serialize.set_properties_from_json(ret, json_obj, context=context)

        # Default shape-related properties
        if not ret.offset:
            ret.offset = [0] * len(ret.shape)
        if not ret.strides:
            # Default strides are C-ordered
            ret.strides = [_prod(ret.shape[i + 1:]) for i in range(len(ret.shape))]
        if ret.total_size == 0:
            ret.total_size = _prod(ret.shape)

        # Check validity now
        ret.validate()
        return ret

    def validate(self):
        super(Array, self).validate()
        if len(self.strides) != len(self.shape):
            raise TypeError('Strides must be the same size as shape')

        if any(not isinstance(s, (int, symbolic.SymExpr, symbolic.symbol, symbolic.sympy.Basic)) for s in self.strides):
            raise TypeError('Strides must be a list or tuple of integer values or symbols')

        if len(self.offset) != len(self.shape):
            raise TypeError('Offset must be the same size as shape')

    def covers_range(self, rng):
        if len(rng) != len(self.shape):
            return False

        for s, (rb, re, rs) in zip(self.shape, rng):
            # Shape has to be positive
            if isinstance(s, sp.Basic):
                olds = s
                if 'positive' in s.assumptions0:
                    s = sp.Symbol(str(s), **s.assumptions0)
                else:
                    s = sp.Symbol(str(s), positive=True, **s.assumptions0)
                if isinstance(rb, sp.Basic):
                    rb = rb.subs({olds: s})
                if isinstance(re, sp.Basic):
                    re = re.subs({olds: s})
                if isinstance(rs, sp.Basic):
                    rs = rs.subs({olds: s})

            try:
                if rb < 0:  # Negative offset
                    return False
            except TypeError:  # cannot determine truth value of Relational
                pass
                #print('WARNING: Cannot evaluate relational expression %s, assuming true.' % (rb > 0),
                #      'If this expression is false, please refine symbol definitions in the program.')
            try:
                if re > s:  # Beyond shape
                    return False
            except TypeError:  # cannot determine truth value of Relational
                pass
                #print('WARNING: Cannot evaluate relational expression %s, assuming true.' % (re < s),
                #      'If this expression is false, please refine symbol definitions in the program.')

        return True

    # Checks for equivalent shape and type
    def is_equivalent(self, other):
        if not isinstance(other, Array):
            return False

        # Test type
        if self.dtype != other.dtype:
            return False

        # Test dimensionality
        if len(self.shape) != len(other.shape):
            return False

        # Test shape
        for dim, otherdim in zip(self.shape, other.shape):
            # Any other case (constant vs. constant), check for equality
            if otherdim != dim:
                return False
        return True

    def as_arg(self, with_types=True, for_call=False, name=None):
        arrname = name

        if not with_types or for_call:
            return arrname
        if self.may_alias:
            return str(self.dtype.ctype) + ' *' + arrname
        return str(self.dtype.ctype) + ' * __restrict__ ' + arrname

    def as_python_arg(self, with_types=True, for_call=False, name=None):
        arrname = name

        if not with_types or for_call:
            return arrname
        return f"{arrname}: {dtypes.TYPECLASS_TO_STRING[self.dtype].replace('::', '.')}{list(self.shape)}"

    def sizes(self):
        return [d.name if isinstance(d, symbolic.symbol) else str(d) for d in self.shape]

    def used_symbols(self, all_symbols: bool) -> Set[symbolic.SymbolicType]:
        result = super().used_symbols(all_symbols)
        for s in self.strides:
            if isinstance(s, sp.Expr):
                result |= set(s.free_symbols)
        for o in self.offset:
            if isinstance(o, sp.Expr):
                result |= set(o.free_symbols)
        if (self.transient and not isinstance(self, (View, Reference))) or all_symbols:
            if isinstance(self.total_size, sp.Expr):
                result |= set(self.total_size.free_symbols)
        return result

    @property
    def free_symbols(self):
        return self.used_symbols(all_symbols=True)

    def _set_shape_dependent_properties(self, shape, strides, total_size, offset):
        """
        Used to set properties which depend on the shape of the array
        either to their default value, which depends on the shape, or
        if explicitely provided to the given value. For internal use only.
        """
        if shape is None:
            raise IndexError('Shape must not be None')

        if strides is not None:
            self.strides = cp.copy(strides)
        else:
            self.strides = [_prod(shape[i + 1:]) for i in range(len(shape))]

        if strides is not None and shape is not None and total_size is None:
            # Compute the minimal total_size that could be used with strides and shape
            self.total_size = sum(((shp - 1) * s for shp, s in zip(shape, strides))) + 1
        else:
            self.total_size = total_size or _prod(shape)

        if offset is not None:
            self.offset = cp.copy(offset)
        else:
            self.offset = [0] * len(shape)

    def set_shape(
        self,
        new_shape,
        strides=None,
        total_size=None,
        offset=None,
    ):
        """
        Updates the shape of an array.
        """
        self.shape = new_shape
        self._set_shape_dependent_properties(new_shape, strides, total_size, offset)
        self.validate()


@make_properties
class Stream(Data):
    """ Stream (or stream array) data descriptor. """

    # Properties
    offset = ListProperty(element_type=symbolic.pystr_to_symbolic)
    buffer_size = SymbolicProperty(desc="Size of internal buffer.", default=0)

    def __init__(self,
                 dtype,
                 buffer_size,
                 shape=None,
                 transient=False,
                 storage=dtypes.StorageType.Default,
                 location=None,
                 offset=None,
                 lifetime=dtypes.AllocationLifetime.Scope,
                 debuginfo=None):

        if shape is None:
            shape = (1, )

        self.buffer_size = buffer_size

        if offset is not None:
            if len(offset) != len(shape):
                raise TypeError('Offset must be the same size as shape')
            self.offset = cp.copy(offset)
        else:
            self.offset = [0] * len(shape)

        super(Stream, self).__init__(dtype, shape, transient, storage, location, lifetime, debuginfo)

    def to_json(self):
        attrs = serialize.all_properties_to_json(self)

        retdict = {"type": type(self).__name__, "attributes": attrs}

        return retdict

    @classmethod
    def from_json(cls, json_obj, context=None):
        # Create dummy object
        ret = cls(dtypes.int8, 1)
        serialize.set_properties_from_json(ret, json_obj, context=context)

        return ret

    def __repr__(self):
        return '%s (dtype=%s, shape=%s)' % (type(self).__name__, self.dtype, self.shape)

    @property
    def total_size(self):
        return _prod(self.shape)

    @property
    def strides(self):
        return [_prod(self.shape[i + 1:]) for i in range(len(self.shape))]

    @property
    def start_offset(self):
        return 0

    @property
    def optional(self) -> bool:
        return False

    @property
    def may_alias(self) -> bool:
        return False

    def clone(self):
        return type(self)(self.dtype, self.buffer_size, self.shape, self.transient, self.storage, self.location,
                          self.offset, self.lifetime, self.debuginfo)

    # Checks for equivalent shape and type
    def is_equivalent(self, other):
        if not isinstance(other, type(self)):
            return False

        # Test type
        if self.dtype != other.dtype:
            return False

        # Test dimensionality
        if len(self.shape) != len(other.shape):
            return False

        # Test shape
        for dim, otherdim in zip(self.shape, other.shape):
            if dim != otherdim:
                return False
        return True

    def as_arg(self, with_types=True, for_call=False, name=None):
        if not with_types or for_call: return name
        if self.storage in [dtypes.StorageType.GPU_Global, dtypes.StorageType.GPU_Shared]:
            return 'dace::GPUStream<%s, %s> %s' % (str(
                self.dtype.ctype), 'true' if sp.log(self.buffer_size, 2).is_Integer else 'false', name)

        return 'dace::Stream<%s> %s' % (str(self.dtype.ctype), name)

    def sizes(self):
        return [d.name if isinstance(d, symbolic.symbol) else str(d) for d in self.shape]

    def size_string(self):
        return (" * ".join([cppunparse.pyexpr2cpp(symbolic.symstr(s, cpp_mode=True)) for s in self.shape]))

    def is_stream_array(self):
        return _prod(self.shape) != 1

    def covers_range(self, rng):
        if len(rng) != len(self.shape):
            return False

        for s, (rb, re, rs) in zip(self.shape, rng):
            # Shape has to be positive
            if isinstance(s, sp.Basic):
                olds = s
                if 'positive' in s.assumptions0:
                    s = sp.Symbol(str(s), **s.assumptions0)
                else:
                    s = sp.Symbol(str(s), positive=True, **s.assumptions0)
                if isinstance(rb, sp.Basic):
                    rb = rb.subs({olds: s})
                if isinstance(re, sp.Basic):
                    re = re.subs({olds: s})
                if isinstance(rs, sp.Basic):
                    rs = rs.subs({olds: s})

            try:
                if rb < 0:  # Negative offset
                    return False
            except TypeError:  # cannot determine truth value of Relational
                pass
                #print('WARNING: Cannot evaluate relational expression %s, assuming true.' % (rb > 0),
                #      'If this expression is false, please refine symbol definitions in the program.')
            try:
                if re > s:  # Beyond shape
                    return False
            except TypeError:  # cannot determine truth value of Relational
                pass
                #print('WARNING: Cannot evaluate relational expression %s, assuming true.' % (re < s),
                #      'If this expression is false, please refine symbol definitions in the program.')

        return True

    def used_symbols(self, all_symbols: bool) -> Set[symbolic.SymbolicType]:
        result = super().used_symbols(all_symbols)
        if (self.transient or all_symbols) and isinstance(self.buffer_size, sp.Expr):
            result |= set(self.buffer_size.free_symbols)
        for o in self.offset:
            if isinstance(o, sp.Expr):
                result |= set(o.free_symbols)

        return result

    @property
    def free_symbols(self):
        return self.used_symbols(all_symbols=True)


@make_properties
class ContainerArray(Array):
    """ An array that may contain other data containers (e.g., Structures, other arrays). """

    stype = NestedDataClassProperty(allow_none=True, default=None)

    def __init__(self,
                 stype: Data,
                 shape,
                 transient=False,
                 allow_conflicts=False,
                 storage=dtypes.StorageType.Default,
                 location=None,
                 strides=None,
                 offset=None,
                 may_alias=False,
                 lifetime=dtypes.AllocationLifetime.Scope,
                 alignment=0,
                 debuginfo=None,
                 total_size=None,
                 start_offset=None,
                 optional=None,
                 pool=False):

        self.stype = stype
        if stype:
            if isinstance(stype, Structure):
                dtype = stype.dtype
            else:
                dtype = dtypes.pointer(stype.dtype)
        else:
<<<<<<< HEAD
            dtype = dtypes.pointer(dtypes.typeclass(None))  # void*
        super(ContainerArray,
=======
            dtype = dtypes.int8
        super(StructArray,
>>>>>>> bc08e9a1
              self).__init__(dtype, shape, transient, allow_conflicts, storage, location, strides, offset, may_alias,
                             lifetime, alignment, debuginfo, total_size, start_offset, optional, pool)

    @classmethod
    def from_json(cls, json_obj, context=None):
        # Create dummy object
        ret = cls(None, ())
        serialize.set_properties_from_json(ret, json_obj, context=context)

        # Default shape-related properties
        if not ret.offset:
            ret.offset = [0] * len(ret.shape)
        if not ret.strides:
            # Default strides are C-ordered
            ret.strides = [_prod(ret.shape[i + 1:]) for i in range(len(ret.shape))]
        if ret.total_size == 0:
            ret.total_size = _prod(ret.shape)

        return ret


class View:
    """ 
    Data descriptor that acts as a static reference (or view) of another data container.
    Can be used to reshape or reinterpret existing data without copying it.

    To use a View, it needs to be referenced in an access node that is directly
    connected to another access node. The rules for deciding which access node
    is viewed are:

      * If there is one edge (in/out) that leads (via memlet path) to an access
        node, and the other side (out/in) has a different number of edges.
      * If there is one incoming and one outgoing edge, and one leads to a code
        node, the one that leads to an access node is the viewed data.
      * If both sides lead to access nodes, if one memlet's data points to the 
        view it cannot point to the viewed node.
      * If both memlets' data are the respective access nodes, the access 
        node at the highest scope is the one that is viewed.
      * If both access nodes reside in the same scope, the input data is viewed.

    Other cases are ambiguous and will fail SDFG validation.
    """

    @staticmethod
    def view(viewed_container: Data, debuginfo=None):
        """
        Create a new View of the specified data container.

        :param viewed_container: The data container properties of this view
        :param debuginfo: Specific source line information for this view, if
                          different from ``viewed_container``.
        :return: A new subclass of View with the appropriate viewed container
                 properties, e.g., ``StructureView`` for a ``Structure``.
        """
        debuginfo = debuginfo or viewed_container.debuginfo
        # Construct the right kind of view from the input data container
        if isinstance(viewed_container, Structure):
            result = StructureView(members=cp.deepcopy(viewed_container.members),
                                   name=viewed_container.name,
                                   storage=viewed_container.storage,
                                   location=viewed_container.location,
                                   lifetime=viewed_container.lifetime,
                                   debuginfo=debuginfo)
        elif isinstance(viewed_container, ContainerArray):
            result = ContainerView(stype=cp.deepcopy(viewed_container.stype),
                                   shape=viewed_container.shape,
                                   allow_conflicts=viewed_container.allow_conflicts,
                                   storage=viewed_container.storage,
                                   location=viewed_container.location,
                                   strides=viewed_container.strides,
                                   offset=viewed_container.offset,
                                   may_alias=viewed_container.may_alias,
                                   lifetime=viewed_container.lifetime,
                                   alignment=viewed_container.alignment,
                                   debuginfo=debuginfo,
                                   total_size=viewed_container.total_size,
                                   start_offset=viewed_container.start_offset,
                                   optional=viewed_container.optional,
                                   pool=viewed_container.pool)
        elif isinstance(viewed_container, (Array, Scalar)):
            result = ArrayView(dtype=viewed_container.dtype,
                               shape=viewed_container.shape,
                               allow_conflicts=viewed_container.allow_conflicts,
                               storage=viewed_container.storage,
                               location=viewed_container.location,
                               strides=viewed_container.strides,
                               offset=viewed_container.offset,
                               may_alias=viewed_container.may_alias,
                               lifetime=viewed_container.lifetime,
                               alignment=viewed_container.alignment,
                               debuginfo=debuginfo,
                               total_size=viewed_container.total_size,
                               start_offset=viewed_container.start_offset,
                               optional=viewed_container.optional,
                               pool=viewed_container.pool)
        else:
            # In undefined cases, make a container array view of size 1
            result = ContainerView(cp.deepcopy(viewed_container), [1], debuginfo=debuginfo)

        # Views are always transient
        result.transient = True
        return result


class Reference:
    """ 
    Data descriptor that acts as a dynamic reference of another data descriptor. It can be used just like a regular
    data descriptor, except that it could be set to an arbitrary container (or subset thereof) at runtime. To set a
    reference, connect another access node to it and use the "set" connector.
    
    In order to enable data-centric analysis and optimizations, avoid using References as much as possible.
    """

    @staticmethod
    def view(viewed_container: Data, debuginfo=None):
        """
        Create a new Reference of the specified data container.

        :param viewed_container: The data container properties of this reference.
        :param debuginfo: Specific source line information for this reference, if
                          different from ``viewed_container``.
        :return: A new subclass of View with the appropriate viewed container
                 properties, e.g., ``StructureReference`` for a ``Structure``.
        """
        result = cp.deepcopy(viewed_container)

        # Assign the right kind of reference from the input data container
        # NOTE: The class assignment below is OK since the Reference class is a subclass of the instance,
        # and those should not have additional fields.
        if isinstance(viewed_container, ContainerArray):
            result.__class__ = ContainerArrayReference
        elif isinstance(viewed_container, Structure):
            result.__class__ = StructureReference
        elif isinstance(viewed_container, Array):
            result.__class__ = ArrayReference
        elif isinstance(viewed_container, Scalar):
            result = ArrayReference(dtype=viewed_container.dtype,
                                    shape=[1],
                                    storage=viewed_container.storage,
                                    lifetime=viewed_container.lifetime,
                                    alignment=viewed_container.alignment,
                                    debuginfo=viewed_container.debuginfo,
                                    total_size=1,
                                    start_offset=0,
                                    optional=viewed_container.optional,
                                    pool=False,
                                    byval=False)
        else:  # In undefined cases, make a container array reference of size 1
            result = ContainerArrayReference(result, [1], debuginfo=debuginfo)

        if debuginfo is not None:
            result.debuginfo = debuginfo

        # References are always transient
        result.transient = True
        return result


@make_properties
class ArrayView(Array, View):
    """ 
    Data descriptor that acts as a static reference (or view) of another array. Can
    be used to reshape or reinterpret existing data without copying it.

    In the Python frontend, ``numpy.reshape`` and ``numpy.ndarray.view`` both
    generate ArrayViews.
    """

    def validate(self):
        super().validate()

        # We ensure that allocation lifetime is always set to Scope, since the
        # view is generated upon "allocation"
        if self.lifetime != dtypes.AllocationLifetime.Scope:
            raise ValueError('Only Scope allocation lifetime is supported for Views')

    def as_array(self):
        copy = cp.deepcopy(self)
        copy.__class__ = Array
        return copy


@make_properties
class StructureView(Structure, View):
    """ 
    Data descriptor that acts as a view of another structure.
    """

    @staticmethod
    def from_json(json_obj, context=None):
        if json_obj['type'] != 'StructureView':
            raise TypeError("Invalid data type")

        # Create dummy object
        ret = StructureView({})
        serialize.set_properties_from_json(ret, json_obj, context=context)

        return ret

    def validate(self):
        super().validate()

        # We ensure that allocation lifetime is always set to Scope, since the
        # view is generated upon "allocation"
        if self.lifetime != dtypes.AllocationLifetime.Scope:
            raise ValueError('Only Scope allocation lifetime is supported for Views')

    def as_structure(self):
        copy = cp.deepcopy(self)
        copy.__class__ = Structure
        return copy


@make_properties
class ContainerView(ContainerArray, View):
    """ 
    Data descriptor that acts as a view of another container array. Can
    be used to access nested container types without a copy.
    """

    def __init__(self,
                 stype: Data,
                 shape=None,
                 transient=True,
                 allow_conflicts=False,
                 storage=dtypes.StorageType.Default,
                 location=None,
                 strides=None,
                 offset=None,
                 may_alias=False,
                 lifetime=dtypes.AllocationLifetime.Scope,
                 alignment=0,
                 debuginfo=None,
                 total_size=None,
                 start_offset=None,
                 optional=None,
                 pool=False):
        shape = [1] if shape is None else shape
        super().__init__(stype, shape, transient, allow_conflicts, storage, location, strides, offset, may_alias,
                         lifetime, alignment, debuginfo, total_size, start_offset, optional, pool)

    def validate(self):
        super().validate()

        # We ensure that allocation lifetime is always set to Scope, since the
        # view is generated upon "allocation"
        if self.lifetime != dtypes.AllocationLifetime.Scope:
            raise ValueError('Only Scope allocation lifetime is supported for ContainerViews')

    def as_array(self):
        copy = cp.deepcopy(self)
        copy.__class__ = ContainerArray
        return copy


@make_properties
class ArrayReference(Array, Reference):
    """ 
    Data descriptor that acts as a dynamic reference of another array. See ``Reference`` for more information.
    
    In order to enable data-centric analysis and optimizations, avoid using References as much as possible.
    """

    def validate(self):
        super().validate()

        # We ensure that allocation lifetime is always set to Scope, since the
        # view is generated upon "allocation"
        if self.lifetime != dtypes.AllocationLifetime.Scope:
            raise ValueError('Only Scope allocation lifetime is supported for References')

    def as_array(self):
        copy = cp.deepcopy(self)
        copy.__class__ = Array
        return copy


@make_properties
class StructureReference(Structure, Reference):
    """ 
    Data descriptor that acts as a dynamic reference of another Structure. See ``Reference`` for more information.
    
    In order to enable data-centric analysis and optimizations, avoid using References as much as possible.
    """

    def validate(self):
        super().validate()

        # We ensure that allocation lifetime is always set to Scope, since the
        # view is generated upon "allocation"
        if self.lifetime != dtypes.AllocationLifetime.Scope:
            raise ValueError('Only Scope allocation lifetime is supported for References')

        if 'set' in self.members:
            raise NameError('A structure that is referenced may not contain a member called "set" (reserved keyword).')

    def as_structure(self):
        copy = cp.deepcopy(self)
        copy.__class__ = Structure
        return copy


@make_properties
class ContainerArrayReference(ContainerArray, Reference):
    """ 
    Data descriptor that acts as a dynamic reference of another data container array. See ``Reference`` for more
    information.
    
    In order to enable data-centric analysis and optimizations, avoid using References as much as possible.
    """

    def validate(self):
        super().validate()

        # We ensure that allocation lifetime is always set to Scope, since the
        # view is generated upon "allocation"
        if self.lifetime != dtypes.AllocationLifetime.Scope:
            raise ValueError('Only Scope allocation lifetime is supported for References')

    def as_array(self):
        copy = cp.deepcopy(self)
        copy.__class__ = ContainerArray
        return copy


def make_array_from_descriptor(descriptor: Array,
                               original_array: Optional[ArrayLike] = None,
                               symbols: Optional[Dict[str, Any]] = None) -> ArrayLike:
    """
    Creates an array that matches the given data descriptor, and optionally copies another array to it.

    :param descriptor: The data descriptor to create the array from.
    :param original_array: An optional array to fill the content of the return value with.
    :param symbols: An optional symbol mapping between symbol names and their values. Used for creating arrays
                    with symbolic sizes.
    :return: A NumPy-compatible array (CuPy for GPU storage) with the specified size and strides.
    """
    import numpy as np

    symbols = symbols or {}

    free_syms = set(map(str, descriptor.free_symbols)) - symbols.keys()
    if free_syms:
        raise NotImplementedError(f'Cannot make Python references to arrays with undefined symbolic sizes: {free_syms}')

    if descriptor.storage == dtypes.StorageType.GPU_Global:
        try:
            import cupy as cp
        except (ImportError, ModuleNotFoundError):
            raise NotImplementedError('GPU memory can only be allocated in Python if cupy is installed')

        def create_array(shape: Tuple[int], dtype: np.dtype, total_size: int, strides: Tuple[int]) -> ArrayLike:
            buffer = cp.ndarray(shape=[total_size], dtype=dtype)
            view = cp.ndarray(shape=shape,
                              dtype=dtype,
                              memptr=buffer.data,
                              strides=[s * dtype.itemsize for s in strides])
            return view

        def copy_array(dst, src):
            dst[:] = cp.asarray(src)

    elif descriptor.storage == dtypes.StorageType.FPGA_Global:
        raise TypeError('Cannot allocate FPGA array in Python')
    else:

        def create_array(shape: Tuple[int], dtype: np.dtype, total_size: int, strides: Tuple[int]) -> ArrayLike:
            buffer = np.ndarray([total_size], dtype=dtype)
            view = np.ndarray(shape, dtype, buffer=buffer, strides=[s * dtype.itemsize for s in strides])
            return view

        def copy_array(dst, src):
            dst[:] = src

    # Make numpy array from data descriptor
    npdtype = descriptor.dtype.as_numpy_dtype()
    evaluated_shape = tuple(symbolic.evaluate(s, symbols) for s in descriptor.shape)
    evaluated_size = symbolic.evaluate(descriptor.total_size, symbols)
    evaluated_strides = tuple(symbolic.evaluate(s, symbols) for s in descriptor.strides)
    view = create_array(evaluated_shape, npdtype, evaluated_size, evaluated_strides)
    if original_array is not None:
        copy_array(view, original_array)

    return view


def make_reference_from_descriptor(descriptor: Array,
                                   original_array: ctypes.c_void_p,
                                   symbols: Optional[Dict[str, Any]] = None) -> ArrayLike:
    """
    Creates an array that matches the given data descriptor from the given pointer. Shares the memory
    with the argument (does not create a copy).

    :param descriptor: The data descriptor to create the array from.
    :param original_array: The array whose memory the return value would be used in.
    :param symbols: An optional symbol mapping between symbol names and their values. Used for referencing arrays
                    with symbolic sizes.
    :return: A NumPy-compatible array (CuPy for GPU storage) with the specified size and strides, sharing memory
             with the pointer specified in ``original_array``.
    """
    import numpy as np
    symbols = symbols or {}

    original_array: int = ctypes.cast(original_array, ctypes.c_void_p).value

    free_syms = set(map(str, descriptor.free_symbols)) - symbols.keys()
    if free_syms:
        raise NotImplementedError(f'Cannot make Python references to arrays with undefined symbolic sizes: {free_syms}')

    if descriptor.storage == dtypes.StorageType.GPU_Global:
        try:
            import cupy as cp
        except (ImportError, ModuleNotFoundError):
            raise NotImplementedError('GPU memory can only be referenced in Python if cupy is installed')

        def create_array(shape: Tuple[int], dtype: np.dtype, total_size: int, strides: Tuple[int]) -> ArrayLike:
            buffer = dtypes.ptrtocupy(original_array, descriptor.dtype.as_ctypes(), (total_size, ))
            view = cp.ndarray(shape=shape,
                              dtype=dtype,
                              memptr=buffer.data,
                              strides=[s * dtype.itemsize for s in strides])
            return view

    elif descriptor.storage == dtypes.StorageType.FPGA_Global:
        raise TypeError('Cannot reference FPGA array in Python')
    else:

        def create_array(shape: Tuple[int], dtype: np.dtype, total_size: int, strides: Tuple[int]) -> ArrayLike:
            buffer = dtypes.ptrtonumpy(original_array, descriptor.dtype.as_ctypes(), (total_size, ))
            view = np.ndarray(shape, dtype, buffer=buffer, strides=[s * dtype.itemsize for s in strides])
            return view

    # Make numpy array from data descriptor
    npdtype = descriptor.dtype.as_numpy_dtype()
    evaluated_shape = tuple(symbolic.evaluate(s, symbols) for s in descriptor.shape)
    evaluated_size = symbolic.evaluate(descriptor.total_size, symbols)
    evaluated_strides = tuple(symbolic.evaluate(s, symbols) for s in descriptor.strides)
    return create_array(evaluated_shape, npdtype, evaluated_size, evaluated_strides)<|MERGE_RESOLUTION|>--- conflicted
+++ resolved
@@ -489,12 +489,8 @@
             :return: A ``data.ContainerArray`` data descriptor.
         """
         if isinstance(s, list) or isinstance(s, tuple):
-<<<<<<< HEAD
             return ContainerArray(self, tuple(s))
         return ContainerArray(self, (s, ))
-=======
-            return StructArray(self, tuple(s))
-        return StructArray(self, (s, ))
 
     # NOTE: Like Scalars?
     @property
@@ -521,7 +517,6 @@
     @property
     def pool(self) -> bool:
         return False
->>>>>>> bc08e9a1
 
 
 class TensorIterationTypes(aenum.AutoNumberEnum):
@@ -1205,35 +1200,6 @@
         serialize.set_properties_from_json(tensor, json_obj, context=context)
 
         return tensor
-<<<<<<< HEAD
-=======
-
-
-@make_properties
-class StructureView(Structure):
-    """ 
-    Data descriptor that acts as a reference (or view) of another structure.
-    """
-
-    @staticmethod
-    def from_json(json_obj, context=None):
-        if json_obj['type'] != 'StructureView':
-            raise TypeError("Invalid data type")
-
-        # Create dummy object
-        ret = StructureView({})
-        serialize.set_properties_from_json(ret, json_obj, context=context)
-
-        return ret
-
-    def validate(self):
-        super().validate()
-
-        # We ensure that allocation lifetime is always set to Scope, since the
-        # view is generated upon "allocation"
-        if self.lifetime != dtypes.AllocationLifetime.Scope:
-            raise ValueError('Only Scope allocation lifetime is supported for Views')
->>>>>>> bc08e9a1
 
 
 @make_properties
@@ -1851,13 +1817,8 @@
             else:
                 dtype = dtypes.pointer(stype.dtype)
         else:
-<<<<<<< HEAD
             dtype = dtypes.pointer(dtypes.typeclass(None))  # void*
         super(ContainerArray,
-=======
-            dtype = dtypes.int8
-        super(StructArray,
->>>>>>> bc08e9a1
               self).__init__(dtype, shape, transient, allow_conflicts, storage, location, strides, offset, may_alias,
                              lifetime, alignment, debuginfo, total_size, start_offset, optional, pool)
 
