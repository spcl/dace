--- conflicted
+++ resolved
@@ -1400,33 +1400,6 @@
             False
         )
 
-<<<<<<< HEAD
-=======
-    def get_read_access(self, state: SDFGState, sdfg: SDFG, array: str)->nodes.AccessNode:
-        found=False
-        for anode in state.all_nodes_recursive():
-            if isinstance(anode[0], nodes.AccessNode) and anode[0].data == self.array1.data:
-                if len(anode[0].in_connectors)>0 and len(anode[0].out_connectors)==0:
-                    found=True
-                    break
-        if not found:
-            return state.add_read(self.array1.data)
-        else:
-            return anode[0]
-
-    def get_write_access(self, state: SDFGState, sdfg: SDFG, array: str)->nodes.AccessNode:
-
-        found=False
-        for anode in state.all_nodes_recursive():
-            if isinstance(anode[0], nodes.AccessNode) and anode[0].data == self.array1.data:
-                if len(anode[0].in_connectors)==0 and len(anode[0].out_connectors)>0:
-                    found=True
-                    break
-        if not found:        
-            return state.add_write(self.out.data)
-        else:     
-            return anode[0]
->>>>>>> f4cd54a7
 
     def transpose(self, state: SDFGState, sdfg: SDFG):
 
