--- conflicted
+++ resolved
@@ -295,12 +295,9 @@
 
 class Real_Literal_Node(Literal):
     pass
-<<<<<<< HEAD
-=======
 
 class Double_Literal_Node(Literal):
     pass
->>>>>>> da39f652
 
 class Bool_Literal_Node(Literal):
     pass
