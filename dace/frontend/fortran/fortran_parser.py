# Copyright 2023 ETH Zurich and the DaCe authors. All rights reserved.

import copy
from venv import create
import warnings

from dace.data import Scalar, Structure

import dace.frontend.fortran.ast_components as ast_components
import dace.frontend.fortran.ast_transforms as ast_transforms
import dace.frontend.fortran.ast_utils as ast_utils
import dace.frontend.fortran.ast_internal_classes as ast_internal_classes
<<<<<<< HEAD
from dace.frontend.fortran.intrinsics import IntrinsicSDFGTransformation
from typing import Dict, List, Optional, Tuple, Set
=======
from typing import List, Optional, Tuple, Set
>>>>>>> 2811e404
from dace import dtypes
from dace import subsets as subs
from dace import Language as lang
from dace import data as dat
from dace import SDFG, InterstateEdge, Memlet, pointer, nodes, SDFGState
from dace import symbolic as sym
from dace.sdfg.state import ControlFlowRegion, LoopRegion
from copy import deepcopy as dpcp

from dace.properties import CodeBlock
from fparser.two import Fortran2003 as f03
from fparser.two.parser import ParserFactory as pf
from fparser.common.readfortran import FortranStringReader as fsr
from fparser.common.readfortran import FortranFileReader as ffr
from fparser.two.symbol_table import SymbolTable

import os
from os import path
from shutil import copyfile
import networkx as nx

global_struct_instance_counter=0

def find_access_in_destinations(substate,substate_destinations,name):
                                wv=None
                                already_there=False
                                for i in substate_destinations:
                                    if i.data==name:
                                        wv=i
                                        already_there=True
                                        break
                                if not already_there:
                                    wv = substate.add_write(name)
                                return wv,already_there    
def find_access_in_sources(substate,substate_sources,name):
    re=None
    already_there=False
    for i in substate_sources:
        if i.data==name:
            re=i
            already_there=True
            break
    if not already_there:
        re=substate.add_read(name)  
    return re,already_there      

def add_views_recursive(sdfg,name,datatype_to_add,struct_views,name_mapping,registered_types,chain,actual_offsets_per_sdfg,names_of_object_in_parent_sdfg,actual_offsets_per_parent_sdfg): 
    if not isinstance(datatype_to_add,dat.Structure):
        #print("Not adding: ", str(datatype_to_add))
        if isinstance(datatype_to_add,dat.ContainerArray):
            datatype_to_add=datatype_to_add.stype
    for i in datatype_to_add.members:
        current_dtype=datatype_to_add.members[i].dtype
        for other_type in registered_types:
            if current_dtype.dtype==registered_types[other_type].dtype:
                other_type_obj=registered_types[other_type]
                add_views_recursive(sdfg,name,datatype_to_add.members[i],struct_views,name_mapping,registered_types,chain+[i],actual_offsets_per_sdfg,names_of_object_in_parent_sdfg,actual_offsets_per_parent_sdfg)
                #for j in other_type_obj.members:
                #    sdfg.add_view(name_mapping[name] + "_" + i +"_"+ j,other_type_obj.members[j].shape,other_type_obj.members[j].dtype)
                #    name_mapping[name + "_" + i +"_"+ j] = name_mapping[name] + "_" + i +"_"+ j
                #    struct_views[name_mapping[name] + "_" + i+"_"+ j]=[name_mapping[name],i,j]
        if len(chain)>0:
            join_chain="_"+"_".join(chain)
        else:
            join_chain="" 
        current_member=datatype_to_add.members[i]    
        
        if str(datatype_to_add.members[i].dtype.base_type) in registered_types: 


            view_to_member = dat.View.view(datatype_to_add.members[i])
            if sdfg.arrays.get(name_mapping[name]+ join_chain + "_" + i) is None:
                sdfg.arrays[name_mapping[name]+ join_chain + "_" + i] = view_to_member           
        else:
            if sdfg.arrays.get(name_mapping[name]+ join_chain + "_" + i) is None:    
                sdfg.add_view(name_mapping[name]+ join_chain + "_" + i,datatype_to_add.members[i].shape,datatype_to_add.members[i].dtype,strides=datatype_to_add.members[i].strides)
        if names_of_object_in_parent_sdfg.get(name_mapping[name]) is not None:
            if actual_offsets_per_parent_sdfg.get(names_of_object_in_parent_sdfg[name_mapping[name]]+ join_chain + "_" + i) is not None:
                actual_offsets_per_sdfg[name_mapping[name]+ join_chain + "_" + i]= actual_offsets_per_parent_sdfg[names_of_object_in_parent_sdfg[name_mapping[name]]+ join_chain + "_" + i]
            else:
                #print("No offsets in sdfg: ",sdfg.name ," for: ",names_of_object_in_parent_sdfg[name_mapping[name]]+ join_chain + "_" + i)    
                actual_offsets_per_sdfg[name_mapping[name]+ join_chain + "_" + i]=[1]*len(datatype_to_add.members[i].shape)
        name_mapping[name_mapping[name]+ join_chain + "_" + i] = name_mapping[name] + join_chain + "_" + i
        struct_views[name_mapping[name]+  join_chain+ "_" + i]=[name_mapping[name]]+chain+[i]

def add_deferred_shape_assigns_for_structs(structures: ast_transforms.Structures, decl:ast_internal_classes.Var_Decl_Node, sdfg: SDFG, assign_state: SDFGState,name:str,name_:str,placeholders,placeholders_offsets,object,names_to_replace,actual_offsets_per_sdfg):
                            if not structures.is_struct(decl.type):
                                #print("Not adding defferred shape assigns for: ", decl.type,decl.name)
                                return

                            if isinstance(object,dat.ContainerArray):
                                struct_type = object.stype
                            else:
                                struct_type = object
                            global global_struct_instance_counter
                            local_counter=global_struct_instance_counter
                            global_struct_instance_counter+=1
                            overall_ast_struct_type=structures.get_definition(decl.type)
                            counter=0
                            listofmember=list(struct_type.members)
                            #print("Struct: "+decl.name +" Struct members: "+ str(len(listofmember))+ " Definition members: "+str(len(list(overall_ast_struct_type.vars.items()))))
                            
                            for ast_struct_type in overall_ast_struct_type.vars.items():
                                ast_struct_type=ast_struct_type[1]
                                var=struct_type.members[ast_struct_type.name]
                                
                                if isinstance(var,dat.ContainerArray):
                                    var_type=var.stype
                                else:
                                    var_type=var
                                
                                #print(ast_struct_type.name,var_type.__class__)
                                if isinstance(object.members[ast_struct_type.name],dat.Structure):
                                    
                                        add_deferred_shape_assigns_for_structs(structures, ast_struct_type, sdfg, assign_state, f"{name}->{ast_struct_type.name}",f"{ast_struct_type.name}_{name_}",placeholders,placeholders_offsets,object.members[ast_struct_type.name],names_to_replace,actual_offsets_per_sdfg)
                                elif isinstance(var_type,dat.Structure)       :
                                    add_deferred_shape_assigns_for_structs(structures, ast_struct_type, sdfg, assign_state, f"{name}->{ast_struct_type.name}",f"{ast_struct_type.name}_{name_}",placeholders,placeholders_offsets,var_type,names_to_replace,actual_offsets_per_sdfg)
                                #print(ast_struct_type)
                                #print(ast_struct_type.__class__)
                              
                                if ast_struct_type.sizes is None or len(ast_struct_type.sizes) == 0:
                                    continue    
                                offsets_to_replace=[]
                                sanity_count=0

                                for offset in ast_struct_type.offsets:
                                    if isinstance(offset,ast_internal_classes.Name_Node):
                                        if hasattr(offset, "name"):
                                            if sdfg.symbols.get(offset.name) is None:
                                                sdfg.add_symbol(offset.name, dtypes.int32)
                                        sanity_count+=1        
                                        if offset.name.startswith('__f2dace_SOA'):
                                            newoffset=offset.name+"_"+name_+"_"+str(local_counter)
                                            sdfg.append_global_code(f"{dtypes.int32.ctype} {newoffset};\n")
                                            #prog hack
                                            if name.endswith("prog"):
                                                sdfg.append_init_code(f"{newoffset} = {name}[0]->{offset.name};\n")
                                            else:
                                                sdfg.append_init_code(f"{newoffset} = {name}->{offset.name};\n")
                                            
                                            sdfg.add_symbol(newoffset, dtypes.int32)
                                            offsets_to_replace.append(newoffset)
                                            names_to_replace[offset.name]=newoffset
                                        else:
                                            #print("not replacing",offset.name)
                                            offsets_to_replace.append(offset.name)    
                                    else:
                                        sanity_count+=1 
                                        #print("not replacing not namenode",offset)
                                        offsets_to_replace.append(offset)        
                                if sanity_count==len(ast_struct_type.offsets):
                                    #print("adding offsets for: "+name.replace("->","_")+"_"+ast_struct_type.name)
                                    actual_offsets_per_sdfg[name.replace("->","_")+"_"+ast_struct_type.name]=offsets_to_replace
                                        
                                # for assumed shape, all vars starts with the same prefix
                                for size in ast_struct_type.sizes:
                                    if isinstance(size, ast_internal_classes.Name_Node):# and  size.name.startswith('__f2dace_A'):
                                    
                                        
                                        if hasattr(size, "name"):
                                            if sdfg.symbols.get(size.name) is None:
                                                #new_name=sdfg._find_new_name(size.name)
                                                sdfg.add_symbol(size.name, dtypes.int32)
                        
                                            if  size.name.startswith('__f2dace_SA'):  
                                                #newsize=ast_internal_classes.Name_Node(name=size.name+"_"+str(local_counter),parent=size.parent,type=size.type)                                             
                                                newsize=  size.name+"_"+name_+"_"+str(local_counter)
                                                names_to_replace[size.name]=newsize
                                                #var_type.sizes[var_type.sizes.index(size)]=newsize
                                                sdfg.append_global_code(f"{dtypes.int32.ctype} {newsize};\n") 
                                                if name.endswith("prog"):
                                                    sdfg.append_init_code(f"{newsize} = {name}[0]->{size.name};\n")
                                                else:
                                                    sdfg.append_init_code(f"{newsize} = {name}->{size.name};\n")
                                                sdfg.add_symbol(newsize, dtypes.int32)
                                                if isinstance(object,dat.Structure):
                                                    shape2=dpcp(object.members[ast_struct_type.name].shape)
                                                else:
                                                    shape2=dpcp(object.stype.members[ast_struct_type.name].shape)
                                                shapelist=list(shape2)
                                                shapelist[ast_struct_type.sizes.index(size)]= sym.pystr_to_symbolic(newsize)
                                                shape_replace=tuple(shapelist)
                                                viewname= f"{name}->{ast_struct_type.name}"

                                                viewname=viewname.replace("->","_")
                                                #view=sdfg.arrays[viewname]
                                                strides = [dat._prod(shapelist[:i]) for i in range(len(shapelist))]
                                                if isinstance(object.members[ast_struct_type.name],dat.ContainerArray):
                                                    tmpobject=dat.ContainerArray(object.members[ast_struct_type.name].stype,shape_replace,strides=strides)
                                                    
                                                
                                                elif isinstance(object.members[ast_struct_type.name],dat.Array):  
                                                    tmpobject=dat.Array(object.members[ast_struct_type.name].dtype,shape_replace,strides=strides)
                                                        
                                                else:
                                                    raise ValueError("Unknown type"+str(tmpobject.__class__))
                                                object.members.pop(ast_struct_type.name)
                                                object.members[ast_struct_type.name]=tmpobject
                                                tmpview=dat.View.view(object.members[ast_struct_type.name])
                                                if sdfg.arrays.get(viewname) is not None:
                                                    del sdfg.arrays[viewname]
                                                sdfg.arrays[viewname]=tmpview    
                                                #if placeholders.get(size.name) is not None:
                                                #    placeholders[newsize]=placeholders[size.name]
                                                



class AST_translator:
    """  
    This class is responsible for translating the internal AST into a SDFG.
    """
<<<<<<< HEAD
    def __init__(
        self,
        ast: ast_components.InternalFortranAst,
        source: str,
        multiple_sdfgs: bool = False,
        startpoint=None,
        sdfg_path=None,
        toplevel_subroutine: Optional[str] = None,
        normalize_offsets = False
    ):
=======
    def __init__(self, ast: ast_components.InternalFortranAst, source: str, use_experimental_cfg_blocks: bool = False):
>>>>>>> 2811e404
        """
        :ast: The internal fortran AST to be used for translation
        :source: The source file name from which the AST was generated
        """
        self.sdfg_path=sdfg_path
        self.count_of_struct_symbols_lifted=0
        self.registered_types = {}
        self.transient_mode=True
        self.tables = ast.tables
        self.startpoint = startpoint
        self.top_level = None
        self.globalsdfg = None
        self.multiple_sdfgs = multiple_sdfgs
        self.functions_and_subroutines = ast.functions_and_subroutines
        self.name_mapping = ast_utils.NameMap()
        self.actual_offsets_per_sdfg={}
        self.names_of_object_in_parent_sdfg={}
        self.contexts = {}
        self.views = 0
        self.libstates = []
        self.file_name = source
        self.unallocated_arrays = []
        self.all_array_names = []
        self.last_sdfg_states = {}
        self.last_loop_continues = {}
        self.last_loop_continues_stack = {}
        self.already_has_edge_back_continue = {}
        self.last_loop_breaks = {}
        self.last_returns = {}
        self.module_vars = []
        self.sdfgs_count=0
        self.libraries = {}
        self.local_not_transient_because_assign={}
        self.struct_views={}
        self.last_call_expression = {}
        self.struct_view_count = 0
        self.structures = ast.structures
        self.placeholders = ast.placeholders
        self.placeholders_offsets = ast.placeholders_offsets
        #self.iblocks=ast.iblocks
        self.replace_names = {}
        self.toplevel_subroutine = toplevel_subroutine
        self.normalize_offsets = normalize_offsets
        self.ast_elements = {
            ast_internal_classes.If_Stmt_Node: self.ifstmt2sdfg,
            ast_internal_classes.For_Stmt_Node: self.forstmt2sdfg,
            ast_internal_classes.Map_Stmt_Node: self.forstmt2sdfg,
            ast_internal_classes.Execution_Part_Node: self.basicblock2sdfg,
            ast_internal_classes.Subroutine_Subprogram_Node: self.subroutine2sdfg,
            ast_internal_classes.BinOp_Node: self.binop2sdfg,
            ast_internal_classes.Decl_Stmt_Node: self.declstmt2sdfg,
            ast_internal_classes.Var_Decl_Node: self.vardecl2sdfg,
            ast_internal_classes.Symbol_Decl_Node: self.symbol2sdfg,
            ast_internal_classes.Symbol_Array_Decl_Node: self.symbolarray2sdfg,
            ast_internal_classes.Call_Expr_Node: self.call2sdfg,
            ast_internal_classes.Program_Node: self.ast2sdfg,
            ast_internal_classes.Write_Stmt_Node: self.write2sdfg,
            ast_internal_classes.Allocate_Stmt_Node: self.allocate2sdfg,
            ast_internal_classes.Break_Node: self.break2sdfg,
            ast_internal_classes.Continue_Node: self.continue2sdfg,
            ast_internal_classes.Derived_Type_Def_Node: self.derivedtypedef2sdfg,
            ast_internal_classes.Pointer_Assignment_Stmt_Node: self.pointerassignment2sdfg,
        }
        self.use_experimental_cfg_blocks = use_experimental_cfg_blocks

    def get_dace_type(self, type):
        """  
        This function matches the fortran type to the corresponding dace type
        by referencing the ast_utils.fortrantypes2dacetypes dictionary.
        """
        if isinstance(type, str):
            if type in ast_utils.fortrantypes2dacetypes:
                return ast_utils.fortrantypes2dacetypes[type]
            elif type in self.registered_types:
                return self.registered_types[type]
            else:
                #TODO: This is bandaid.
                if type=="VOID":
                    return ast_utils.fortrantypes2dacetypes["DOUBLE"]
                    raise ValueError("Unknown type " + type)

    def get_name_mapping_in_context(self, sdfg: SDFG):
        """
        This function returns a copy of the name mapping union
         for the given sdfg and the top-level sdfg.
        """
        a = self.name_mapping[self.globalsdfg].copy()
        if sdfg is not self.globalsdfg:
            a.update(self.name_mapping[sdfg])
        return a

    def get_arrays_in_context(self, sdfg: SDFG):
        """
        This function returns a copy of the union of arrays 
        for the given sdfg and the top-level sdfg.
        """
        a = self.globalsdfg.arrays.copy()
        if sdfg is not self.globalsdfg:
            a.update(sdfg.arrays)
        return a

    def get_memlet_range(self, sdfg: SDFG, variables: List[ast_internal_classes.FNode], var_name: str,
                         var_name_tasklet: str) -> str:
        """
        This function returns the memlet range for the given variable.
        :param sdfg: The sdfg in which the variable is used
        :param variables: The list of variables in the current context
        :param var_name: The name of the variable for which the memlet range should be returned
        :param var_name_tasklet: The name of the variable in the tasklet
        :return: The memlet range for the given variable
        """
        var = self.get_arrays_in_context(sdfg).get(var_name)

        if len(var.shape) == 0:
            return ""

        if (len(var.shape) == 1 and var.shape[0] == 1):
            return "0"

        for o_v in variables:
            if o_v.name == var_name_tasklet:
                return ast_utils.generate_memlet(o_v, sdfg, self, self.normalize_offsets)

    def translate(self, node: ast_internal_classes.FNode, sdfg: SDFG, cfg: Optional[ControlFlowRegion] = None):
        """
        This function is responsible for translating the AST into a SDFG.
        :param node: The node to be translated
        :param sdfg: The SDFG to which the node should be translated
        :note: This function is recursive and will call itself for all child nodes
        :note: This function will call the appropriate function for the node type
        :note: The dictionary ast_elements, part of the class itself contains all functions that are called for the different node types
        """
        if not cfg:
            cfg = sdfg
        if node.__class__ in self.ast_elements:
            self.ast_elements[node.__class__](node, sdfg, cfg)
        elif isinstance(node, list):
            for i in node:
                self.translate(i, sdfg, cfg)
        else:
            warnings.warn(f"WARNING: {node.__class__.__name__}")

    def ast2sdfg(self, node: ast_internal_classes.Program_Node, sdfg: SDFG, cfg: ControlFlowRegion):
        """
        This function is responsible for translating the Fortran AST into a SDFG.
        :param node: The node to be translated
        :param sdfg: The SDFG to which the node should be translated
        :note: This function is recursive and will call itself for all child nodes
        :note: This function will call the appropriate function for the node type
        :note: The dictionary ast_elements, part of the class itself contains all functions that are called for the different node types
        """
        self.globalsdfg = sdfg
        for i in node.modules:
<<<<<<< HEAD
            structs_lister=ast_transforms.StructLister()
            if i.specification_part is not None:
                structs_lister.visit(i.specification_part)
            struct_dep_graph=nx.DiGraph()
            for ii,name in zip(structs_lister.structs,structs_lister.names):
                if name not in struct_dep_graph.nodes:
                    struct_dep_graph.add_node(name)
                struct_deps_finder=ast_transforms.StructDependencyLister(structs_lister.names)
                struct_deps_finder.visit(ii)
                struct_deps=struct_deps_finder.structs_used
                #print(struct_deps)
                for j,pointing,point_name in zip(struct_deps,struct_deps_finder.is_pointer,struct_deps_finder.pointer_names):
                    if j not in struct_dep_graph.nodes:
                        struct_dep_graph.add_node(j)
                    struct_dep_graph.add_edge(name,j,pointing=pointing,point_name=point_name)
            parse_order = list(reversed(list(nx.topological_sort(struct_dep_graph))))        
            for jj in parse_order:
              for j in i.specification_part.typedecls:
                    if j.name.name==jj:
                        self.translate(j, sdfg)
                        if j.__class__.__name__ != "Derived_Type_Def_Node":
                            for k in j.vardecl:
                                self.module_vars.append((k.name, i.name))
            if i.specification_part is not None:                                
              for j in i.specification_part.symbols:
                self.translate(j, sdfg)
                if  isinstance(j, ast_internal_classes.Symbol_Array_Decl_Node):
                    self.module_vars.append((j.name, i.name))
                elif isinstance(j, ast_internal_classes.Symbol_Decl_Node):
                    self.module_vars.append((j.name, i.name))
                else:
                    raise ValueError("Unknown symbol type")
              for j in i.specification_part.specifications:
                self.translate(j, sdfg)
=======
            for j in i.specification_part.typedecls:
                self.translate(j, sdfg, cfg)
                for k in j.vardecl:
                    self.module_vars.append((k.name, i.name))
            for j in i.specification_part.symbols:
                self.translate(j, sdfg, cfg)
                for k in j.vardecl:
                    self.module_vars.append((k.name, i.name))
            for j in i.specification_part.specifications:
                self.translate(j, sdfg, cfg)
>>>>>>> 2811e404
                for k in j.vardecl:
                    self.module_vars.append((k.name, i.name))
        ast_utils.add_simple_state_to_sdfg(self, sdfg, "GlobalDefEnd")            
        if node.main_program is not None:

<<<<<<< HEAD
            for i in node.main_program.specification_part.typedecls:
                self.translate(i, sdfg)
            for i in node.main_program.specification_part.symbols:
                self.translate(i, sdfg)
               
            for i in node.main_program.specification_part.specifications:
                self.translate(i, sdfg)
            for i in node.main_program.specification_part.specifications:

                        ast_utils.add_simple_state_to_sdfg(self, sdfg, "start_struct_size")
                        assign_state = ast_utils.add_simple_state_to_sdfg(self, sdfg, "assign_struct_sizes")

                        for decl in i.vardecl:
                            add_deferred_shape_assigns_for_structs(self.structures,decl, sdfg, assign_state, decl.name,decl.name,self.placeholders,self.placeholders_offsets,sdfg.arrays[self.name_mapping[sdfg][decl.name]],self.replace_names,self.actual_offsets_per_sdfg[sdfg])

            self.translate(node.main_program.execution_part.execution, sdfg)
        else: 
            if self.startpoint is None:
                raise ValueError("No main program or start point found")
            else:

                if self.startpoint.specification_part is not None:
                    self.transient_mode=True

                    for i in self.startpoint.specification_part.typedecls:
                        self.translate(i, sdfg)
                    for i in self.startpoint.specification_part.symbols:
                        self.translate(i, sdfg)

                    for i in self.startpoint.specification_part.specifications:
                        self.translate(i, sdfg)
                    for i in self.startpoint.specification_part.specifications:

                        ast_utils.add_simple_state_to_sdfg(self, sdfg, "start_struct_size")
                        assign_state = ast_utils.add_simple_state_to_sdfg(self, sdfg, "assign_struct_sizes")
                        for decl in i.vardecl:
                            if decl.name in sdfg.symbols:
                                continue
                            add_deferred_shape_assigns_for_structs(self.structures,decl, sdfg, assign_state, decl.name,decl.name,self.placeholders,self.placeholders_offsets,sdfg.arrays[self.name_mapping[sdfg][decl.name]],self.replace_names,self.actual_offsets_per_sdfg[sdfg])

                self.transient_mode=True    
                self.translate(self.startpoint.execution_part.execution, sdfg)   

    def pointerassignment2sdfg(self, node: ast_internal_classes.Pointer_Assignment_Stmt_Node, sdfg: SDFG):
        """
        This function is responsible for translating Fortran pointer assignments into a SDFG.
        :param node: The node to be translated
        :param sdfg: The SDFG to which the node should be translated
        """
        if self.name_mapping[sdfg][node.name_pointer.name] in sdfg.arrays:
            shapenames = [sdfg.arrays[self.name_mapping[sdfg][node.name_pointer.name]].shape[i] for i in range(len(sdfg.arrays[self.name_mapping[sdfg][node.name_pointer.name]].shape))]
            offsetnames = self.actual_offsets_per_sdfg[sdfg][node.name_pointer.name]
            [sdfg.arrays[self.name_mapping[sdfg][node.name_pointer.name]].offset[i] for i in range(len(sdfg.arrays[self.name_mapping[sdfg][node.name_pointer.name]].offset))]
            #for i in shapenames:
            #    if str(i) in sdfg.symbols:
            #        sdfg.symbols.pop(str(i))
                #if sdfg.parent_nsdfg_node is not None:     
                    #if str(i) in sdfg.parent_nsdfg_node.symbol_mapping:
                        #sdfg.parent_nsdfg_node.symbol_mapping.pop(str(i))   

            #for i in offsetnames:
                #if str(i) in sdfg.symbols:
                #    sdfg.symbols.pop(str(i))
                #if sdfg.parent_nsdfg_node is not None:     
                    #if str(i) in sdfg.parent_nsdfg_node.symbol_mapping:
                        #sdfg.parent_nsdfg_node.symbol_mapping.pop(str(i))            
            sdfg.arrays.pop(self.name_mapping[sdfg][node.name_pointer.name])
        if isinstance(node.name_target, ast_internal_classes.Data_Ref_Node):
            if node.name_target.parent_ref.name not in self.name_mapping[sdfg]: 
                raise ValueError("Unknown variable " + node.name_target.name)
            if isinstance(node.name_target.part_ref,ast_internal_classes.Data_Ref_Node):
                self.name_mapping[sdfg][node.name_pointer.name] = self.name_mapping[sdfg][node.name_target.parent_ref.name+"_"+node.name_target.part_ref.parent_ref.name+"_"+node.name_target.part_ref.part_ref.name]
                #self.replace_names[node.name_pointer.name]=self.name_mapping[sdfg][node.name_target.parent_ref.name+"_"+node.name_target.part_ref.parent_ref.name+"_"+node.name_target.part_ref.part_ref.name]
                target=sdfg.arrays[self.name_mapping[sdfg][node.name_target.parent_ref.name+"_"+node.name_target.part_ref.parent_ref.name+"_"+node.name_target.part_ref.part_ref.name]]        
                #for i in self.actual_offsets_per_sdfg[sdfg]:
                #    print(i)
                actual_offsets=self.actual_offsets_per_sdfg[sdfg][node.name_target.parent_ref.name+"_"+node.name_target.part_ref.parent_ref.name+"_"+node.name_target.part_ref.part_ref.name]
                
                for i in shapenames:
                    self.replace_names[str(i)]=str(target.shape[shapenames.index(i)])
                for i in offsetnames:
                    self.replace_names[str(i)]=str(actual_offsets[offsetnames.index(i)])
            else:    
                self.name_mapping[sdfg][node.name_pointer.name] = self.name_mapping[sdfg][node.name_target.parent_ref.name+"_"+node.name_target.part_ref.name]
                self.replace_names[node.name_pointer.name]=self.name_mapping[sdfg][node.name_target.parent_ref.name+"_"+node.name_target.part_ref.name]
                target=sdfg.arrays[self.name_mapping[sdfg][node.name_target.parent_ref.name+"_"+node.name_target.part_ref.name]]
                actual_offsets=self.actual_offsets_per_sdfg[sdfg][node.name_target.parent_ref.name+"_"+node.name_target.part_ref.name]
                for i in shapenames:
                    self.replace_names[str(i)]=str(target.shape[shapenames.index(i)])
                for i in offsetnames:
                    self.replace_names[str(i)]=str(actual_offsets[offsetnames.index(i)])

        elif isinstance(node.name_pointer, ast_internal_classes.Data_Ref_Node):
            raise ValueError("Not imlemented yet")
           
        else:       
            if node.name_target.name not in self.name_mapping[sdfg]:
                raise ValueError("Unknown variable " + node.name_target.name)
            found = False
            for i in self.unallocated_arrays:
                if i[0] == node.name_pointer.name:
                    if found:
                        raise ValueError("Multiple unallocated arrays with the same name")
                    fount = True
                    self.unallocated_arrays.remove(i)
            self.name_mapping[sdfg][node.name_pointer.name] = self.name_mapping[sdfg][node.name_target.name]

    def derivedtypedef2sdfg(self, node: ast_internal_classes.Derived_Type_Def_Node, sdfg: SDFG):
        """
        This function is responsible for registering Fortran derived type declarations into a SDFG as nested data types.
        :param node: The node to be translated
        :param sdfg: The SDFG to which the node should be translated
        """
        name = node.name.name
        if node.component_part is None:
            components=[]
        else:     
            components = node.component_part.component_def_stmts
        dict_setup = {}
        for i in components:
            j = i.vars
            for k in j.vardecl:
                complex_datatype=False
                datatype = self.get_dace_type(k.type)
                if isinstance(datatype, dat.Structure):
                    complex_datatype=True
                if k.sizes is not None:
                    sizes = []
                    offset = []
                    offset_value = 0 if self.normalize_offsets else -1
                    for i in k.sizes:
                        tw = ast_utils.TaskletWriter([], [], sdfg, self.name_mapping,placeholders=self.placeholders,placeholders_offsets=self.placeholders_offsets,rename_dict=self.replace_names)
                        text = tw.write_code(i)
                        sizes.append(sym.pystr_to_symbolic(text))
                        offset.append(offset_value)
                    strides = [dat._prod(sizes[:i]) for i in range(len(sizes))]
                    if not complex_datatype:
                        dict_setup[k.name] = dat.Array(
                        datatype,
                        sizes,
                        strides=strides,
                        offset=offset,
                        )
                    else:
                        dict_setup[k.name] = dat.ContainerArray(datatype, sizes, strides=strides, offset=offset)

                else:
                    if not complex_datatype:
                        dict_setup[k.name] = dat.Scalar(datatype)
                    else:
                        dict_setup[k.name] = datatype

        structure_obj = Structure(dict_setup, name)
        self.registered_types[name] = structure_obj
=======
        for i in node.main_program.specification_part.typedecls:
            self.translate(i, sdfg, cfg)
        for i in node.main_program.specification_part.symbols:
            self.translate(i, sdfg, cfg)
        for i in node.main_program.specification_part.specifications:
            self.translate(i, sdfg, cfg)
        self.translate(node.main_program.execution_part.execution, sdfg, cfg)
>>>>>>> 2811e404

    def basicblock2sdfg(self, node: ast_internal_classes.Execution_Part_Node, sdfg: SDFG, cfg: ControlFlowRegion):
        """
        This function is responsible for translating Fortran basic blocks into a SDFG.
        :param node: The node to be translated
        :param sdfg: The SDFG to which the node should be translated
        """

        for i in node.execution:
            self.translate(i, sdfg, cfg)

    def allocate2sdfg(self, node: ast_internal_classes.Allocate_Stmt_Node, sdfg: SDFG, cfg: ControlFlowRegion):
        """
        This function is responsible for translating Fortran allocate statements into a SDFG.
        :param node: The node to be translated
        :param sdfg: The SDFG to which the node should be translated
        :note: We pair the allocate with a list of unallocated arrays.
        """
        for i in node.allocation_list:
            for j in self.unallocated_arrays:
                if j[0] == i.name.name and sdfg == j[2]:
                    datatype = j[1]
                    transient = j[3]
                    self.unallocated_arrays.remove(j)
                    offset_value = 0 if self.normalize_offsets else -1
                    sizes = []
                    offset = []
                    for j in i.shape.shape_list:
                        tw = ast_utils.TaskletWriter([], [], sdfg, self.name_mapping,placeholders=self.placeholders,placeholders_offsets=self.placeholders_offsets,rename_dict=self.replace_names)
                        text = tw.write_code(j)
                        sizes.append(sym.pystr_to_symbolic(text))
                        offset.append(offset_value)
                    strides = [dat._prod(sizes[:i]) for i in range(len(sizes))]
                    self.name_mapping[sdfg][i.name.name] = sdfg._find_new_name(i.name.name)

                    self.all_array_names.append(self.name_mapping[sdfg][i.name.name])
                    if self.contexts.get(sdfg.name) is None:
                        self.contexts[sdfg.name] = ast_utils.Context(name=sdfg.name)
                    if i.name.name not in self.contexts[sdfg.name].containers:
                        self.contexts[sdfg.name].containers.append(i.name.name)
                    sdfg.add_array(self.name_mapping[sdfg][i.name.name],
                                   shape=sizes,
                                   dtype=datatype,
                                   offset=offset,
                                   strides=strides,
                                   transient=transient)

<<<<<<< HEAD
    def write2sdfg(self, node: ast_internal_classes.Write_Stmt_Node, sdfg: SDFG):
=======

    def write2sdfg(self, node: ast_internal_classes.Write_Stmt_Node, sdfg: SDFG, cfg: ControlFlowRegion):
>>>>>>> 2811e404
        #TODO implement
        raise NotImplementedError("Fortran write statements are not implemented yet")

    def ifstmt2sdfg(self, node: ast_internal_classes.If_Stmt_Node, sdfg: SDFG, cfg: ControlFlowRegion):
        """
        This function is responsible for translating Fortran if statements into a SDFG.
        :param node: The node to be translated
        :param sdfg: The SDFG to which the node should be translated
        """

        name = f"If_l_{str(node.line_number[0])}_c_{str(node.line_number[1])}"
        begin_state = ast_utils.add_simple_state_to_sdfg(self, cfg, f"Begin{name}")
        guard_substate = cfg.add_state(f"Guard{name}")
        cfg.add_edge(begin_state, guard_substate, InterstateEdge())

        condition = ast_utils.ProcessedWriter(sdfg, self.name_mapping,self.placeholders,self.placeholders_offsets,self.replace_names).write_code(node.cond)

        body_ifstart_state = cfg.add_state(f"BodyIfStart{name}")
        self.last_sdfg_states[cfg] = body_ifstart_state
        self.translate(node.body, sdfg, cfg)
        final_substate = cfg.add_state(f"MergeState{name}")

        cfg.add_edge(guard_substate, body_ifstart_state, InterstateEdge(condition))

<<<<<<< HEAD
        if self.last_sdfg_states[sdfg] not in [
                self.last_loop_breaks.get(sdfg),
                self.last_loop_continues.get(sdfg),
                self.last_returns.get(sdfg),
                self.already_has_edge_back_continue.get(sdfg)
=======
        if self.last_sdfg_states[cfg] not in [
                self.last_loop_breaks.get(cfg),
                self.last_loop_continues.get(cfg),
                self.last_returns.get(cfg)
>>>>>>> 2811e404
        ]:
            body_ifend_state = ast_utils.add_simple_state_to_sdfg(self, cfg, f"BodyIfEnd{name}")
            cfg.add_edge(body_ifend_state, final_substate, InterstateEdge())

        if len(node.body_else.execution) > 0:
            name_else = f"Else_l_{str(node.line_number[0])}_c_{str(node.line_number[1])}"
            body_elsestart_state = cfg.add_state("BodyElseStart" + name_else)
            self.last_sdfg_states[cfg] = body_elsestart_state
            self.translate(node.body_else, sdfg, cfg)
            body_elseend_state = ast_utils.add_simple_state_to_sdfg(self, cfg, f"BodyElseEnd{name_else}")
            cfg.add_edge(guard_substate, body_elsestart_state, InterstateEdge("not (" + condition + ")"))
            cfg.add_edge(body_elseend_state, final_substate, InterstateEdge())
        else:
            cfg.add_edge(guard_substate, final_substate, InterstateEdge("not (" + condition + ")"))
        self.last_sdfg_states[cfg] = final_substate

    def forstmt2sdfg(self, node: ast_internal_classes.For_Stmt_Node, sdfg: SDFG, cfg: ControlFlowRegion):
        """
        This function is responsible for translating Fortran for statements into a SDFG.
        :param node: The node to be translated
        :param sdfg: The SDFG to which the node should be translated
        """

<<<<<<< HEAD
        declloop = False
        name = "FOR_l_" + str(node.line_number[0]) + "_c_" + str(node.line_number[1])
        begin_state = ast_utils.add_simple_state_to_sdfg(self, sdfg, "Begin" + name)
        guard_substate = sdfg.add_state("Guard" + name)
        final_substate = sdfg.add_state("Merge" + name)
        self.last_sdfg_states[sdfg] = final_substate
        decl_node = node.init
        entry = {}
        if isinstance(decl_node, ast_internal_classes.BinOp_Node):
            if sdfg.symbols.get(decl_node.lval.name) is not None:
                iter_name = decl_node.lval.name
            elif self.name_mapping[sdfg].get(decl_node.lval.name) is not None:
                iter_name = self.name_mapping[sdfg][decl_node.lval.name]
            else:
                raise ValueError("Unknown variable " + decl_node.lval.name)
            entry[iter_name] = ast_utils.ProcessedWriter(sdfg, self.name_mapping,placeholders=self.placeholders,placeholders_offsets=self.placeholders_offsets,rename_dict=self.replace_names).write_code(decl_node.rval)

        sdfg.add_edge(begin_state, guard_substate, InterstateEdge(assignments=entry))

        condition = ast_utils.ProcessedWriter(sdfg, self.name_mapping,placeholders=self.placeholders,placeholders_offsets=self.placeholders_offsets,rename_dict=self.replace_names).write_code(node.cond)

        increment = "i+0+1"
        if isinstance(node.iter, ast_internal_classes.BinOp_Node):
            increment = ast_utils.ProcessedWriter(sdfg, self.name_mapping,placeholders=self.placeholders,placeholders_offsets=self.placeholders_offsets,rename_dict=self.replace_names).write_code(node.iter.rval)
        entry = {iter_name: increment}

        begin_loop_state = sdfg.add_state("BeginLoop" + name)
        end_loop_state = sdfg.add_state("EndLoop" + name)
        self.last_sdfg_states[sdfg] = begin_loop_state
        self.last_loop_continues[sdfg] = end_loop_state
        if self.last_loop_continues_stack.get(sdfg) is None:
            self.last_loop_continues_stack[sdfg] = []
        self.last_loop_continues_stack[sdfg].append(end_loop_state)
        self.translate(node.body, sdfg)

        sdfg.add_edge(self.last_sdfg_states[sdfg], end_loop_state, InterstateEdge())
        sdfg.add_edge(guard_substate, begin_loop_state, InterstateEdge(condition))
        sdfg.add_edge(end_loop_state, guard_substate, InterstateEdge(assignments=entry))
        sdfg.add_edge(guard_substate, final_substate, InterstateEdge(f"not ({condition})"))
        self.last_sdfg_states[sdfg] = final_substate
        self.last_loop_continues_stack[sdfg].pop()
        if len(self.last_loop_continues_stack[sdfg]) > 0:
            self.last_loop_continues[sdfg]=self.last_loop_continues_stack[sdfg][-1]
        else:
            self.last_loop_continues[sdfg]=None


    def symbol2sdfg(self, node: ast_internal_classes.Symbol_Decl_Node, sdfg: SDFG):
=======
        if not self.use_experimental_cfg_blocks:
            declloop = False
            name = "FOR_l_" + str(node.line_number[0]) + "_c_" + str(node.line_number[1])
            begin_state = ast_utils.add_simple_state_to_sdfg(self, cfg, "Begin" + name)
            guard_substate = cfg.add_state("Guard" + name)
            final_substate = cfg.add_state("Merge" + name)
            self.last_sdfg_states[cfg] = final_substate
            decl_node = node.init
            entry = {}
            if isinstance(decl_node, ast_internal_classes.BinOp_Node):
                if sdfg.symbols.get(decl_node.lval.name) is not None:
                    iter_name = decl_node.lval.name
                elif self.name_mapping[sdfg].get(decl_node.lval.name) is not None:
                    iter_name = self.name_mapping[sdfg][decl_node.lval.name]
                else:
                    raise ValueError("Unknown variable " + decl_node.lval.name)
                entry[iter_name] = ast_utils.ProcessedWriter(sdfg, self.name_mapping).write_code(decl_node.rval)

            cfg.add_edge(begin_state, guard_substate, InterstateEdge(assignments=entry))

            condition = ast_utils.ProcessedWriter(sdfg, self.name_mapping).write_code(node.cond)

            increment = "i+0+1"
            if isinstance(node.iter, ast_internal_classes.BinOp_Node):
                increment = ast_utils.ProcessedWriter(sdfg, self.name_mapping).write_code(node.iter.rval)
            entry = {iter_name: increment}

            begin_loop_state = cfg.add_state("BeginLoop" + name)
            end_loop_state = cfg.add_state("EndLoop" + name)
            self.last_sdfg_states[cfg] = begin_loop_state
            self.last_loop_continues[cfg] = final_substate
            self.translate(node.body, sdfg, cfg)

            cfg.add_edge(self.last_sdfg_states[cfg], end_loop_state, InterstateEdge())
            cfg.add_edge(guard_substate, begin_loop_state, InterstateEdge(condition))
            cfg.add_edge(end_loop_state, guard_substate, InterstateEdge(assignments=entry))
            cfg.add_edge(guard_substate, final_substate, InterstateEdge(f"not ({condition})"))
            self.last_sdfg_states[cfg] = final_substate
        else:
            name = "FOR_l_" + str(node.line_number[0]) + "_c_" + str(node.line_number[1])
            decl_node = node.init
            entry = {}
            if isinstance(decl_node, ast_internal_classes.BinOp_Node):
                if sdfg.symbols.get(decl_node.lval.name) is not None:
                    iter_name = decl_node.lval.name
                elif self.name_mapping[sdfg].get(decl_node.lval.name) is not None:
                    iter_name = self.name_mapping[sdfg][decl_node.lval.name]
                else:
                    raise ValueError("Unknown variable " + decl_node.lval.name)
                entry[iter_name] = ast_utils.ProcessedWriter(sdfg, self.name_mapping).write_code(decl_node.rval)

            condition = ast_utils.ProcessedWriter(sdfg, self.name_mapping).write_code(node.cond)

            increment = "i+0+1"
            if isinstance(node.iter, ast_internal_classes.BinOp_Node):
                increment = ast_utils.ProcessedWriter(sdfg, self.name_mapping).write_code(node.iter.rval)

            loop_region = LoopRegion(name, condition, iter_name, f"{iter_name} = {entry[iter_name]}",
                                     f"{iter_name} = {increment}")
            is_start = self.last_sdfg_states.get(cfg) is None
            cfg.add_node(loop_region, is_start_block=is_start)
            if not is_start:
                cfg.add_edge(self.last_sdfg_states[cfg], loop_region, InterstateEdge())
            self.last_sdfg_states[cfg] = loop_region

            begin_loop_state = loop_region.add_state("BeginLoop" + name, is_start_block=True)
            self.last_sdfg_states[loop_region] = begin_loop_state

            self.translate(node.body, sdfg, loop_region)

    def symbol2sdfg(self, node: ast_internal_classes.Symbol_Decl_Node, sdfg: SDFG, cfg: ControlFlowRegion):
>>>>>>> 2811e404
        """
        This function is responsible for translating Fortran symbol declarations into a SDFG.
        :param node: The node to be translated
        :param sdfg: The SDFG to which the node should be translated
        """
        if node.name=="modname": return
        if self.contexts.get(sdfg.name) is None:
            self.contexts[sdfg.name] = ast_utils.Context(name=sdfg.name)
        if self.contexts[sdfg.name].constants.get(node.name) is None:
            if isinstance(node.init, ast_internal_classes.Int_Literal_Node) or isinstance(
                    node.init, ast_internal_classes.Real_Literal_Node):
                self.contexts[sdfg.name].constants[node.name] = node.init.value
            elif isinstance(node.init, ast_internal_classes.Name_Node):
                self.contexts[sdfg.name].constants[node.name] = self.contexts[sdfg.name].constants[node.init.name]
            else:
                tw = ast_utils.TaskletWriter([], [], sdfg, self.name_mapping,placeholders=self.placeholders,placeholders_offsets=self.placeholders_offsets,rename_dict=self.replace_names)
                if node.init is not None:
                    text = tw.write_code(node.init)
                    self.contexts[sdfg.name].constants[node.name] = sym.pystr_to_symbolic(text)
           
        datatype = self.get_dace_type(node.type)
        if node.name not in sdfg.symbols:
            sdfg.add_symbol(node.name, datatype)
            if self.last_sdfg_states.get(cfg) is None:
                bstate = cfg.add_state("SDFGbegin", is_start_state=True)
                self.last_sdfg_states[cfg] = bstate
            if node.init is not None:
<<<<<<< HEAD
                substate = sdfg.add_state(f"Dummystate_{node.name}")
                increment = ast_utils.TaskletWriter([], [], sdfg, self.name_mapping,placeholders=self.placeholders,placeholders_offsets=self.placeholders_offsets,rename_dict=self.replace_names).write_code(node.init)
=======
                substate = cfg.add_state(f"Dummystate_{node.name}")
                increment = ast_utils.TaskletWriter([], [], sdfg, self.name_mapping).write_code(node.init)
>>>>>>> 2811e404

                entry = {node.name: increment}
                cfg.add_edge(self.last_sdfg_states[cfg], substate, InterstateEdge(assignments=entry))
                self.last_sdfg_states[cfg] = substate

    def symbolarray2sdfg(self, node: ast_internal_classes.Symbol_Array_Decl_Node, sdfg: SDFG, cfg: ControlFlowRegion):

        return NotImplementedError(
            "Symbol_Decl_Node not implemented. This should be done via a transformation that itemizes the constant array."
        )

    def subroutine2sdfg(self, node: ast_internal_classes.Subroutine_Subprogram_Node, sdfg: SDFG,
                        cfg: ControlFlowRegion):
        """
        This function is responsible for translating Fortran subroutine declarations into a SDFG.
        :param node: The node to be translated
        :param sdfg: The SDFG to which the node should be translated
        """

        if node.execution_part is None:
            return

        # First get the list of read and written variables
        inputnodefinder = ast_transforms.FindInputs()
        inputnodefinder.visit(node)
        input_vars = inputnodefinder.nodes
        outputnodefinder = ast_transforms.FindOutputs(thourough=True)
        outputnodefinder.visit(node)
        output_vars = outputnodefinder.nodes
        write_names = list(dict.fromkeys([i.name for i in output_vars]))
        read_names = list(dict.fromkeys([i.name for i in input_vars]))

        # Collect the parameters and the function signature to comnpare and link
        parameters = node.args.copy()
<<<<<<< HEAD
        my_name_sdfg=node.name.name+str(self.sdfgs_count)
        new_sdfg = SDFG(my_name_sdfg)
        self.sdfgs_count+=1
        self.actual_offsets_per_sdfg[new_sdfg]={}
        self.names_of_object_in_parent_sdfg[new_sdfg]={}
        substate = ast_utils.add_simple_state_to_sdfg(self, sdfg, "state" + my_name_sdfg)

        
=======

        new_sdfg = SDFG(node.name.name)
        substate = ast_utils.add_simple_state_to_sdfg(self, cfg, "state" + node.name.name)
>>>>>>> 2811e404
        variables_in_call = []
        if self.last_call_expression.get(sdfg) is not None:
            variables_in_call = self.last_call_expression[sdfg]

        # Sanity check to make sure the parameter numbers match
        if not ((len(variables_in_call) == len(parameters)) or
                (len(variables_in_call) == len(parameters) + 1
                 and not isinstance(node.result_type, ast_internal_classes.Void))):
            print('Variables in call', len(variables_in_call))
            print('Parameters', len(parameters))
            #for i in variables_in_call:
            #    print("VAR CALL: ", i.name)
            #for j in parameters:
            #    print("LOCAL TO UPDATE: ", j.name)
            raise ValueError("number of parameters does not match the function signature")

        # creating new arrays for nested sdfg
        ins_in_new_sdfg = []
        outs_in_new_sdfg = []

        views = []
        ind_count = 0

        var2 = []
        literals = []
        literal_values = []
        par2 = []
        to_fix = []
        symbol_arguments = []

        # First we need to check if the parameters are literals or variables
        for arg_i, variable in enumerate(variables_in_call):
            if isinstance(variable, ast_internal_classes.Name_Node):
                varname = variable.name
            elif isinstance(variable, ast_internal_classes.Actual_Arg_Spec_Node):
                varname = variable.arg_name.name
            elif isinstance(variable, ast_internal_classes.Array_Subscript_Node):
                varname = variable.name.name
            elif isinstance(variable, ast_internal_classes.Data_Ref_Node):
                varname = ast_utils.get_name(variable)

            if isinstance(variable, ast_internal_classes.Literal) or varname == "LITERAL":
                literals.append(parameters[arg_i])
                literal_values.append(variable)
                continue
            elif varname in sdfg.symbols:
                symbol_arguments.append((parameters[arg_i], variable))
                continue

            par2.append(parameters[arg_i])
            var2.append(variable)

        #This handles the case where the function is called with literals
        variables_in_call = var2
        parameters = par2
        assigns = []
        self.local_not_transient_because_assign[my_name_sdfg]=[]  
        for lit, litval in zip(literals, literal_values):
            local_name = lit
            self.local_not_transient_because_assign[my_name_sdfg].append(local_name.name)
            assigns.append(
                ast_internal_classes.BinOp_Node(lval=ast_internal_classes.Name_Node(name=local_name.name),
                                                rval=litval,
                                                op="=",
                                                line_number=node.line_number))

        # This handles the case where the function is called with symbols
        for parameter, symbol in symbol_arguments:
            if parameter.name != symbol.name:
                self.local_not_transient_because_assign[my_name_sdfg].append(parameter.name)
                assigns.append(
                    ast_internal_classes.BinOp_Node(lval=ast_internal_classes.Name_Node(name=parameter.name),
                                                    rval=ast_internal_classes.Name_Node(name=symbol.name),
                                                    op="=",
                                                    line_number=node.line_number))

        # This handles the case where the function is called with variables starting with the case that the variable is local to the calling SDFG
        needs_replacement={}
        substate_sources = []
        substate_destinations = []
        for variable_in_call in variables_in_call:
            all_arrays = self.get_arrays_in_context(sdfg)
            
            sdfg_name = self.name_mapping.get(sdfg).get(ast_utils.get_name(variable_in_call))
            globalsdfg_name = self.name_mapping.get(self.globalsdfg).get(ast_utils.get_name(variable_in_call))
            matched = False
            for array_name, array in all_arrays.items():

                if array_name in [sdfg_name]:
                    matched = True
                    local_name = parameters[variables_in_call.index(variable_in_call)]
                    self.names_of_object_in_parent_sdfg[new_sdfg][local_name.name] = sdfg_name
                    self.name_mapping[new_sdfg][local_name.name] = new_sdfg._find_new_name(local_name.name)
                    self.all_array_names.append(self.name_mapping[new_sdfg][local_name.name])
                    if local_name.name in read_names:
                        ins_in_new_sdfg.append(self.name_mapping[new_sdfg][local_name.name])
                    if local_name.name in write_names:
                        outs_in_new_sdfg.append(self.name_mapping[new_sdfg][local_name.name])

                    indices = 0
                    index_list = []
                    shape = []
                    tmp_node = variable_in_call
                    strides = list(array.strides)
                    offsets = list(array.offset)
                    mysize = 1


                    if isinstance(variable_in_call, ast_internal_classes.Data_Ref_Node):
                        done=False
                        bonus_step=False
                        depth=0
                        tmpvar = variable_in_call
                        local_name = parameters[variables_in_call.index(variable_in_call)]
                        top_structure_name=self.name_mapping[sdfg][ast_utils.get_name(tmpvar.parent_ref)]
                        top_structure=sdfg.arrays[top_structure_name]
                        current_parent_structure=top_structure
                        current_parent_structure_name=top_structure_name
                        name_chain=[top_structure_name]    
                        while not done:
                            if isinstance(tmpvar.part_ref, ast_internal_classes.Data_Ref_Node):
                                
                                tmpvar=tmpvar.part_ref
                                depth+=1
                                current_member_name=ast_utils.get_name(tmpvar.parent_ref)
                                if isinstance(tmpvar.parent_ref, ast_internal_classes.Array_Subscript_Node):
                                    print("Array Subscript Node")
                                if bonus_step==True:
                                    print("Bonus Step")
                                current_member=current_parent_structure.members[current_member_name]
                                concatenated_name="_".join(name_chain)
                                local_shape=current_member.shape
                                new_shape=[]
                                local_indices=0
                                local_strides=list(current_member.strides)
                                local_offsets=list(current_member.offset)
                                local_index_list=[]
                                local_size =1
                                if isinstance(tmpvar.parent_ref, ast_internal_classes.Array_Subscript_Node):
                                    changed_indices = 0
                                    for i in tmpvar.parent_ref.indices:
                                        if isinstance(i, ast_internal_classes.ParDecl_Node):
                                            if i.type == "ALL":
                                                new_shape.append(local_shape[local_indices])
                                                local_size = local_size * local_shape[local_indices]
                                                local_index_list.append(None)
                                            else:
                                                raise NotImplementedError("Index in ParDecl should be ALL")
                                        else:
                                            
                                            text = ast_utils.ProcessedWriter(sdfg, self.name_mapping,placeholders=self.placeholders,placeholders_offsets=self.placeholders_offsets,rename_dict=self.replace_names).write_code(i)
                                            local_index_list.append(sym.pystr_to_symbolic(text))
                                            local_strides.pop(local_indices - changed_indices)
                                            local_offsets.pop(local_indices - changed_indices)
                                            changed_indices += 1
                                        local_indices = local_indices + 1
                                local_all_indices = [None] * (len(local_shape) - len(local_index_list)) + local_index_list
                                if self.normalize_offsets:
                                    subset = subs.Range([(i, i, 1) if i is not None else (0, s-1, 1)
                                                                for i, s in zip(local_all_indices, local_shape)])
                                else:
                                    subset = subs.Range([(i, i, 1) if i is not None else (1, s, 1)
                                                                for i, s in zip(local_all_indices, local_shape)])
                                smallsubset = subs.Range([(0, s - 1, 1) for s in new_shape])
                                bonus_step=False
                                if isinstance(current_member,dat.ContainerArray):
                                    if len(new_shape)==0:
                                        stype=current_member.stype
                                        view_to_container = dat.View.view(current_member)
                                        sdfg.arrays[concatenated_name+"_"+current_member_name+"_"+str(self.struct_view_count)] = view_to_container
                                        while isinstance(stype, dat.ContainerArray):
                                            stype=stype.stype
                                        bonus_step=True
                                        #sdfg.add_view(concatenated_name+"_"+current_member_name+"_"+str(self.struct_view_count),current_member.shape,current_member.dtype)
                                        view_to_member = dat.View.view(stype)
                                        sdfg.arrays[concatenated_name+"_"+current_member_name+"_m_"+str(self.struct_view_count)] = view_to_member
                                        #sdfg.add_view(concatenated_name+"_"+current_member_name+"_"+str(self.struct_view_count),current_member.stype.dtype)
                                else:    
                                    view_to_member = dat.View.view(current_member)
                                    sdfg.arrays[concatenated_name+"_"+current_member_name+"_"+str(self.struct_view_count)] = view_to_member
                                    #sdfg.add_view(concatenated_name+"_"+current_member_name+"_"+str(self.struct_view_count),current_member.shape,current_member.dtype,strides=current_member.strides,offset=current_member.offset)  
                                
                                already_there_1=False
                                already_there_2=False
                                already_there_22=False
                                already_there_3=False
                                already_there_33=False
                                already_there_4=False
                                re=None
                                wv=None
                                wr=None
                                rv=None
                                wv2=None
                                wr2=None
                                if current_parent_structure_name==top_structure_name:
                                    top_level=True
                                else:
                                    top_level=False
                                if local_name.name in read_names:
                                    
                                    re,already_there_1=find_access_in_sources(substate,substate_sources,current_parent_structure_name)
                                    wv,already_there_2=find_access_in_destinations(substate,substate_destinations,concatenated_name+"_"+current_member_name+"_"+str(self.struct_view_count))
                                                                        
                                    if not bonus_step:                                                                        
                                        mem=Memlet.simple(current_parent_structure_name + "." + current_member_name, subset)
                                        substate.add_edge(re,None,wv,"views",dpcp(mem))
                                    else:
                                        firstmem=Memlet.simple(current_parent_structure_name + "." + current_member_name,subs.Range.from_array(sdfg.arrays[concatenated_name+"_"+current_member_name+"_"+str(self.struct_view_count)]))
                                        wv2,already_there_22=find_access_in_destinations(substate,substate_destinations,concatenated_name+"_"+current_member_name+"_m_"+str(self.struct_view_count))
                                        mem     =Memlet.simple(concatenated_name+"_"+current_member_name+"_"+str(self.struct_view_count), subset)
                                        substate.add_edge(re,None,wv,"views",dpcp(firstmem))
                                        substate.add_edge(wv,None,wv2,"views",dpcp(mem))


                                if local_name.name in write_names:
                                    
                                    wr,already_there_3=find_access_in_destinations(substate,substate_destinations,current_parent_structure_name)
                                    rv,already_there_4=find_access_in_sources(substate,substate_sources,concatenated_name+"_"+current_member_name+"_"+str(self.struct_view_count))
                                    
                                    if not bonus_step: 
                                        mem2=Memlet.simple(current_parent_structure_name + "." + current_member_name, subset)
                                        substate.add_edge(rv,"views",wr,None,dpcp(mem2))
                                    else:
                                        firstmem=Memlet.simple(current_parent_structure_name + "." + current_member_name,subs.Range.from_array(sdfg.arrays[concatenated_name+"_"+current_member_name+"_"+str(self.struct_view_count)]))
                                        wr2,already_there_33=find_access_in_sources(substate,substate_sources,concatenated_name+"_"+current_member_name+"_m_"+str(self.struct_view_count))
                                        mem2     =Memlet.simple(concatenated_name+"_"+current_member_name+"_"+str(self.struct_view_count), subset)
                                        substate.add_edge(wr2,"views",rv,None,dpcp(mem2))    
                                        substate.add_edge(rv,"views",wr,None,dpcp(firstmem))
                                        
    
                                if not already_there_1:
                                    if re is not None:
                                        if not top_level:
                                            substate_sources.append(re)
                                        else:
                                            substate_destinations.append(re)
                                           
                                if not already_there_2:
                                    if wv is not None:
                                        substate_destinations.append(wv)
                                
                                if not already_there_3:
                                    if wr is not None:
                                        if not top_level:
                                            substate_destinations.append(wr)
                                        else:
                                            substate_sources.append(wr)
                                if not already_there_4:
                                    if rv is not None:
                                        substate_sources.append(rv)   

                                if bonus_step==True:
                                    if not already_there_22:
                                        if wv2 is not None:
                                            substate_destinations.append(wv2)     
                                    if not already_there_33:
                                        if wr2 is not None:
                                            substate_sources.append(wr2)           
                                    
                                if not bonus_step:
                                    current_parent_structure_name=concatenated_name+"_"+current_member_name+"_"+str(self.struct_view_count)
                                else:
                                    current_parent_structure_name=concatenated_name+"_"+current_member_name+"_m_"+str(self.struct_view_count)
                                current_parent_structure=current_parent_structure.members[current_member_name]
                                self.struct_view_count+=1
                                name_chain.append(current_member_name)
                            else:
                                done=True    
                                tmpvar=tmpvar.part_ref
                                concatenated_name="_".join(name_chain)
                                array_name=ast_utils.get_name(tmpvar)
                                member_name=ast_utils.get_name(tmpvar)
                                if bonus_step==True:
                                    print("Bonus Step")
                                    last_view_name=concatenated_name+"_m_"+str(self.struct_view_count-1)
                                else:    
                                    if depth>0:
                                        last_view_name=concatenated_name+"_"+str(self.struct_view_count-1)
                                    else:
                                        last_view_name=concatenated_name    
                                if isinstance(current_parent_structure,dat.ContainerArray):
                                    stype=current_parent_structure.stype
                                    while isinstance(stype, dat.ContainerArray):
                                        stype=stype.stype   
                                    
                                    array=stype.members[ast_utils.get_name(tmpvar)]
                                    
                                else:
                                    array=current_parent_structure.members[ast_utils.get_name(tmpvar)]    # FLAG
                                
                                if isinstance(array,dat.ContainerArray):
                                    view_to_member = dat.View.view(array)
                                    sdfg.arrays[concatenated_name+"_"+array_name+"_"+str(self.struct_view_count)] = view_to_member
                                    
                                else:    
                                    view_to_member = dat.View.view(array)
                                    sdfg.arrays[concatenated_name+"_"+array_name+"_"+str(self.struct_view_count)] = view_to_member
                                    
                                    #sdfg.add_view(concatenated_name+"_"+array_name+"_"+str(self.struct_view_count),array.shape,array.dtype,strides=array.strides,offset=array.offset)
                                last_view_name_read=None
                                re=None
                                wv=None
                                wr=None
                                rv=None
                                already_there_1=False
                                already_there_2=False
                                already_there_3=False
                                already_there_4=False
                                if current_parent_structure_name==top_structure_name:
                                    top_level=True
                                else:
                                    top_level=False
                                if local_name.name in read_names:
                                    for i in substate_destinations:
                                        if i.data==last_view_name:
                                            re=i
                                            already_there_1=True
                                            break
                                    if not already_there_1:
                                        re=substate.add_read(last_view_name)
                                    
                                    for i in substate_sources:
                                        if i.data==concatenated_name+"_"+array_name+"_"+str(self.struct_view_count):
                                            wv=i
                                            already_there_2=True
                                            break
                                    if not already_there_2:    
                                        wv = substate.add_write(concatenated_name+"_"+array_name+"_"+str(self.struct_view_count))
                                    
                                        
                                    mem=Memlet.from_array(last_view_name + "." + member_name,array )
                                    substate.add_edge(re,None,wv,"views",dpcp(mem))
                                    last_view_name_read=concatenated_name+"_"+array_name+"_"+str(self.struct_view_count)
                                last_view_name_write=None
                                if local_name.name in write_names:
                                    for i in substate_sources:
                                        if i.data==last_view_name:
                                            wr=i
                                            already_there_3=True
                                            break
                                    if not already_there_3:
                                        wr=substate.add_write(last_view_name)
                                    for i in substate_destinations:
                                        if i.data==concatenated_name+"_"+array_name+"_"+str(self.struct_view_count):
                                            rv=i
                                            already_there_4=True
                                            break   
                                    if not already_there_4:        
                                        rv = substate.add_read(concatenated_name+"_"+array_name+"_"+str(self.struct_view_count))
                                    

                                         
                                    mem2=Memlet.from_array(last_view_name + "." + member_name,array )
                                    substate.add_edge(rv,"views",wr,None,dpcp(mem2))
                                    last_view_name_write=concatenated_name+"_"+array_name+"_"+str(self.struct_view_count)
                                if not already_there_1:
                                    if re is not None:
                                        if not top_level:
                                            substate_sources.append(re)
                                        else:
                                            substate_destinations.append(re)
                                if not already_there_2:
                                    if wv is not None:
                                        substate_destinations.append(wv)
                                if not already_there_3:
                                    if wr is not None:
                                        if not top_level:
                                            substate_destinations.append(wr)
                                        else:
                                            substate_sources.append(wr)
                                if not already_there_4:
                                    if rv is not None:
                                        substate_sources.append(rv)   
                                mapped_name_overwrite=concatenated_name+"_"+array_name
                                self.views = self.views + 1
                                views.append([mapped_name_overwrite, wv, rv, variables_in_call.index(variable_in_call)])
                                    

                                if last_view_name_write is not None and last_view_name_read is not None:
                                    if last_view_name_read!=last_view_name_write:
                                        raise NotImplementedError("Read and write views should be the same")
                                    else:
                                        last_view_name=last_view_name_read
                                if last_view_name_read is not None and last_view_name_write is None:
                                    last_view_name=last_view_name_read
                                if last_view_name_write is not None and last_view_name_read is None:
                                    last_view_name=last_view_name_write    
                                mapped_name_overwrite=concatenated_name+"_"+array_name    
                                strides = list(array.strides)
                                offsets = list(array.offset)
                                self.struct_view_count+=1
                                
                                if isinstance(array,dat.ContainerArray) and isinstance(tmpvar,ast_internal_classes.Array_Subscript_Node):
                                    current_member_name=ast_utils.get_name(tmpvar)
                                    current_member=current_parent_structure.members[current_member_name]
                                    concatenated_name="_".join(name_chain)
                                    local_shape=current_member.shape
                                    new_shape=[]
                                    local_indices=0
                                    local_strides=list(current_member.strides)
                                    local_offsets=list(current_member.offset)
                                    local_index_list=[]
                                    local_size =1
                                    changed_indices = 0
                                    for i in tmpvar.indices:
                                        if isinstance(i, ast_internal_classes.ParDecl_Node):
                                            if i.type == "ALL":
                                                new_shape.append(local_shape[local_indices])
                                                local_size = local_size * local_shape[local_indices]
                                                local_index_list.append(None)
                                            else:
                                                raise NotImplementedError("Index in ParDecl should be ALL")
                                        else:
                                            text = ast_utils.ProcessedWriter(sdfg, self.name_mapping,placeholders=self.placeholders,placeholders_offsets=self.placeholders_offsets,rename_dict=self.replace_names).write_code(i)
                                            local_index_list.append(sym.pystr_to_symbolic(text))
                                            local_strides.pop(local_indices - changed_indices)
                                            local_offsets.pop(local_indices - changed_indices)
                                            changed_indices += 1
                                        local_indices = local_indices + 1
                                    local_all_indices = [None] * (len(local_shape) - len(local_index_list)) + local_index_list
                                    if self.normalize_offsets:
                                        subset = subs.Range([(i, i, 1) if i is not None else (0, s-1, 1)
                                                                    for i, s in zip(local_all_indices, local_shape)])
                                    else:
                                        subset = subs.Range([(i, i, 1) if i is not None else (1, s, 1)
                                                                    for i, s in zip(local_all_indices, local_shape)])
                                    smallsubset = subs.Range([(0, s - 1, 1) for s in new_shape])
                                    if isinstance(current_member,dat.ContainerArray):
                                        if len(new_shape)==0:
                                            stype=current_member.stype
                                            while isinstance(stype, dat.ContainerArray):
                                                stype=stype.stype
                                            bonus_step=True
                                            #sdfg.add_view(concatenated_name+"_"+current_member_name+"_"+str(self.struct_view_count),current_member.shape,current_member.dtype)
                                            view_to_member = dat.View.view(stype)
                                            sdfg.arrays[concatenated_name+"_"+current_member_name+"_"+str(self.struct_view_count)] = view_to_member
                                            #sdfg.add_view(concatenated_name+"_"+current_member_name+"_"+str(self.struct_view_count),current_member.stype.dtype)
                                        else:    
                                            view_to_member = dat.View.view(current_member)
                                            sdfg.arrays[concatenated_name+"_"+current_member_name+"_"+str(self.struct_view_count)] = view_to_member
                                    
                                            #sdfg.add_view(concatenated_name+"_"+current_member_name+"_"+str(self.struct_view_count),current_member.shape,current_member.dtype,strides=current_member.strides,offset=current_member.offset)
                                    already_there_1=False
                                    already_there_2=False
                                    already_there_3=False
                                    already_there_4=False  
                                    re=None
                                    wv=None
                                    wr=None
                                    rv=None      
                                    if current_parent_structure_name==top_structure_name:
                                        top_level=True
                                    else:
                                        top_level=False
                                    if local_name.name in read_names:
                                        for i in substate_destinations:
                                            if i.data==last_view_name:
                                                re=i
                                                already_there_1=True
                                                break
                                        if not already_there_1:
                                            re=substate.add_read(last_view_name)  
                                        
                                        for i in substate_sources:
                                            if i.data==concatenated_name+"_"+current_member_name+"_"+str(self.struct_view_count):
                                                wv=i
                                                already_there_2=True
                                                break
                                        if not already_there_2:
                                            wv = substate.add_write(concatenated_name+"_"+current_member_name+"_"+str(self.struct_view_count))
                                         
                                            
                                        if isinstance(current_member,dat.ContainerArray):
                                            mem=Memlet.simple(last_view_name, subset)
                                        else:
                                            mem=Memlet.simple(current_parent_structure_name + "." + current_member_name, subset)    
                                        substate.add_edge(re,None,wv,"views",dpcp(mem))

                                    if local_name.name in write_names:
                                        for i in substate_sources:
                                            if i.data==last_view_name:
                                                wr=i
                                                already_there_3=True
                                                break
                                        if not already_there_3:
                                            wr=substate.add_write(last_view_name)
                                        
                                        for i in substate_destinations:
                                            if i.data==concatenated_name+"_"+current_member_name+"_"+str(self.struct_view_count):
                                                rv=i
                                                already_there_4=True
                                                break   
                                        if not already_there_4:    
                                            rv = substate.add_read(concatenated_name+"_"+current_member_name+"_"+str(self.struct_view_count))
                                   
                                          
                                        if isinstance(current_member,dat.ContainerArray):
                                            mem2=Memlet.simple(last_view_name, subset)
                                        else:
                                            mem2=Memlet.simple(current_parent_structure_name + "." + current_member_name, subset)    
                                        
                                        substate.add_edge(rv,"views",wr,None,dpcp(mem2))
                                    if not already_there_1:
                                        if re is not None:
                                            if not top_level:
                                                substate_sources.append(re)
                                            else:
                                                substate_destinations.append(re)
                                    if not already_there_2:
                                        if wv is not None:
                                            substate_destinations.append(wv)
                                    if not already_there_3:
                                        if wr is not None:
                                            if not top_level:
                                                substate_destinations.append(wr)
                                            else:
                                                substate_sources.append(wr)
                                    if not already_there_4:
                                        if rv is not None:
                                            substate_sources.append(rv)         
                                    last_view_name=concatenated_name+"_"+current_member_name+"_"+str(self.struct_view_count)
                                    if not isinstance(current_member,dat.ContainerArray):
                                        mapped_name_overwrite=concatenated_name+"_"+current_member_name   
                                        needs_replacement[mapped_name_overwrite]=last_view_name
                                    else:
                                        mapped_name_overwrite=concatenated_name+"_"+current_member_name   
                                        needs_replacement[mapped_name_overwrite]=last_view_name
                                        mapped_name_overwrite=concatenated_name+"_"+current_member_name+"_"+str(self.struct_view_count)
                                    self.views = self.views + 1
                                    views.append([mapped_name_overwrite, wv, rv, variables_in_call.index(variable_in_call)])
                                    
                                    strides = list(view_to_member.strides)
                                    offsets = list(view_to_member.offset)
                                    self.struct_view_count+=1
                                    


                                
                               



                     
                        if isinstance(tmpvar,ast_internal_classes.Array_Subscript_Node):
                            
                            changed_indices = 0
                            for i in tmpvar.indices:
                                if isinstance(i, ast_internal_classes.ParDecl_Node):
                                    if i.type == "ALL":
                                        shape.append(array.shape[indices])
                                        mysize = mysize * array.shape[indices]
                                        index_list.append(None)
                                    else:
                                        raise NotImplementedError("Index in ParDecl should be ALL")
                                else:
                                    text = ast_utils.ProcessedWriter(sdfg, self.name_mapping,placeholders=self.placeholders,placeholders_offsets=self.placeholders_offsets,rename_dict=self.replace_names).write_code(i)
                                    index_list.append(sym.pystr_to_symbolic(text))
                                    strides.pop(indices - changed_indices)
                                    offsets.pop(indices - changed_indices)
                                    changed_indices += 1
                                indices = indices + 1
                        

                           
                        elif isinstance(tmpvar,ast_internal_classes.Name_Node):
                            shape = list(array.shape)
                        else:
                            raise NotImplementedError("Unknown part_ref type")
                        
                        if shape == () or shape == (1, ) or shape == [] or shape == [1]:
                            #FIXME 6.03.2024
                            #print(array,array.__class__.__name__)
                            if isinstance(array,dat.ContainerArray):
                                if isinstance(array.stype, dat.ContainerArray):
                                    if isinstance(array.stype.stype,dat.Structure):
                                        element_type=array.stype.stype
                                    else:
                                        element_type=array.stype.stype.dtype 

                                elif isinstance(array.stype,dat.Structure):
                                    element_type=array.stype
                                else:
                                    element_type=array.stype.dtype    
                                #print(element_type,element_type.__class__.__name__)
                                #print(array.base_type,array.base_type.__class__.__name__)
                            elif isinstance(array,dat.Structure):
                                element_type=array
                            elif isinstance(array,pointer):
                                if hasattr(array,"stype"):
                                    if hasattr(array.stype,"free_symbols"):
                                        element_type=array.stype
                                        #print("get stype")
                                
                            else:
                                if hasattr(array,"dtype"):
                                    if hasattr(array.dtype,"free_symbols"):
                                        element_type=array.dtype
                                        #print("get dtype")
                                
                            if isinstance(element_type,pointer):
                                #print("pointer-ized")
                                found=False
                                if hasattr(element_type,"dtype"):
                                    if hasattr(element_type.dtype,"free_symbols"):
                                        element_type=element_type.dtype
                                        found=True
                                        #print("get dtype")
                                if hasattr(element_type,"stype"):
                                    if hasattr(element_type.stype,"free_symbols"):
                                        element_type=element_type.stype
                                        found=True
                                        #print("get stype")
                                if hasattr(element_type,"base_type"):        
                                    if hasattr(element_type.base_type,"free_symbols"):
                                        element_type=element_type.base_type
                                        found=True
                                        #print("get base_type")        
                                #if not found:
                                #    print(dir(element_type))
                            #print("array info: "+str(array),array.__class__.__name__)
                            #print(element_type,element_type.__class__.__name__)    
                            if element_type.name in self.registered_types:
                                datatype=self.get_dace_type(str(element_type))
                                datatype_to_add=copy.deepcopy(element_type)
                                datatype_to_add.transient = False
                                #print(datatype_to_add,datatype_to_add.__class__.__name__)
                                new_sdfg.add_datadesc(self.name_mapping[new_sdfg][local_name.name], datatype_to_add)
                                
                                if self.struct_views.get(new_sdfg) is None:
                                    self.struct_views[new_sdfg] = {}
                                
                                add_views_recursive(new_sdfg,local_name.name,datatype_to_add,self.struct_views[new_sdfg],self.name_mapping[new_sdfg],self.registered_types,[],self.actual_offsets_per_sdfg[new_sdfg],self.names_of_object_in_parent_sdfg[new_sdfg],self.actual_offsets_per_sdfg[sdfg])    
                                
                            else:
                                new_sdfg.add_scalar(self.name_mapping[new_sdfg][local_name.name], array.dtype, array.storage)            
                        else:
                            element_type=array.dtype.base_type    
                            if element_type in self.registered_types:
                                raise NotImplementedError("Nested derived types not implemented")
                                datatype_to_add=copy.deepcopy(element_type)
                                datatype_to_add.transient = False
                                new_sdfg.add_datadesc(self.name_mapping[new_sdfg][local_name.name], datatype_to_add)
                                #arr_dtype = datatype[sizes]
                                #arr_dtype.offset = [offset_value for _ in sizes]
                                #sdfg.add_datadesc(self.name_mapping[sdfg][node.name], arr_dtype)    
                            else:
                                
                                new_sdfg.add_array(self.name_mapping[new_sdfg][local_name.name],
                                            shape,
                                            array.dtype,
                                            array.storage,
                                            strides=strides,
                                            offset=offsets)   
                    else:
<<<<<<< HEAD
                       

                        if isinstance(variable_in_call, ast_internal_classes.Array_Subscript_Node):
                            changed_indices = 0
                            for i in variable_in_call.indices:
                                if isinstance(i, ast_internal_classes.ParDecl_Node):
                                    if i.type == "ALL":
                                        shape.append(array.shape[indices])
                                        mysize = mysize * array.shape[indices]
                                        index_list.append(None)
                                    else:
                                        raise NotImplementedError("Index in ParDecl should be ALL")
                                else:
                                    text = ast_utils.ProcessedWriter(sdfg, self.name_mapping,placeholders=self.placeholders,placeholders_offsets=self.placeholders_offsets,rename_dict=self.replace_names).write_code(i)
                                    index_list.append(sym.pystr_to_symbolic(text))
                                    strides.pop(indices - changed_indices)
                                    offsets.pop(indices - changed_indices)
                                    changed_indices += 1
                                indices = indices + 1
                           
                                

                        if isinstance(variable_in_call, ast_internal_classes.Name_Node):
                            shape = list(array.shape)
                        
                        #print("Data_Ref_Node")    
                    # Functionally, this identifies the case where the array is in fact a scalar
                        if shape == () or shape == (1, ) or shape == [] or shape == [1]:
                            if hasattr(array,"name") and array.name in self.registered_types:
                                datatype=self.get_dace_type(array.name)
                                datatype_to_add=copy.deepcopy(array)
                                datatype_to_add.transient = False
                                new_sdfg.add_datadesc(self.name_mapping[new_sdfg][local_name.name], datatype_to_add)
                                
                                if self.struct_views.get(new_sdfg) is None:
                                    self.struct_views[new_sdfg] = {}
                                add_views_recursive(new_sdfg,local_name.name,datatype_to_add,self.struct_views[new_sdfg],self.name_mapping[new_sdfg],self.registered_types,[],self.actual_offsets_per_sdfg[new_sdfg],self.names_of_object_in_parent_sdfg[new_sdfg],self.actual_offsets_per_sdfg[sdfg])        
                                
                            else:
                                new_sdfg.add_scalar(self.name_mapping[new_sdfg][local_name.name], array.dtype, array.storage)
                        else:
                            # This is the case where the array is not a scalar and we need to create a view
                            if not (shape == () or shape == (1, ) or shape == [] or shape == [1]):
                                offsets_zero = []
                                for index in offsets:
                                    offsets_zero.append(0)
                                viewname, view = sdfg.add_view(array_name + "_view_" + str(self.views),
                                                            shape,
                                                            array.dtype,
                                                            storage=array.storage,
                                                            strides=strides,
                                                            offset=offsets_zero)
                                from dace import subsets

                                all_indices = [None] * (len(array.shape) - len(index_list)) + index_list
                                if self.normalize_offsets:
                                    subset = subsets.Range([(i, i, 1) if i is not None else (0, s-1, 1)
                                                            for i, s in zip(all_indices, array.shape)])
                                else:
                                    subset = subsets.Range([(i, i, 1) if i is not None else (1, s, 1)
                                                            for i, s in zip(all_indices, array.shape)])
                                smallsubset = subsets.Range([(0, s - 1, 1) for s in shape])

                                #memlet = Memlet(f'{array_name}[{subset}]->{smallsubset}')
                                #memlet2 = Memlet(f'{viewname}[{smallsubset}]->{subset}')
                                memlet = Memlet(f'{array_name}[{subset}]')
                                memlet2 = Memlet(f'{array_name}[{subset}]')
                                wv = None
                                rv = None
                                if local_name.name in read_names:
                                    r = substate.add_read(array_name)
                                    wv = substate.add_write(viewname)
                                    substate.add_edge(r, None, wv, 'views', dpcp(memlet))
                                if local_name.name in write_names:
                                    rv = substate.add_read(viewname)
                                    w = substate.add_write(array_name)
                                    substate.add_edge(rv, 'views', w, None, dpcp(memlet2))

                                self.views = self.views + 1
                                views.append([array_name, wv, rv, variables_in_call.index(variable_in_call)])

                            new_sdfg.add_array(self.name_mapping[new_sdfg][local_name.name],
                                            shape,
                                            array.dtype,
                                            array.storage,
                                            strides=strides,
                                            offset=offsets)
                        
=======
                        # This is the case where the array is not a scalar and we need to create a view
                        if not isinstance(variable_in_call, ast_internal_classes.Name_Node):
                            offsets_zero = []
                            for index in offsets:
                                offsets_zero.append(0)
                            viewname, view = sdfg.add_view(array_name + "_view_" + str(self.views),
                                                           shape,
                                                           array.dtype,
                                                           storage=array.storage,
                                                           strides=strides,
                                                           offset=offsets_zero)
                            from dace import subsets

                            all_indices = [None] * (len(array.shape) - len(index_list)) + index_list
                            subset = subsets.Range([(i, i, 1) if i is not None else (1, s, 1)
                                                    for i, s in zip(all_indices, array.shape)])
                            smallsubset = subsets.Range([(0, s - 1, 1) for s in shape])

                            memlet = Memlet(f'{array_name}[{subset}]->[{smallsubset}]')
                            memlet2 = Memlet(f'{viewname}[{smallsubset}]->[{subset}]')
                            wv = None
                            rv = None
                            if local_name.name in read_names:
                                r = substate.add_read(array_name)
                                wv = substate.add_write(viewname)
                                substate.add_edge(r, None, wv, 'views', dpcp(memlet))
                            if local_name.name in write_names:
                                rv = substate.add_read(viewname)
                                w = substate.add_write(array_name)
                                substate.add_edge(rv, 'views2', w, None, dpcp(memlet2))

                            self.views = self.views + 1
                            views.append([array_name, wv, rv, variables_in_call.index(variable_in_call)])

                        new_sdfg.add_array(self.name_mapping[new_sdfg][local_name.name],
                                           shape,
                                           array.dtype,
                                           array.storage,
                                           strides=strides,
                                           offset=offsets)
>>>>>>> 2811e404
            if not matched:
                # This handles the case where the function is called with global variables
                for array_name, array in all_arrays.items():
                    if array_name in [globalsdfg_name]:
                        local_name = parameters[variables_in_call.index(variable_in_call)]
                        self.name_mapping[new_sdfg][local_name.name] = new_sdfg._find_new_name(local_name.name)
                        self.all_array_names.append(self.name_mapping[new_sdfg][local_name.name])
                        if local_name.name in read_names:
                            ins_in_new_sdfg.append(self.name_mapping[new_sdfg][local_name.name])
                        if local_name.name in write_names:
                            outs_in_new_sdfg.append(self.name_mapping[new_sdfg][local_name.name])

                        indices = 0
                        if isinstance(variable_in_call, ast_internal_classes.Array_Subscript_Node):
                            indices = len(variable_in_call.indices)

                        shape = array.shape[indices:]

                        if shape == () or shape == (1, ):
                            new_sdfg.add_scalar(self.name_mapping[new_sdfg][local_name.name], array.dtype,
                                                array.storage)
                        else:
                            new_sdfg.add_array(self.name_mapping[new_sdfg][local_name.name],
                                               shape,
                                               array.dtype,
                                               array.storage,
                                               strides=array.strides,
                                               offset=array.offset)

        # Preparing symbol dictionary for nested sdfg
        sym_dict = {}
        for i in sdfg.symbols:
            sym_dict[i] = i

        not_found_write_names = []
        not_found_read_names = []
        for i in write_names:
            if self.name_mapping[new_sdfg].get(i) is None:
                not_found_write_names.append(i)
        for i in read_names:
            if self.name_mapping[new_sdfg].get(i) is None:
                not_found_read_names.append(i)

        # This handles the library states that are needed to inject dataflow to prevent library calls from being reordered
        # Currently not sufficient for all cases
        for i in self.libstates:
            self.name_mapping[new_sdfg][i] = new_sdfg._find_new_name(i)
            self.all_array_names.append(self.name_mapping[new_sdfg][i])
            if i in read_names:
                ins_in_new_sdfg.append(self.name_mapping[new_sdfg][i])
            if i in write_names:
                outs_in_new_sdfg.append(self.name_mapping[new_sdfg][i])
            new_sdfg.add_scalar(self.name_mapping[new_sdfg][i], dtypes.int32, transient=False)
        addedmemlets = []
        
        globalmemlets = []
        names_list=[]
        if node.specification_part is not None:
            if node.specification_part.specifications is not None:
                namefinder=ast_transforms.FindDefinedNames()
                for i in node.specification_part.specifications:
                    namefinder.visit(i)   
                names_list=namefinder.names
        # This handles the case where the function is called with read variables found in a module
        for i in not_found_read_names:
            if i in names_list: 
                continue
            if i in [a[0] for a in self.module_vars]:
                if self.name_mapping[sdfg].get(i) is not None:
                    self.name_mapping[new_sdfg][i] = new_sdfg._find_new_name(i)
                    addedmemlets.append(i)
                    self.all_array_names.append(self.name_mapping[new_sdfg][i])
                    if i in read_names:
                        ins_in_new_sdfg.append(self.name_mapping[new_sdfg][i])
                    if i in write_names:
                        outs_in_new_sdfg.append(self.name_mapping[new_sdfg][i])
                    array_in_global = sdfg.arrays[self.name_mapping[sdfg][i]]
                    if isinstance(array_in_global, Scalar):
                        new_sdfg.add_scalar(self.name_mapping[new_sdfg][i], array_in_global.dtype, transient=False)
                    elif (hasattr(array_in_global, 'type') and array_in_global.type == "Array") or isinstance(array_in_global, dat.Array):
                        new_sdfg.add_array(self.name_mapping[new_sdfg][i],
                                           array_in_global.shape,
                                           array_in_global.dtype,
                                           array_in_global.storage,
                                           transient=False,
                                           strides=array_in_global.strides,
                                           offset=array_in_global.offset)
                elif self.name_mapping[self.globalsdfg].get(i) is not None:
                    self.name_mapping[new_sdfg][i] = new_sdfg._find_new_name(i)
                    globalmemlets.append(i)
                    self.all_array_names.append(self.name_mapping[new_sdfg][i])
                    if i in read_names:
                        ins_in_new_sdfg.append(self.name_mapping[new_sdfg][i])
                    if i in write_names:
                        outs_in_new_sdfg.append(self.name_mapping[new_sdfg][i])

                    array_in_global = self.globalsdfg.arrays[self.name_mapping[self.globalsdfg][i]]
                    if isinstance(array_in_global, Scalar):
                        new_sdfg.add_scalar(self.name_mapping[new_sdfg][i], array_in_global.dtype, transient=False)
                    elif (hasattr(array_in_global, 'type') and array_in_global.type == "Array") or isinstance(array_in_global, dat.Array):
                        new_sdfg.add_array(self.name_mapping[new_sdfg][i],
                                           array_in_global.shape,
                                           array_in_global.dtype,
                                           array_in_global.storage,
                                           transient=False,
                                           strides=array_in_global.strides,
                                           offset=array_in_global.offset)
        # This handles the case where the function is called with wrriten but not read variables found in a module
        for i in not_found_write_names:
            if i in not_found_read_names:
                continue
            if i in names_list: 
                continue
            if i in [a[0] for a in self.module_vars]:
                if self.name_mapping[sdfg].get(i) is not None:
                    self.name_mapping[new_sdfg][i] = new_sdfg._find_new_name(i)
                    addedmemlets.append(i)
                    self.all_array_names.append(self.name_mapping[new_sdfg][i])
                    if i in read_names:
                        ins_in_new_sdfg.append(self.name_mapping[new_sdfg][i])
                    if i in write_names:
                        outs_in_new_sdfg.append(self.name_mapping[new_sdfg][i])

                    array = sdfg.arrays[self.name_mapping[sdfg][i]]
                    if isinstance(array_in_global, Scalar):
                        new_sdfg.add_scalar(self.name_mapping[new_sdfg][i], array_in_global.dtype, transient=False)
                    elif (hasattr(array_in_global, 'type') and array_in_global.type == "Array") or isinstance(array_in_global, dat.Array):
                        new_sdfg.add_array(self.name_mapping[new_sdfg][i],
                                           array_in_global.shape,
                                           array_in_global.dtype,
                                           array_in_global.storage,
                                           transient=False,
                                           strides=array_in_global.strides,
                                           offset=array_in_global.offset)
                elif self.name_mapping[self.globalsdfg].get(i) is not None:
                    self.name_mapping[new_sdfg][i] = new_sdfg._find_new_name(i)
                    globalmemlets.append(i)
                    self.all_array_names.append(self.name_mapping[new_sdfg][i])
                    if i in read_names:
                        ins_in_new_sdfg.append(self.name_mapping[new_sdfg][i])
                    if i in write_names:
                        outs_in_new_sdfg.append(self.name_mapping[new_sdfg][i])

                    array = self.globalsdfg.arrays[self.name_mapping[self.globalsdfg][i]]
                    if isinstance(array_in_global, Scalar):
                        new_sdfg.add_scalar(self.name_mapping[new_sdfg][i], array_in_global.dtype, transient=False)
                    elif (hasattr(array_in_global, 'type') and array_in_global.type == "Array") or isinstance(array_in_global, dat.Array):
                        new_sdfg.add_array(self.name_mapping[new_sdfg][i],
                                           array_in_global.shape,
                                           array_in_global.dtype,
                                           array_in_global.storage,
                                           transient=False,
                                           strides=array_in_global.strides,
                                           offset=array_in_global.offset)
        if self.multiple_sdfgs==False:
            #print("Adding nested sdfg", new_sdfg.name, "to", sdfg.name)
            #print(sym_dict)
            internal_sdfg = substate.add_nested_sdfg(new_sdfg,
                                                 sdfg,
                                                 ins_in_new_sdfg,
                                                 outs_in_new_sdfg,
                                                 symbol_mapping=sym_dict)
        else:
            internal_sdfg = substate.add_nested_sdfg(None,
                                                 sdfg,
                                                 ins_in_new_sdfg,
                                                 outs_in_new_sdfg,
                                                 symbol_mapping=sym_dict,
                                                 name="External_nested_" + new_sdfg.name)    
        #if self.multiple_sdfgs==False:
            # Now adding memlets

        for i in self.libstates:
            memlet = "0"
            if i in write_names:
                ast_utils.add_memlet_write(substate, self.name_mapping[sdfg][i], internal_sdfg,
                                        self.name_mapping[new_sdfg][i], memlet)
            if i in read_names:
                ast_utils.add_memlet_read(substate, self.name_mapping[sdfg][i], internal_sdfg,
                                        self.name_mapping[new_sdfg][i], memlet)

        for i in variables_in_call:

            local_name = parameters[variables_in_call.index(i)]
            if self.name_mapping.get(sdfg).get(ast_utils.get_name(i)) is not None:
                var = sdfg.arrays.get(self.name_mapping[sdfg][ast_utils.get_name(i)])
                mapped_name = self.name_mapping[sdfg][ast_utils.get_name(i)]
                if needs_replacement.get(mapped_name) is not None:
                        mapped_name = needs_replacement[mapped_name]
                        var=sdfg.arrays[mapped_name]
            # TODO: FIx symbols in function calls
            elif ast_utils.get_name(i) in sdfg.symbols:
                var = ast_utils.get_name(i)
                mapped_name = ast_utils.get_name(i)
            elif self.name_mapping.get(self.globalsdfg).get(ast_utils.get_name(i)) is not None:
                var = self.globalsdfg.arrays.get(self.name_mapping[self.globalsdfg][ast_utils.get_name(i)])
                mapped_name = self.name_mapping[self.globalsdfg][ast_utils.get_name(i)]
            else:
                raise NameError("Variable name not found: " + ast_utils.get_name(i))

            if not hasattr(var, "shape") or len(var.shape) == 0:
                memlet = ""
            elif (len(var.shape) == 1 and var.shape[0] == 1):
                memlet = "0"
            else:
                memlet = ast_utils.generate_memlet(i, sdfg, self, self.normalize_offsets)

            found = False
            for elem in views:
                if mapped_name == elem[0] and elem[3] == variables_in_call.index(i):
                    found = True

                    if local_name.name in write_names:
                        memlet = subs.Range([(0, s - 1, 1) for s in sdfg.arrays[elem[2].label].shape])
                        substate.add_memlet_path(internal_sdfg,
                                                elem[2],
                                                src_conn=self.name_mapping[new_sdfg][local_name.name],
                                                memlet=Memlet(expr=elem[2].label, subset=memlet))
                    if local_name.name in read_names:
                        memlet = subs.Range([(0, s - 1, 1) for s in sdfg.arrays[elem[1].label].shape])
                        substate.add_memlet_path(elem[1],
                                                internal_sdfg,
                                                dst_conn=self.name_mapping[new_sdfg][local_name.name],
                                                memlet=Memlet(expr=elem[1].label, subset=memlet))
                    if found:
                        break    

            if not found:
                if local_name.name in write_names:
                    ast_utils.add_memlet_write(substate, mapped_name, internal_sdfg,
                                            self.name_mapping[new_sdfg][local_name.name], memlet)
                if local_name.name in read_names:
                    
                    ast_utils.add_memlet_read(substate, mapped_name, internal_sdfg,
                                            self.name_mapping[new_sdfg][local_name.name], memlet)

        for i in addedmemlets:
            local_name=ast_internal_classes.Name_Node(name=i)
            memlet = ast_utils.generate_memlet(ast_internal_classes.Name_Node(name=i), sdfg, self, self.normalize_offsets)
            if local_name.name in write_names:
                ast_utils.add_memlet_write(substate, self.name_mapping[sdfg][i], internal_sdfg,
                                        self.name_mapping[new_sdfg][i], memlet)
            if local_name.name in read_names:
                ast_utils.add_memlet_read(substate, self.name_mapping[sdfg][i], internal_sdfg,
                                        self.name_mapping[new_sdfg][i], memlet)
        for i in globalmemlets:
            local_name=ast_internal_classes.Name_Node(name=i)
            found=False
            parent_sdfg=sdfg
            nested_sdfg=new_sdfg
            first=True
            while not found and parent_sdfg is not None:
                if self.name_mapping.get(parent_sdfg).get(i) is not None:
                    found=True
                else:
                    self.name_mapping[parent_sdfg][i] = parent_sdfg._find_new_name(i)
                    self.all_array_names.append(self.name_mapping[parent_sdfg][i])
                    array_in_global = self.globalsdfg.arrays[self.name_mapping[self.globalsdfg][i]]
                    if isinstance(array_in_global, Scalar):
                        parent_sdfg.add_scalar(self.name_mapping[parent_sdfg][i], array_in_global.dtype, transient=False)
                    elif (hasattr(array_in_global, 'type') and array_in_global.type == "Array") or isinstance(array_in_global, dat.Array):
                        parent_sdfg.add_array(self.name_mapping[parent_sdfg][i],
                                           array_in_global.shape,
                                           array_in_global.dtype,
                                           array_in_global.storage,
                                           transient=False,
                                           strides=array_in_global.strides,
                                           offset=array_in_global.offset)

                if first:
                    first=False
                else:
                    if local_name.name in write_names:
                        nested_sdfg.parent_nsdfg_node.add_out_connector(self.name_mapping[parent_sdfg][i], force=True)
                    if local_name.name in read_names:
                        nested_sdfg.parent_nsdfg_node.add_in_connector(self.name_mapping[parent_sdfg][i], force=True)

                memlet = ast_utils.generate_memlet(ast_internal_classes.Name_Node(name=i), parent_sdfg, self, self.normalize_offsets)
                if local_name.name in write_names:
                    ast_utils.add_memlet_write(nested_sdfg.parent, self.name_mapping[parent_sdfg][i], nested_sdfg.parent_nsdfg_node,
                                            self.name_mapping[nested_sdfg][i], memlet)
                if local_name.name in read_names:
                    ast_utils.add_memlet_read(nested_sdfg.parent, self.name_mapping[parent_sdfg][i], nested_sdfg.parent_nsdfg_node,
                                            self.name_mapping[nested_sdfg][i], memlet)
                if not found:
                    nested_sdfg=parent_sdfg    
                    parent_sdfg=parent_sdfg.parent_sdfg
                    
        
        if self.multiple_sdfgs==False:
            if node.execution_part is not None:
                if node.specification_part is not None and node.specification_part.uses is not None:
                    for j in node.specification_part.uses:
                        for k in j.list:
                            if self.contexts.get(new_sdfg.name) is None:
                                self.contexts[new_sdfg.name] = ast_utils.Context(name=new_sdfg.name)
                            if self.contexts[new_sdfg.name].constants.get(
                                    ast_utils.get_name(k)) is None and self.contexts[self.globalsdfg.name].constants.get(
                                        ast_utils.get_name(k)) is not None:
                                self.contexts[new_sdfg.name].constants[ast_utils.get_name(k)] = self.contexts[
                                    self.globalsdfg.name].constants[ast_utils.get_name(k)]

                            pass
                        
                    old_mode=self.transient_mode
                    print("For ",sdfg_name," old mode is ",old_mode)
                    self.transient_mode=True
                    for j in node.specification_part.specifications:
                        
                    
                        self.declstmt2sdfg(j, new_sdfg)
                    self.transient_mode=old_mode
                   
    
                for i in assigns:
                        self.translate(i, new_sdfg)
                self.translate(node.execution_part, new_sdfg)

        if self.multiple_sdfgs==True:
            internal_sdfg.path=self.sdfg_path+ new_sdfg.name + ".sdfg"
            #new_sdfg.save(path.join(self.sdfg_path, new_sdfg.name + ".sdfg"))        

<<<<<<< HEAD
=======
            memlet = ast_utils.generate_memlet(ast_internal_classes.Name_Node(name=i), sdfg, self)
            if local_name.name in write_names:
                ast_utils.add_memlet_write(substate, self.name_mapping[self.globalsdfg][i], internal_sdfg,
                                           self.name_mapping[new_sdfg][i], memlet)
            if local_name.name in read_names:
                ast_utils.add_memlet_read(substate, self.name_mapping[self.globalsdfg][i], internal_sdfg,
                                          self.name_mapping[new_sdfg][i], memlet)

        #Finally, now that the nested sdfg is built and the memlets are added, we can parse the internal of the subroutine and add it to the SDFG.

        if node.execution_part is not None:
            for j in node.specification_part.uses:
                for k in j.list:
                    if self.contexts.get(new_sdfg.name) is None:
                        self.contexts[new_sdfg.name] = ast_utils.Context(name=new_sdfg.name)
                    if self.contexts[new_sdfg.name].constants.get(
                            ast_utils.get_name(k)) is None and self.contexts[self.globalsdfg.name].constants.get(
                                ast_utils.get_name(k)) is not None:
                        self.contexts[new_sdfg.name].constants[ast_utils.get_name(k)] = self.contexts[
                            self.globalsdfg.name].constants[ast_utils.get_name(k)]

                    pass
            for j in node.specification_part.specifications:
                self.declstmt2sdfg(j, new_sdfg, new_sdfg)
            for i in assigns:
                self.translate(i, new_sdfg, new_sdfg)
            self.translate(node.execution_part, new_sdfg, new_sdfg)
>>>>>>> 2811e404

    def binop2sdfg(self, node: ast_internal_classes.BinOp_Node, sdfg: SDFG, cfg: ControlFlowRegion):
        """
        This parses binary operations to tasklets in a new state or creates
        a function call with a nested SDFG if the operation is a function
        call rather than a simple assignment.
        :param node: The node to be translated
        :param sdfg: The SDFG to which the node should be translated
        """

        calls = ast_transforms.FindFunctionCalls()
        calls.visit(node)
        if len(calls.nodes) == 1:
            augmented_call = calls.nodes[0]
            from dace.frontend.fortran.intrinsics import FortranIntrinsics
            if augmented_call.name.name not in ["pow", "atan2", "tanh", "__dace_epsilon", *FortranIntrinsics.retained_function_names()]:
                augmented_call.args.append(node.lval)
                augmented_call.hasret = True
                self.call2sdfg(augmented_call, sdfg, cfg)
                return

        outputnodefinder = ast_transforms.FindOutputs(thourough=False)
        outputnodefinder.visit(node)
        output_vars = outputnodefinder.nodes
        output_names = []
        output_names_tasklet = []

        for i in output_vars:
            mapped_name = self.get_name_mapping_in_context(sdfg).get(i.name)
            arrays = self.get_arrays_in_context(sdfg)

            if mapped_name in arrays and mapped_name not in output_names:
                output_names.append(mapped_name)
                output_names_tasklet.append(i.name)

        inputnodefinder = ast_transforms.FindInputs()
        inputnodefinder.visit(node)
        input_vars = inputnodefinder.nodes
        input_names = []
        input_names_tasklet = []

        for i in input_vars:
            mapped_name = self.get_name_mapping_in_context(sdfg).get(i.name)
            arrays = self.get_arrays_in_context(sdfg)
            if i.name in sdfg.symbols:
                continue
            if mapped_name in arrays:  # and mapped_name not in input_names:
                count = input_names.count(mapped_name)
                input_names.append(mapped_name)
                input_names_tasklet.append(i.name + "_" + str(count) + "_in")

        substate = ast_utils.add_simple_state_to_sdfg(
            self, cfg, "_state_l" + str(node.line_number[0]) + "_c" + str(node.line_number[1]))

        output_names_changed = [o_t + "_out" for o_t in output_names]

        tasklet = ast_utils.add_tasklet(substate, "_l" + str(node.line_number[0]) + "_c" + str(node.line_number[1]),
                                        input_names_tasklet, output_names_changed, "text", node.line_number,
                                        self.file_name)

        for i, j in zip(input_names, input_names_tasklet):
            memlet_range = self.get_memlet_range(sdfg, input_vars, i, j)
            src= ast_utils.add_memlet_read(substate, i, tasklet, j, memlet_range)
            # if self.struct_views.get(sdfg) is not None:
            #   if self.struct_views[sdfg].get(i) is not None:
            #     chain= self.struct_views[sdfg][i]
            #     access_parent=substate.add_access(chain[0])
            #     name=chain[0]
            #     for i in range(1,len(chain)):
            #         view_name=name+"_"+chain[i]
            #         access_child=substate.add_access(view_name)
            #         substate.add_edge(access_parent, None,access_child, 'views',  Memlet.simple(name+"."+chain[i],subs.Range.from_array(sdfg.arrays[view_name])))
            #         name=view_name
            #         access_parent=access_child
                
            #     substate.add_edge(access_parent, None,src,'views',  Memlet(data=name, subset=memlet_range))


        for i, j, k in zip(output_names, output_names_tasklet, output_names_changed):

            memlet_range = self.get_memlet_range(sdfg, output_vars, i, j)
            ast_utils.add_memlet_write(substate, i, tasklet, k, memlet_range)
        tw = ast_utils.TaskletWriter(output_names, output_names_changed, sdfg, self.name_mapping, input_names,
                                     input_names_tasklet,placeholders=self.placeholders,placeholders_offsets=self.placeholders_offsets,rename_dict=self.replace_names)

        text = tw.write_code(node)
        #print(sdfg.name,node.line_number,output_names,output_names_changed,input_names,input_names_tasklet)
        tasklet.code = CodeBlock(text, lang.Python)

    def call2sdfg(self, node: ast_internal_classes.Call_Expr_Node, sdfg: SDFG, cfg: ControlFlowRegion):
        """
        This parses function calls to a nested SDFG 
        or creates a tasklet with an external library call.
        :param node: The node to be translated
        :param sdfg: The SDFG to which the node should be translated
        """

        self.last_call_expression[sdfg] = node.args
        match_found = False
        rettype = "INTEGER"
        hasret = False
        for fsname in self.functions_and_subroutines:
          if fsname.name == node.name.name:
        
            for i in self.top_level.function_definitions:
<<<<<<< HEAD
                if i.name.name == node.name.name:
                    self.function2sdfg(i, sdfg)
                    return
            for i in self.top_level.subroutine_definitions:
                if i.name.name == node.name.name:
                    self.subroutine2sdfg(i, sdfg)
                    return
            for j in self.top_level.modules:
                for i in j.function_definitions:
                    if i.name.name == node.name.name:
                        self.function2sdfg(i, sdfg)
                        return
                for i in j.subroutine_definitions:
                    if i.name.name == node.name.name:
                        self.subroutine2sdfg(i, sdfg)
=======
                if i.name == node.name:
                    self.function2sdfg(i, sdfg, cfg)
                    return
            for i in self.top_level.subroutine_definitions:
                if i.name == node.name:
                    self.subroutine2sdfg(i, sdfg, cfg)
                    return
            for j in self.top_level.modules:
                for i in j.function_definitions:
                    if i.name == node.name:
                        self.function2sdfg(i, sdfg, cfg)
                        return
                for i in j.subroutine_definitions:
                    if i.name == node.name:
                        self.subroutine2sdfg(i, sdfg, cfg)
>>>>>>> 2811e404
                        return
        else:
            # This part handles the case that it's an external library call
            libstate = self.libraries.get(node.name.name)
            if not isinstance(rettype, ast_internal_classes.Void) and hasattr(node, "hasret"):
                if node.hasret:
                    hasret = True
                    retval = node.args.pop(len(node.args) - 1)
            if node.name == "free":
                return
            input_names_tasklet = {}
            output_names_tasklet = []
            input_names = []
            output_names = []
            special_list_in = {}
            special_list_out = []
            if libstate is not None:
                special_list_in[self.name_mapping[sdfg][libstate] + "_task"] = dtypes.pointer(
                    sdfg.arrays.get(self.name_mapping[sdfg][libstate]).dtype)
                special_list_out.append(self.name_mapping[sdfg][libstate] + "_task_out")
            used_vars = [
                node for node in ast_transforms.mywalk(node) if isinstance(node, ast_internal_classes.Name_Node)
            ]

            for i in used_vars:
                for j in sdfg.arrays:
                    if self.name_mapping.get(sdfg).get(i.name) == j and j not in input_names:
                        elem = sdfg.arrays.get(j)
                        scalar = False
                        if len(elem.shape) == 0:
                            scalar = True
                        elif (len(elem.shape) == 1 and elem.shape[0] == 1):
                            scalar = True
                        if not scalar and not node.name.name in ["fprintf", "printf"]:
                            output_names.append(j)
                            output_names_tasklet.append(i.name)

                        input_names_tasklet[i.name] = dtypes.pointer(elem.dtype)
                        input_names.append(j)

            output_names_changed = []
            for o, o_t in zip(output_names, output_names_tasklet):
                output_names_changed.append(o_t + "_out")

            tw = ast_utils.TaskletWriter(output_names_tasklet.copy(), output_names_changed.copy(), sdfg,
                                         self.name_mapping,placeholders=self.placeholders,placeholders_offsets=self.placeholders_offsets,rename_dict=self.replace_names)
            if not isinstance(rettype, ast_internal_classes.Void) and hasret:
                special_list_in[retval.name] = pointer(self.get_dace_type(rettype))
                special_list_out.append(retval.name + "_out")
                text = tw.write_code(
                    ast_internal_classes.BinOp_Node(lval=retval, op="=", rval=node, line_number=node.line_number))

            else:
                text = tw.write_code(node)
            substate = ast_utils.add_simple_state_to_sdfg(self, cfg, "_state" + str(node.line_number[0]))

            tasklet = ast_utils.add_tasklet(substate, str(node.line_number[0]), {
                **input_names_tasklet,
                **special_list_in
            }, output_names_changed + special_list_out, "text", node.line_number, self.file_name)
            if libstate is not None:
                ast_utils.add_memlet_read(substate, self.name_mapping[sdfg][libstate], tasklet,
                                          self.name_mapping[sdfg][libstate] + "_task", "0")

                ast_utils.add_memlet_write(substate, self.name_mapping[sdfg][libstate], tasklet,
                                           self.name_mapping[sdfg][libstate] + "_task_out", "0")
            if not isinstance(rettype, ast_internal_classes.Void) and hasret:
                ast_utils.add_memlet_read(substate, self.name_mapping[sdfg][retval.name], tasklet, retval.name, "0")

                ast_utils.add_memlet_write(substate, self.name_mapping[sdfg][retval.name], tasklet,
                                           retval.name + "_out", "0")

            for i, j in zip(input_names, input_names_tasklet):
                memlet_range = self.get_memlet_range(sdfg, used_vars, i, j)
                ast_utils.add_memlet_read(substate, i, tasklet, j, memlet_range)

            for i, j, k in zip(output_names, output_names_tasklet, output_names_changed):

                memlet_range = self.get_memlet_range(sdfg, used_vars, i, j)
                ast_utils.add_memlet_write(substate, i, tasklet, k, memlet_range)

            setattr(tasklet, "code", CodeBlock(text, lang.Python))

    def declstmt2sdfg(self, node: ast_internal_classes.Decl_Stmt_Node, sdfg: SDFG, cfg: ControlFlowRegion):
        """
        This function translates a variable declaration statement to an access node on the sdfg
        :param node: The node to translate
        :param sdfg: The sdfg to attach the access node to
        :note This function is the top level of the declaration, most implementation is in vardecl2sdfg
        """
        for i in node.vardecl:
            self.translate(i, sdfg, cfg)

    def vardecl2sdfg(self, node: ast_internal_classes.Var_Decl_Node, sdfg: SDFG, cfg: ControlFlowRegion):
        """
        This function translates a variable declaration to an access node on the sdfg
        :param node: The node to translate
        :param sdfg: The sdfg to attach the access node to

        """
        if node.name=="modname": return

        #if the sdfg is the toplevel-sdfg, the variable is a global variable
        is_arg = False
        if isinstance(node.parent,ast_internal_classes.Subroutine_Subprogram_Node) or isinstance(node.parent,ast_internal_classes.Function_Subprogram_Node):
            if hasattr(node.parent,"args"):
                for i in node.parent.args:
                    name =ast_utils.get_name(i)
                    if name == node.name:
                        is_arg = True
                        if self.local_not_transient_because_assign.get(sdfg.name) is not None:
                            if name in self.local_not_transient_because_assign[sdfg.name]:
                                is_arg=False
                        break
        if is_arg:
            transient=False
        else:
            transient = self.transient_mode
        # find the type
        datatype = self.get_dace_type(node.type)
        #if hasattr(node, "alloc"):
        #    if node.alloc:
        #        self.unallocated_arrays.append([node.name, datatype, sdfg, transient])
        #        return
        # get the dimensions
        #print(node.name)
        if node.sizes is not None:
            sizes = []
            offset = []
            actual_offsets = []
            offset_value = 0 if self.normalize_offsets else -1
            for i in node.sizes:
                stuff=[ii for ii in ast_transforms.mywalk(i) if isinstance(ii, ast_internal_classes.Data_Ref_Node)]
                if len(stuff)>0:
                    count=self.count_of_struct_symbols_lifted
                    sdfg.add_symbol("tmp_struct_symbol_"+str(count),dtypes.int32)
                    symname="tmp_struct_symbol_"+str(count)
                    if sdfg.parent_sdfg is not None:
                        sdfg.parent_sdfg.add_symbol("tmp_struct_symbol_"+str(count),dtypes.int32)
                        sdfg.parent_nsdfg_node.symbol_mapping["tmp_struct_symbol_"+str(count)]="tmp_struct_symbol_"+str(count)
                        for edge in sdfg.parent.parent_graph.in_edges(sdfg.parent):
                            assign= ast_utils.ProcessedWriter(sdfg.parent_sdfg, self.name_mapping,placeholders=self.placeholders,placeholders_offsets=self.placeholders_offsets,rename_dict=self.replace_names).write_code(i)
                            edge.data.assignments["tmp_struct_symbol_"+str(count)]=assign
                            #print(edge)
                    else:
                        assign= ast_utils.ProcessedWriter(sdfg, self.name_mapping,placeholders=self.placeholders,placeholders_offsets=self.placeholders_offsets,rename_dict=self.replace_names).write_code(i)
                        
                        sdfg.append_global_code(f"{dtypes.int32.ctype} {symname};\n")
                        sdfg.append_init_code("tmp_struct_symbol_"+str(count)+"="+assign.replace(".","->")+";\n")       
                    tw = ast_utils.TaskletWriter([], [], sdfg, self.name_mapping,placeholders=self.placeholders,placeholders_offsets=self.placeholders_offsets,rename_dict=self.replace_names)
                    text = tw.write_code(ast_internal_classes.Name_Node(name="tmp_struct_symbol_"+str(count),type="INTEGER",line_number=node.line_number))
                    sizes.append(sym.pystr_to_symbolic(text))
                    actual_offset_value=node.offsets[node.sizes.index(i)]
                    if isinstance(actual_offset_value,ast_internal_classes.Array_Subscript_Node):
                        print(node.name,actual_offset_value.name.name)
                        raise NotImplementedError("Array subscript in offset not implemented")
                    if isinstance(actual_offset_value,int):
                        actual_offset_value=ast_internal_classes.Int_Literal_Node(value=str(actual_offset_value))
                    aotext=tw.write_code(actual_offset_value)    
                    actual_offsets.append(str(sym.pystr_to_symbolic(aotext)))
                    
                    self.actual_offsets_per_sdfg[sdfg][node.name]=actual_offsets
                    #otext = tw.write_code(offset_value)

                    #TODO: shouldn't this use node.offset??
                    offset.append(offset_value)
                    self.count_of_struct_symbols_lifted+=1
                else:
                    tw = ast_utils.TaskletWriter([], [], sdfg, self.name_mapping,placeholders=self.placeholders,placeholders_offsets=self.placeholders_offsets,rename_dict=self.replace_names)
                    text = tw.write_code(i)
                    actual_offset_value=node.offsets[node.sizes.index(i)]
                    if isinstance(actual_offset_value,int):
                        actual_offset_value=ast_internal_classes.Int_Literal_Node(value=str(actual_offset_value))
                    aotext=tw.write_code(actual_offset_value)    
                    actual_offsets.append(str(sym.pystr_to_symbolic(aotext)))
                    #otext = tw.write_code(offset_value)
                    sizes.append(sym.pystr_to_symbolic(text))
                    offset.append(offset_value)
                    self.actual_offsets_per_sdfg[sdfg][node.name]=actual_offsets

        else:
            sizes = None
        # create and check name - if variable is already defined (function argument and defined in declaration part) simply stop
        if self.name_mapping[sdfg].get(node.name) is not None:
            #here we must replace local placeholder sizes that have already made it to tasklets via size and ubound calls
            if sizes is not None:
                actual_sizes=sdfg.arrays[self.name_mapping[sdfg][node.name]].shape
                print(node.name,sdfg.name,self.names_of_object_in_parent_sdfg.get(sdfg).get(node.name))
                print(sdfg.parent_sdfg.name,self.actual_offsets_per_sdfg[sdfg.parent_sdfg].get(self.names_of_object_in_parent_sdfg[sdfg][node.name]))
                print(sdfg.parent_sdfg.arrays.get(self.name_mapping[sdfg.parent_sdfg].get(self.names_of_object_in_parent_sdfg.get(sdfg).get(node.name))))
                if self.actual_offsets_per_sdfg[sdfg.parent_sdfg].get(self.names_of_object_in_parent_sdfg[sdfg][node.name]) is not None:
                    actual_offsets=self.actual_offsets_per_sdfg[sdfg.parent_sdfg][self.names_of_object_in_parent_sdfg[sdfg][node.name]]
                else:
                    actual_offsets=[1] * len(actual_sizes)   

                index=0
                for i in node.sizes:
                    if isinstance(i,ast_internal_classes.Name_Node):
                        if i.name.startswith("__f2dace_A"):
                            self.replace_names[i.name]=str(actual_sizes[index])
                            #node.parent.execution_part=ast_transforms.RenameVar(i.name,str(actual_sizes[index])).visit(node.parent.execution_part)
                    index+=1
                index=0
                for i in node.offsets:
                    if isinstance(i,ast_internal_classes.Name_Node):
                        if i.name.startswith("__f2dace_OA"):
                            self.replace_names[i.name]=str(actual_offsets[index])
                            #node.parent.execution_part=ast_transforms.RenameVar(i.name,str(actual_offsets[index])).visit(node.parent.execution_part)
                    index+=1        
            elif sizes is None:
                if isinstance(datatype, Structure):
                    datatype_to_add=copy.deepcopy(datatype)
                    datatype_to_add.transient = transient
                    #if node.name=="p_nh":
                        #print("Adding local struct",self.name_mapping[sdfg][node.name],datatype_to_add)
                    if self.struct_views.get(sdfg) is None:
                        self.struct_views[sdfg] = {}
                    add_views_recursive(sdfg,node.name,datatype_to_add,self.struct_views[sdfg],self.name_mapping[sdfg],self.registered_types,[],self.actual_offsets_per_sdfg[sdfg],self.names_of_object_in_parent_sdfg[sdfg],self.actual_offsets_per_sdfg[sdfg.parent_sdfg])        
                

            return

        if node.name in sdfg.symbols:
            return

        self.name_mapping[sdfg][node.name] = sdfg._find_new_name(node.name)

        if sizes is None:
            if isinstance(datatype, Structure):
                datatype_to_add=copy.deepcopy(datatype)
                datatype_to_add.transient = transient
                #if node.name=="p_nh":
                    #print("Adding local struct",self.name_mapping[sdfg][node.name],datatype_to_add)
                sdfg.add_datadesc(self.name_mapping[sdfg][node.name], datatype_to_add)
                if self.struct_views.get(sdfg) is None:
                    self.struct_views[sdfg] = {}
                add_views_recursive(sdfg,node.name,datatype_to_add,self.struct_views[sdfg],self.name_mapping[sdfg],self.registered_types,[],self.actual_offsets_per_sdfg[sdfg],{},{})        
                # for i in datatype_to_add.members:
                #     current_dtype=datatype_to_add.members[i].dtype
                #     for other_type in self.registered_types:
                #         if current_dtype.dtype==self.registered_types[other_type].dtype:
                #             other_type_obj=self.registered_types[other_type]
                #             for j in other_type_obj.members:
                #                 sdfg.add_view(self.name_mapping[sdfg][node.name] + "_" + i +"_"+ j,other_type_obj.members[j].shape,other_type_obj.members[j].dtype)
                #                 self.name_mapping[sdfg][node.name + "_" + i +"_"+ j] = self.name_mapping[sdfg][node.name] + "_" + i +"_"+ j
                #                 self.struct_views[sdfg][self.name_mapping[sdfg][node.name] + "_" + i+"_"+ j]=[self.name_mapping[sdfg][node.name],j]
                #     sdfg.add_view(self.name_mapping[sdfg][node.name] + "_" + i,datatype_to_add.members[i].shape,datatype_to_add.members[i].dtype)
                #     self.name_mapping[sdfg][node.name + "_" + i] = self.name_mapping[sdfg][node.name] + "_" + i
                #     self.struct_views[sdfg][self.name_mapping[sdfg][node.name] + "_" + i]=[self.name_mapping[sdfg][node.name],i]

            else:
                
                sdfg.add_scalar(self.name_mapping[sdfg][node.name], dtype=datatype, transient=transient)
        else:
            strides = [dat._prod(sizes[:i]) for i in range(len(sizes))]
            
            if isinstance(datatype, Structure):
                datatype.transient = transient
                arr_dtype = datatype[sizes]
                arr_dtype.offset = [offset_value for _ in sizes]
                container=dat.ContainerArray(stype=datatype,shape=sizes,offset=offset,transient=transient)
                #print("Adding local container array",self.name_mapping[sdfg][node.name],sizes,datatype,offset,strides,transient)
                sdfg.arrays[self.name_mapping[sdfg][node.name]]=container
                #sdfg.add_datadesc(self.name_mapping[sdfg][node.name], arr_dtype)
                
            else:    
                #print("Adding local array",self.name_mapping[sdfg][node.name],sizes,datatype,offset,strides,transient)
                sdfg.add_array(self.name_mapping[sdfg][node.name],
                           shape=sizes,
                           dtype=datatype,
                           offset=offset,
                           strides=strides,
                           transient=transient)

        self.all_array_names.append(self.name_mapping[sdfg][node.name])
        if self.contexts.get(sdfg.name) is None:
            self.contexts[sdfg.name] = ast_utils.Context(name=sdfg.name)
        if node.name not in self.contexts[sdfg.name].containers:
            self.contexts[sdfg.name].containers.append(node.name)

<<<<<<< HEAD
        if hasattr(node,"init") and node.init is not None:
            self.translate(ast_internal_classes.BinOp_Node(lval=ast_internal_classes.Name_Node(name=node.name,type=node.type),op="=",rval=node.init,line_number=node.line_number), sdfg)    

    def break2sdfg(self, node: ast_internal_classes.Break_Node, sdfg: SDFG):
=======
    def break2sdfg(self, node: ast_internal_classes.Break_Node, sdfg: SDFG, cfg: ControlFlowRegion):
>>>>>>> 2811e404

        self.last_loop_breaks[cfg] = self.last_sdfg_states[cfg]
        cfg.add_edge(self.last_sdfg_states[cfg], self.last_loop_continues.get(cfg), InterstateEdge())

    def continue2sdfg(self, node: ast_internal_classes.Continue_Node, sdfg: SDFG):
        #
        sdfg.add_edge(self.last_sdfg_states[sdfg], self.last_loop_continues.get(sdfg), InterstateEdge())  
        self.already_has_edge_back_continue[sdfg] = self.last_sdfg_states[sdfg]  

def create_ast_from_string(
    source_string: str,
    sdfg_name: str,
    transform: bool = False,
    normalize_offsets: bool = False,
    multiple_sdfgs: bool = False
):
    """
    Creates an AST from a Fortran file in a string
    :param source_string: The fortran file as a string
    :param sdfg_name: The name to be given to the resulting SDFG
    :return: The resulting AST

    """
    parser = pf().create(std="f2008")
    reader = fsr(source_string)
    ast = parser(reader)
    tables = SymbolTable
    own_ast = ast_components.InternalFortranAst(ast, tables)
    program = own_ast.create_ast(ast)

    structs_lister=ast_transforms.StructLister()
    structs_lister.visit(program)
    struct_dep_graph=nx.DiGraph()
    for i,name in zip(structs_lister.structs,structs_lister.names):
        if name not in struct_dep_graph.nodes:
            struct_dep_graph.add_node(name)
        struct_deps_finder=ast_transforms.StructDependencyLister(structs_lister.names)
        struct_deps_finder.visit(i)
        struct_deps=struct_deps_finder.structs_used
        for j,pointing,point_name in zip(struct_deps,struct_deps_finder.is_pointer,struct_deps_finder.pointer_names):
            if j not in struct_dep_graph.nodes:
                struct_dep_graph.add_node(j)
            struct_dep_graph.add_edge(name,j,pointing=pointing,point_name=point_name)

    program.structures = ast_transforms.Structures(structs_lister.structs)

    functions_and_subroutines_builder = ast_transforms.FindFunctionAndSubroutines()
    functions_and_subroutines_builder.visit(program)
    functions_and_subroutines = functions_and_subroutines_builder.names

    if transform:
        program = ast_transforms.functionStatementEliminator(program)
        program = ast_transforms.CallToArray(functions_and_subroutines_builder).visit(program)
        program = ast_transforms.CallExtractor().visit(program)
        program = ast_transforms.SignToIf().visit(program)
        program = ast_transforms.ArrayToLoop(program).visit(program)

        for transformation in own_ast.fortran_intrinsics().transformations():
            transformation.initialize(program)
            program = transformation.visit(program)

        program = ast_transforms.ForDeclarer().visit(program)
        program = ast_transforms.IndexExtractor(program, normalize_offsets).visit(program)

        program = ast_transforms.optionalArgsExpander(program)

    return (program, own_ast)

def create_sdfg_from_string(
    source_string: str,
    sdfg_name: str,
    normalize_offsets: bool = False,
<<<<<<< HEAD
    multiple_sdfgs: bool = False,
    sources: List[str] = None,
=======
    use_experimental_cfg_blocks: bool = False
>>>>>>> 2811e404
):
    """
    Creates an SDFG from a fortran file in a string
    :param source_string: The fortran file as a string
    :param sdfg_name: The name to be given to the resulting SDFG
    :return: The resulting SDFG
    
    """
    parser = pf().create(std="f2008")
    reader = fsr(source_string)
    ast = parser(reader)

    exclude_list = []
    missing_modules = []
    dep_graph = nx.DiGraph()
    asts = {}
    actually_used_in_module={}
    interface_blocks = {}
    ast = recursive_ast_improver(ast,
                                 sources,
                                 [],
                                 parser,
                                 interface_blocks,
                                 exclude_list=exclude_list,
                                 missing_modules=missing_modules,
                                 dep_graph=dep_graph,
                                 asts=asts)

    for mod, blocks in interface_blocks.items():

        # get incoming edges
        for in_mod, _, data in dep_graph.in_edges(mod, data=True):

            weights = data.get('obj_list')
            if weights is None:
                continue

            new_weights = []
            for weight in weights:
                name = weight.string
                if name in blocks:
                    new_weights.extend(blocks[name])
                else:
                    new_weights.append(weight)

            dep_graph[in_mod][mod]['obj_list'] = new_weights

    complete_interface_blocks = {}
    for mod, blocks in interface_blocks.items():
        complete_interface_blocks.update(blocks)

    for node, node_data in dep_graph.nodes(data=True):

        objects = node_data.get('info_list')

        if objects is None:
            continue

        new_names_in_subroutines = {}
        for subroutine, names in objects.names_in_subroutines.items():

            new_names_list = []
            for name in names:
                if name in complete_interface_blocks:
                    for replacement in complete_interface_blocks[name]:
                        new_names_list.append(replacement.string)
                else:
                    new_names_list.append(name)
            new_names_in_subroutines[subroutine] = new_names_list
        objects.names_in_subroutines = new_names_in_subroutines
    
    parse_order = list(reversed(list(nx.topological_sort(dep_graph))))
    simple_graph,actually_used_in_module=ast_utils.eliminate_dependencies(dep_graph)
    
    changed=True
    while changed:
        
        simpler_graph=simple_graph.copy()
        simple_graph,actually_used_in_module=ast_utils.eliminate_dependencies(simpler_graph)
        if simple_graph.number_of_nodes()==simpler_graph.number_of_nodes() and simple_graph.number_of_edges()==simpler_graph.number_of_edges(): 
            changed=False


    parse_order = list(reversed(list(nx.topological_sort(simple_graph))))
      
    parse_list={}
    what_to_parse_list={}
    type_to_parse_list={}
    for i in parse_order:
        edges=simple_graph.in_edges(i)
        parse_list[i]=[]
        fands_list=[]
        type_list=[]
        res=simple_graph.nodes.get(i).get("info_list")
        for j in edges:
            deps=simple_graph.get_edge_data(j[0],j[1]).get("obj_list")
            if deps is None:   
                continue
            for k in deps:
                if k.string not in parse_list[i]:
                    parse_list[i].append(k.string)
            
            
            if res is not None:
                for jj in parse_list[i]:
                    if jj in res.list_of_functions:
                        if jj not in fands_list:
                            fands_list.append(jj)
                    if jj in res.list_of_subroutines:
                        if jj not in fands_list:
                            fands_list.append(jj)
                    if jj in res.list_of_types:
                        if jj not in type_list:
                            type_list.append(jj)        
        print("Module " + i + " used names: " + str(parse_list[i]))
        if len(fands_list)>0:
            print("Module " + i + " used fands: " + str(fands_list))
            print("Actually used: "+str(actually_used_in_module[i]))
        for j in actually_used_in_module[i]:
            if res is not None:
                if j in res.list_of_functions:
                    if j not in fands_list:
                        fands_list.append(j)
                if j in res.list_of_subroutines:
                    if j not in fands_list:
                        fands_list.append(j)  
                if j in res.list_of_types:
                    if j not in type_list:
                        type_list.append(j)        

        what_to_parse_list[i]=fands_list  
        type_to_parse_list[i]=type_list 
    
    if len(parse_order)==0:
        top_level_ast=ast
    else:
        top_level_ast = parse_order.pop()
    changes=True
    new_children=[]
    if len(parse_order)>0:
        for i in ast.children:
        
            if i.children[0].children[1].string not in parse_order and i.children[0].children[1].string!=top_level_ast:
                print("Module " + i.children[0].children[1].string + " not needing parsing")
            else:
                types=[]
                subroutinesandfunctions=[]
                new_spec_children=[]
                for j in i.children[1].children:
                    if j.__class__.__name__=="Type_Declaration_Stmt":
                        if j.children[0].__class__.__name__!="Declaration_Type_Spec":
                            new_spec_children.append(j) 
                            continue   
                        else:
                            entity_decls=[]
                            for k in j.children[2].children:
                                if k.__class__.__name__=="Entity_Decl":
                                    if k.children[0].string in actually_used_in_module[i.children[0].children[1].string]:
                                        entity_decls.append(k)
                            if entity_decls==[]:
                                continue            
                            if j.children[2].children.__class__.__name__=="tuple":
                                #print("Assumption failed: Tuple not expected")
                                new_spec_children.append(j)
                                continue
                            j.children[2].children.clear()
                            for k in entity_decls:
                                j.children[2].children.append(k)            
                            new_spec_children.append(j)
                    elif j.__class__.__name__=="Derived_Type_Def":
                        if j.children[0].children[1].string in type_to_parse_list[i.children[0].children[1].string]:
                            new_spec_children.append(j)
                    else:
                        new_spec_children.append(j)
                i.children[1].children.clear()
                for j in new_spec_children:
                    i.children[1].children.append(j)        
                if i.children[2].__class__.__name__=="End_Module_Stmt":
                    new_children.append(i)
                    continue
                if i.children[0].children[1].string!=top_level_ast:
                    for j in i.children[2].children:
                        if j.__class__.__name__!="Contains_Stmt":

                            if j.children[0].children[1].string in what_to_parse_list[i.children[0].children[1].string]:
                                subroutinesandfunctions.append(j)        
                    i.children[2].children.clear()
                    for j in subroutinesandfunctions:
                        i.children[2].children.append(j)        
                new_children.append(i)

        ast.children.clear()
        for i in new_children:
            ast.children.append(i)  
        name_dict = {}
        rename_dict = {}
        for i in parse_order:
            local_rename_dict = {}
            edges = list(simple_graph.in_edges(i))
            names = []
            for j in edges:
                list_dict = simple_graph.get_edge_data(j[0], j[1])
                if (list_dict['obj_list'] is not None):
                    for k in list_dict['obj_list']:
                        if not k.__class__.__name__ == "Name":
                            if k.__class__.__name__ == "Rename":
                                if k.children[2].string not in names:
                                    names.append(k.children[2].string)
                                local_rename_dict[k.children[2].string] = k.children[1].string
                            #print("Assumption failed: Object list contains non-name node")
                        else:
                            if k.string not in names:
                                names.append(k.string)
            rename_dict[i] = local_rename_dict
            name_dict[i] = names
                    

    tables = SymbolTable
    own_ast = ast_components.InternalFortranAst(ast, tables)
    functions_to_rename={}
    for i in parse_order:
        own_ast.current_ast=i
        
        own_ast.unsupported_fortran_syntax[i]=[]
        if i in ["mtime","ISO_C_BINDING", "iso_c_binding", "mo_cdi","iso_fortran_env"]:
            continue
       
        own_ast.add_name_list_for_module(i, name_dict[i])
        try:
            partial_module = own_ast.create_ast(asts[i])
        except:
            print("Module " + i + " could not be parsed ",own_ast.unsupported_fortran_syntax[i])
            print(own_ast.unsupported_fortran_syntax[i])
            continue
        tmp_rename=rename_dict[i]
        for j in tmp_rename:
            #print(j)
            if own_ast.symbols.get(j) is None:
                #raise NameError("Symbol " + j + " not found in partial ast")
                if functions_to_rename.get(i) is None:
                    functions_to_rename[i]=[j]
                else:
                    functions_to_rename[i].append(j)    
            else:
                own_ast.symbols[tmp_rename[j]]=own_ast.symbols[j]
    program = own_ast.create_ast(ast)

    # Repeated!
    # We need that to know in transformations what structures are used.
    # The actual structure listing is repeated later to resolve cycles.
    # Not sure if we can actually do it earlier.

    structs_lister=ast_transforms.StructLister()
    structs_lister.visit(program)
    struct_dep_graph=nx.DiGraph()
    for i,name in zip(structs_lister.structs,structs_lister.names):
        if name not in struct_dep_graph.nodes:
            struct_dep_graph.add_node(name)
        struct_deps_finder=ast_transforms.StructDependencyLister(structs_lister.names)
        struct_deps_finder.visit(i)
        struct_deps=struct_deps_finder.structs_used
        #print(struct_deps)
        for j,pointing,point_name in zip(struct_deps,struct_deps_finder.is_pointer,struct_deps_finder.pointer_names):
            if j not in struct_dep_graph.nodes:
                struct_dep_graph.add_node(j)
            struct_dep_graph.add_edge(name,j,pointing=pointing,point_name=point_name)

    program.structures = ast_transforms.Structures(structs_lister.structs)
    own_ast.structures = ast_transforms.Structures(structs_lister.structs)

    program.placeholders = own_ast.placeholders
    program.placeholders_offsets = own_ast.placeholders_offsets
    functions_and_subroutines_builder = ast_transforms.FindFunctionAndSubroutines()
    functions_and_subroutines_builder.visit(program)
    own_ast.functions_and_subroutines = functions_and_subroutines_builder.names
    own_ast.iblocks=functions_and_subroutines_builder.iblocks
    program = ast_transforms.functionStatementEliminator(program)
    program = ast_transforms.StructConstructorToFunctionCall(functions_and_subroutines_builder.names).visit(program)
    program = ast_transforms.CallToArray(functions_and_subroutines_builder).visit(program)
    program = ast_transforms.CallExtractor().visit(program)
    program = ast_transforms.ArgumentExtractor(program).visit(program)

    program = ast_transforms.FunctionCallTransformer().visit(program)
    program = ast_transforms.FunctionToSubroutineDefiner().visit(program)
    program = ast_transforms.PointerRemoval().visit(program)
    program = ast_transforms.ElementalFunctionExpander(functions_and_subroutines_builder.names).visit(program)
    for i in program.modules:
        count=0
        for j in i.function_definitions:
            if isinstance(j, ast_internal_classes.Subroutine_Subprogram_Node):
                i.subroutine_definitions.append(j)
                own_ast.functions_and_subroutines.append(j.name)
                count+=1
        if count!=len(i.function_definitions):
            raise NameError("Not all functions were transformed to subroutines")
        i.function_definitions=[]
    program.function_definitions=[]
    count=0
    for i in program.function_definitions:
        if isinstance(i, ast_internal_classes.Subroutine_Subprogram_Node):
            program.subroutine_definitions.append(i)
            own_ast.functions_and_subroutines.append(i.name)
            count+=1
    if count!=len(program.function_definitions):
        raise NameError("Not all functions were transformed to subroutines")
    program.function_definitions=[]
    program = ast_transforms.SignToIf().visit(program)
    program = ast_transforms.ArrayToLoop(program).visit(program)

    for transformation in own_ast.fortran_intrinsics().transformations():
        transformation.initialize(program)
        program = transformation.visit(program)

    program = ast_transforms.ForDeclarer().visit(program)
    program = ast_transforms.IndexExtractor(program, normalize_offsets).visit(program)
<<<<<<< HEAD
    program = ast_transforms.optionalArgsExpander(program)
    structs_lister=ast_transforms.StructLister()
    structs_lister.visit(program)
    struct_dep_graph=nx.DiGraph()
    for i,name in zip(structs_lister.structs,structs_lister.names):
        if name not in struct_dep_graph.nodes:
            struct_dep_graph.add_node(name)
        struct_deps_finder=ast_transforms.StructDependencyLister(structs_lister.names)
        struct_deps_finder.visit(i)
        struct_deps=struct_deps_finder.structs_used
        #print(struct_deps)
        for j,pointing,point_name in zip(struct_deps,struct_deps_finder.is_pointer,struct_deps_finder.pointer_names):
            if j not in struct_dep_graph.nodes:
                struct_dep_graph.add_node(j)
            struct_dep_graph.add_edge(name,j,pointing=pointing,point_name=point_name)
    cycles=nx.algorithms.cycles.simple_cycles(struct_dep_graph)
    has_cycles=list(cycles)
    cycles_we_cannot_ignore=[]
    for cycle in has_cycles:
        print(cycle)
        for i in cycle:
            is_pointer=struct_dep_graph.get_edge_data(i,cycle[(cycle.index(i)+1)%len(cycle)])["pointing"]
            point_name=struct_dep_graph.get_edge_data(i,cycle[(cycle.index(i)+1)%len(cycle)])["point_name"]
            #print(i,is_pointer)
            if is_pointer:
                actually_used_pointer_node_finder=ast_transforms.StructPointerChecker(i,cycle[(cycle.index(i)+1)%len(cycle)],point_name)
                actually_used_pointer_node_finder.visit(program)
                #print(actually_used_pointer_node_finder.nodes)
                if len(actually_used_pointer_node_finder.nodes)==0:
                    print("We can ignore this cycle")
                    program=ast_transforms.StructPointerEliminator(i,cycle[(cycle.index(i)+1)%len(cycle)],point_name).visit(program)
                else:
                    cycles_we_cannot_ignore.append(cycle)    
    if len(cycles_we_cannot_ignore)>0:
        raise NameError("Structs have cyclic dependencies")
    own_ast.tables = own_ast.symbols

    ast2sdfg = AST_translator(own_ast, __file__, multiple_sdfgs=multiple_sdfgs, toplevel_subroutine=sdfg_name, normalize_offsets=normalize_offsets)
=======
    ast2sdfg = AST_translator(own_ast, __file__, use_experimental_cfg_blocks)
>>>>>>> 2811e404
    sdfg = SDFG(sdfg_name)
    ast2sdfg.actual_offsets_per_sdfg[sdfg]={}
    ast2sdfg.top_level = program
    ast2sdfg.globalsdfg = sdfg
    ast2sdfg.translate(program, sdfg)

    for node, parent in sdfg.all_nodes_recursive():
        if isinstance(node, nodes.NestedSDFG):
            if node.sdfg is not None:
                if 'test_function' in node.sdfg.name:
                    sdfg = node.sdfg
                    break
    sdfg.parent = None
    sdfg.parent_sdfg = None
    sdfg.parent_nsdfg_node = None
    sdfg.reset_cfg_list()
<<<<<<< HEAD

    sdfg.apply_transformations(IntrinsicSDFGTransformation)
    sdfg.expand_library_nodes()

=======
    sdfg.using_experimental_blocks = use_experimental_cfg_blocks
>>>>>>> 2811e404
    return sdfg


def create_sdfg_from_fortran_file(source_string: str, use_experimental_cfg_blocks: bool = False):
    """
    Creates an SDFG from a fortran file
    :param source_string: The fortran file name
    :return: The resulting SDFG

    """
    parser = pf().create(std="f2008")
    reader = ffr(source_string)
    ast = parser(reader)
    tables = SymbolTable
    own_ast = ast_components.InternalFortranAst(ast, tables)
    program = own_ast.create_ast(ast)
    functions_and_subroutines_builder = ast_transforms.FindFunctionAndSubroutines()
    functions_and_subroutines_builder.visit(program)
    own_ast.functions_and_subroutines = functions_and_subroutines_builder.names
    program = ast_transforms.functionStatementEliminator(program)
    program = ast_transforms.CallToArray(functions_and_subroutines_builder).visit(program)
    program = ast_transforms.CallExtractor().visit(program)
    program = ast_transforms.SignToIf().visit(program)
    program = ast_transforms.ArrayToLoop().visit(program)
    program = ast_transforms.SumToLoop().visit(program)
    program = ast_transforms.ForDeclarer().visit(program)
<<<<<<< HEAD
    program = ast_transforms.IndexExtractor().visit(program)
    program = ast_transforms.optionalArgsExpander(program)
    ast2sdfg = AST_translator(own_ast, __file__)
=======
    program = ast_transforms.IndexExtractor(program).visit(program)
    ast2sdfg = AST_translator(own_ast, __file__, use_experimental_cfg_blocks)
>>>>>>> 2811e404
    sdfg = SDFG(source_string)
    ast2sdfg.top_level = program
    ast2sdfg.globalsdfg = sdfg
    ast2sdfg.translate(program, sdfg)
    sdfg.apply_transformations(IntrinsicSDFGTransformation)
    sdfg.expand_library_nodes()

    return sdfg

<<<<<<< HEAD
def recursive_ast_improver(ast,
                           source_list,
                           include_list,
                           parser,
                           interface_blocks,
                           exclude_list=[],
                           missing_modules=[],
                           dep_graph=nx.DiGraph(),
                           asts={}):
    dfl = ast_utils.DefModuleLister()
    dfl.get_defined_modules(ast)
    defined_modules = dfl.list_of_modules
    main_program_mode=False
    if len(defined_modules) != 1:
        #print("Defined modules: ", defined_modules)
        print("Assumption failed: Only one module per file")
        if len(defined_modules)==0 and ast.__class__.__name__ == "Program":
            main_program_mode=True
    ufl = ast_utils.UseModuleLister()
    ufl.get_used_modules(ast)
    objects_in_modules = ufl.objects_in_use
    used_modules = ufl.list_of_modules
    
    fandsl=ast_utils.FunctionSubroutineLister()
    fandsl.get_functions_and_subroutines(ast)
    functions_and_subroutines=fandsl.list_of_functions+fandsl.list_of_subroutines #+ list(fandsl.interface_blocks.keys())
    if len(fandsl.interface_blocks) > 0:
        interface_blocks[ast.children[0].children[0].children[1].string.lower()] = fandsl.interface_blocks

    #print("Functions and subroutines: ", functions_and_subroutines)
    if not main_program_mode:
        parent_module = defined_modules[0]
    else:
        parent_module = ast.children[0].children[0].children[1].string
    for i in defined_modules:
        if i not in exclude_list:
            exclude_list.append(i)
        #if i not in dep_graph.nodes:
        dep_graph.add_node(i,info_list=fandsl)
    for i in used_modules:
        if i not in dep_graph.nodes:
            dep_graph.add_node(i)
        weight = None
        if i in objects_in_modules:
            weight=[]

            for j in objects_in_modules[i].children:
                weight.append(j)

        dep_graph.add_edge(parent_module, i, obj_list=weight)

    #print("It's turtles all the way down: ", len(exclude_list))
    modules_to_parse = []
    for i in used_modules:
        if i not in defined_modules and i not in exclude_list:
            #print("Module " + i + " not defined")
            modules_to_parse.append(i)
    added_modules = []
    for i in modules_to_parse:
        found = False
        name=i
        if i=="mo_restart_nml_and_att": 
            name="mo_restart_nmls_and_atts"
        if i=="yomhook":
            name="yomhook_dummy"    
        for j in source_list:
            if name in j:
                fname = j.split("/")
                fname = fname[len(fname) - 1]
                if fname == name + ".f90" or fname == name + ".F90":
                    found = True
                    next_file = j
                    break

        if not found:
            #print("Module " + i + " not found in source list! This is bad!")
            if i not in missing_modules:
                missing_modules.append(i)
            #raise Exception("Module " + i + " not found in source list")
            continue
        if isinstance(source_list,dict):
            reader = fsr(source_list[next_file])
            next_ast = parser(reader)
            
        else:
            next_reader = ffr(file_candidate=next_file, include_dirs=include_list, source_only=source_list)
            next_ast = parser(next_reader)

        next_ast = recursive_ast_improver(next_ast,
                                          source_list,
                                          include_list,
                                          parser,
                                          exclude_list=exclude_list,
                                          missing_modules=missing_modules,
                                          interface_blocks=interface_blocks,
                                          dep_graph=dep_graph,
                                          asts=asts)
        for mod in next_ast.children:
            added_modules.append(mod)
            if mod.children[0].children[1].string not in exclude_list:
                exclude_list.append(mod.children[0].children[1].string)

    for i in added_modules:
        if ast.children.count(i) == 0:
            ast.children.append(i)
        asts[i.children[0].children[1].string.lower()] = i
    return ast

def create_sdfg_from_fortran_file_with_options(source_string: str, source_list, include_list, icon_sources_dir, icon_sdfgs_dir, normalize_offsets: bool = False):
    """
    Creates an SDFG from a fortran file
    :param source_string: The fortran file name
    :return: The resulting SDFG

    """
    parser = pf().create(std="f2008")
    reader = ffr(file_candidate=source_string, include_dirs=include_list, source_only=source_list)
    ast = parser(reader)
    exclude_list = []
    missing_modules = []
    dep_graph = nx.DiGraph()
    asts = {}
    actually_used_in_module={}
    interface_blocks = {}
    ast = recursive_ast_improver(ast,
                                 source_list,
                                 include_list,
                                 parser,
                                 interface_blocks,
                                 exclude_list=exclude_list,
                                 missing_modules=missing_modules,
                                 dep_graph=dep_graph,
                                 asts=asts)

    for mod, blocks in interface_blocks.items():

        # get incoming edges
        for in_mod, _, data in dep_graph.in_edges(mod, data=True):

            weights = data.get('obj_list')
            if weights is None:
                continue

            new_weights = []
            for weight in weights:
                name = weight.string
                if name in blocks:
                    new_weights.extend(blocks[name])
                else:
                    new_weights.append(weight)

            dep_graph[in_mod][mod]['obj_list'] = new_weights

    complete_interface_blocks = {}
    for mod, blocks in interface_blocks.items():
        complete_interface_blocks.update(blocks)

    for node, node_data in dep_graph.nodes(data=True):

        objects = node_data.get('info_list')

        if objects is None:
            continue

        new_names_in_subroutines = {}
        for subroutine, names in objects.names_in_subroutines.items():

            new_names_list = []
            for name in names:
                if name in complete_interface_blocks:
                    for replacement in complete_interface_blocks[name]:
                        new_names_list.append(replacement.string)
                else:
                    new_names_list.append(name)
            new_names_in_subroutines[subroutine] = new_names_list
        objects.names_in_subroutines = new_names_in_subroutines
    
    #print(dep_graph)
    parse_order = list(reversed(list(nx.topological_sort(dep_graph))))
    simple_graph,actually_used_in_module=ast_utils.eliminate_dependencies(dep_graph)
    
    changed=True
    while changed:
        
        simpler_graph=simple_graph.copy()
        simple_graph,actually_used_in_module=ast_utils.eliminate_dependencies(simpler_graph)
        if simple_graph.number_of_nodes()==simpler_graph.number_of_nodes() and simple_graph.number_of_edges()==simpler_graph.number_of_edges(): 
            changed=False

    parse_order = list(reversed(list(nx.topological_sort(simple_graph))))

    parse_list={}
    what_to_parse_list={}
    type_to_parse_list={}
    for i in parse_order:
        edges=simple_graph.in_edges(i)
        parse_list[i]=[]
        fands_list=[]
        type_list=[]
        res=simple_graph.nodes.get(i).get("info_list")
        for j in edges:
            deps=simple_graph.get_edge_data(j[0],j[1]).get("obj_list")
            if deps is None:   
                continue
            for k in deps:
                if k.string not in parse_list[i]:
                    parse_list[i].append(k.string)
            
            
            if res is not None:
                for jj in parse_list[i]:

                    if jj in res.list_of_functions:
                        if jj not in fands_list:
                            fands_list.append(jj)
                    if jj in res.list_of_subroutines:
                        if jj not in fands_list:
                            fands_list.append(jj)
                    if jj in res.list_of_types:
                        if jj not in type_list:
                            type_list.append(jj)        
        print("Module " + i + " used names: " + str(parse_list[i]))
        if len(fands_list)>0:
            print("Module " + i + " used fands: " + str(fands_list))
            print("ACtually used: "+str(actually_used_in_module[i]))
        for j in actually_used_in_module[i]:
            if res is not None:
                if j in res.list_of_functions:

                    if j not in fands_list:
                        fands_list.append(j)

                if j in res.list_of_subroutines:
                    if j not in fands_list:
                        fands_list.append(j)  
                if j in res.list_of_types:
                    if j not in type_list:
                        type_list.append(j)        

        what_to_parse_list[i]=fands_list  
        type_to_parse_list[i]=type_list   
    top_level_ast = parse_order.pop()
    changes=True
    new_children=[]
    name_dict = {}
    rename_dict = {}
    for i in parse_order:
        local_rename_dict = {}
        edges = list(simple_graph.in_edges(i))
        names = []
        for j in edges:
            list_dict = simple_graph.get_edge_data(j[0], j[1])
            if (list_dict['obj_list'] is not None):
                for k in list_dict['obj_list']:
                    if not k.__class__.__name__ == "Name":
                        if k.__class__.__name__ == "Rename":
                            if k.children[2].string not in names:
                                names.append(k.children[2].string)
                            local_rename_dict[k.children[2].string] = k.children[1].string
                        #print("Assumption failed: Object list contains non-name node")
                    else:
                        if k.string not in names:
                            names.append(k.string)
        rename_dict[i] = local_rename_dict
        name_dict[i] = names

    for i in ast.children:
    
        if i.children[0].children[1].string not in parse_order and i.children[0].children[1].string!=top_level_ast:
            print("Module " + i.children[0].children[1].string + " not needing parsing")
        elif  i.children[0].children[1].string==top_level_ast:
            new_children.append(i)
        else:
            types=[]
            subroutinesandfunctions=[]
            new_spec_children=[]
            for j in i.children[1].children:
                if j.__class__.__name__=="Type_Declaration_Stmt":
                    #if j.children[0].__class__.__name__!="Declaration_Type_Spec":
                    #    new_spec_children.append(j)    
                    #else:
                        entity_decls=[]
                        for k in j.children[2].children:
                            if k.__class__.__name__=="Entity_Decl":
                                if k.children[0].string in actually_used_in_module[i.children[0].children[1].string]:
                                    entity_decls.append(k)
                                elif rename_dict[i.children[0].children[1].string].get(k.children[0].string) in actually_used_in_module[i.children[0].children[1].string]:
                                    entity_decls.append(k)    
                        if entity_decls==[]:
                            continue            
                        if j.children[2].children.__class__.__name__=="tuple":
                            #("Assumption failed: Tuple not expected")
                            new_spec_children.append(j)
                            continue
                        j.children[2].children.clear()
                        for k in entity_decls:
                            j.children[2].children.append(k)            
                        new_spec_children.append(j)
                elif j.__class__.__name__=="Derived_Type_Def":
                    if j.children[0].children[1].string in type_to_parse_list[i.children[0].children[1].string]:
                        new_spec_children.append(j)
                else:
                    new_spec_children.append(j)
            i.children[1].children.clear()
            for j in new_spec_children:
                i.children[1].children.append(j)        
            if i.children[2].__class__.__name__=="End_Module_Stmt":
                new_children.append(i)
                continue
            if i.children[0].children[1].string!=top_level_ast:
                for j in i.children[2].children:
                    if j.__class__.__name__!="Contains_Stmt":

                        if j.children[0].children[1].string in what_to_parse_list[i.children[0].children[1].string]:
                            subroutinesandfunctions.append(j)        
                i.children[2].children.clear()
                for j in subroutinesandfunctions:
                    i.children[2].children.append(j)        
            new_children.append(i)

    ast.children.clear()
    for i in new_children:
        ast.children.append(i)  
    name_dict = {}
    rename_dict = {}
    for i in parse_order:
        local_rename_dict = {}
        edges = list(simple_graph.in_edges(i))
        names = []
        for j in edges:
            list_dict = simple_graph.get_edge_data(j[0], j[1])
            if (list_dict['obj_list'] is not None):
                for k in list_dict['obj_list']:
                    if not k.__class__.__name__ == "Name":
                        if k.__class__.__name__ == "Rename":
                            if k.children[2].string not in names:
                                names.append(k.children[2].string)
                            local_rename_dict[k.children[2].string] = k.children[1].string
                        #print("Assumption failed: Object list contains non-name node")
                    else:
                        if k.string not in names:
                            names.append(k.string)
        rename_dict[i] = local_rename_dict
        name_dict[i] = names
    # for i in parse_order:
    #     edges = list(simple_graph.in_edges(i))
    #     for j in edges:
    #         list_dict = simple_graph.get_edge_data(j[0], j[1]) 
    #         names_in_edge = []
    #         if (list_dict['obj_list'] is not None):
    #             for k in list_dict['obj_list']:
    #                     names_in_edge.append(k.string)

    #         changes=True
    #         while changes:
    #             changes=False
    #             if asts.get(i) is None:
    #                 continue
    #             for k in asts[i].children[2].children:
    #                 if k.__class__.__name__ == "Contains_Stmt":
    #                     asts[i].children[2].children.remove(k)
    #                     changes=True
    #                 elif k.__class__.__name__ == "Subroutine_Subprogram":
    #                     if k.children[0].children[1].string not in names_in_edge:
    #                         asts[i].children[2].children.remove(k)
    #                         changes=True
    #                 elif k.__class__.__name__ == "Function_Subprogram":
    #                     if k.children[0].children[1].string not in names_in_edge :
    #                         asts[i].children[2].children.remove(k)
    #                         changes=True
                    
    tables = SymbolTable
    partial_ast = ast_components.InternalFortranAst(top_level_ast, tables)
    partial_modules = {}
    partial_ast.symbols["c_int"]=ast_internal_classes.Int_Literal_Node(value=4)
    partial_ast.symbols["c_int8_t"]=ast_internal_classes.Int_Literal_Node(value=1)
    partial_ast.symbols["c_int64_t"]=ast_internal_classes.Int_Literal_Node(value=8)
    partial_ast.symbols["c_int32_t"]=ast_internal_classes.Int_Literal_Node(value=4)
    partial_ast.symbols["c_size_t"]=ast_internal_classes.Int_Literal_Node(value=4)
    partial_ast.symbols["c_long"]=ast_internal_classes.Int_Literal_Node(value=8)
    partial_ast.symbols["c_signed_char"]=ast_internal_classes.Int_Literal_Node(value=1)
    partial_ast.symbols["c_char"]=ast_internal_classes.Int_Literal_Node(value=1)
    partial_ast.symbols["c_null_char"]=ast_internal_classes.Int_Literal_Node(value=1)
    functions_to_rename={}

    #Why would you ever name a file differently than the module? Especially just one random file out of thousands???
    #asts["mo_restart_nml_and_att"]=asts["mo_restart_nmls_and_atts"]
    partial_ast.to_parse_list=what_to_parse_list
    for i in parse_order:
        partial_ast.current_ast=i
        
        partial_ast.unsupported_fortran_syntax[i]=[]
        if i in ["mtime","ISO_C_BINDING", "iso_c_binding", "mo_cdi","iso_fortran_env"]:
            continue
       
        partial_ast.add_name_list_for_module(i, name_dict[i])
        try:
            partial_module = partial_ast.create_ast(asts[i.lower()])
            partial_modules[partial_module.name.name] = partial_module
        except Exception as e:
            print("Module " + i + " could not be parsed ",partial_ast.unsupported_fortran_syntax[i])
            print(e, type(e))
            #print(partial_ast.unsupported_fortran_syntax[i])
            continue
        tmp_rename=rename_dict[i]
        for j in tmp_rename:
            #print(j)
            if partial_ast.symbols.get(j) is None:
                #raise NameError("Symbol " + j + " not found in partial ast")
                if functions_to_rename.get(i) is None:
                    functions_to_rename[i]=[j]
                else:
                    functions_to_rename[i].append(j)    
            else:
                partial_ast.symbols[tmp_rename[j]]=partial_ast.symbols[j]

        print("Parsed successfully module: ", i," ",partial_ast.unsupported_fortran_syntax[i])
        #print(partial_ast.unsupported_fortran_syntax[i])
    #try:
    partial_ast.current_ast="top level"

    program = partial_ast.create_ast(ast)
    program.module_declarations = ast_utils.parse_module_declarations(program)
    #except:
        
    #        print(" top level module could not be parsed ", partial_ast.unsupported_fortran_syntax["top level"])
            #print(partial_ast.unsupported_fortran_syntax["top level"])
    #        return

    
    structs_lister=ast_transforms.StructLister()
    structs_lister.visit(program)
    struct_dep_graph=nx.DiGraph()
    for i,name in zip(structs_lister.structs,structs_lister.names):
        if name not in struct_dep_graph.nodes:
            struct_dep_graph.add_node(name)
        struct_deps_finder=ast_transforms.StructDependencyLister(structs_lister.names)
        struct_deps_finder.visit(i)
        struct_deps=struct_deps_finder.structs_used
        #print(struct_deps)
        for j,pointing,point_name in zip(struct_deps,struct_deps_finder.is_pointer,struct_deps_finder.pointer_names):
            if j not in struct_dep_graph.nodes:
                struct_dep_graph.add_node(j)
            struct_dep_graph.add_edge(name,j,pointing=pointing,point_name=point_name)

    program.structures = ast_transforms.Structures(structs_lister.structs)

    functions_and_subroutines_builder = ast_transforms.FindFunctionAndSubroutines()
    functions_and_subroutines_builder.visit(program)
    listnames=[i.name for i in functions_and_subroutines_builder.names]
    for i in functions_and_subroutines_builder.iblocks:
        if i not in listnames:
            functions_and_subroutines_builder.names.append(ast_internal_classes.Name_Node(name=i,type="VOID"))
    program.iblocks=functions_and_subroutines_builder.iblocks
    partial_ast.functions_and_subroutines = functions_and_subroutines_builder.names
    program = ast_transforms.functionStatementEliminator(program)
    program = ast_transforms.StructConstructorToFunctionCall(functions_and_subroutines_builder.names).visit(program)
    program = ast_transforms.CallToArray(functions_and_subroutines_builder).visit(program)
    #program = ast_transforms.TypeInterference(program).visit(program)
    #program = ast_transforms.ReplaceInterfaceBlocks(program, functions_and_subroutines_builder).visit(program)
    program = ast_transforms.CallExtractor().visit(program)
    program = ast_transforms.ArgumentExtractor(program).visit(program)
    program = ast_transforms.FunctionCallTransformer().visit(program)
    program = ast_transforms.FunctionToSubroutineDefiner().visit(program)
    
    #program = ast_transforms.optionalArgsExpander(program)
    #program = ast_transforms.ArgumentExtractor(program).visit(program)

    
    count=0
    for i in program.function_definitions:
        if isinstance(i, ast_internal_classes.Subroutine_Subprogram_Node):
            program.subroutine_definitions.append(i)
            partial_ast.functions_and_subroutines.append(i.name)
            count+=1
    if count!=len(program.function_definitions):
        raise NameError("Not all functions were transformed to subroutines")
    for i in program.modules:
        count=0
        for j in i.function_definitions:
            if isinstance(j, ast_internal_classes.Subroutine_Subprogram_Node):
                i.subroutine_definitions.append(j)
                partial_ast.functions_and_subroutines.append(j.name)
                count+=1
        if count!=len(i.function_definitions):
            raise NameError("Not all functions were transformed to subroutines")
        i.function_definitions=[]
    program.function_definitions=[]
    program = ast_transforms.SignToIf().visit(program)
    program = ast_transforms.ArrayToLoop(program).visit(program)
    program = ast_transforms.optionalArgsExpander(program)
    program = ast_transforms.ArgumentExtractor(program).visit(program)
    program = ast_transforms.TypeInference(program, assert_voids = False).visit(program)

    print("Before intrinsics")
    for transformation in partial_ast.fortran_intrinsics().transformations():
        transformation.initialize(program)
        program = transformation.visit(program)
    print("After intrinsics")

    program = ast_transforms.TypeInference(program).visit(program)
    program = ast_transforms.ReplaceInterfaceBlocks(program, functions_and_subroutines_builder).visit(program)
    program = ast_transforms.optionalArgsExpander(program)
    program = ast_transforms.ArgumentExtractor(program).visit(program)
    program = ast_transforms.ElementalFunctionExpander(functions_and_subroutines_builder.names).visit(program)
    print("Before intrinsics")
    for transformation in partial_ast.fortran_intrinsics().transformations():
        transformation.initialize(program)
        program = transformation.visit(program)
    print("After intrinsics")
    program = ast_transforms.ForDeclarer().visit(program)
    program = ast_transforms.PointerRemoval().visit(program)
    program = ast_transforms.IndexExtractor(program, normalize_offsets).visit(program)
    structs_lister=ast_transforms.StructLister()
    structs_lister.visit(program)
    struct_dep_graph=nx.DiGraph()
    for i,name in zip(structs_lister.structs,structs_lister.names):
        if name not in struct_dep_graph.nodes:
            struct_dep_graph.add_node(name)
        struct_deps_finder=ast_transforms.StructDependencyLister(structs_lister.names)
        struct_deps_finder.visit(i)
        struct_deps=struct_deps_finder.structs_used
        for j,pointing,point_name in zip(struct_deps,struct_deps_finder.is_pointer,struct_deps_finder.pointer_names):
            if j not in struct_dep_graph.nodes:
                struct_dep_graph.add_node(j)
            struct_dep_graph.add_edge(name,j,pointing=pointing,point_name=point_name)
    cycles=nx.algorithms.cycles.simple_cycles(struct_dep_graph)
    has_cycles=list(cycles)
    cycles_we_cannot_ignore=[]
    for cycle in has_cycles:
        print(cycle)
        for i in cycle:
            is_pointer=struct_dep_graph.get_edge_data(i,cycle[(cycle.index(i)+1)%len(cycle)])["pointing"]
            point_name=struct_dep_graph.get_edge_data(i,cycle[(cycle.index(i)+1)%len(cycle)])["point_name"]
            #print(i,is_pointer)
            if is_pointer:
                actually_used_pointer_node_finder=ast_transforms.StructPointerChecker(i,cycle[(cycle.index(i)+1)%len(cycle)],point_name,structs_lister,struct_dep_graph,"simple")
                actually_used_pointer_node_finder.visit(program)
                #print(actually_used_pointer_node_finder.nodes)
                if len(actually_used_pointer_node_finder.nodes)==0:
                    print("We can ignore this cycle")
                    program=ast_transforms.StructPointerEliminator(i,cycle[(cycle.index(i)+1)%len(cycle)],point_name).visit(program)
                else:
                    cycles_we_cannot_ignore.append(cycle)    
    if len(cycles_we_cannot_ignore)>0:
        raise NameError("Structs have cyclic dependencies")
    print("Deleting struct members...")
    struct_members_deleted=0
    for struct,name in zip(structs_lister.structs,structs_lister.names):
        struct_member_finder=ast_transforms.StructMemberLister()
        struct_member_finder.visit(struct)
        for member,is_pointer,point_name in zip(struct_member_finder.members,struct_member_finder.is_pointer,struct_member_finder.pointer_names):
            if is_pointer:    
                actually_used_pointer_node_finder=ast_transforms.StructPointerChecker(name,member,point_name,structs_lister,struct_dep_graph,"full")
                actually_used_pointer_node_finder.visit(program)
                found=False
                for i in actually_used_pointer_node_finder.nodes:
                    nl=ast_transforms.FindNames()
                    nl.visit(i)
                    if point_name in nl.names:
                        found=True
                        break
                #print("Struct Name: ",name," Member Name: ",point_name, " Found: ", found)
                if not found:
                    #print("We can delete this member")
                    struct_members_deleted+=1
                    program=ast_transforms.StructPointerEliminator(name,member,point_name).visit(program)
    print("Deleted "+ str(struct_members_deleted)+" struct members.")            
    structs_lister=ast_transforms.StructLister()
    structs_lister.visit(program)
    struct_dep_graph=nx.DiGraph()
    for i,name in zip(structs_lister.structs,structs_lister.names):
        if name not in struct_dep_graph.nodes:
            struct_dep_graph.add_node(name)
        struct_deps_finder=ast_transforms.StructDependencyLister(structs_lister.names)
        struct_deps_finder.visit(i)
        struct_deps=struct_deps_finder.structs_used
        for j,pointing,point_name in zip(struct_deps,struct_deps_finder.is_pointer,struct_deps_finder.pointer_names):
            if j not in struct_dep_graph.nodes:
                struct_dep_graph.add_node(j)
            struct_dep_graph.add_edge(name,j,pointing=pointing,point_name=point_name)

    program.structures = ast_transforms.Structures(structs_lister.structs)
    program.tables=partial_ast.symbols
    program.placeholders=partial_ast.placeholders
    program.placeholders_offsets=partial_ast.placeholders_offsets
    program.functions_and_subroutines=partial_ast.functions_and_subroutines
    unordered_modules=program.modules
    program.modules=[]
    for i in parse_order:
        for j in unordered_modules:
            if j.name.name==i.lower():
                program.modules.append(j)
    for j in unordered_modules:
        if j.name.name==top_level_ast:
            program.modules.append(j)            
    
    for i in program.modules:
        for path in source_list:
            
            if path.lower().find(i.name.name.lower())!=-1:
                mypath=path
                break
        #copyfile(mypath, os.path.join(icon_sources_dir, i.name.name.lower()+".f90"))
        for j in i.subroutine_definitions:
            #if j.name.name!="cloudscouter":
            if j.name.name!="solve_nh":
            #if j.name.name!="rot_vertex_ri" and j.name.name!="cells2verts_scalar_ri" and j.name.name!="get_indices_c" and j.name.name!="get_indices_v" and j.name.name!="get_indices_e" and j.name.name!="velocity_tendencies":
            #if j.name.name!="rot_vertex_ri":
            #if j.name.name!="velocity_tendencies":
            #if j.name.name!="cells2verts_scalar_ri":
            #if j.name.name!="get_indices_c":
                continue
            if j.execution_part is None:
                continue
            print(f"Building SDFG {j.name.name}")
            startpoint = j
            ast2sdfg = AST_translator(program, __file__,multiple_sdfgs=False,startpoint=startpoint,sdfg_path=icon_sdfgs_dir, normalize_offsets=normalize_offsets)
            sdfg = SDFG(j.name.name)
            ast2sdfg.actual_offsets_per_sdfg[sdfg]={}
            ast2sdfg.top_level = program
            ast2sdfg.globalsdfg = sdfg
            
            ast2sdfg.translate(program, sdfg)
            


            sdfg.save(os.path.join(icon_sdfgs_dir, sdfg.name + "_raw_before_intrinsics_full.sdfgz"),compress=True)
            # for sd in sdfg.all_sdfgs_recursive():
            #     free_symbols = sd.free_symbols
            #     for i in ['__f2dace_OA_iblk_d_0_s_4140', '__f2dace_OA_iidx_d_1_s_4138', '__f2dace_OA_iidx_d_2_s_4139', '__f2dace_OA_iblk_d_2_s_4142', '__f2dace_OA_iblk_d_1_s_4141', '__f2dace_OA_iidx_d_0_s_4137','__f2dace_A_iidx_d_1_s_5395', '__f2dace_A_iblk_d_0_s_5397', '__f2dace_A_iidx_d_2_s_5396', '__f2dace_A_iblk_d_1_s_5398', '__f2dace_A_iblk_d_2_s_5399', '__f2dace_A_iidx_d_0_s_5394','__f2dace_A_iidx_d_0_s_4137', '__f2dace_A_iblk_d_2_s_4142', '__f2dace_A_iblk_d_0_s_4140', '__f2dace_A_iidx_d_1_s_4138', '__f2dace_A_iidx_d_2_s_4139', '__f2dace_A_iblk_d_1_s_4141','__f2dace_OA_opt_out2_d_1_s_8111', '__f2dace_A_opt_out2_d_0_s_8110', '__f2dace_OA_opt_out2_d_2_s_8112', '__f2dace_OA_opt_out2_d_0_s_8110', '__f2dace_A_opt_out2_d_2_s_8112', '__f2dace_A_opt_out2_d_1_s_8111','__f2dace_A_opt_out2_d_1_s_8111', '__f2dace_A_ieidx_d_2_s_8121', '__f2dace_OA_opt_out2_d_1_s_8111', '__f2dace_A_ieblk_d_1_s_8123', '__f2dace_A_inidx_d_1_s_8114', '__f2dace_A_inblk_d_2_s_8118', '__f2dace_A_ieidx_d_0_s_8119', '__f2dace_A_opt_out2_d_2_s_8112', '__f2dace_A_ieidx_d_1_s_8120', '__f2dace_OA_opt_out2_d_0_s_8110', '__f2dace_A_inblk_d_0_s_8116', '__f2dace_OA_opt_out2_d_2_s_8112', '__f2dace_A_ieblk_d_2_s_8124', '__f2dace_A_inblk_d_1_s_8117', '__f2dace_A_ieblk_d_0_s_8122', '__f2dace_A_opt_out2_d_0_s_8110', '__f2dace_A_inidx_d_2_s_8115', '__f2dace_A_inidx_d_0_s_8113','__f2dace_A_iidx_d_1_s_8159', '__f2dace_A_iidx_d_0_s_8158', '__f2dace_A_iblk_d_0_s_8161', '__f2dace_A_iblk_d_1_s_8162', '__f2dace_A_iblk_d_2_s_8163', '__f2dace_A_iidx_d_2_s_8160','__f2dace_A_iblk_d_0_s_6698', '__f2dace_A_iblk_d_1_s_6699', '__f2dace_A_iidx_d_2_s_6697', '__f2dace_A_iidx_d_1_s_6696', '__f2dace_A_iblk_d_2_s_6700', '__f2dace_A_iidx_d_0_s_6695','__f2dace_A_incidx_d_2_s_8055', '__f2dace_A_iqblk_d_0_s_8044', '__f2dace_A_incblk_d_1_s_8057', '__f2dace_A_iqblk_d_1_s_8045', '__f2dace_A_iqidx_d_2_s_8043', '__f2dace_A_icidx_d_2_s_8031', '__f2dace_A_ivblk_d_2_s_8052', '__f2dace_A_incidx_d_0_s_8053', '__f2dace_A_icidx_d_0_s_8029', '__f2dace_A_incblk_d_2_s_8058', '__f2dace_A_incblk_d_0_s_8056', '__f2dace_A_ividx_d_2_s_8049', '__f2dace_A_icblk_d_0_s_8032', '__f2dace_A_ieidx_d_0_s_8035', '__f2dace_A_ivblk_d_0_s_8050', '__f2dace_A_ieidx_d_1_s_8036', '__f2dace_A_icidx_d_1_s_8030', '__f2dace_A_incidx_d_1_s_8054', '__f2dace_A_iqidx_d_0_s_8041', '__f2dace_A_icblk_d_2_s_8034', '__f2dace_A_ieblk_d_0_s_8038', '__f2dace_A_ividx_d_0_s_8047', '__f2dace_A_ieblk_d_2_s_8040', '__f2dace_A_ividx_d_1_s_8048', '__f2dace_A_icblk_d_1_s_8033', '__f2dace_A_iqidx_d_1_s_8042', '__f2dace_A_ieblk_d_1_s_8039', '__f2dace_A_iqblk_d_2_s_8046', '__f2dace_A_ieidx_d_2_s_8037', '__f2dace_A_ivblk_d_1_s_8051']:
            #         #print("I want to remove:", i)
            #         if(i in sd.symbols):
            #             sd.symbols.pop(i)
            #             print("Removed from symbols ",i)
            #             if sd.parent_nsdfg_node is not None:
            #                 if i in sd.parent_nsdfg_node.symbol_mapping:
            #                     print("Removed from symbol mapping ",i)
            #                     sd.parent_nsdfg_node.symbol_mapping.pop(i)
            sdfg.apply_transformations(IntrinsicSDFGTransformation)    

            # for sd in sdfg.all_sdfgs_recursive():
            #     free_symbols = sd.free_symbols
            #     for i in free_symbols:
            #         #print("I want to remove:", i)
            #         if(i in sd.symbols):
            #             sd.symbols.pop(i)
            #             #print("Removed from symbols ",i)
            #             if sd.parent_nsdfg_node is not None:
            #                 if i in sd.parent_nsdfg_node.symbol_mapping:
            #                     #print("Removed from symbol mapping ",i)
            #                     sd.parent_nsdfg_node.symbol_mapping.pop(i)
            #try:
            
            #    sdfg.save(os.path.join(icon_sdfgs_dir, sdfg.name + "_raw.sdfg"))
            #except:
            #    print("Intrinsics failed for ", sdfg.name)    
            #    continue
            
            try:
                sdfg.expand_library_nodes()
            except:
                print("Expansion failed for ", sdfg.name)    
                continue
            
            sdfg.validate()
            sdfg.save(os.path.join(icon_sdfgs_dir, sdfg.name + "_validated_f.sdfgz"),compress=True)
            #try:    
            sdfg.simplify(verbose=True)
            print(f'Saving SDFG {os.path.join(icon_sdfgs_dir, sdfg.name + "_simplified_tr.sdfgz")}')
            sdfg.save(os.path.join(icon_sdfgs_dir, sdfg.name + "_simplified_f.sdfgz"),compress=True)
            #except Exception as e:
            #    print("Simplification failed for ", sdfg.name)    
            #    print(e)
            #    continue
            #sdfg.save(os.path.join(icon_sdfgs_dir, sdfg.name + "_simplified.sdfg"))
            #try:  
            print(f'Compiling SDFG {os.path.join(icon_sdfgs_dir, sdfg.name + "_simplifiedf.sdfgz")}')
            sdfg.compile()
            #except Exception as e:
            #    print("Compilation failed for ", sdfg.name)
            #    print(e)
            #    continue

    #return sdfg
=======
    sdfg.using_experimental_blocks = use_experimental_cfg_blocks
    return sdfg
>>>>>>> 2811e404
<|MERGE_RESOLUTION|>--- conflicted
+++ resolved
@@ -1,7 +1,6 @@
 # Copyright 2023 ETH Zurich and the DaCe authors. All rights reserved.
 
 import copy
-from venv import create
 import warnings
 
 from dace.data import Scalar, Structure
@@ -10,12 +9,8 @@
 import dace.frontend.fortran.ast_transforms as ast_transforms
 import dace.frontend.fortran.ast_utils as ast_utils
 import dace.frontend.fortran.ast_internal_classes as ast_internal_classes
-<<<<<<< HEAD
 from dace.frontend.fortran.intrinsics import IntrinsicSDFGTransformation
-from typing import Dict, List, Optional, Tuple, Set
-=======
-from typing import List, Optional, Tuple, Set
->>>>>>> 2811e404
+from typing import List, Optional
 from dace import dtypes
 from dace import subsets as subs
 from dace import Language as lang
@@ -33,8 +28,6 @@
 from fparser.two.symbol_table import SymbolTable
 
 import os
-from os import path
-from shutil import copyfile
 import networkx as nx
 
 global_struct_instance_counter=0
@@ -228,20 +221,17 @@
     """  
     This class is responsible for translating the internal AST into a SDFG.
     """
-<<<<<<< HEAD
     def __init__(
         self,
         ast: ast_components.InternalFortranAst,
         source: str,
+        use_experimental_cfg_blocks: bool = False,
         multiple_sdfgs: bool = False,
         startpoint=None,
         sdfg_path=None,
         toplevel_subroutine: Optional[str] = None,
         normalize_offsets = False
     ):
-=======
-    def __init__(self, ast: ast_components.InternalFortranAst, source: str, use_experimental_cfg_blocks: bool = False):
->>>>>>> 2811e404
         """
         :ast: The internal fortran AST to be used for translation
         :source: The source file name from which the AST was generated
@@ -395,7 +385,6 @@
         """
         self.globalsdfg = sdfg
         for i in node.modules:
-<<<<<<< HEAD
             structs_lister=ast_transforms.StructLister()
             if i.specification_part is not None:
                 structs_lister.visit(i.specification_part)
@@ -415,13 +404,13 @@
             for jj in parse_order:
               for j in i.specification_part.typedecls:
                     if j.name.name==jj:
-                        self.translate(j, sdfg)
+                        self.translate(j, sdfg, cfg)
                         if j.__class__.__name__ != "Derived_Type_Def_Node":
                             for k in j.vardecl:
                                 self.module_vars.append((k.name, i.name))
             if i.specification_part is not None:                                
               for j in i.specification_part.symbols:
-                self.translate(j, sdfg)
+                self.translate(j, sdfg, cfg)
                 if  isinstance(j, ast_internal_classes.Symbol_Array_Decl_Node):
                     self.module_vars.append((j.name, i.name))
                 elif isinstance(j, ast_internal_classes.Symbol_Decl_Node):
@@ -429,32 +418,19 @@
                 else:
                     raise ValueError("Unknown symbol type")
               for j in i.specification_part.specifications:
-                self.translate(j, sdfg)
-=======
-            for j in i.specification_part.typedecls:
                 self.translate(j, sdfg, cfg)
-                for k in j.vardecl:
-                    self.module_vars.append((k.name, i.name))
-            for j in i.specification_part.symbols:
-                self.translate(j, sdfg, cfg)
-                for k in j.vardecl:
-                    self.module_vars.append((k.name, i.name))
-            for j in i.specification_part.specifications:
-                self.translate(j, sdfg, cfg)
->>>>>>> 2811e404
                 for k in j.vardecl:
                     self.module_vars.append((k.name, i.name))
         ast_utils.add_simple_state_to_sdfg(self, sdfg, "GlobalDefEnd")            
         if node.main_program is not None:
 
-<<<<<<< HEAD
             for i in node.main_program.specification_part.typedecls:
-                self.translate(i, sdfg)
+                self.translate(i, sdfg, cfg)
             for i in node.main_program.specification_part.symbols:
-                self.translate(i, sdfg)
+                self.translate(i, sdfg, cfg)
                
             for i in node.main_program.specification_part.specifications:
-                self.translate(i, sdfg)
+                self.translate(i, sdfg, cfg)
             for i in node.main_program.specification_part.specifications:
 
                         ast_utils.add_simple_state_to_sdfg(self, sdfg, "start_struct_size")
@@ -463,7 +439,7 @@
                         for decl in i.vardecl:
                             add_deferred_shape_assigns_for_structs(self.structures,decl, sdfg, assign_state, decl.name,decl.name,self.placeholders,self.placeholders_offsets,sdfg.arrays[self.name_mapping[sdfg][decl.name]],self.replace_names,self.actual_offsets_per_sdfg[sdfg])
 
-            self.translate(node.main_program.execution_part.execution, sdfg)
+            self.translate(node.main_program.execution_part.execution, sdfg, cfg)
         else: 
             if self.startpoint is None:
                 raise ValueError("No main program or start point found")
@@ -473,12 +449,12 @@
                     self.transient_mode=True
 
                     for i in self.startpoint.specification_part.typedecls:
-                        self.translate(i, sdfg)
+                        self.translate(i, sdfg, cfg)
                     for i in self.startpoint.specification_part.symbols:
-                        self.translate(i, sdfg)
+                        self.translate(i, sdfg, cfg)
 
                     for i in self.startpoint.specification_part.specifications:
-                        self.translate(i, sdfg)
+                        self.translate(i, sdfg, cfg)
                     for i in self.startpoint.specification_part.specifications:
 
                         ast_utils.add_simple_state_to_sdfg(self, sdfg, "start_struct_size")
@@ -488,8 +464,8 @@
                                 continue
                             add_deferred_shape_assigns_for_structs(self.structures,decl, sdfg, assign_state, decl.name,decl.name,self.placeholders,self.placeholders_offsets,sdfg.arrays[self.name_mapping[sdfg][decl.name]],self.replace_names,self.actual_offsets_per_sdfg[sdfg])
 
-                self.transient_mode=True    
-                self.translate(self.startpoint.execution_part.execution, sdfg)   
+                self.transient_mode=True
+                self.translate(self.startpoint.execution_part.execution, sdfg, cfg)
 
     def pointerassignment2sdfg(self, node: ast_internal_classes.Pointer_Assignment_Stmt_Node, sdfg: SDFG):
         """
@@ -602,15 +578,6 @@
 
         structure_obj = Structure(dict_setup, name)
         self.registered_types[name] = structure_obj
-=======
-        for i in node.main_program.specification_part.typedecls:
-            self.translate(i, sdfg, cfg)
-        for i in node.main_program.specification_part.symbols:
-            self.translate(i, sdfg, cfg)
-        for i in node.main_program.specification_part.specifications:
-            self.translate(i, sdfg, cfg)
-        self.translate(node.main_program.execution_part.execution, sdfg, cfg)
->>>>>>> 2811e404
 
     def basicblock2sdfg(self, node: ast_internal_classes.Execution_Part_Node, sdfg: SDFG, cfg: ControlFlowRegion):
         """
@@ -658,12 +625,8 @@
                                    strides=strides,
                                    transient=transient)
 
-<<<<<<< HEAD
-    def write2sdfg(self, node: ast_internal_classes.Write_Stmt_Node, sdfg: SDFG):
-=======
 
     def write2sdfg(self, node: ast_internal_classes.Write_Stmt_Node, sdfg: SDFG, cfg: ControlFlowRegion):
->>>>>>> 2811e404
         #TODO implement
         raise NotImplementedError("Fortran write statements are not implemented yet")
 
@@ -688,18 +651,11 @@
 
         cfg.add_edge(guard_substate, body_ifstart_state, InterstateEdge(condition))
 
-<<<<<<< HEAD
-        if self.last_sdfg_states[sdfg] not in [
-                self.last_loop_breaks.get(sdfg),
-                self.last_loop_continues.get(sdfg),
-                self.last_returns.get(sdfg),
-                self.already_has_edge_back_continue.get(sdfg)
-=======
         if self.last_sdfg_states[cfg] not in [
                 self.last_loop_breaks.get(cfg),
                 self.last_loop_continues.get(cfg),
-                self.last_returns.get(cfg)
->>>>>>> 2811e404
+                self.last_returns.get(cfg),
+                self.already_has_edge_back_continue.get(cfg)
         ]:
             body_ifend_state = ast_utils.add_simple_state_to_sdfg(self, cfg, f"BodyIfEnd{name}")
             cfg.add_edge(body_ifend_state, final_substate, InterstateEdge())
@@ -723,56 +679,6 @@
         :param sdfg: The SDFG to which the node should be translated
         """
 
-<<<<<<< HEAD
-        declloop = False
-        name = "FOR_l_" + str(node.line_number[0]) + "_c_" + str(node.line_number[1])
-        begin_state = ast_utils.add_simple_state_to_sdfg(self, sdfg, "Begin" + name)
-        guard_substate = sdfg.add_state("Guard" + name)
-        final_substate = sdfg.add_state("Merge" + name)
-        self.last_sdfg_states[sdfg] = final_substate
-        decl_node = node.init
-        entry = {}
-        if isinstance(decl_node, ast_internal_classes.BinOp_Node):
-            if sdfg.symbols.get(decl_node.lval.name) is not None:
-                iter_name = decl_node.lval.name
-            elif self.name_mapping[sdfg].get(decl_node.lval.name) is not None:
-                iter_name = self.name_mapping[sdfg][decl_node.lval.name]
-            else:
-                raise ValueError("Unknown variable " + decl_node.lval.name)
-            entry[iter_name] = ast_utils.ProcessedWriter(sdfg, self.name_mapping,placeholders=self.placeholders,placeholders_offsets=self.placeholders_offsets,rename_dict=self.replace_names).write_code(decl_node.rval)
-
-        sdfg.add_edge(begin_state, guard_substate, InterstateEdge(assignments=entry))
-
-        condition = ast_utils.ProcessedWriter(sdfg, self.name_mapping,placeholders=self.placeholders,placeholders_offsets=self.placeholders_offsets,rename_dict=self.replace_names).write_code(node.cond)
-
-        increment = "i+0+1"
-        if isinstance(node.iter, ast_internal_classes.BinOp_Node):
-            increment = ast_utils.ProcessedWriter(sdfg, self.name_mapping,placeholders=self.placeholders,placeholders_offsets=self.placeholders_offsets,rename_dict=self.replace_names).write_code(node.iter.rval)
-        entry = {iter_name: increment}
-
-        begin_loop_state = sdfg.add_state("BeginLoop" + name)
-        end_loop_state = sdfg.add_state("EndLoop" + name)
-        self.last_sdfg_states[sdfg] = begin_loop_state
-        self.last_loop_continues[sdfg] = end_loop_state
-        if self.last_loop_continues_stack.get(sdfg) is None:
-            self.last_loop_continues_stack[sdfg] = []
-        self.last_loop_continues_stack[sdfg].append(end_loop_state)
-        self.translate(node.body, sdfg)
-
-        sdfg.add_edge(self.last_sdfg_states[sdfg], end_loop_state, InterstateEdge())
-        sdfg.add_edge(guard_substate, begin_loop_state, InterstateEdge(condition))
-        sdfg.add_edge(end_loop_state, guard_substate, InterstateEdge(assignments=entry))
-        sdfg.add_edge(guard_substate, final_substate, InterstateEdge(f"not ({condition})"))
-        self.last_sdfg_states[sdfg] = final_substate
-        self.last_loop_continues_stack[sdfg].pop()
-        if len(self.last_loop_continues_stack[sdfg]) > 0:
-            self.last_loop_continues[sdfg]=self.last_loop_continues_stack[sdfg][-1]
-        else:
-            self.last_loop_continues[sdfg]=None
-
-
-    def symbol2sdfg(self, node: ast_internal_classes.Symbol_Decl_Node, sdfg: SDFG):
-=======
         if not self.use_experimental_cfg_blocks:
             declloop = False
             name = "FOR_l_" + str(node.line_number[0]) + "_c_" + str(node.line_number[1])
@@ -789,21 +695,24 @@
                     iter_name = self.name_mapping[sdfg][decl_node.lval.name]
                 else:
                     raise ValueError("Unknown variable " + decl_node.lval.name)
-                entry[iter_name] = ast_utils.ProcessedWriter(sdfg, self.name_mapping).write_code(decl_node.rval)
+                entry[iter_name] = ast_utils.ProcessedWriter(sdfg, self.name_mapping,placeholders=self.placeholders,placeholders_offsets=self.placeholders_offsets,rename_dict=self.replace_names).write_code(decl_node.rval)
 
             cfg.add_edge(begin_state, guard_substate, InterstateEdge(assignments=entry))
 
-            condition = ast_utils.ProcessedWriter(sdfg, self.name_mapping).write_code(node.cond)
+            condition = ast_utils.ProcessedWriter(sdfg, self.name_mapping,placeholders=self.placeholders,placeholders_offsets=self.placeholders_offsets,rename_dict=self.replace_names).write_code(node.cond)
 
             increment = "i+0+1"
             if isinstance(node.iter, ast_internal_classes.BinOp_Node):
-                increment = ast_utils.ProcessedWriter(sdfg, self.name_mapping).write_code(node.iter.rval)
+                increment = ast_utils.ProcessedWriter(sdfg, self.name_mapping,placeholders=self.placeholders,placeholders_offsets=self.placeholders_offsets,rename_dict=self.replace_names).write_code(node.iter.rval)
             entry = {iter_name: increment}
 
             begin_loop_state = cfg.add_state("BeginLoop" + name)
             end_loop_state = cfg.add_state("EndLoop" + name)
             self.last_sdfg_states[cfg] = begin_loop_state
-            self.last_loop_continues[cfg] = final_substate
+            self.last_loop_continues[cfg] = end_loop_state
+            if self.last_loop_continues_stack.get(cfg) is None:
+                self.last_loop_continues_stack[cfg] = []
+            self.last_loop_continues_stack[cfg].append(end_loop_state)
             self.translate(node.body, sdfg, cfg)
 
             cfg.add_edge(self.last_sdfg_states[cfg], end_loop_state, InterstateEdge())
@@ -811,6 +720,11 @@
             cfg.add_edge(end_loop_state, guard_substate, InterstateEdge(assignments=entry))
             cfg.add_edge(guard_substate, final_substate, InterstateEdge(f"not ({condition})"))
             self.last_sdfg_states[cfg] = final_substate
+            self.last_loop_continues_stack[cfg].pop()
+            if len(self.last_loop_continues_stack[cfg]) > 0:
+                self.last_loop_continues[cfg] = self.last_loop_continues_stack[cfg][-1]
+            else:
+                self.last_loop_continues[cfg] = None
         else:
             name = "FOR_l_" + str(node.line_number[0]) + "_c_" + str(node.line_number[1])
             decl_node = node.init
@@ -822,13 +736,13 @@
                     iter_name = self.name_mapping[sdfg][decl_node.lval.name]
                 else:
                     raise ValueError("Unknown variable " + decl_node.lval.name)
-                entry[iter_name] = ast_utils.ProcessedWriter(sdfg, self.name_mapping).write_code(decl_node.rval)
-
-            condition = ast_utils.ProcessedWriter(sdfg, self.name_mapping).write_code(node.cond)
+                entry[iter_name] = ast_utils.ProcessedWriter(sdfg, self.name_mapping,placeholders=self.placeholders,placeholders_offsets=self.placeholders_offsets,rename_dict=self.replace_names).write_code(decl_node.rval)
+
+            condition = ast_utils.ProcessedWriter(sdfg, self.name_mapping,placeholders=self.placeholders,placeholders_offsets=self.placeholders_offsets,rename_dict=self.replace_names).write_code(node.cond)
 
             increment = "i+0+1"
             if isinstance(node.iter, ast_internal_classes.BinOp_Node):
-                increment = ast_utils.ProcessedWriter(sdfg, self.name_mapping).write_code(node.iter.rval)
+                increment = ast_utils.ProcessedWriter(sdfg, self.name_mapping,placeholders=self.placeholders,placeholders_offsets=self.placeholders_offsets,rename_dict=self.replace_names).write_code(node.iter.rval)
 
             loop_region = LoopRegion(name, condition, iter_name, f"{iter_name} = {entry[iter_name]}",
                                      f"{iter_name} = {increment}")
@@ -844,7 +758,6 @@
             self.translate(node.body, sdfg, loop_region)
 
     def symbol2sdfg(self, node: ast_internal_classes.Symbol_Decl_Node, sdfg: SDFG, cfg: ControlFlowRegion):
->>>>>>> 2811e404
         """
         This function is responsible for translating Fortran symbol declarations into a SDFG.
         :param node: The node to be translated
@@ -872,13 +785,8 @@
                 bstate = cfg.add_state("SDFGbegin", is_start_state=True)
                 self.last_sdfg_states[cfg] = bstate
             if node.init is not None:
-<<<<<<< HEAD
-                substate = sdfg.add_state(f"Dummystate_{node.name}")
+                substate = cfg.add_state(f"Dummystate_{node.name}")
                 increment = ast_utils.TaskletWriter([], [], sdfg, self.name_mapping,placeholders=self.placeholders,placeholders_offsets=self.placeholders_offsets,rename_dict=self.replace_names).write_code(node.init)
-=======
-                substate = cfg.add_state(f"Dummystate_{node.name}")
-                increment = ast_utils.TaskletWriter([], [], sdfg, self.name_mapping).write_code(node.init)
->>>>>>> 2811e404
 
                 entry = {node.name: increment}
                 cfg.add_edge(self.last_sdfg_states[cfg], substate, InterstateEdge(assignments=entry))
@@ -913,20 +821,13 @@
 
         # Collect the parameters and the function signature to comnpare and link
         parameters = node.args.copy()
-<<<<<<< HEAD
         my_name_sdfg=node.name.name+str(self.sdfgs_count)
         new_sdfg = SDFG(my_name_sdfg)
         self.sdfgs_count+=1
         self.actual_offsets_per_sdfg[new_sdfg]={}
         self.names_of_object_in_parent_sdfg[new_sdfg]={}
-        substate = ast_utils.add_simple_state_to_sdfg(self, sdfg, "state" + my_name_sdfg)
-
-        
-=======
-
-        new_sdfg = SDFG(node.name.name)
-        substate = ast_utils.add_simple_state_to_sdfg(self, cfg, "state" + node.name.name)
->>>>>>> 2811e404
+        substate = ast_utils.add_simple_state_to_sdfg(self, cfg, "state" + my_name_sdfg)
+
         variables_in_call = []
         if self.last_call_expression.get(sdfg) is not None:
             variables_in_call = self.last_call_expression[sdfg]
@@ -1581,7 +1482,6 @@
                                             strides=strides,
                                             offset=offsets)   
                     else:
-<<<<<<< HEAD
                        
 
                         if isinstance(variable_in_call, ast_internal_classes.Array_Subscript_Node):
@@ -1645,8 +1545,8 @@
                                                             for i, s in zip(all_indices, array.shape)])
                                 smallsubset = subsets.Range([(0, s - 1, 1) for s in shape])
 
-                                #memlet = Memlet(f'{array_name}[{subset}]->{smallsubset}')
-                                #memlet2 = Memlet(f'{viewname}[{smallsubset}]->{subset}')
+                                #memlet = Memlet(f'{array_name}[{subset}]->[{smallsubset}]')
+                                #memlet2 = Memlet(f'{viewname}[{smallsubset}]->[{subset}]')
                                 memlet = Memlet(f'{array_name}[{subset}]')
                                 memlet2 = Memlet(f'{array_name}[{subset}]')
                                 wv = None
@@ -1670,48 +1570,6 @@
                                             strides=strides,
                                             offset=offsets)
                         
-=======
-                        # This is the case where the array is not a scalar and we need to create a view
-                        if not isinstance(variable_in_call, ast_internal_classes.Name_Node):
-                            offsets_zero = []
-                            for index in offsets:
-                                offsets_zero.append(0)
-                            viewname, view = sdfg.add_view(array_name + "_view_" + str(self.views),
-                                                           shape,
-                                                           array.dtype,
-                                                           storage=array.storage,
-                                                           strides=strides,
-                                                           offset=offsets_zero)
-                            from dace import subsets
-
-                            all_indices = [None] * (len(array.shape) - len(index_list)) + index_list
-                            subset = subsets.Range([(i, i, 1) if i is not None else (1, s, 1)
-                                                    for i, s in zip(all_indices, array.shape)])
-                            smallsubset = subsets.Range([(0, s - 1, 1) for s in shape])
-
-                            memlet = Memlet(f'{array_name}[{subset}]->[{smallsubset}]')
-                            memlet2 = Memlet(f'{viewname}[{smallsubset}]->[{subset}]')
-                            wv = None
-                            rv = None
-                            if local_name.name in read_names:
-                                r = substate.add_read(array_name)
-                                wv = substate.add_write(viewname)
-                                substate.add_edge(r, None, wv, 'views', dpcp(memlet))
-                            if local_name.name in write_names:
-                                rv = substate.add_read(viewname)
-                                w = substate.add_write(array_name)
-                                substate.add_edge(rv, 'views2', w, None, dpcp(memlet2))
-
-                            self.views = self.views + 1
-                            views.append([array_name, wv, rv, variables_in_call.index(variable_in_call)])
-
-                        new_sdfg.add_array(self.name_mapping[new_sdfg][local_name.name],
-                                           shape,
-                                           array.dtype,
-                                           array.storage,
-                                           strides=strides,
-                                           offset=offsets)
->>>>>>> 2811e404
             if not matched:
                 # This handles the case where the function is called with global variables
                 for array_name, array in all_arrays.items():
@@ -2022,48 +1880,18 @@
                     for j in node.specification_part.specifications:
                         
                     
-                        self.declstmt2sdfg(j, new_sdfg)
+                        self.declstmt2sdfg(j, new_sdfg, new_sdfg)
                     self.transient_mode=old_mode
                    
     
                 for i in assigns:
-                        self.translate(i, new_sdfg)
-                self.translate(node.execution_part, new_sdfg)
+                        self.translate(i, new_sdfg, new_sdfg)
+                self.translate(node.execution_part, new_sdfg, new_sdfg)
 
         if self.multiple_sdfgs==True:
             internal_sdfg.path=self.sdfg_path+ new_sdfg.name + ".sdfg"
             #new_sdfg.save(path.join(self.sdfg_path, new_sdfg.name + ".sdfg"))        
 
-<<<<<<< HEAD
-=======
-            memlet = ast_utils.generate_memlet(ast_internal_classes.Name_Node(name=i), sdfg, self)
-            if local_name.name in write_names:
-                ast_utils.add_memlet_write(substate, self.name_mapping[self.globalsdfg][i], internal_sdfg,
-                                           self.name_mapping[new_sdfg][i], memlet)
-            if local_name.name in read_names:
-                ast_utils.add_memlet_read(substate, self.name_mapping[self.globalsdfg][i], internal_sdfg,
-                                          self.name_mapping[new_sdfg][i], memlet)
-
-        #Finally, now that the nested sdfg is built and the memlets are added, we can parse the internal of the subroutine and add it to the SDFG.
-
-        if node.execution_part is not None:
-            for j in node.specification_part.uses:
-                for k in j.list:
-                    if self.contexts.get(new_sdfg.name) is None:
-                        self.contexts[new_sdfg.name] = ast_utils.Context(name=new_sdfg.name)
-                    if self.contexts[new_sdfg.name].constants.get(
-                            ast_utils.get_name(k)) is None and self.contexts[self.globalsdfg.name].constants.get(
-                                ast_utils.get_name(k)) is not None:
-                        self.contexts[new_sdfg.name].constants[ast_utils.get_name(k)] = self.contexts[
-                            self.globalsdfg.name].constants[ast_utils.get_name(k)]
-
-                    pass
-            for j in node.specification_part.specifications:
-                self.declstmt2sdfg(j, new_sdfg, new_sdfg)
-            for i in assigns:
-                self.translate(i, new_sdfg, new_sdfg)
-            self.translate(node.execution_part, new_sdfg, new_sdfg)
->>>>>>> 2811e404
 
     def binop2sdfg(self, node: ast_internal_classes.BinOp_Node, sdfg: SDFG, cfg: ControlFlowRegion):
         """
@@ -2169,39 +1997,21 @@
           if fsname.name == node.name.name:
         
             for i in self.top_level.function_definitions:
-<<<<<<< HEAD
                 if i.name.name == node.name.name:
-                    self.function2sdfg(i, sdfg)
+                    self.function2sdfg(i, sdfg, cfg)
                     return
             for i in self.top_level.subroutine_definitions:
                 if i.name.name == node.name.name:
-                    self.subroutine2sdfg(i, sdfg)
+                    self.subroutine2sdfg(i, sdfg, cfg)
                     return
             for j in self.top_level.modules:
                 for i in j.function_definitions:
                     if i.name.name == node.name.name:
-                        self.function2sdfg(i, sdfg)
+                        self.function2sdfg(i, sdfg, cfg)
                         return
                 for i in j.subroutine_definitions:
                     if i.name.name == node.name.name:
-                        self.subroutine2sdfg(i, sdfg)
-=======
-                if i.name == node.name:
-                    self.function2sdfg(i, sdfg, cfg)
-                    return
-            for i in self.top_level.subroutine_definitions:
-                if i.name == node.name:
-                    self.subroutine2sdfg(i, sdfg, cfg)
-                    return
-            for j in self.top_level.modules:
-                for i in j.function_definitions:
-                    if i.name == node.name:
-                        self.function2sdfg(i, sdfg, cfg)
-                        return
-                for i in j.subroutine_definitions:
-                    if i.name == node.name:
                         self.subroutine2sdfg(i, sdfg, cfg)
->>>>>>> 2811e404
                         return
         else:
             # This part handles the case that it's an external library call
@@ -2482,22 +2292,18 @@
         if node.name not in self.contexts[sdfg.name].containers:
             self.contexts[sdfg.name].containers.append(node.name)
 
-<<<<<<< HEAD
         if hasattr(node,"init") and node.init is not None:
-            self.translate(ast_internal_classes.BinOp_Node(lval=ast_internal_classes.Name_Node(name=node.name,type=node.type),op="=",rval=node.init,line_number=node.line_number), sdfg)    
-
-    def break2sdfg(self, node: ast_internal_classes.Break_Node, sdfg: SDFG):
-=======
+            self.translate(ast_internal_classes.BinOp_Node(lval=ast_internal_classes.Name_Node(name=node.name,type=node.type),op="=",rval=node.init,line_number=node.line_number), sdfg, cfg)
+
     def break2sdfg(self, node: ast_internal_classes.Break_Node, sdfg: SDFG, cfg: ControlFlowRegion):
->>>>>>> 2811e404
 
         self.last_loop_breaks[cfg] = self.last_sdfg_states[cfg]
         cfg.add_edge(self.last_sdfg_states[cfg], self.last_loop_continues.get(cfg), InterstateEdge())
 
-    def continue2sdfg(self, node: ast_internal_classes.Continue_Node, sdfg: SDFG):
-        #
-        sdfg.add_edge(self.last_sdfg_states[sdfg], self.last_loop_continues.get(sdfg), InterstateEdge())  
-        self.already_has_edge_back_continue[sdfg] = self.last_sdfg_states[sdfg]  
+    def continue2sdfg(self, node: ast_internal_classes.Continue_Node, sdfg: SDFG, cfg: ControlFlowRegion):
+        sdfg.add_edge(self.last_sdfg_states[cfg], self.last_loop_continues.get(cfg), InterstateEdge())  
+        self.already_has_edge_back_continue[cfg] = self.last_sdfg_states[cfg]  
+
 
 def create_ast_from_string(
     source_string: str,
@@ -2562,12 +2368,9 @@
     source_string: str,
     sdfg_name: str,
     normalize_offsets: bool = False,
-<<<<<<< HEAD
+    use_experimental_cfg_blocks: bool = False,
     multiple_sdfgs: bool = False,
-    sources: List[str] = None,
-=======
-    use_experimental_cfg_blocks: bool = False
->>>>>>> 2811e404
+    sources: List[str] = None
 ):
     """
     Creates an SDFG from a fortran file in a string
@@ -2883,7 +2686,6 @@
 
     program = ast_transforms.ForDeclarer().visit(program)
     program = ast_transforms.IndexExtractor(program, normalize_offsets).visit(program)
-<<<<<<< HEAD
     program = ast_transforms.optionalArgsExpander(program)
     structs_lister=ast_transforms.StructLister()
     structs_lister.visit(program)
@@ -2921,10 +2723,7 @@
         raise NameError("Structs have cyclic dependencies")
     own_ast.tables = own_ast.symbols
 
-    ast2sdfg = AST_translator(own_ast, __file__, multiple_sdfgs=multiple_sdfgs, toplevel_subroutine=sdfg_name, normalize_offsets=normalize_offsets)
-=======
-    ast2sdfg = AST_translator(own_ast, __file__, use_experimental_cfg_blocks)
->>>>>>> 2811e404
+    ast2sdfg = AST_translator(own_ast, __file__, use_experimental_cfg_blocks=use_experimental_cfg_blocks, multiple_sdfgs=multiple_sdfgs, toplevel_subroutine=sdfg_name, normalize_offsets=normalize_offsets)
     sdfg = SDFG(sdfg_name)
     ast2sdfg.actual_offsets_per_sdfg[sdfg]={}
     ast2sdfg.top_level = program
@@ -2941,14 +2740,10 @@
     sdfg.parent_sdfg = None
     sdfg.parent_nsdfg_node = None
     sdfg.reset_cfg_list()
-<<<<<<< HEAD
-
+    sdfg.using_experimental_blocks = use_experimental_cfg_blocks
     sdfg.apply_transformations(IntrinsicSDFGTransformation)
     sdfg.expand_library_nodes()
 
-=======
-    sdfg.using_experimental_blocks = use_experimental_cfg_blocks
->>>>>>> 2811e404
     return sdfg
 
 
@@ -2975,14 +2770,9 @@
     program = ast_transforms.ArrayToLoop().visit(program)
     program = ast_transforms.SumToLoop().visit(program)
     program = ast_transforms.ForDeclarer().visit(program)
-<<<<<<< HEAD
-    program = ast_transforms.IndexExtractor().visit(program)
+    program = ast_transforms.IndexExtractor(program).visit(program)
     program = ast_transforms.optionalArgsExpander(program)
-    ast2sdfg = AST_translator(own_ast, __file__)
-=======
-    program = ast_transforms.IndexExtractor(program).visit(program)
-    ast2sdfg = AST_translator(own_ast, __file__, use_experimental_cfg_blocks)
->>>>>>> 2811e404
+    ast2sdfg = AST_translator(own_ast, __file__, use_experimental_cfg_blocks=use_experimental_cfg_blocks)
     sdfg = SDFG(source_string)
     ast2sdfg.top_level = program
     ast2sdfg.globalsdfg = sdfg
@@ -2990,9 +2780,9 @@
     sdfg.apply_transformations(IntrinsicSDFGTransformation)
     sdfg.expand_library_nodes()
 
+    sdfg.using_experimental_blocks = use_experimental_cfg_blocks
     return sdfg
 
-<<<<<<< HEAD
 def recursive_ast_improver(ast,
                            source_list,
                            include_list,
@@ -3677,8 +3467,4 @@
             #    print(e)
             #    continue
 
-    #return sdfg
-=======
-    sdfg.using_experimental_blocks = use_experimental_cfg_blocks
-    return sdfg
->>>>>>> 2811e404
+    #return sdfg