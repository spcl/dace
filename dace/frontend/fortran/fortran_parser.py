--- conflicted
+++ resolved
@@ -1549,15 +1549,11 @@
     sdfg.parent = None
     sdfg.parent_sdfg = None
     sdfg.parent_nsdfg_node = None
-<<<<<<< HEAD
-    sdfg.reset_sdfg_list()
+    sdfg.reset_cfg_list()
 
     sdfg.apply_transformations(IntrinsicSDFGTransformation)
     sdfg.expand_library_nodes()
 
-=======
-    sdfg.reset_cfg_list()
->>>>>>> 8af34d50
     return sdfg
 
 
