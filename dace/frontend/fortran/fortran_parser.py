# Copyright 2023 ETH Zurich and the DaCe authors. All rights reserved.

import copy
from venv import create
import warnings

from dace.data import Scalar, Structure

import dace.frontend.fortran.ast_components as ast_components
import dace.frontend.fortran.ast_transforms as ast_transforms
import dace.frontend.fortran.ast_utils as ast_utils
import dace.frontend.fortran.ast_internal_classes as ast_internal_classes
from dace.frontend.fortran.intrinsics import IntrinsicSDFGTransformation
from typing import Dict, List, Optional, Tuple, Set
from dace import dtypes
from dace import Language as lang
from dace import data as dat
from dace import SDFG, InterstateEdge, Memlet, pointer, nodes
from dace import symbolic as sym
from copy import deepcopy as dpcp

from dace.properties import CodeBlock
from fparser.two.parser import ParserFactory as pf
from fparser.common.readfortran import FortranStringReader as fsr
from fparser.common.readfortran import FortranFileReader as ffr
from fparser.two.symbol_table import SymbolTable

import os
from os import path
from shutil import copyfile
import networkx as nx

class AST_translator:
    """  
    This class is responsible for translating the internal AST into a SDFG.
    """
    def __init__(
        self,
        ast: ast_components.InternalFortranAst,
        source: str,
        multiple_sdfgs: bool = False,
        startpoint=None,
        sdfg_path=None,
        toplevel_subroutine: Optional[str] = None
    ):
        """
        :ast: The internal fortran AST to be used for translation
        :source: The source file name from which the AST was generated
        """
        self.sdfg_path=sdfg_path
        self.count_of_struct_symbols_lifted=0
        self.registered_types = {}
        self.transient_mode=True
        self.tables = ast.tables
        self.startpoint = startpoint
        self.top_level = None
        self.globalsdfg = None
        self.multiple_sdfgs = multiple_sdfgs
        self.functions_and_subroutines = ast.functions_and_subroutines
        self.name_mapping = ast_utils.NameMap()
        self.contexts = {}
        self.views = 0
        self.libstates = []
        self.file_name = source
        self.unallocated_arrays = []
        self.all_array_names = []
        self.last_sdfg_states = {}
        self.last_loop_continues = {}
        self.last_loop_breaks = {}
        self.last_returns = {}
        self.module_vars = []
        self.libraries = {}
        self.struct_views={}
        self.last_call_expression = {}
        self.structures = ast.structures
        self.toplevel_subroutine = toplevel_subroutine
        self.ast_elements = {
            ast_internal_classes.If_Stmt_Node: self.ifstmt2sdfg,
            ast_internal_classes.For_Stmt_Node: self.forstmt2sdfg,
            ast_internal_classes.Map_Stmt_Node: self.forstmt2sdfg,
            ast_internal_classes.Execution_Part_Node: self.basicblock2sdfg,
            ast_internal_classes.Subroutine_Subprogram_Node: self.subroutine2sdfg,
            ast_internal_classes.BinOp_Node: self.binop2sdfg,
            ast_internal_classes.Decl_Stmt_Node: self.declstmt2sdfg,
            ast_internal_classes.Var_Decl_Node: self.vardecl2sdfg,
            ast_internal_classes.Symbol_Decl_Node: self.symbol2sdfg,
            ast_internal_classes.Symbol_Array_Decl_Node: self.symbolarray2sdfg,
            ast_internal_classes.Call_Expr_Node: self.call2sdfg,
            ast_internal_classes.Program_Node: self.ast2sdfg,
            ast_internal_classes.Write_Stmt_Node: self.write2sdfg,
            ast_internal_classes.Allocate_Stmt_Node: self.allocate2sdfg,
            ast_internal_classes.Break_Node: self.break2sdfg,
            ast_internal_classes.Derived_Type_Def_Node: self.derivedtypedef2sdfg,
            ast_internal_classes.Pointer_Assignment_Stmt_Node: self.pointerassignment2sdfg,
        }

    def get_dace_type(self, type):
        """  
        This function matches the fortran type to the corresponding dace type
        by referencing the ast_utils.fortrantypes2dacetypes dictionary.
        """
        if isinstance(type, str):
            if type in ast_utils.fortrantypes2dacetypes:
                return ast_utils.fortrantypes2dacetypes[type]
            elif type in self.registered_types:
                return self.registered_types[type]
            else:
                #TODO: This is bandaid.
                if type=="VOID":
                    return ast_utils.fortrantypes2dacetypes["DOUBLE"]
                    raise ValueError("Unknown type " + type)

    def get_name_mapping_in_context(self, sdfg: SDFG):
        """
        This function returns a copy of the name mapping union
         for the given sdfg and the top-level sdfg.
        """
        a = self.name_mapping[self.globalsdfg].copy()
        if sdfg is not self.globalsdfg:
            a.update(self.name_mapping[sdfg])
        return a

    def get_arrays_in_context(self, sdfg: SDFG):
        """
        This function returns a copy of the union of arrays 
        for the given sdfg and the top-level sdfg.
        """
        a = self.globalsdfg.arrays.copy()
        if sdfg is not self.globalsdfg:
            a.update(sdfg.arrays)
        return a

    def get_memlet_range(self, sdfg: SDFG, variables: List[ast_internal_classes.FNode], var_name: str,
                         var_name_tasklet: str) -> str:
        """
        This function returns the memlet range for the given variable.
        :param sdfg: The sdfg in which the variable is used
        :param variables: The list of variables in the current context
        :param var_name: The name of the variable for which the memlet range should be returned
        :param var_name_tasklet: The name of the variable in the tasklet
        :return: The memlet range for the given variable
        """
        var = self.get_arrays_in_context(sdfg).get(var_name)

        if len(var.shape) == 0:
            return ""

        if (len(var.shape) == 1 and var.shape[0] == 1):
            return "0"

        for o_v in variables:
            if o_v.name == var_name_tasklet:
                return ast_utils.generate_memlet(o_v, sdfg, self)

    def translate(self, node: ast_internal_classes.FNode, sdfg: SDFG):
        """
        This function is responsible for translating the AST into a SDFG.
        :param node: The node to be translated
        :param sdfg: The SDFG to which the node should be translated
        :note: This function is recursive and will call itself for all child nodes
        :note: This function will call the appropriate function for the node type
        :note: The dictionary ast_elements, part of the class itself contains all functions that are called for the different node types
        """
        if node.__class__ in self.ast_elements:
            self.ast_elements[node.__class__](node, sdfg)
        elif isinstance(node, list):
            for i in node:
                self.translate(i, sdfg)
        else:
            warnings.warn(f"WARNING: {node.__class__.__name__}")

    def ast2sdfg(self, node: ast_internal_classes.Program_Node, sdfg: SDFG):
        """
        This function is responsible for translating the Fortran AST into a SDFG.
        :param node: The node to be translated
        :param sdfg: The SDFG to which the node should be translated
        :note: This function is recursive and will call itself for all child nodes
        :note: This function will call the appropriate function for the node type
        :note: The dictionary ast_elements, part of the class itself contains all functions that are called for the different node types
        """
        self.globalsdfg = sdfg
        for i in node.modules:
            structs_lister=ast_transforms.StructLister()
            if i.specification_part is not None:
                structs_lister.visit(i.specification_part)
            struct_dep_graph=nx.DiGraph()
            for ii,name in zip(structs_lister.structs,structs_lister.names):
                if name not in struct_dep_graph.nodes:
                    struct_dep_graph.add_node(name)
                struct_deps_finder=ast_transforms.StructDependencyLister(structs_lister.names)
                struct_deps_finder.visit(ii)
                struct_deps=struct_deps_finder.structs_used
                #print(struct_deps)
                for j,pointing,point_name in zip(struct_deps,struct_deps_finder.is_pointer,struct_deps_finder.pointer_names):
                    if j not in struct_dep_graph.nodes:
                        struct_dep_graph.add_node(j)
                    struct_dep_graph.add_edge(name,j,pointing=pointing,point_name=point_name)
            parse_order = list(reversed(list(nx.topological_sort(struct_dep_graph))))        
            for jj in parse_order:
              for j in i.specification_part.typedecls:
                    if j.name.name==jj:
                        self.translate(j, sdfg)
                        if j.__class__.__name__ != "Derived_Type_Def_Node":
                            for k in j.vardecl:
                                self.module_vars.append((k.name, i.name))
            if i.specification_part is not None:                                
              for j in i.specification_part.symbols:
                self.translate(j, sdfg)
                if  isinstance(j, ast_internal_classes.Symbol_Array_Decl_Node):
                    self.module_vars.append((j.name, i.name))
                elif isinstance(j, ast_internal_classes.Symbol_Decl_Node):
                    self.module_vars.append((j.name, i.name))
                else:
                    raise ValueError("Unknown symbol type")
              for j in i.specification_part.specifications:
                self.translate(j, sdfg)
                for k in j.vardecl:
                    self.module_vars.append((k.name, i.name))
        if node.main_program is not None:

            for i in node.main_program.specification_part.typedecls:
                self.translate(i, sdfg)
            for i in node.main_program.specification_part.symbols:
                self.translate(i, sdfg)
            for i in node.main_program.specification_part.specifications:
                self.translate(i, sdfg)
            self.translate(node.main_program.execution_part.execution, sdfg)
        else: 
            if self.startpoint is None:
                raise ValueError("No main program or start point found")
            else:

                if self.startpoint.specification_part is not None:
                    self.transient_mode=False
                    for i in self.startpoint.specification_part.typedecls:
                        self.translate(i, sdfg)
                    for i in self.startpoint.specification_part.symbols:
                        self.translate(i, sdfg)

                    for i in self.startpoint.specification_part.specifications:
                        self.translate(i, sdfg)
                self.transient_mode=True    
                self.translate(self.startpoint.execution_part.execution, sdfg)   

    def pointerassignment2sdfg(self, node: ast_internal_classes.Pointer_Assignment_Stmt_Node, sdfg: SDFG):
        """
        This function is responsible for translating Fortran pointer assignments into a SDFG.
        :param node: The node to be translated
        :param sdfg: The SDFG to which the node should be translated
        """
        if isinstance(node.name_target, ast_internal_classes.Data_Ref_Node):
            if node.name_target.parent_ref.name not in self.name_mapping[sdfg]: 
                raise ValueError("Unknown variable " + node.name_target.name)
            if isinstance(node.name_target.part_ref,ast_internal_classes.Data_Ref_Node):
                self.name_mapping[sdfg][node.name_pointer.name] = self.name_mapping[sdfg][node.name_target.parent_ref.name+"_"+node.name_target.part_ref.parent_ref.name+"_"+node.name_target.part_ref.part_ref.name]
            else:    
                self.name_mapping[sdfg][node.name_pointer.name] = self.name_mapping[sdfg][node.name_target.parent_ref.name+"_"+node.name_target.part_ref.name]


        else:       
            if node.name_target.name not in self.name_mapping[sdfg]:
                raise ValueError("Unknown variable " + node.name_target.name)
            found = False
            for i in self.unallocated_arrays:
                if i[0] == node.name_pointer.name:
                    if found:
                        raise ValueError("Multiple unallocated arrays with the same name")
                    fount = True
                    self.unallocated_arrays.remove(i)
            self.name_mapping[sdfg][node.name_pointer.name] = self.name_mapping[sdfg][node.name_target.name]

    def derivedtypedef2sdfg(self, node: ast_internal_classes.Derived_Type_Def_Node, sdfg: SDFG):
        """
        This function is responsible for registering Fortran derived type declarations into a SDFG as nested data types.
        :param node: The node to be translated
        :param sdfg: The SDFG to which the node should be translated
        """
        name = node.name.name
        if node.component_part is None:
            components=[]
        else:     
            components = node.component_part.component_def_stmts
        dict_setup = {}
        for i in components:
            j = i.vars
            for k in j.vardecl:
                complex_datatype=False
                datatype = self.get_dace_type(k.type)
                if isinstance(datatype, dat.Structure):
                    complex_datatype=True
                if k.sizes is not None:
                    sizes = []
                    offset = []
                    offset_value = -1
                    for i in k.sizes:
                        tw = ast_utils.TaskletWriter([], [], sdfg, self.name_mapping)
                        text = tw.write_code(i)
                        sizes.append(sym.pystr_to_symbolic(text))
                        offset.append(offset_value)
                    strides = [dat._prod(sizes[:i]) for i in range(len(sizes))]
                    if not complex_datatype:
                        dict_setup[k.name] = dat.Array(
                        datatype,
                        sizes,
                        strides=strides,
                        offset=offset,
                        )
                    else:
                        dict_setup[k.name] = dat.StructArray(datatype, sizes, strides=strides, offset=offset)

                else:
                    if not complex_datatype:
                        dict_setup[k.name] = dat.Scalar(datatype)
                    else:
                        dict_setup[k.name] = datatype

        structure_obj = Structure(dict_setup, name)
        self.registered_types[name] = structure_obj

    def basicblock2sdfg(self, node: ast_internal_classes.Execution_Part_Node, sdfg: SDFG):
        """
        This function is responsible for translating Fortran basic blocks into a SDFG.
        :param node: The node to be translated
        :param sdfg: The SDFG to which the node should be translated
        """

        for i in node.execution:
            self.translate(i, sdfg)

    def allocate2sdfg(self, node: ast_internal_classes.Allocate_Stmt_Node, sdfg: SDFG):
        """
        This function is responsible for translating Fortran allocate statements into a SDFG.
        :param node: The node to be translated
        :param sdfg: The SDFG to which the node should be translated
        :note: We pair the allocate with a list of unallocated arrays.
        """
        for i in node.allocation_list:
            for j in self.unallocated_arrays:
                if j[0] == i.name.name and sdfg == j[2]:
                    datatype = j[1]
                    transient = j[3]
                    self.unallocated_arrays.remove(j)
                    offset_value = -1
                    sizes = []
                    offset = []
                    for j in i.shape.shape_list:
                        tw = ast_utils.TaskletWriter([], [], sdfg, self.name_mapping)
                        text = tw.write_code(j)
                        sizes.append(sym.pystr_to_symbolic(text))
                        offset.append(offset_value)
                    strides = [dat._prod(sizes[:i]) for i in range(len(sizes))]
                    self.name_mapping[sdfg][i.name.name] = sdfg._find_new_name(i.name.name)

                    self.all_array_names.append(self.name_mapping[sdfg][i.name.name])
                    if self.contexts.get(sdfg.name) is None:
                        self.contexts[sdfg.name] = ast_utils.Context(name=sdfg.name)
                    if i.name.name not in self.contexts[sdfg.name].containers:
                        self.contexts[sdfg.name].containers.append(i.name.name)
                    sdfg.add_array(self.name_mapping[sdfg][i.name.name],
                                   shape=sizes,
                                   dtype=datatype,
                                   offset=offset,
                                   strides=strides,
                                   transient=transient)

    def write2sdfg(self, node: ast_internal_classes.Write_Stmt_Node, sdfg: SDFG):
        #TODO implement
        raise NotImplementedError("Fortran write statements are not implemented yet")

    def ifstmt2sdfg(self, node: ast_internal_classes.If_Stmt_Node, sdfg: SDFG):
        """
        This function is responsible for translating Fortran if statements into a SDFG.
        :param node: The node to be translated
        :param sdfg: The SDFG to which the node should be translated
        """

        name = f"If_l_{str(node.line_number[0])}_c_{str(node.line_number[1])}"
        begin_state = ast_utils.add_simple_state_to_sdfg(self, sdfg, f"Begin{name}")
        guard_substate = sdfg.add_state(f"Guard{name}")
        sdfg.add_edge(begin_state, guard_substate, InterstateEdge())

        condition = ast_utils.ProcessedWriter(sdfg, self.name_mapping).write_code(node.cond)

        body_ifstart_state = sdfg.add_state(f"BodyIfStart{name}")
        self.last_sdfg_states[sdfg] = body_ifstart_state
        self.translate(node.body, sdfg)
        final_substate = sdfg.add_state(f"MergeState{name}")

        sdfg.add_edge(guard_substate, body_ifstart_state, InterstateEdge(condition))

        if self.last_sdfg_states[sdfg] not in [
                self.last_loop_breaks.get(sdfg),
                self.last_loop_continues.get(sdfg),
                self.last_returns.get(sdfg)
        ]:
            body_ifend_state = ast_utils.add_simple_state_to_sdfg(self, sdfg, f"BodyIfEnd{name}")
            sdfg.add_edge(body_ifend_state, final_substate, InterstateEdge())

        if len(node.body_else.execution) > 0:
            name_else = f"Else_l_{str(node.line_number[0])}_c_{str(node.line_number[1])}"
            body_elsestart_state = sdfg.add_state("BodyElseStart" + name_else)
            self.last_sdfg_states[sdfg] = body_elsestart_state
            self.translate(node.body_else, sdfg)
            body_elseend_state = ast_utils.add_simple_state_to_sdfg(self, sdfg, f"BodyElseEnd{name_else}")
            sdfg.add_edge(guard_substate, body_elsestart_state, InterstateEdge("not (" + condition + ")"))
            sdfg.add_edge(body_elseend_state, final_substate, InterstateEdge())
        else:
            sdfg.add_edge(guard_substate, final_substate, InterstateEdge("not (" + condition + ")"))
        self.last_sdfg_states[sdfg] = final_substate

    def forstmt2sdfg(self, node: ast_internal_classes.For_Stmt_Node, sdfg: SDFG):
        """
        This function is responsible for translating Fortran for statements into a SDFG.
        :param node: The node to be translated
        :param sdfg: The SDFG to which the node should be translated
        """

        declloop = False
        name = "FOR_l_" + str(node.line_number[0]) + "_c_" + str(node.line_number[1])
        begin_state = ast_utils.add_simple_state_to_sdfg(self, sdfg, "Begin" + name)
        guard_substate = sdfg.add_state("Guard" + name)
        final_substate = sdfg.add_state("Merge" + name)
        self.last_sdfg_states[sdfg] = final_substate
        decl_node = node.init
        entry = {}
        if isinstance(decl_node, ast_internal_classes.BinOp_Node):
            if sdfg.symbols.get(decl_node.lval.name) is not None:
                iter_name = decl_node.lval.name
            elif self.name_mapping[sdfg].get(decl_node.lval.name) is not None:
                iter_name = self.name_mapping[sdfg][decl_node.lval.name]
            else:
                raise ValueError("Unknown variable " + decl_node.lval.name)
            entry[iter_name] = ast_utils.ProcessedWriter(sdfg, self.name_mapping).write_code(decl_node.rval)

        sdfg.add_edge(begin_state, guard_substate, InterstateEdge(assignments=entry))

        condition = ast_utils.ProcessedWriter(sdfg, self.name_mapping).write_code(node.cond)

        increment = "i+0+1"
        if isinstance(node.iter, ast_internal_classes.BinOp_Node):
            increment = ast_utils.ProcessedWriter(sdfg, self.name_mapping).write_code(node.iter.rval)
        entry = {iter_name: increment}

        begin_loop_state = sdfg.add_state("BeginLoop" + name)
        end_loop_state = sdfg.add_state("EndLoop" + name)
        self.last_sdfg_states[sdfg] = begin_loop_state
        self.last_loop_continues[sdfg] = final_substate
        self.translate(node.body, sdfg)

        sdfg.add_edge(self.last_sdfg_states[sdfg], end_loop_state, InterstateEdge())
        sdfg.add_edge(guard_substate, begin_loop_state, InterstateEdge(condition))
        sdfg.add_edge(end_loop_state, guard_substate, InterstateEdge(assignments=entry))
        sdfg.add_edge(guard_substate, final_substate, InterstateEdge(f"not ({condition})"))
        self.last_sdfg_states[sdfg] = final_substate

    def symbol2sdfg(self, node: ast_internal_classes.Symbol_Decl_Node, sdfg: SDFG):
        """
        This function is responsible for translating Fortran symbol declarations into a SDFG.
        :param node: The node to be translated
        :param sdfg: The SDFG to which the node should be translated
        """

        if self.contexts.get(sdfg.name) is None:
            self.contexts[sdfg.name] = ast_utils.Context(name=sdfg.name)
        if self.contexts[sdfg.name].constants.get(node.name) is None:
            if isinstance(node.init, ast_internal_classes.Int_Literal_Node) or isinstance(
                    node.init, ast_internal_classes.Real_Literal_Node):
                self.contexts[sdfg.name].constants[node.name] = node.init.value
            elif isinstance(node.init, ast_internal_classes.Name_Node):
                self.contexts[sdfg.name].constants[node.name] = self.contexts[sdfg.name].constants[node.init.name]
            else:
                tw = ast_utils.TaskletWriter([], [], sdfg, self.name_mapping)
                if node.init is not None:
                    text = tw.write_code(node.init)
                    self.contexts[sdfg.name].constants[node.name] = sym.pystr_to_symbolic(text)
           
        datatype = self.get_dace_type(node.type)
        if node.name not in sdfg.symbols:
            sdfg.add_symbol(node.name, datatype)
            if self.last_sdfg_states.get(sdfg) is None:
                bstate = sdfg.add_state("SDFGbegin", is_start_state=True)
                self.last_sdfg_states[sdfg] = bstate
            if node.init is not None:
                substate = sdfg.add_state(f"Dummystate_{node.name}")
                increment = ast_utils.TaskletWriter([], [], sdfg, self.name_mapping).write_code(node.init)

                entry = {node.name: increment}
                sdfg.add_edge(self.last_sdfg_states[sdfg], substate, InterstateEdge(assignments=entry))
                self.last_sdfg_states[sdfg] = substate

    def symbolarray2sdfg(self, node: ast_internal_classes.Symbol_Array_Decl_Node, sdfg: SDFG):

        return NotImplementedError(
            "Symbol_Decl_Node not implemented. This should be done via a transformation that itemizes the constant array."
        )

    def subroutine2sdfg(self, node: ast_internal_classes.Subroutine_Subprogram_Node, sdfg: SDFG):
        """
        This function is responsible for translating Fortran subroutine declarations into a SDFG.
        :param node: The node to be translated
        :param sdfg: The SDFG to which the node should be translated
        """

        if node.execution_part is None:
            return

        # First get the list of read and written variables
        inputnodefinder = ast_transforms.FindInputs()
        inputnodefinder.visit(node)
        input_vars = inputnodefinder.nodes
        outputnodefinder = ast_transforms.FindOutputs()
        outputnodefinder.visit(node)
        output_vars = outputnodefinder.nodes
        write_names = list(dict.fromkeys([i.name for i in output_vars]))
        read_names = list(dict.fromkeys([i.name for i in input_vars]))

        # Collect the parameters and the function signature to comnpare and link
        parameters = node.args.copy()

        new_sdfg = SDFG(node.name.name)
        substate = ast_utils.add_simple_state_to_sdfg(self, sdfg, "state" + node.name.name)

        # TODO: This is a bandaid
        #Add a pass over the arguments of the subroutine - and over the closure of used structures
        # get the additional integer arguments for assumed shapes for arrays and structures and 
        # get these from either additional fields in the structure of additional arguments for arrays
        #if self.toplevel_subroutine is not None and self.toplevel_subroutine == node.name.name and node.specification_part is not None:
        if node.specification_part is not None:
            for i in node.specification_part.specifications:

                ast_utils.add_simple_state_to_sdfg(self, new_sdfg, "start_struct_size")
                assign_state = ast_utils.add_simple_state_to_sdfg(self, new_sdfg, "assign_struct_sizes")

                for decl in i.vardecl:
                    if not self.structures.is_struct(decl.type):
                        continue

                    struct_type = self.structures.get_definition(decl.type)

                    for var, var_type in struct_type.vars.items():

                        if var_type.sizes is None or len(var_type.sizes) == 0:
                            continue

                        # for assumed shape, all vars starts with the same prefix
                        if isinstance(var_type.sizes[0], ast_internal_classes.Var_Decl_Node) and not var_type.sizes[0].name.startswith('__f2dace_ARRAY'):
                            continue

                        for edge in new_sdfg.in_edges(assign_state):
                            for size in var_type.sizes:
                                if hasattr(size, "name"):
                                    edge.data.assignments[size.name] = f"{decl.name}.{size.name}"

        variables_in_call = []
        if self.last_call_expression.get(sdfg) is not None:
            variables_in_call = self.last_call_expression[sdfg]

        # Sanity check to make sure the parameter numbers match
        if not ((len(variables_in_call) == len(parameters)) or
                (len(variables_in_call) == len(parameters) + 1
                 and not isinstance(node.result_type, ast_internal_classes.Void))):
            print('Variables in call', len(variables_in_call))
            print('Parameters', len(parameters))
            #for i in variables_in_call:
            #    print("VAR CALL: ", i.name)
            #for j in parameters:
            #    print("LOCAL TO UPDATE: ", j.name)
            raise ValueError("number of parameters does not match the function signature")

        # creating new arrays for nested sdfg
        ins_in_new_sdfg = []
        outs_in_new_sdfg = []

        views = []
        ind_count = 0

        var2 = []
        literals = []
        literal_values = []
        par2 = []

        symbol_arguments = []

        # First we need to check if the parameters are literals or variables
        for arg_i, variable in enumerate(variables_in_call):
            if isinstance(variable, ast_internal_classes.Name_Node):
                varname = variable.name
            elif isinstance(variable, ast_internal_classes.Actual_Arg_Spec_Node):
                varname = variable.arg_name.name
            elif isinstance(variable, ast_internal_classes.Array_Subscript_Node):
                varname = variable.name.name

            if isinstance(variable, ast_internal_classes.Literal) or varname == "LITERAL":
                literals.append(parameters[arg_i])
                literal_values.append(variable)
                continue
            elif varname in sdfg.symbols:
                symbol_arguments.append((parameters[arg_i], variable))
                continue

            par2.append(parameters[arg_i])
            var2.append(variable)

        #This handles the case where the function is called with literals
        variables_in_call = var2
        parameters = par2
        assigns = []
        for lit, litval in zip(literals, literal_values):
            local_name = lit
            assigns.append(
                ast_internal_classes.BinOp_Node(lval=ast_internal_classes.Name_Node(name=local_name.name),
                                                rval=litval,
                                                op="=",
                                                line_number=node.line_number))

        # This handles the case where the function is called with symbols
        for parameter, symbol in symbol_arguments:
            if parameter.name != symbol.name:
                assigns.append(
                    ast_internal_classes.BinOp_Node(lval=ast_internal_classes.Name_Node(name=parameter.name),
                                                    rval=ast_internal_classes.Name_Node(name=symbol.name),
                                                    op="=",
                                                    line_number=node.line_number))

        # This handles the case where the function is called with variables starting with the case that the variable is local to the calling SDFG
        for variable_in_call in variables_in_call:
            all_arrays = self.get_arrays_in_context(sdfg)

            sdfg_name = self.name_mapping.get(sdfg).get(ast_utils.get_name(variable_in_call))
            globalsdfg_name = self.name_mapping.get(self.globalsdfg).get(ast_utils.get_name(variable_in_call))
            matched = False
            for array_name, array in all_arrays.items():
                if array_name in [sdfg_name]:
                    matched = True
                    local_name = parameters[variables_in_call.index(variable_in_call)]
                    self.name_mapping[new_sdfg][local_name.name] = new_sdfg._find_new_name(local_name.name)
                    self.all_array_names.append(self.name_mapping[new_sdfg][local_name.name])
                    if local_name.name in read_names:
                        ins_in_new_sdfg.append(self.name_mapping[new_sdfg][local_name.name])
                    if local_name.name in write_names:
                        outs_in_new_sdfg.append(self.name_mapping[new_sdfg][local_name.name])

                    indices = 0
                    index_list = []
                    shape = []
                    tmp_node = variable_in_call
                    strides = list(array.strides)
                    offsets = list(array.offset)
                    mysize = 1

                    if isinstance(variable_in_call, ast_internal_classes.Array_Subscript_Node):
                        changed_indices = 0
                        for i in variable_in_call.indices:
                            if isinstance(i, ast_internal_classes.ParDecl_Node):
                                if i.type == "ALL":
                                    shape.append(array.shape[indices])
                                    mysize = mysize * array.shape[indices]
                                    index_list.append(None)
                                else:
                                    raise NotImplementedError("Index in ParDecl should be ALL")
                            else:
                                text = ast_utils.ProcessedWriter(sdfg, self.name_mapping).write_code(i)
                                index_list.append(sym.pystr_to_symbolic(text))
                                strides.pop(indices - changed_indices)
                                offsets.pop(indices - changed_indices)
                                changed_indices += 1
                            indices = indices + 1

                    if isinstance(variable_in_call, ast_internal_classes.Name_Node):
                        shape = list(array.shape)
                    # Functionally, this identifies the case where the array is in fact a scalar
                    if shape == () or shape == (1, ) or shape == [] or shape == [1]:
                        if hasattr(array,"name") and array.name in self.registered_types:
                            datatype=self.get_dace_type(array.name)
                            datatype_to_add=copy.deepcopy(datatype)
                            datatype_to_add.transient = False
                            new_sdfg.add_datadesc(self.name_mapping[new_sdfg][local_name.name], datatype_to_add)
                            if self.struct_views.get(new_sdfg) is None:
                                self.struct_views[new_sdfg] = {}
                            for i in datatype_to_add.members:
                                current_dtype=datatype_to_add.members[i].dtype
                                for other_type in self.registered_types:
                                    if current_dtype.dtype==self.registered_types[other_type].dtype:
                                        other_type_obj=self.registered_types[other_type]
                                        for j in other_type_obj.members:
                                            new_sdfg.add_view(self.name_mapping[new_sdfg][local_name.name] + "_" + i +"_"+ j,other_type_obj.members[j].shape,other_type_obj.members[j].dtype)
                                            self.name_mapping[new_sdfg][local_name.name + "_" + i +"_"+ j] = self.name_mapping[new_sdfg][local_name.name] + "_" + i +"_"+ j
                                            self.struct_views[new_sdfg][self.name_mapping[new_sdfg][local_name.name] + "_" + i+"_"+ j]=[self.name_mapping[new_sdfg][local_name.name],j]
                                new_sdfg.add_view(self.name_mapping[new_sdfg][local_name.name] + "_" + i,datatype_to_add.members[i].shape,datatype_to_add.members[i].dtype)
                                self.name_mapping[new_sdfg][local_name.name + "_" + i] = self.name_mapping[new_sdfg][local_name.name] + "_" + i
                                self.struct_views[new_sdfg][self.name_mapping[new_sdfg][local_name.name] + "_" + i]=[self.name_mapping[new_sdfg][local_name.name],i]
                        else:
                            new_sdfg.add_scalar(self.name_mapping[new_sdfg][local_name.name], array.dtype, array.storage)
                    else:
                        # This is the case where the array is not a scalar and we need to create a view
                        if not isinstance(variable_in_call, ast_internal_classes.Name_Node):
                            offsets_zero = []
                            for index in offsets:
                                offsets_zero.append(0)
                            viewname, view = sdfg.add_view(array_name + "_view_" + str(self.views),
                                                           shape,
                                                           array.dtype,
                                                           storage=array.storage,
                                                           strides=strides,
                                                           offset=offsets_zero)
                            from dace import subsets

                            all_indices = [None] * (len(array.shape) - len(index_list)) + index_list
                            subset = subsets.Range([(i, i, 1) if i is not None else (1, s, 1)
                                                    for i, s in zip(all_indices, array.shape)])
                            smallsubset = subsets.Range([(0, s - 1, 1) for s in shape])

                            memlet = Memlet(f'{array_name}[{subset}]->{smallsubset}')
                            memlet2 = Memlet(f'{viewname}[{smallsubset}]->{subset}')
                            wv = None
                            rv = None
                            if local_name.name in read_names:
                                r = substate.add_read(array_name)
                                wv = substate.add_write(viewname)
                                substate.add_edge(r, None, wv, 'views', dpcp(memlet))
                            if local_name.name in write_names:
                                rv = substate.add_read(viewname)
                                w = substate.add_write(array_name)
                                substate.add_edge(rv, 'views2', w, None, dpcp(memlet2))

                            self.views = self.views + 1
                            views.append([array_name, wv, rv, variables_in_call.index(variable_in_call)])

                        new_sdfg.add_array(self.name_mapping[new_sdfg][local_name.name],
                                           shape,
                                           array.dtype,
                                           array.storage,
                                           strides=strides,
                                           offset=offsets)
            if not matched:
                # This handles the case where the function is called with global variables
                for array_name, array in all_arrays.items():
                    if array_name in [globalsdfg_name]:
                        local_name = parameters[variables_in_call.index(variable_in_call)]
                        self.name_mapping[new_sdfg][local_name.name] = new_sdfg._find_new_name(local_name.name)
                        self.all_array_names.append(self.name_mapping[new_sdfg][local_name.name])
                        if local_name.name in read_names:
                            ins_in_new_sdfg.append(self.name_mapping[new_sdfg][local_name.name])
                        if local_name.name in write_names:
                            outs_in_new_sdfg.append(self.name_mapping[new_sdfg][local_name.name])

                        indices = 0
                        if isinstance(variable_in_call, ast_internal_classes.Array_Subscript_Node):
                            indices = len(variable_in_call.indices)

                        shape = array.shape[indices:]

                        if shape == () or shape == (1, ):
                            new_sdfg.add_scalar(self.name_mapping[new_sdfg][local_name.name], array.dtype,
                                                array.storage)
                        else:
                            new_sdfg.add_array(self.name_mapping[new_sdfg][local_name.name],
                                               shape,
                                               array.dtype,
                                               array.storage,
                                               strides=array.strides,
                                               offset=array.offset)

        # Preparing symbol dictionary for nested sdfg
        sym_dict = {}
        for i in sdfg.symbols:
            sym_dict[i] = i

        not_found_write_names = []
        not_found_read_names = []
        for i in write_names:
            if self.name_mapping[new_sdfg].get(i) is None:
                not_found_write_names.append(i)
        for i in read_names:
            if self.name_mapping[new_sdfg].get(i) is None:
                not_found_read_names.append(i)

        # This handles the library states that are needed to inject dataflow to prevent library calls from being reordered
        # Currently not sufficient for all cases
        for i in self.libstates:
            self.name_mapping[new_sdfg][i] = new_sdfg._find_new_name(i)
            self.all_array_names.append(self.name_mapping[new_sdfg][i])
            if i in read_names:
                ins_in_new_sdfg.append(self.name_mapping[new_sdfg][i])
            if i in write_names:
                outs_in_new_sdfg.append(self.name_mapping[new_sdfg][i])
            new_sdfg.add_scalar(self.name_mapping[new_sdfg][i], dtypes.int32, transient=False)
        addedmemlets = []
        
        globalmemlets = []
        # This handles the case where the function is called with read variables found in a module
        for i in not_found_read_names:
            if i in [a[0] for a in self.module_vars]:
                if self.name_mapping[sdfg].get(i) is not None:
                    self.name_mapping[new_sdfg][i] = new_sdfg._find_new_name(i)
                    addedmemlets.append(i)
                    self.all_array_names.append(self.name_mapping[new_sdfg][i])
                    if i in read_names:
                        ins_in_new_sdfg.append(self.name_mapping[new_sdfg][i])
                    if i in write_names:
                        outs_in_new_sdfg.append(self.name_mapping[new_sdfg][i])
                    array_in_global = sdfg.arrays[self.name_mapping[sdfg][i]]
                    if isinstance(array_in_global, Scalar):
                        new_sdfg.add_scalar(self.name_mapping[new_sdfg][i], array_in_global.dtype, transient=False)
                    elif (hasattr(array_in_global, 'type') and array_in_global.type == "Array") or isinstance(array_in_global, dat.Array):
                        new_sdfg.add_array(self.name_mapping[new_sdfg][i],
                                           array_in_global.shape,
                                           array_in_global.dtype,
                                           array_in_global.storage,
                                           transient=False,
                                           strides=array_in_global.strides,
                                           offset=array_in_global.offset)
                elif self.name_mapping[self.globalsdfg].get(i) is not None:
                    self.name_mapping[new_sdfg][i] = new_sdfg._find_new_name(i)
                    globalmemlets.append(i)
                    self.all_array_names.append(self.name_mapping[new_sdfg][i])
                    if i in read_names:
                        ins_in_new_sdfg.append(self.name_mapping[new_sdfg][i])
                    if i in write_names:
                        outs_in_new_sdfg.append(self.name_mapping[new_sdfg][i])

                    array_in_global = self.globalsdfg.arrays[self.name_mapping[self.globalsdfg][i]]
                    if isinstance(array_in_global, Scalar):
                        new_sdfg.add_scalar(self.name_mapping[new_sdfg][i], array_in_global.dtype, transient=False)
                    elif (hasattr(array_in_global, 'type') and array_in_global.type == "Array") or isinstance(array_in_global, dat.Array):
                        new_sdfg.add_array(self.name_mapping[new_sdfg][i],
                                           array_in_global.shape,
                                           array_in_global.dtype,
                                           array_in_global.storage,
                                           transient=False,
                                           strides=array_in_global.strides,
                                           offset=array_in_global.offset)
        # This handles the case where the function is called with wrriten but not read variables found in a module
        for i in not_found_write_names:
            if i in not_found_read_names:
                continue
            if i in [a[0] for a in self.module_vars]:
                if self.name_mapping[sdfg].get(i) is not None:
                    self.name_mapping[new_sdfg][i] = new_sdfg._find_new_name(i)
                    addedmemlets.append(i)
                    self.all_array_names.append(self.name_mapping[new_sdfg][i])
                    if i in read_names:
                        ins_in_new_sdfg.append(self.name_mapping[new_sdfg][i])
                    if i in write_names:
                        outs_in_new_sdfg.append(self.name_mapping[new_sdfg][i])

                    array = sdfg.arrays[self.name_mapping[sdfg][i]]
                    if isinstance(array_in_global, Scalar):
                        new_sdfg.add_scalar(self.name_mapping[new_sdfg][i], array_in_global.dtype, transient=False)
                    elif (hasattr(array_in_global, 'type') and array_in_global.type == "Array") or isinstance(array_in_global, dat.Array):
                        new_sdfg.add_array(self.name_mapping[new_sdfg][i],
                                           array_in_global.shape,
                                           array_in_global.dtype,
                                           array_in_global.storage,
                                           transient=False,
                                           strides=array_in_global.strides,
                                           offset=array_in_global.offset)
                elif self.name_mapping[self.globalsdfg].get(i) is not None:
                    self.name_mapping[new_sdfg][i] = new_sdfg._find_new_name(i)
                    globalmemlets.append(i)
                    self.all_array_names.append(self.name_mapping[new_sdfg][i])
                    if i in read_names:
                        ins_in_new_sdfg.append(self.name_mapping[new_sdfg][i])
                    if i in write_names:
                        outs_in_new_sdfg.append(self.name_mapping[new_sdfg][i])

                    array = self.globalsdfg.arrays[self.name_mapping[self.globalsdfg][i]]
                    if isinstance(array_in_global, Scalar):
                        new_sdfg.add_scalar(self.name_mapping[new_sdfg][i], array_in_global.dtype, transient=False)
                    elif (hasattr(array_in_global, 'type') and array_in_global.type == "Array") or isinstance(array_in_global, dat.Array):
                        new_sdfg.add_array(self.name_mapping[new_sdfg][i],
                                           array_in_global.shape,
                                           array_in_global.dtype,
                                           array_in_global.storage,
                                           transient=False,
                                           strides=array_in_global.strides,
                                           offset=array_in_global.offset)
        if self.multiple_sdfgs==False:
            internal_sdfg = substate.add_nested_sdfg(new_sdfg,
                                                 sdfg,
                                                 ins_in_new_sdfg,
                                                 outs_in_new_sdfg,
                                                 symbol_mapping=sym_dict)
        else:
            internal_sdfg = substate.add_nested_sdfg(None,
                                                 sdfg,
                                                 ins_in_new_sdfg,
                                                 outs_in_new_sdfg,
                                                 symbol_mapping=sym_dict,
                                                 name="External_nested_" + new_sdfg.name)    
        #if self.multiple_sdfgs==False:
            # Now adding memlets

        for i in self.libstates:
            memlet = "0"
            if i in write_names:
                ast_utils.add_memlet_write(substate, self.name_mapping[sdfg][i], internal_sdfg,
                                        self.name_mapping[new_sdfg][i], memlet)
            if i in read_names:
                ast_utils.add_memlet_read(substate, self.name_mapping[sdfg][i], internal_sdfg,
                                        self.name_mapping[new_sdfg][i], memlet)

        for i in variables_in_call:

            local_name = parameters[variables_in_call.index(i)]
            if self.name_mapping.get(sdfg).get(ast_utils.get_name(i)) is not None:
                var = sdfg.arrays.get(self.name_mapping[sdfg][ast_utils.get_name(i)])
                mapped_name = self.name_mapping[sdfg][ast_utils.get_name(i)]
            # TODO: FIx symbols in function calls
            elif ast_utils.get_name(i) in sdfg.symbols:
                var = ast_utils.get_name(i)
                mapped_name = ast_utils.get_name(i)
            elif self.name_mapping.get(self.globalsdfg).get(ast_utils.get_name(i)) is not None:
                var = self.globalsdfg.arrays.get(self.name_mapping[self.globalsdfg][ast_utils.get_name(i)])
                mapped_name = self.name_mapping[self.globalsdfg][ast_utils.get_name(i)]
            else:
                raise NameError("Variable name not found: " + ast_utils.get_name(i))

            if not hasattr(var, "shape") or len(var.shape) == 0:
                memlet = ""
            elif (len(var.shape) == 1 and var.shape[0] == 1):
                memlet = "0"
            else:
                memlet = ast_utils.generate_memlet(i, sdfg, self)

            found = False
            for elem in views:
                if mapped_name == elem[0] and elem[3] == variables_in_call.index(i):
                    found = True

                    if local_name.name in write_names:
                        memlet = subsets.Range([(0, s - 1, 1) for s in sdfg.arrays[elem[2].label].shape])
                        substate.add_memlet_path(internal_sdfg,
                                                elem[2],
                                                src_conn=self.name_mapping[new_sdfg][local_name.name],
                                                memlet=Memlet(expr=elem[2].label, subset=memlet))
                    if local_name.name in read_names:
                        memlet = subsets.Range([(0, s - 1, 1) for s in sdfg.arrays[elem[1].label].shape])
                        substate.add_memlet_path(elem[1],
                                                internal_sdfg,
                                                dst_conn=self.name_mapping[new_sdfg][local_name.name],
                                                memlet=Memlet(expr=elem[1].label, subset=memlet))

            if not found:
                if local_name.name in write_names:
                    ast_utils.add_memlet_write(substate, mapped_name, internal_sdfg,
                                            self.name_mapping[new_sdfg][local_name.name], memlet)
                if local_name.name in read_names:
                    ast_utils.add_memlet_read(substate, mapped_name, internal_sdfg,
                                            self.name_mapping[new_sdfg][local_name.name], memlet)

        for i in addedmemlets:
            local_name=ast_internal_classes.Name_Node(name=i)
            memlet = ast_utils.generate_memlet(ast_internal_classes.Name_Node(name=i), sdfg, self)
            if local_name.name in write_names:
                ast_utils.add_memlet_write(substate, self.name_mapping[sdfg][i], internal_sdfg,
                                        self.name_mapping[new_sdfg][i], memlet)
            if local_name.name in read_names:
                ast_utils.add_memlet_read(substate, self.name_mapping[sdfg][i], internal_sdfg,
                                        self.name_mapping[new_sdfg][i], memlet)
        for i in globalmemlets:
            local_name=ast_internal_classes.Name_Node(name=i)
            memlet = ast_utils.generate_memlet(ast_internal_classes.Name_Node(name=i), sdfg, self)
            if local_name.name in write_names:
                ast_utils.add_memlet_write(substate, self.name_mapping[self.globalsdfg][i], internal_sdfg,
                                        self.name_mapping[new_sdfg][i], memlet)
            if local_name.name in read_names:
                ast_utils.add_memlet_read(substate, self.name_mapping[self.globalsdfg][i], internal_sdfg,
                                        self.name_mapping[new_sdfg][i], memlet)

        #Finally, now that the nested sdfg is built and the memlets are added, we can parse the internal of the subroutine and add it to the SDFG.
        if self.multiple_sdfgs==False:
            if node.execution_part is not None:
                if node.specification_part is not None:  
                    for j in node.specification_part.uses:
                        for k in j.list:
                            if self.contexts.get(new_sdfg.name) is None:
                                self.contexts[new_sdfg.name] = ast_utils.Context(name=new_sdfg.name)
                            if self.contexts[new_sdfg.name].constants.get(
                                    ast_utils.get_name(k)) is None and self.contexts[self.globalsdfg.name].constants.get(
                                        ast_utils.get_name(k)) is not None:
                                self.contexts[new_sdfg.name].constants[ast_utils.get_name(k)] = self.contexts[
                                    self.globalsdfg.name].constants[ast_utils.get_name(k)]

                            pass
                    for j in node.specification_part.specifications:
                        self.declstmt2sdfg(j, new_sdfg)
                for i in assigns:
                        self.translate(i, new_sdfg)
                self.translate(node.execution_part, new_sdfg)

        if self.multiple_sdfgs==True:
            internal_sdfg.path=self.sdfg_path+ new_sdfg.name + ".sdfg"
            #new_sdfg.save(path.join(self.sdfg_path, new_sdfg.name + ".sdfg"))        


    def binop2sdfg(self, node: ast_internal_classes.BinOp_Node, sdfg: SDFG):
        """
        This parses binary operations to tasklets in a new state or creates
        a function call with a nested SDFG if the operation is a function
        call rather than a simple assignment.
        :param node: The node to be translated
        :param sdfg: The SDFG to which the node should be translated
        """

        calls = ast_transforms.FindFunctionCalls()
        calls.visit(node)
        if len(calls.nodes) == 1:
            augmented_call = calls.nodes[0]
            from dace.frontend.fortran.intrinsics import FortranIntrinsics
            if augmented_call.name.name not in ["pow", "atan2", "tanh", "__dace_epsilon", *FortranIntrinsics.retained_function_names()]:
                augmented_call.args.append(node.lval)
                augmented_call.hasret = True
                self.call2sdfg(augmented_call, sdfg)
                return

        outputnodefinder = ast_transforms.FindOutputs()
        outputnodefinder.visit(node)
        output_vars = outputnodefinder.nodes
        output_names = []
        output_names_tasklet = []

        for i in output_vars:
            mapped_name = self.get_name_mapping_in_context(sdfg).get(i.name)
            arrays = self.get_arrays_in_context(sdfg)

            if mapped_name in arrays and mapped_name not in output_names:
                output_names.append(mapped_name)
                output_names_tasklet.append(i.name)

        inputnodefinder = ast_transforms.FindInputs()
        inputnodefinder.visit(node)
        input_vars = inputnodefinder.nodes
        input_names = []
        input_names_tasklet = []

        for i in input_vars:
            mapped_name = self.get_name_mapping_in_context(sdfg).get(i.name)
            arrays = self.get_arrays_in_context(sdfg)
            if i.name in sdfg.symbols:
                continue
            if mapped_name in arrays:  # and mapped_name not in input_names:
                count = input_names.count(mapped_name)
                input_names.append(mapped_name)
                input_names_tasklet.append(i.name + "_" + str(count) + "_in")

        substate = ast_utils.add_simple_state_to_sdfg(
            self, sdfg, "_state_l" + str(node.line_number[0]) + "_c" + str(node.line_number[1]))

        output_names_changed = [o_t + "_out" for o_t in output_names]

        tasklet = ast_utils.add_tasklet(substate, "_l" + str(node.line_number[0]) + "_c" + str(node.line_number[1]),
                                        input_names_tasklet, output_names_changed, "text", node.line_number,
                                        self.file_name)

        for i, j in zip(input_names, input_names_tasklet):
            memlet_range = self.get_memlet_range(sdfg, input_vars, i, j)
            src= ast_utils.add_memlet_read(substate, i, tasklet, j, memlet_range)
            if self.struct_views.get(sdfg) is not None:
              if self.struct_views[sdfg].get(i) is not None:
                chain= self.struct_views[sdfg][i]
                access=substate.add_access(chain[0])
                substate.add_edge(access, None,src,'views',  Memlet(data=chain[0], subset=memlet_range))


        for i, j, k in zip(output_names, output_names_tasklet, output_names_changed):

            memlet_range = self.get_memlet_range(sdfg, output_vars, i, j)
            ast_utils.add_memlet_write(substate, i, tasklet, k, memlet_range)
        tw = ast_utils.TaskletWriter(output_names, output_names_changed, sdfg, self.name_mapping, input_names,
                                     input_names_tasklet)

        text = tw.write_code(node)
        tasklet.code = CodeBlock(text, lang.Python)

    def call2sdfg(self, node: ast_internal_classes.Call_Expr_Node, sdfg: SDFG):
        """
        This parses function calls to a nested SDFG 
        or creates a tasklet with an external library call.
        :param node: The node to be translated
        :param sdfg: The SDFG to which the node should be translated
        """

        self.last_call_expression[sdfg] = node.args
        match_found = False
        rettype = "INTEGER"
        hasret = False
        for fsname in self.functions_and_subroutines:
          if fsname.name == node.name.name:
        
            for i in self.top_level.function_definitions:
                if i.name.name == node.name.name:
                    self.function2sdfg(i, sdfg)
                    return
            for i in self.top_level.subroutine_definitions:
                if i.name.name == node.name.name:
                    self.subroutine2sdfg(i, sdfg)
                    return
            for j in self.top_level.modules:
                for i in j.function_definitions:
                    if i.name.name == node.name.name:
                        self.function2sdfg(i, sdfg)
                        return
                for i in j.subroutine_definitions:
                    if i.name.name == node.name.name:
                        self.subroutine2sdfg(i, sdfg)
                        return
        else:
            # This part handles the case that it's an external library call
            libstate = self.libraries.get(node.name.name)
            if not isinstance(rettype, ast_internal_classes.Void) and hasattr(node, "hasret"):
                if node.hasret:
                    hasret = True
                    retval = node.args.pop(len(node.args) - 1)
            if node.name == "free":
                return
            input_names_tasklet = {}
            output_names_tasklet = []
            input_names = []
            output_names = []
            special_list_in = {}
            special_list_out = []
            if libstate is not None:
                special_list_in[self.name_mapping[sdfg][libstate] + "_task"] = dtypes.pointer(
                    sdfg.arrays.get(self.name_mapping[sdfg][libstate]).dtype)
                special_list_out.append(self.name_mapping[sdfg][libstate] + "_task_out")
            used_vars = [
                node for node in ast_transforms.mywalk(node) if isinstance(node, ast_internal_classes.Name_Node)
            ]

            for i in used_vars:
                for j in sdfg.arrays:
                    if self.name_mapping.get(sdfg).get(i.name) == j and j not in input_names:
                        elem = sdfg.arrays.get(j)
                        scalar = False
                        if len(elem.shape) == 0:
                            scalar = True
                        elif (len(elem.shape) == 1 and elem.shape[0] == 1):
                            scalar = True
                        if not scalar and not node.name.name in ["fprintf", "printf"]:
                            output_names.append(j)
                            output_names_tasklet.append(i.name)

                        input_names_tasklet[i.name] = dtypes.pointer(elem.dtype)
                        input_names.append(j)

            output_names_changed = []
            for o, o_t in zip(output_names, output_names_tasklet):
                output_names_changed.append(o_t + "_out")

            tw = ast_utils.TaskletWriter(output_names_tasklet.copy(), output_names_changed.copy(), sdfg,
                                         self.name_mapping)
            if not isinstance(rettype, ast_internal_classes.Void) and hasret:
                special_list_in[retval.name] = pointer(self.get_dace_type(rettype))
                special_list_out.append(retval.name + "_out")
                text = tw.write_code(
                    ast_internal_classes.BinOp_Node(lval=retval, op="=", rval=node, line_number=node.line_number))

            else:
                text = tw.write_code(node)
            substate = ast_utils.add_simple_state_to_sdfg(self, sdfg, "_state" + str(node.line_number[0]))

            tasklet = ast_utils.add_tasklet(substate, str(node.line_number[0]), {
                **input_names_tasklet,
                **special_list_in
            }, output_names_changed + special_list_out, "text", node.line_number, self.file_name)
            if libstate is not None:
                ast_utils.add_memlet_read(substate, self.name_mapping[sdfg][libstate], tasklet,
                                          self.name_mapping[sdfg][libstate] + "_task", "0")

                ast_utils.add_memlet_write(substate, self.name_mapping[sdfg][libstate], tasklet,
                                           self.name_mapping[sdfg][libstate] + "_task_out", "0")
            if not isinstance(rettype, ast_internal_classes.Void) and hasret:
                ast_utils.add_memlet_read(substate, self.name_mapping[sdfg][retval.name], tasklet, retval.name, "0")

                ast_utils.add_memlet_write(substate, self.name_mapping[sdfg][retval.name], tasklet,
                                           retval.name + "_out", "0")

            for i, j in zip(input_names, input_names_tasklet):
                memlet_range = self.get_memlet_range(sdfg, used_vars, i, j)
                ast_utils.add_memlet_read(substate, i, tasklet, j, memlet_range)

            for i, j, k in zip(output_names, output_names_tasklet, output_names_changed):

                memlet_range = self.get_memlet_range(sdfg, used_vars, i, j)
                ast_utils.add_memlet_write(substate, i, tasklet, k, memlet_range)

            setattr(tasklet, "code", CodeBlock(text, lang.Python))

    def declstmt2sdfg(self, node: ast_internal_classes.Decl_Stmt_Node, sdfg: SDFG):
        """
        This function translates a variable declaration statement to an access node on the sdfg
        :param node: The node to translate
        :param sdfg: The sdfg to attach the access node to
        :note This function is the top level of the declaration, most implementation is in vardecl2sdfg
        """
        for i in node.vardecl:
            self.translate(i, sdfg)

    def vardecl2sdfg(self, node: ast_internal_classes.Var_Decl_Node, sdfg: SDFG):
        """
        This function translates a variable declaration to an access node on the sdfg
        :param node: The node to translate
        :param sdfg: The sdfg to attach the access node to

        """
        #if the sdfg is the toplevel-sdfg, the variable is a global variable
        transient = self.transient_mode
        # find the type
        datatype = self.get_dace_type(node.type)
        if hasattr(node, "alloc"):
            if node.alloc:
                self.unallocated_arrays.append([node.name, datatype, sdfg, transient])
                return
        # get the dimensions
        if node.sizes is not None:
            sizes = []
            offset = []
            offset_value = -1
            for i in node.sizes:
                stuff=[ii for ii in ast_transforms.mywalk(i) if isinstance(ii, ast_internal_classes.Data_Ref_Node)]
                if len(stuff)>0:
                    count=self.count_of_struct_symbols_lifted
                    sdfg.add_symbol("tmp_struct_symbol_"+str(count),dtypes.int32)
                    if sdfg.parent_sdfg is not None:
                        sdfg.parent_sdfg.add_symbol("tmp_struct_symbol_"+str(count),dtypes.int32)
                        sdfg.parent_nsdfg_node.symbol_mapping["tmp_struct_symbol_"+str(count)]="tmp_struct_symbol_"+str(count)
                        for edge in sdfg.parent.parent_graph.in_edges(sdfg.parent):
                            assign= ast_utils.ProcessedWriter(sdfg.parent_sdfg, self.name_mapping).write_code(i)
                            edge.data.assignments["tmp_struct_symbol_"+str(count)]=assign
                            #print(edge)
                    tw = ast_utils.TaskletWriter([], [], sdfg, self.name_mapping)
                    text = tw.write_code(ast_internal_classes.Name_Node(name="tmp_struct_symbol_"+str(count),type="INTEGER",line_number=node.line_number))
                    sizes.append(sym.pystr_to_symbolic(text))
                    #TODO: shouldn't this use node.offset??
                    offset.append(offset_value)
                    self.count_of_struct_symbols_lifted+=1
                else:
                    tw = ast_utils.TaskletWriter([], [], sdfg, self.name_mapping)
                    text = tw.write_code(i)
                    sizes.append(sym.pystr_to_symbolic(text))
                    offset.append(offset_value)

        else:
            sizes = None
        # create and check name - if variable is already defined (function argument and defined in declaration part) simply stop
        if self.name_mapping[sdfg].get(node.name) is not None:
            return

        if node.name in sdfg.symbols:
            return

        self.name_mapping[sdfg][node.name] = sdfg._find_new_name(node.name)

        if sizes is None:
            if isinstance(datatype, Structure):
                datatype_to_add=copy.deepcopy(datatype)
                datatype_to_add.transient = transient
                sdfg.add_datadesc(self.name_mapping[sdfg][node.name], datatype_to_add)
                if self.struct_views.get(sdfg) is None:
                    self.struct_views[sdfg] = {}
                for i in datatype_to_add.members:
                    current_dtype=datatype_to_add.members[i].dtype
                    for other_type in self.registered_types:
                        if current_dtype.dtype==self.registered_types[other_type].dtype:
                            other_type_obj=self.registered_types[other_type]
                            for j in other_type_obj.members:
                                sdfg.add_view(self.name_mapping[sdfg][node.name] + "_" + i +"_"+ j,other_type_obj.members[j].shape,other_type_obj.members[j].dtype)
                                self.name_mapping[sdfg][node.name + "_" + i +"_"+ j] = self.name_mapping[sdfg][node.name] + "_" + i +"_"+ j
                                self.struct_views[sdfg][self.name_mapping[sdfg][node.name] + "_" + i+"_"+ j]=[self.name_mapping[sdfg][node.name],j]
                    sdfg.add_view(self.name_mapping[sdfg][node.name] + "_" + i,datatype_to_add.members[i].shape,datatype_to_add.members[i].dtype)
                    self.name_mapping[sdfg][node.name + "_" + i] = self.name_mapping[sdfg][node.name] + "_" + i
                    self.struct_views[sdfg][self.name_mapping[sdfg][node.name] + "_" + i]=[self.name_mapping[sdfg][node.name],i]

            else:
                sdfg.add_scalar(self.name_mapping[sdfg][node.name], dtype=datatype, transient=transient)
        else:
            strides = [dat._prod(sizes[:i]) for i in range(len(sizes))]
            
            if isinstance(datatype, Structure):
                datatype.transient = transient
                arr_dtype = datatype[sizes]
                arr_dtype.offset = [-1 for _ in sizes]
                sdfg.add_datadesc(self.name_mapping[sdfg][node.name], arr_dtype)
                
            else:    
                sdfg.add_array(self.name_mapping[sdfg][node.name],
                           shape=sizes,
                           dtype=datatype,
                           offset=offset,
                           strides=strides,
                           transient=transient)

        self.all_array_names.append(self.name_mapping[sdfg][node.name])
        if self.contexts.get(sdfg.name) is None:
            self.contexts[sdfg.name] = ast_utils.Context(name=sdfg.name)
        if node.name not in self.contexts[sdfg.name].containers:
            self.contexts[sdfg.name].containers.append(node.name)

        if hasattr(node,"init") and node.init is not None:
            self.translate(ast_internal_classes.BinOp_Node(lval=ast_internal_classes.Name_Node(name=node.name,type=node.type),op="=",rval=node.init,line_number=node.line_number), sdfg)    

    def break2sdfg(self, node: ast_internal_classes.Break_Node, sdfg: SDFG):

        self.last_loop_breaks[sdfg] = self.last_sdfg_states[sdfg]
        sdfg.add_edge(self.last_sdfg_states[sdfg], self.last_loop_continues.get(sdfg), InterstateEdge())

def create_ast_from_string(
    source_string: str,
    sdfg_name: str,
    transform: bool = False,
    normalize_offsets: bool = False,
    multiple_sdfgs: bool = False
):
    """
    Creates an AST from a Fortran file in a string
    :param source_string: The fortran file as a string
    :param sdfg_name: The name to be given to the resulting SDFG
    :return: The resulting AST

    """
    parser = pf().create(std="f2008")
    reader = fsr(source_string)
    ast = parser(reader)
    tables = SymbolTable
    own_ast = ast_components.InternalFortranAst(ast, tables)
    program = own_ast.create_ast(ast)

    structs_lister=ast_transforms.StructLister()
    structs_lister.visit(program)
    struct_dep_graph=nx.DiGraph()
    for i,name in zip(structs_lister.structs,structs_lister.names):
        if name not in struct_dep_graph.nodes:
            struct_dep_graph.add_node(name)
        struct_deps_finder=ast_transforms.StructDependencyLister(structs_lister.names)
        struct_deps_finder.visit(i)
        struct_deps=struct_deps_finder.structs_used
        print(struct_deps)
        for j,pointing,point_name in zip(struct_deps,struct_deps_finder.is_pointer,struct_deps_finder.pointer_names):
            if j not in struct_dep_graph.nodes:
                struct_dep_graph.add_node(j)
            struct_dep_graph.add_edge(name,j,pointing=pointing,point_name=point_name)

    program.structures = ast_transforms.Structures(structs_lister.structs)

    functions_and_subroutines_builder = ast_transforms.FindFunctionAndSubroutines()
    functions_and_subroutines_builder.visit(program)
    functions_and_subroutines = functions_and_subroutines_builder.nodes

    if transform:
        program = ast_transforms.functionStatementEliminator(program)
        program = ast_transforms.CallToArray(functions_and_subroutines_builder.nodes).visit(program)
        program = ast_transforms.CallExtractor().visit(program)
        program = ast_transforms.SignToIf().visit(program)
        program = ast_transforms.ArrayToLoop(program).visit(program)

        for transformation in own_ast.fortran_intrinsics().transformations():
            transformation.initialize(program)
            program = transformation.visit(program)

        program = ast_transforms.ForDeclarer().visit(program)
        program = ast_transforms.IndexExtractor(program, normalize_offsets).visit(program)

        program = ast_transforms.optionalArgsExpander(program)

    return (program, own_ast)

def create_sdfg_from_string(
    source_string: str,
    sdfg_name: str,
    normalize_offsets: bool = False,
    multiple_sdfgs: bool = False,
    sources: List[str] = None,
):
    """
    Creates an SDFG from a fortran file in a string
    :param source_string: The fortran file as a string
    :param sdfg_name: The name to be given to the resulting SDFG
    :return: The resulting SDFG
    
    """
    parser = pf().create(std="f2008")
    reader = fsr(source_string)
    ast = parser(reader)

    exclude_list = []
    missing_modules = []
    dep_graph = nx.DiGraph()
    asts = {}
    actually_used_in_module={}
    ast = recursive_ast_improver(ast,
                                 sources,
                                 [],
                                 parser,
                                 exclude_list=exclude_list,
                                 missing_modules=missing_modules,
                                 dep_graph=dep_graph,
                                 asts=asts)
    
    print(dep_graph)
    parse_order = list(reversed(list(nx.topological_sort(dep_graph))))
    simple_graph,actually_used_in_module=ast_utils.eliminate_dependencies(dep_graph)
    
    changed=True
    while changed:
        
        simpler_graph=simple_graph.copy()
        simple_graph,actually_used_in_module=ast_utils.eliminate_dependencies(simpler_graph)
        if simple_graph.number_of_nodes()==simpler_graph.number_of_nodes() and simple_graph.number_of_edges()==simpler_graph.number_of_edges(): 
            changed=False


    parse_order = list(reversed(list(nx.topological_sort(simple_graph))))
      
    parse_list={}
    what_to_parse_list={}
    type_to_parse_list={}
    for i in parse_order:
        edges=simple_graph.in_edges(i)
        parse_list[i]=[]
        fands_list=[]
        type_list=[]
        res=simple_graph.nodes.get(i).get("info_list")
        for j in edges:
            deps=simple_graph.get_edge_data(j[0],j[1]).get("obj_list")
            print(j[0],j[1],deps)
            if deps is None:   
                continue
            for k in deps:
                if k.string not in parse_list[i]:
                    parse_list[i].append(k.string)
            
            
            if res is not None:
                for jj in parse_list[i]:
                    if jj in res.list_of_functions:
                        if jj not in fands_list:
                            fands_list.append(jj)
                    if jj in res.list_of_subroutines:
                        if jj not in fands_list:
                            fands_list.append(jj)
                    if jj in res.list_of_types:
                        if jj not in type_list:
                            type_list.append(jj)        
        print("Module " + i + " used names: " + str(parse_list[i]))
        if len(fands_list)>0:
            print("Module " + i + " used fands: " + str(fands_list))
            print("ACtually used: "+str(actually_used_in_module[i]))
        for j in actually_used_in_module[i]:
            if res is not None:
                if j in res.list_of_functions:
                    if j not in fands_list:
                        fands_list.append(j)
                if j in res.list_of_subroutines:
                    if j not in fands_list:
                        fands_list.append(j)  
                if j in res.list_of_types:
                    if j not in type_list:
                        type_list.append(j)        

        what_to_parse_list[i]=fands_list  
        type_to_parse_list[i]=type_list 
    
    if len(parse_order)==0:
        top_level_ast=ast
    else:
        top_level_ast = parse_order.pop()
    changes=True
    new_children=[]
    if len(parse_order)>0:
        for i in ast.children:
        
            if i.children[0].children[1].string not in parse_order and i.children[0].children[1].string!=top_level_ast:
                print("Module " + i.children[0].children[1].string + " not needing parsing")
            else:
                types=[]
                subroutinesandfunctions=[]
                new_spec_children=[]
                for j in i.children[1].children:
                    if j.__class__.__name__=="Type_Declaration_Stmt":
                        if j.children[0].__class__.__name__!="Declaration_Type_Spec":
                            new_spec_children.append(j) 
                            continue   
                        else:
                            entity_decls=[]
                            for k in j.children[2].children:
                                if k.__class__.__name__=="Entity_Decl":
                                    if k.children[0].string in actually_used_in_module[i.children[0].children[1].string]:
                                        entity_decls.append(k)
                            if entity_decls==[]:
                                continue            
                            if j.children[2].children.__class__.__name__=="tuple":
                                print("Assumption failed: Tuple not expected")
                                new_spec_children.append(j)
                                continue
                            j.children[2].children.clear()
                            for k in entity_decls:
                                j.children[2].children.append(k)            
                            new_spec_children.append(j)
                    elif j.__class__.__name__=="Derived_Type_Def":
                        if j.children[0].children[1].string in type_to_parse_list[i.children[0].children[1].string]:
                            new_spec_children.append(j)
                    else:
                        new_spec_children.append(j)
                i.children[1].children.clear()
                for j in new_spec_children:
                    i.children[1].children.append(j)        
                if i.children[2].__class__.__name__=="End_Module_Stmt":
                    new_children.append(i)
                    continue
                if i.children[0].children[1].string!=top_level_ast:
                    for j in i.children[2].children:
                        if j.__class__.__name__!="Contains_Stmt":

                            if j.children[0].children[1].string in what_to_parse_list[i.children[0].children[1].string]:
                                subroutinesandfunctions.append(j)        
                    i.children[2].children.clear()
                    for j in subroutinesandfunctions:
                        i.children[2].children.append(j)        
                new_children.append(i)

        ast.children.clear()
        for i in new_children:
            ast.children.append(i)  
        name_dict = {}
        rename_dict = {}
        for i in parse_order:
            local_rename_dict = {}
            edges = list(simple_graph.in_edges(i))
            names = []
            for j in edges:
                list_dict = simple_graph.get_edge_data(j[0], j[1])
                if (list_dict['obj_list'] is not None):
                    for k in list_dict['obj_list']:
                        if not k.__class__.__name__ == "Name":
                            if k.__class__.__name__ == "Rename":
                                if k.children[2].string not in names:
                                    names.append(k.children[2].string)
                                local_rename_dict[k.children[2].string] = k.children[1].string
                            #print("Assumption failed: Object list contains non-name node")
                        else:
                            if k.string not in names:
                                names.append(k.string)
            rename_dict[i] = local_rename_dict
            name_dict[i] = names
                    

    tables = SymbolTable
    own_ast = ast_components.InternalFortranAst(ast, tables)

    program = own_ast.create_ast(ast)

    # Repeated!
    # We need that to know in transformations what structures are used.
    # The actual structure listing is repeated later to resolve cycles.
    # Not sure if we can actually do it earlier.

    structs_lister=ast_transforms.StructLister()
    structs_lister.visit(program)
    struct_dep_graph=nx.DiGraph()
    for i,name in zip(structs_lister.structs,structs_lister.names):
        if name not in struct_dep_graph.nodes:
            struct_dep_graph.add_node(name)
        struct_deps_finder=ast_transforms.StructDependencyLister(structs_lister.names)
        struct_deps_finder.visit(i)
        struct_deps=struct_deps_finder.structs_used
        print(struct_deps)
        for j,pointing,point_name in zip(struct_deps,struct_deps_finder.is_pointer,struct_deps_finder.pointer_names):
            if j not in struct_dep_graph.nodes:
                struct_dep_graph.add_node(j)
            struct_dep_graph.add_edge(name,j,pointing=pointing,point_name=point_name)

    program.structures = ast_transforms.Structures(structs_lister.structs)
    own_ast.structures = ast_transforms.Structures(structs_lister.structs)

    functions_and_subroutines_builder = ast_transforms.FindFunctionAndSubroutines()
    functions_and_subroutines_builder.visit(program)
    own_ast.functions_and_subroutines = functions_and_subroutines_builder.nodes
    program = ast_transforms.functionStatementEliminator(program)
    program = ast_transforms.StructConstructorToFunctionCall(functions_and_subroutines_builder.nodes).visit(program)
    program = ast_transforms.CallToArray(functions_and_subroutines_builder.nodes).visit(program)
    program = ast_transforms.CallExtractor().visit(program)
    program = ast_transforms.FunctionCallTransformer().visit(program)
    program = ast_transforms.FunctionToSubroutineDefiner().visit(program)
    program = ast_transforms.ElementalFunctionExpander(functions_and_subroutines_builder.nodes).visit(program)
    
    count=0
    for i in program.function_definitions:
        if isinstance(i, ast_internal_classes.Subroutine_Subprogram_Node):
            program.subroutine_definitions.append(i)
            own_ast.functions_and_subroutines.append(i.name)
            count+=1
    if count!=len(program.function_definitions):
        raise NameError("Not all functions were transformed to subroutines")
    program.function_definitions=[]
    program = ast_transforms.SignToIf().visit(program)
    program = ast_transforms.ArrayToLoop(program).visit(program)

    for transformation in own_ast.fortran_intrinsics().transformations():
        transformation.initialize(program)
        program = transformation.visit(program)

    program = ast_transforms.ForDeclarer().visit(program)
    program = ast_transforms.IndexExtractor(program, normalize_offsets).visit(program)
    program = ast_transforms.optionalArgsExpander(program)
    structs_lister=ast_transforms.StructLister()
    structs_lister.visit(program)
    struct_dep_graph=nx.DiGraph()
    for i,name in zip(structs_lister.structs,structs_lister.names):
        if name not in struct_dep_graph.nodes:
            struct_dep_graph.add_node(name)
        struct_deps_finder=ast_transforms.StructDependencyLister(structs_lister.names)
        struct_deps_finder.visit(i)
        struct_deps=struct_deps_finder.structs_used
        print(struct_deps)
        for j,pointing,point_name in zip(struct_deps,struct_deps_finder.is_pointer,struct_deps_finder.pointer_names):
            if j not in struct_dep_graph.nodes:
                struct_dep_graph.add_node(j)
            struct_dep_graph.add_edge(name,j,pointing=pointing,point_name=point_name)
    cycles=nx.algorithms.cycles.simple_cycles(struct_dep_graph)
    has_cycles=list(cycles)
    cycles_we_cannot_ignore=[]
    for cycle in has_cycles:
        print(cycle)
        for i in cycle:
            is_pointer=struct_dep_graph.get_edge_data(i,cycle[(cycle.index(i)+1)%len(cycle)])["pointing"]
            point_name=struct_dep_graph.get_edge_data(i,cycle[(cycle.index(i)+1)%len(cycle)])["point_name"]
            print(i,is_pointer)
            if is_pointer:
                actually_used_pointer_node_finder=ast_transforms.StructPointerChecker(i,cycle[(cycle.index(i)+1)%len(cycle)],point_name)
                actually_used_pointer_node_finder.visit(program)
                print(actually_used_pointer_node_finder.nodes)
                if len(actually_used_pointer_node_finder.nodes)==0:
                    print("We can ignore this cycle")
                    program=ast_transforms.StructPointerEliminator(i,cycle[(cycle.index(i)+1)%len(cycle)],point_name).visit(program)
                else:
                    cycles_we_cannot_ignore.append(cycle)    
    if len(cycles_we_cannot_ignore)>0:
        raise NameError("Structs have cyclic dependencies")
    own_ast.tables = own_ast.symbols

    ast2sdfg = AST_translator(own_ast, __file__, multiple_sdfgs=multiple_sdfgs, toplevel_subroutine=sdfg_name)
    sdfg = SDFG(sdfg_name)
    ast2sdfg.top_level = program
    ast2sdfg.globalsdfg = sdfg
    ast2sdfg.translate(program, sdfg)

    for node, parent in sdfg.all_nodes_recursive():
        if isinstance(node, nodes.NestedSDFG):
            if node.sdfg is not None:
                if 'test_function' in node.sdfg.name:
                    sdfg = node.sdfg
                    break
    sdfg.parent = None
    sdfg.parent_sdfg = None
    sdfg.parent_nsdfg_node = None
    sdfg.reset_sdfg_list()

    sdfg.apply_transformations(IntrinsicSDFGTransformation)
    sdfg.expand_library_nodes()

    return sdfg


def create_sdfg_from_fortran_file(source_string: str):
    """
    Creates an SDFG from a fortran file
    :param source_string: The fortran file name
    :return: The resulting SDFG

    """
    parser = pf().create(std="f2008")
    reader = ffr(source_string)
    ast = parser(reader)
    tables = SymbolTable
    own_ast = ast_components.InternalFortranAst(ast, tables)
    program = own_ast.create_ast(ast)
    functions_and_subroutines_builder = ast_transforms.FindFunctionAndSubroutines()
    functions_and_subroutines_builder.visit(program)
    own_ast.functions_and_subroutines = functions_and_subroutines_builder.nodes
    program = ast_transforms.functionStatementEliminator(program)
    program = ast_transforms.CallToArray(functions_and_subroutines_builder.nodes).visit(program)
    program = ast_transforms.CallExtractor().visit(program)
    program = ast_transforms.SignToIf().visit(program)
    program = ast_transforms.ArrayToLoop().visit(program)
    program = ast_transforms.SumToLoop().visit(program)
    program = ast_transforms.ForDeclarer().visit(program)
    program = ast_transforms.IndexExtractor().visit(program)
    program = ast_transforms.optionalArgsExpander(program)
    ast2sdfg = AST_translator(own_ast, __file__)
    sdfg = SDFG(source_string)
    ast2sdfg.top_level = program
    ast2sdfg.globalsdfg = sdfg
    ast2sdfg.translate(program, sdfg)
    sdfg.apply_transformations(IntrinsicSDFGTransformation)
    sdfg.expand_library_nodes()

    return sdfg

def recursive_ast_improver(ast,
                           source_list,
                           include_list,
                           parser,
                           exclude_list=[],
                           missing_modules=[],
                           dep_graph=nx.DiGraph(),
                           asts={}):
    dfl = ast_utils.DefModuleLister()
    dfl.get_defined_modules(ast)
    defined_modules = dfl.list_of_modules
    main_program_mode=False
    if len(defined_modules) != 1:
        #print("Defined modules: ", defined_modules)
        print("Assumption failed: Only one module per file")
        if len(defined_modules)==0 and ast.__class__.__name__ == "Program":
            main_program_mode=True
    ufl = ast_utils.UseModuleLister()
    ufl.get_used_modules(ast)
    objects_in_modules = ufl.objects_in_use
    used_modules = ufl.list_of_modules
    
    fandsl=ast_utils.FunctionSubroutineLister()
    fandsl.get_functions_and_subroutines(ast)
    functions_and_subroutines=fandsl.list_of_functions+fandsl.list_of_subroutines

    #print("Functions and subroutines: ", functions_and_subroutines)
    if not main_program_mode:
        parent_module = defined_modules[0]
    else:
        parent_module = ast.children[0].children[0].children[1].string
    for i in defined_modules:
        if i not in exclude_list:
            exclude_list.append(i)
        #if i not in dep_graph.nodes:
        dep_graph.add_node(i,info_list=fandsl)
    for i in used_modules:
        if i not in dep_graph.nodes:
            dep_graph.add_node(i)
        weight = None
        if i in objects_in_modules:
            weight=[]

            for j in objects_in_modules[i].children:
                weight.append(j)
        dep_graph.add_edge(parent_module, i, obj_list=weight)

    #print("It's turtles all the way down: ", len(exclude_list))
    modules_to_parse = []
    for i in used_modules:
        if i not in defined_modules and i not in exclude_list:
            #print("Module " + i + " not defined")
            modules_to_parse.append(i)
    added_modules = []
    for i in modules_to_parse:
        found = False
        name=i
        if i=="mo_restart_nml_and_att": 
            name="mo_restart_nmls_and_atts"
        if i=="yomhook":
            name="yomhook_dummy"    
        for j in source_list:
            if name in j:
                fname = j.split("/")
                fname = fname[len(fname) - 1]
                if fname == name + ".f90" or fname == name + ".F90":
                    found = True
                    next_file = j
                    break

        if not found:
            print("Module " + i + " not found in source list! This is bad!")
            if i not in missing_modules:
                missing_modules.append(i)
            #raise Exception("Module " + i + " not found in source list")
            continue
        if isinstance(source_list,dict):
            reader = fsr(source_list[next_file])
            next_ast = parser(reader)
            
        else:
            next_reader = ffr(file_candidate=next_file, include_dirs=include_list, source_only=source_list)
            next_ast = parser(next_reader)

        next_ast = recursive_ast_improver(next_ast,
                                          source_list,
                                          include_list,
                                          parser,
                                          exclude_list=exclude_list,
                                          missing_modules=missing_modules,
                                          dep_graph=dep_graph,
                                          asts=asts)
        for mod in next_ast.children:
            added_modules.append(mod)
            if mod.children[0].children[1].string not in exclude_list:
                exclude_list.append(mod.children[0].children[1].string)

    for i in added_modules:
        if ast.children.count(i) == 0:
            ast.children.append(i)
        asts[i.children[0].children[1].string.lower()] = i
    return ast

def create_sdfg_from_fortran_file_with_options(source_string: str, source_list, include_list, icon_sources_dir, icon_sdfgs_dir, normalize_offsets: bool = False):
    """
    Creates an SDFG from a fortran file
    :param source_string: The fortran file name
    :return: The resulting SDFG

    """
    parser = pf().create(std="f2008")
    reader = ffr(file_candidate=source_string, include_dirs=include_list, source_only=source_list)
    ast = parser(reader)
    exclude_list = []
    missing_modules = []
    dep_graph = nx.DiGraph()
    asts = {}
    actually_used_in_module={}
    ast = recursive_ast_improver(ast,
                                 source_list,
                                 include_list,
                                 parser,
                                 exclude_list=exclude_list,
                                 missing_modules=missing_modules,
                                 dep_graph=dep_graph,
                                 asts=asts)
    
    print(dep_graph)
    parse_order = list(reversed(list(nx.topological_sort(dep_graph))))
    simple_graph,actually_used_in_module=ast_utils.eliminate_dependencies(dep_graph)
    
    changed=True
    while changed:
        
        simpler_graph=simple_graph.copy()
        simple_graph,actually_used_in_module=ast_utils.eliminate_dependencies(simpler_graph)
        if simple_graph.number_of_nodes()==simpler_graph.number_of_nodes() and simple_graph.number_of_edges()==simpler_graph.number_of_edges(): 
            changed=False


    parse_order = list(reversed(list(nx.topological_sort(simple_graph))))

    parse_list={}
    what_to_parse_list={}
    type_to_parse_list={}
    for i in parse_order:
        edges=simple_graph.in_edges(i)
        parse_list[i]=[]
        fands_list=[]
        type_list=[]
        res=simple_graph.nodes.get(i).get("info_list")
        for j in edges:
            deps=simple_graph.get_edge_data(j[0],j[1]).get("obj_list")
            print(j[0],j[1],deps)
            if deps is None:   
                continue
            for k in deps:
                if k.string not in parse_list[i]:
                    parse_list[i].append(k.string)
            
            
            if res is not None:
                for jj in parse_list[i]:
                    if jj in res.list_of_functions:
                        if jj not in fands_list:
                            fands_list.append(jj)
                    if jj in res.list_of_subroutines:
                        if jj not in fands_list:
                            fands_list.append(jj)
                    if jj in res.list_of_types:
                        if jj not in type_list:
                            type_list.append(jj)        
        print("Module " + i + " used names: " + str(parse_list[i]))
        if len(fands_list)>0:
            print("Module " + i + " used fands: " + str(fands_list))
            print("ACtually used: "+str(actually_used_in_module[i]))
        for j in actually_used_in_module[i]:
            if res is not None:
                if j in res.list_of_functions:
                    if j not in fands_list:
                        fands_list.append(j)
                if j in res.list_of_subroutines:
                    if j not in fands_list:
                        fands_list.append(j)  
                if j in res.list_of_types:
                    if j not in type_list:
                        type_list.append(j)        

        what_to_parse_list[i]=fands_list  
        type_to_parse_list[i]=type_list   
    top_level_ast = parse_order.pop()
    changes=True
    new_children=[]
    
    for i in ast.children:
    
        if i.children[0].children[1].string not in parse_order and i.children[0].children[1].string!=top_level_ast:
            print("Module " + i.children[0].children[1].string + " not needing parsing")
        else:
            types=[]
            subroutinesandfunctions=[]
            new_spec_children=[]
            for j in i.children[1].children:
                if j.__class__.__name__=="Type_Declaration_Stmt":
                    #if j.children[0].__class__.__name__!="Declaration_Type_Spec":
                    #    new_spec_children.append(j)    
                    #else:
                        entity_decls=[]
                        for k in j.children[2].children:
                            if k.__class__.__name__=="Entity_Decl":
                                if k.children[0].string in actually_used_in_module[i.children[0].children[1].string]:
                                    entity_decls.append(k)
                        if entity_decls==[]:
                            continue            
                        if j.children[2].children.__class__.__name__=="tuple":
                            print("Assumption failed: Tuple not expected")
                            new_spec_children.append(j)
                            continue
                        j.children[2].children.clear()
                        for k in entity_decls:
                            j.children[2].children.append(k)            
                        new_spec_children.append(j)
                elif j.__class__.__name__=="Derived_Type_Def":
                    if j.children[0].children[1].string in type_to_parse_list[i.children[0].children[1].string]:
                        new_spec_children.append(j)
                else:
                    new_spec_children.append(j)
            i.children[1].children.clear()
            for j in new_spec_children:
                i.children[1].children.append(j)        
            if i.children[2].__class__.__name__=="End_Module_Stmt":
                new_children.append(i)
                continue
            if i.children[0].children[1].string!=top_level_ast:
                for j in i.children[2].children:
                    if j.__class__.__name__!="Contains_Stmt":

                        if j.children[0].children[1].string in what_to_parse_list[i.children[0].children[1].string]:
                            subroutinesandfunctions.append(j)        
                i.children[2].children.clear()
                for j in subroutinesandfunctions:
                    i.children[2].children.append(j)        
            new_children.append(i)

    ast.children.clear()
    for i in new_children:
        ast.children.append(i)  
    name_dict = {}
    rename_dict = {}
    for i in parse_order:
        local_rename_dict = {}
        edges = list(simple_graph.in_edges(i))
        names = []
        for j in edges:
            list_dict = simple_graph.get_edge_data(j[0], j[1])
            if (list_dict['obj_list'] is not None):
                for k in list_dict['obj_list']:
                    if not k.__class__.__name__ == "Name":
                        if k.__class__.__name__ == "Rename":
                            if k.children[2].string not in names:
                                names.append(k.children[2].string)
                            local_rename_dict[k.children[2].string] = k.children[1].string
                        #print("Assumption failed: Object list contains non-name node")
                    else:
                        if k.string not in names:
                            names.append(k.string)
        rename_dict[i] = local_rename_dict
        name_dict[i] = names
    # for i in parse_order:
    #     edges = list(simple_graph.in_edges(i))
    #     for j in edges:
    #         list_dict = simple_graph.get_edge_data(j[0], j[1]) 
    #         names_in_edge = []
    #         if (list_dict['obj_list'] is not None):
    #             for k in list_dict['obj_list']:
    #                     names_in_edge.append(k.string)

    #         changes=True
    #         while changes:
    #             changes=False
    #             if asts.get(i) is None:
    #                 continue
    #             for k in asts[i].children[2].children:
    #                 if k.__class__.__name__ == "Contains_Stmt":
    #                     asts[i].children[2].children.remove(k)
    #                     changes=True
    #                 elif k.__class__.__name__ == "Subroutine_Subprogram":
    #                     if k.children[0].children[1].string not in names_in_edge:
    #                         asts[i].children[2].children.remove(k)
    #                         changes=True
    #                 elif k.__class__.__name__ == "Function_Subprogram":
    #                     if k.children[0].children[1].string not in names_in_edge :
    #                         asts[i].children[2].children.remove(k)
    #                         changes=True
                    
    tables = SymbolTable
    partial_ast = ast_components.InternalFortranAst(top_level_ast, tables)
    partial_modules = {}
    partial_ast.symbols["c_int"]=ast_internal_classes.Int_Literal_Node(value=4)
    partial_ast.symbols["c_int8_t"]=ast_internal_classes.Int_Literal_Node(value=1)
    partial_ast.symbols["c_int64_t"]=ast_internal_classes.Int_Literal_Node(value=8)
    partial_ast.symbols["c_int32_t"]=ast_internal_classes.Int_Literal_Node(value=4)
    partial_ast.symbols["c_size_t"]=ast_internal_classes.Int_Literal_Node(value=4)
    partial_ast.symbols["c_long"]=ast_internal_classes.Int_Literal_Node(value=8)
    partial_ast.symbols["c_signed_char"]=ast_internal_classes.Int_Literal_Node(value=1)
    partial_ast.symbols["c_char"]=ast_internal_classes.Int_Literal_Node(value=1)
    partial_ast.symbols["c_null_char"]=ast_internal_classes.Int_Literal_Node(value=1)
    functions_to_rename={}

    #Why would you ever name a file differently than the module? Especially just one random file out of thousands???
    #asts["mo_restart_nml_and_att"]=asts["mo_restart_nmls_and_atts"]
    partial_ast.to_parse_list=what_to_parse_list
    for i in parse_order:
        partial_ast.current_ast=i
        
        partial_ast.unsupported_fortran_syntax[i]=[]
        if i in ["mtime","ISO_C_BINDING", "iso_c_binding", "mo_cdi","iso_fortran_env"]:
            continue
       
        partial_ast.add_name_list_for_module(i, name_dict[i])
        try:
            partial_module = partial_ast.create_ast(asts[i])
            partial_modules[partial_module.name.name] = partial_module
        except:
            print("Module " + i + " could not be parsed ",partial_ast.unsupported_fortran_syntax[i])
            #print(partial_ast.unsupported_fortran_syntax[i])
            continue
        tmp_rename=rename_dict[i]
        for j in tmp_rename:
            #print(j)
            if partial_ast.symbols.get(j) is None:
                #raise NameError("Symbol " + j + " not found in partial ast")
                if functions_to_rename.get(i) is None:
                    functions_to_rename[i]=[j]
                else:
                    functions_to_rename[i].append(j)    
            else:
                partial_ast.symbols[tmp_rename[j]]=partial_ast.symbols[j]

        print("Parsed successfully module: ", i," ",partial_ast.unsupported_fortran_syntax[i])
        #print(partial_ast.unsupported_fortran_syntax[i])
    #try:
    partial_ast.current_ast="top level"

    program = partial_ast.create_ast(ast)
    program.module_declarations = ast_utils.parse_module_declarations(partial_ast, ast, partial_modules)
    #except:
        
    #        print(" top level module could not be parsed ", partial_ast.unsupported_fortran_syntax["top level"])
            #print(partial_ast.unsupported_fortran_syntax["top level"])
    #        return

    
    structs_lister=ast_transforms.StructLister()
    structs_lister.visit(program)
    struct_dep_graph=nx.DiGraph()
    for i,name in zip(structs_lister.structs,structs_lister.names):
        if name not in struct_dep_graph.nodes:
            struct_dep_graph.add_node(name)
        struct_deps_finder=ast_transforms.StructDependencyLister(structs_lister.names)
        struct_deps_finder.visit(i)
        struct_deps=struct_deps_finder.structs_used
        print(struct_deps)
        for j,pointing,point_name in zip(struct_deps,struct_deps_finder.is_pointer,struct_deps_finder.pointer_names):
            if j not in struct_dep_graph.nodes:
                struct_dep_graph.add_node(j)
            struct_dep_graph.add_edge(name,j,pointing=pointing,point_name=point_name)

    program.structures = ast_transforms.Structures(structs_lister.structs)


    functions_and_subroutines_builder = ast_transforms.FindFunctionAndSubroutines()
    functions_and_subroutines_builder.visit(program)
    partial_ast.functions_and_subroutines = functions_and_subroutines_builder.nodes
    #program = ast_transforms.functionStatementEliminator(program)
    program = ast_transforms.StructConstructorToFunctionCall(functions_and_subroutines_builder.nodes).visit(program)
    program = ast_transforms.CallToArray(functions_and_subroutines_builder.nodes).visit(program)
    program = ast_transforms.CallExtractor().visit(program)
    program = ast_transforms.ArgumentExtractor(program).visit(program)
    program = ast_transforms.FunctionCallTransformer().visit(program)
    program = ast_transforms.FunctionToSubroutineDefiner().visit(program)
    program = ast_transforms.ElementalFunctionExpander(functions_and_subroutines_builder.nodes).visit(program)
    program = ast_transforms.optionalArgsExpander(program)

    
    count=0
    for i in program.function_definitions:
        if isinstance(i, ast_internal_classes.Subroutine_Subprogram_Node):
            program.subroutine_definitions.append(i)
            partial_ast.functions_and_subroutines.append(i.name)
            count+=1
    if count!=len(program.function_definitions):
        raise NameError("Not all functions were transformed to subroutines")
    for i in program.modules:
        count=0
        for j in i.function_definitions:
            if isinstance(j, ast_internal_classes.Subroutine_Subprogram_Node):
                i.subroutine_definitions.append(j)
                partial_ast.functions_and_subroutines.append(j.name)
                count+=1
        if count!=len(i.function_definitions):
            raise NameError("Not all functions were transformed to subroutines")
        i.function_definitions=[]
    program.function_definitions=[]
    program = ast_transforms.SignToIf().visit(program)
    program = ast_transforms.ArrayToLoop(program).visit(program)
    print("Before intrinsics")
    for transformation in partial_ast.fortran_intrinsics().transformations():
        transformation.initialize(program)
        program = transformation.visit(program)
    print("After intrinsics")
    program = ast_transforms.ForDeclarer().visit(program)
    program = ast_transforms.IndexExtractor(program, normalize_offsets).visit(program)
    structs_lister=ast_transforms.StructLister()
    structs_lister.visit(program)
    struct_dep_graph=nx.DiGraph()
    for i,name in zip(structs_lister.structs,structs_lister.names):
        if name not in struct_dep_graph.nodes:
            struct_dep_graph.add_node(name)
        struct_deps_finder=ast_transforms.StructDependencyLister(structs_lister.names)
        struct_deps_finder.visit(i)
        struct_deps=struct_deps_finder.structs_used
        print(struct_deps)
        for j,pointing,point_name in zip(struct_deps,struct_deps_finder.is_pointer,struct_deps_finder.pointer_names):
            if j not in struct_dep_graph.nodes:
                struct_dep_graph.add_node(j)
            struct_dep_graph.add_edge(name,j,pointing=pointing,point_name=point_name)
    cycles=nx.algorithms.cycles.simple_cycles(struct_dep_graph)
    has_cycles=list(cycles)
    cycles_we_cannot_ignore=[]
    for cycle in has_cycles:
        print(cycle)
        for i in cycle:
            is_pointer=struct_dep_graph.get_edge_data(i,cycle[(cycle.index(i)+1)%len(cycle)])["pointing"]
            point_name=struct_dep_graph.get_edge_data(i,cycle[(cycle.index(i)+1)%len(cycle)])["point_name"]
            print(i,is_pointer)
            if is_pointer:
                actually_used_pointer_node_finder=ast_transforms.StructPointerChecker(i,cycle[(cycle.index(i)+1)%len(cycle)],point_name,structs_lister,struct_dep_graph,"simple")
                actually_used_pointer_node_finder.visit(program)
                print(actually_used_pointer_node_finder.nodes)
                if len(actually_used_pointer_node_finder.nodes)==0:
                    print("We can ignore this cycle")
                    program=ast_transforms.StructPointerEliminator(i,cycle[(cycle.index(i)+1)%len(cycle)],point_name).visit(program)
                else:
                    cycles_we_cannot_ignore.append(cycle)    
    if len(cycles_we_cannot_ignore)>0:
        raise NameError("Structs have cyclic dependencies")

    for struct,name in zip(structs_lister.structs,structs_lister.names):
        struct_member_finder=ast_transforms.StructMemberLister()
        struct_member_finder.visit(struct)
        for member,is_pointer,point_name in zip(struct_member_finder.members,struct_member_finder.is_pointer,struct_member_finder.pointer_names):
            if is_pointer:    
                actually_used_pointer_node_finder=ast_transforms.StructPointerChecker(name,member,point_name,structs_lister,struct_dep_graph,"full")
                actually_used_pointer_node_finder.visit(program)
                found=False
                for i in actually_used_pointer_node_finder.nodes:
                    nl=ast_transforms.FindNames()
                    nl.visit(i)
                    if point_name in nl.names:
                        found=True
                        break
                print("Struct Name: ",name," Member Name: ",point_name, " Found: ", found)
                if not found:
                    print("We can delete this member")
                    program=ast_transforms.StructPointerEliminator(name,member,point_name).visit(program)
                

    program.tables=partial_ast.symbols
    program.functions_and_subroutines=partial_ast.functions_and_subroutines
    unordered_modules=program.modules
    program.modules=[]
    for i in parse_order:
        for j in unordered_modules:
            if j.name.name==i:
                program.modules.append(j)
    for j in unordered_modules:
        if j.name.name==top_level_ast:
            program.modules.append(j)            

    for i in program.modules:
        for path in source_list:
            
            if path.lower().find(i.name.name.lower())!=-1:
                mypath=path
                break
        #copyfile(mypath, os.path.join(icon_sources_dir, i.name.name.lower()+".f90"))
        for j in i.subroutine_definitions:
            if j.name.name!="div_avg":
                continue
            if j.execution_part is None:
                continue
            startpoint = j
            ast2sdfg = AST_translator(program, __file__,multiple_sdfgs=False,startpoint=startpoint,sdfg_path=icon_sdfgs_dir)
            sdfg = SDFG(j.name.name)
            ast2sdfg.top_level = program
            ast2sdfg.globalsdfg = sdfg
            
            ast2sdfg.translate(program, sdfg)
            sdfg.save(os.path.join(icon_sdfgs_dir, sdfg.name + "_raw_before_intrinsics.sdfg"))
            #try:
            sdfg.apply_transformations(IntrinsicSDFGTransformation)
            #    sdfg.save(os.path.join(icon_sdfgs_dir, sdfg.name + "_raw.sdfg"))
            #except:
            #    print("Intrinsics failed for ", sdfg.name)    
            #    continue
            
            try:
                sdfg.expand_library_nodes()
            except:
                print("Expansion failed for ", sdfg.name)    
                continue
            
            sdfg.validate()
            sdfg.save(os.path.join(icon_sdfgs_dir, sdfg.name + "_validated.sdfg"))
            try:    
                sdfg.simplify(verbose=True)
                sdfg.save(os.path.join(icon_sdfgs_dir, sdfg.name + "_simplified.sdfg"))
            except Exception as e:
                print("Simplification failed for ", sdfg.name)    
                print(e)
                continue
<<<<<<< HEAD
            #try:  
            sdfg.compile()
            #except Exception as e:
            #    print("Compilation failed for ", sdfg.name)
            #    print(e)
            #    continue
=======
            sdfg.save(os.path.join(icon_sdfgs_dir, sdfg.name + "_simplified.sdfg"))
            try:  
                sdfg.compile()
            except Exception as e:
                print("Compilation failed for ", sdfg.name)
                print(e)
                continue
>>>>>>> ad2ac74e

    #return sdfg<|MERGE_RESOLUTION|>--- conflicted
+++ resolved
@@ -2219,21 +2219,12 @@
                 print("Simplification failed for ", sdfg.name)    
                 print(e)
                 continue
-<<<<<<< HEAD
-            #try:  
-            sdfg.compile()
-            #except Exception as e:
-            #    print("Compilation failed for ", sdfg.name)
-            #    print(e)
-            #    continue
-=======
-            sdfg.save(os.path.join(icon_sdfgs_dir, sdfg.name + "_simplified.sdfg"))
+            #sdfg.save(os.path.join(icon_sdfgs_dir, sdfg.name + "_simplified.sdfg"))
             try:  
                 sdfg.compile()
             except Exception as e:
                 print("Compilation failed for ", sdfg.name)
                 print(e)
                 continue
->>>>>>> ad2ac74e
 
     #return sdfg