--- conflicted
+++ resolved
@@ -10,12 +10,8 @@
 import dace.frontend.fortran.ast_transforms as ast_transforms
 import dace.frontend.fortran.ast_utils as ast_utils
 import dace.frontend.fortran.ast_internal_classes as ast_internal_classes
-<<<<<<< HEAD
-from typing import List, Optional, Tuple, Set
-=======
 from dace.frontend.fortran.intrinsics import IntrinsicSDFGTransformation
 from typing import Dict, List, Optional, Tuple, Set
->>>>>>> 715e4492
 from dace import dtypes
 from dace import subsets as subs
 from dace import Language as lang
@@ -187,9 +183,6 @@
     """  
     This class is responsible for translating the internal AST into a SDFG.
     """
-<<<<<<< HEAD
-    def __init__(self, ast: ast_components.InternalFortranAst, source: str, use_experimental_cfg_blocks: bool = False):
-=======
     def __init__(
         self,
         ast: ast_components.InternalFortranAst,
@@ -201,7 +194,6 @@
         toplevel_subroutine: Optional[str] = None,
         normalize_offsets = False
     ):
->>>>>>> 715e4492
         """
         :ast: The internal fortran AST to be used for translation
         :source: The source file name from which the AST was generated
@@ -351,17 +343,6 @@
         """
         self.globalsdfg = sdfg
         for i in node.modules:
-<<<<<<< HEAD
-            for j in i.specification_part.typedecls:
-                self.translate(j, sdfg, cfg)
-                for k in j.vardecl:
-                    self.module_vars.append((k.name, i.name))
-            for j in i.specification_part.symbols:
-                self.translate(j, sdfg, cfg)
-                for k in j.vardecl:
-                    self.module_vars.append((k.name, i.name))
-            for j in i.specification_part.specifications:
-=======
             structs_lister=ast_transforms.StructLister()
             if i.specification_part is not None:
                 structs_lister.visit(i.specification_part)
@@ -395,7 +376,6 @@
                 else:
                     raise ValueError("Unknown symbol type")
               for j in i.specification_part.specifications:
->>>>>>> 715e4492
                 self.translate(j, sdfg, cfg)
                 for k in j.vardecl:
                     self.module_vars.append((k.name, i.name))
@@ -551,15 +531,6 @@
                     else:
                         dict_setup[k.name] = dat.ContainerArray(datatype, sizes, strides=strides, offset=offset)
 
-<<<<<<< HEAD
-        for i in node.main_program.specification_part.typedecls:
-            self.translate(i, sdfg, cfg)
-        for i in node.main_program.specification_part.symbols:
-            self.translate(i, sdfg, cfg)
-        for i in node.main_program.specification_part.specifications:
-            self.translate(i, sdfg, cfg)
-        self.translate(node.main_program.execution_part.execution, sdfg, cfg)
-=======
                 else:
                     if not complex_datatype:
                         dict_setup[k.name] = dat.Scalar(datatype)
@@ -568,7 +539,6 @@
 
         structure_obj = Structure(dict_setup, name)
         self.registered_types[name] = structure_obj
->>>>>>> 715e4492
 
     def basicblock2sdfg(self, node: ast_internal_classes.Execution_Part_Node, sdfg: SDFG, cfg: ControlFlowRegion):
         """
@@ -616,10 +586,6 @@
                                    strides=strides,
                                    transient=transient)
 
-<<<<<<< HEAD
-
-=======
->>>>>>> 715e4492
     def write2sdfg(self, node: ast_internal_classes.Write_Stmt_Node, sdfg: SDFG, cfg: ControlFlowRegion):
         #TODO implement
         raise NotImplementedError("Fortran write statements are not implemented yet")
@@ -688,17 +654,6 @@
                     iter_name = self.name_mapping[sdfg][decl_node.lval.name]
                 else:
                     raise ValueError("Unknown variable " + decl_node.lval.name)
-<<<<<<< HEAD
-                entry[iter_name] = ast_utils.ProcessedWriter(sdfg, self.name_mapping).write_code(decl_node.rval)
-
-            cfg.add_edge(begin_state, guard_substate, InterstateEdge(assignments=entry))
-
-            condition = ast_utils.ProcessedWriter(sdfg, self.name_mapping).write_code(node.cond)
-
-            increment = "i+0+1"
-            if isinstance(node.iter, ast_internal_classes.BinOp_Node):
-                increment = ast_utils.ProcessedWriter(sdfg, self.name_mapping).write_code(node.iter.rval)
-=======
                 entry[iter_name] = ast_utils.ProcessedWriter(sdfg, self.name_mapping,placeholders=self.placeholders,placeholders_offsets=self.placeholders_offsets,rename_dict=self.replace_names).write_code(decl_node.rval)
 
             cfg.add_edge(begin_state, guard_substate, InterstateEdge(assignments=entry))
@@ -708,17 +663,12 @@
             increment = "i+0+1"
             if isinstance(node.iter, ast_internal_classes.BinOp_Node):
                 increment = ast_utils.ProcessedWriter(sdfg, self.name_mapping,placeholders=self.placeholders,placeholders_offsets=self.placeholders_offsets,rename_dict=self.replace_names).write_code(node.iter.rval)
->>>>>>> 715e4492
             entry = {iter_name: increment}
 
             begin_loop_state = cfg.add_state("BeginLoop" + name)
             end_loop_state = cfg.add_state("EndLoop" + name)
             self.last_sdfg_states[cfg] = begin_loop_state
-<<<<<<< HEAD
-            self.last_loop_continues[cfg] = final_substate
-=======
             self.last_loop_continues[cfg] = end_loop_state
->>>>>>> 715e4492
             self.translate(node.body, sdfg, cfg)
 
             cfg.add_edge(self.last_sdfg_states[cfg], end_loop_state, InterstateEdge())
@@ -737,15 +687,6 @@
                     iter_name = self.name_mapping[sdfg][decl_node.lval.name]
                 else:
                     raise ValueError("Unknown variable " + decl_node.lval.name)
-<<<<<<< HEAD
-                entry[iter_name] = ast_utils.ProcessedWriter(sdfg, self.name_mapping).write_code(decl_node.rval)
-
-            condition = ast_utils.ProcessedWriter(sdfg, self.name_mapping).write_code(node.cond)
-
-            increment = "i+0+1"
-            if isinstance(node.iter, ast_internal_classes.BinOp_Node):
-                increment = ast_utils.ProcessedWriter(sdfg, self.name_mapping).write_code(node.iter.rval)
-=======
                 entry[iter_name] = ast_utils.ProcessedWriter(sdfg, self.name_mapping,
                                                                placeholders=self.placeholders,
                                                                placeholders_offsets=self.placeholders_offsets,
@@ -762,7 +703,6 @@
                                                       placeholders=self.placeholders,
                                                       placeholders_offsets=self.placeholders_offsets,
                                                       rename_dict=self.replace_names).write_code(node.iter.rval)
->>>>>>> 715e4492
 
             loop_region = LoopRegion(name, condition, iter_name, f"{iter_name} = {entry[iter_name]}",
                                      f"{iter_name} = {increment}")
@@ -806,14 +746,10 @@
                 self.last_sdfg_states[cfg] = bstate
             if node.init is not None:
                 substate = cfg.add_state(f"Dummystate_{node.name}")
-<<<<<<< HEAD
-                increment = ast_utils.TaskletWriter([], [], sdfg, self.name_mapping).write_code(node.init)
-=======
                 increment = ast_utils.TaskletWriter([], [], sdfg, self.name_mapping,
                                                     placeholders=self.placeholders,
                                                     placeholders_offsets=self.placeholders_offsets,
                                                     rename_dict=self.replace_names).write_code(node.init)
->>>>>>> 715e4492
 
                 entry = {node.name: increment}
                 cfg.add_edge(self.last_sdfg_states[cfg], substate, InterstateEdge(assignments=entry))
@@ -850,11 +786,8 @@
         parameters = node.args.copy()
 
         new_sdfg = SDFG(node.name.name)
-<<<<<<< HEAD
-=======
         self.actual_offsets_per_sdfg[new_sdfg]={}
         self.names_of_object_in_parent_sdfg[new_sdfg]={}
->>>>>>> 715e4492
         substate = ast_utils.add_simple_state_to_sdfg(self, cfg, "state" + node.name.name)
         variables_in_call = []
         if self.last_call_expression.get(sdfg) is not None:
@@ -1727,35 +1660,6 @@
                                            strides=array_in_global.strides,
                                            offset=array_in_global.offset)
 
-<<<<<<< HEAD
-            memlet = ast_utils.generate_memlet(ast_internal_classes.Name_Node(name=i), sdfg, self)
-            if local_name.name in write_names:
-                ast_utils.add_memlet_write(substate, self.name_mapping[self.globalsdfg][i], internal_sdfg,
-                                           self.name_mapping[new_sdfg][i], memlet)
-            if local_name.name in read_names:
-                ast_utils.add_memlet_read(substate, self.name_mapping[self.globalsdfg][i], internal_sdfg,
-                                          self.name_mapping[new_sdfg][i], memlet)
-
-        #Finally, now that the nested sdfg is built and the memlets are added, we can parse the internal of the subroutine and add it to the SDFG.
-
-        if node.execution_part is not None:
-            for j in node.specification_part.uses:
-                for k in j.list:
-                    if self.contexts.get(new_sdfg.name) is None:
-                        self.contexts[new_sdfg.name] = ast_utils.Context(name=new_sdfg.name)
-                    if self.contexts[new_sdfg.name].constants.get(
-                            ast_utils.get_name(k)) is None and self.contexts[self.globalsdfg.name].constants.get(
-                                ast_utils.get_name(k)) is not None:
-                        self.contexts[new_sdfg.name].constants[ast_utils.get_name(k)] = self.contexts[
-                            self.globalsdfg.name].constants[ast_utils.get_name(k)]
-
-                    pass
-            for j in node.specification_part.specifications:
-                self.declstmt2sdfg(j, new_sdfg, new_sdfg)
-            for i in assigns:
-                self.translate(i, new_sdfg, new_sdfg)
-            self.translate(node.execution_part, new_sdfg, new_sdfg)
-=======
                 if first:
                     first=False
                 else:
@@ -1802,7 +1706,6 @@
             internal_sdfg.path=self.sdfg_path+ new_sdfg.name + ".sdfg"
             #new_sdfg.save(path.join(self.sdfg_path, new_sdfg.name + ".sdfg"))        
 
->>>>>>> 715e4492
 
     def binop2sdfg(self, node: ast_internal_classes.BinOp_Node, sdfg: SDFG, cfg: ControlFlowRegion):
         """
@@ -1907,36 +1810,20 @@
           if fsname.name == node.name.name:
         
             for i in self.top_level.function_definitions:
-<<<<<<< HEAD
-                if i.name == node.name:
-                    self.function2sdfg(i, sdfg, cfg)
-                    return
-            for i in self.top_level.subroutine_definitions:
-                if i.name == node.name:
-=======
                 if i.name.name == node.name.name:
                     self.function2sdfg(i, sdfg, cfg)
                     return
             for i in self.top_level.subroutine_definitions:
                 if i.name.name == node.name.name:
->>>>>>> 715e4492
                     self.subroutine2sdfg(i, sdfg, cfg)
                     return
             for j in self.top_level.modules:
                 for i in j.function_definitions:
-<<<<<<< HEAD
-                    if i.name == node.name:
-                        self.function2sdfg(i, sdfg, cfg)
-                        return
-                for i in j.subroutine_definitions:
-                    if i.name == node.name:
-=======
                     if i.name.name == node.name.name:
                         self.function2sdfg(i, sdfg, cfg)
                         return
                 for i in j.subroutine_definitions:
                     if i.name.name == node.name.name:
->>>>>>> 715e4492
                         self.subroutine2sdfg(i, sdfg, cfg)
                         return
         else:
@@ -2199,12 +2086,6 @@
         if node.name not in self.contexts[sdfg.name].containers:
             self.contexts[sdfg.name].containers.append(node.name)
 
-<<<<<<< HEAD
-    def break2sdfg(self, node: ast_internal_classes.Break_Node, sdfg: SDFG, cfg: ControlFlowRegion):
-
-        self.last_loop_breaks[cfg] = self.last_sdfg_states[cfg]
-        cfg.add_edge(self.last_sdfg_states[cfg], self.last_loop_continues.get(cfg), InterstateEdge())
-=======
         if hasattr(node,"init") and node.init is not None:
             self.translate(ast_internal_classes.BinOp_Node(
                 lval=ast_internal_classes.Name_Node(name=node.name, type=node.type), op="=", rval=node.init,
@@ -2220,7 +2101,6 @@
         #
         sdfg.add_edge(self.last_sdfg_states[cfg], self.last_loop_continues.get(cfg), InterstateEdge())  
         self.last_loop_continues[cfg] = self.last_sdfg_states[cfg]  
->>>>>>> 715e4492
 
 def create_ast_from_string(
     source_string: str,
@@ -2285,11 +2165,8 @@
     source_string: str,
     sdfg_name: str,
     normalize_offsets: bool = False,
-<<<<<<< HEAD
-=======
     multiple_sdfgs: bool = False,
     sources: List[str] = None,
->>>>>>> 715e4492
     use_experimental_cfg_blocks: bool = False
 ):
     """
@@ -2604,9 +2481,6 @@
 
     program = ast_transforms.ForDeclarer().visit(program)
     program = ast_transforms.IndexExtractor(program, normalize_offsets).visit(program)
-<<<<<<< HEAD
-    ast2sdfg = AST_translator(own_ast, __file__, use_experimental_cfg_blocks)
-=======
     program = ast_transforms.optionalArgsExpander(program)
     structs_lister=ast_transforms.StructLister()
     structs_lister.visit(program)
@@ -2647,7 +2521,6 @@
     ast2sdfg = AST_translator(own_ast, __file__, multiple_sdfgs=multiple_sdfgs,
                               use_experimental_cfg_blocks=use_experimental_cfg_blocks, toplevel_subroutine=sdfg_name,
                               normalize_offsets=normalize_offsets)
->>>>>>> 715e4492
     sdfg = SDFG(sdfg_name)
     ast2sdfg.actual_offsets_per_sdfg[sdfg]={}
     ast2sdfg.top_level = program
@@ -2664,16 +2537,12 @@
     sdfg.parent_sdfg = None
     sdfg.parent_nsdfg_node = None
     sdfg.reset_cfg_list()
-<<<<<<< HEAD
-    sdfg.using_experimental_blocks = use_experimental_cfg_blocks
-=======
 
     sdfg.apply_transformations(IntrinsicSDFGTransformation)
     sdfg.expand_library_nodes()
 
     sdfg.using_experimental_blocks = use_experimental_cfg_blocks
 
->>>>>>> 715e4492
     return sdfg
 
 
@@ -2700,12 +2569,8 @@
     program = ast_transforms.ArrayToLoop().visit(program)
     program = ast_transforms.SumToLoop().visit(program)
     program = ast_transforms.ForDeclarer().visit(program)
-<<<<<<< HEAD
-    program = ast_transforms.IndexExtractor(program).visit(program)
-=======
     program = ast_transforms.IndexExtractor().visit(program)
     program = ast_transforms.optionalArgsExpander(program)
->>>>>>> 715e4492
     ast2sdfg = AST_translator(own_ast, __file__, use_experimental_cfg_blocks)
     sdfg = SDFG(source_string)
     ast2sdfg.top_level = program
@@ -2833,10 +2698,6 @@
     :param source_string: The fortran file name
     :return: The resulting SDFG
 
-<<<<<<< HEAD
-    sdfg.using_experimental_blocks = use_experimental_cfg_blocks
-    return sdfg
-=======
     """
     parser = pf().create(std="f2008")
     reader = ffr(file_candidate=source_string, include_dirs=include_list, source_only=source_list)
@@ -3370,5 +3231,4 @@
             #    print(e)
             #    continue
 
-    #return sdfg
->>>>>>> 715e4492
+    #return sdfg