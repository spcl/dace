# Copyright 2023 ETH Zurich and the DaCe authors. All rights reserved.

import copy
from venv import create
import warnings

from dace.data import Scalar, Structure

import dace.frontend.fortran.ast_components as ast_components
import dace.frontend.fortran.ast_transforms as ast_transforms
import dace.frontend.fortran.ast_utils as ast_utils
import dace.frontend.fortran.ast_internal_classes as ast_internal_classes
from dace.frontend.fortran.intrinsics import IntrinsicSDFGTransformation
from typing import Dict, List, Optional, Tuple, Set
from dace import dtypes
from dace import subsets as subs
from dace import Language as lang
from dace import data as dat
from dace import SDFG, InterstateEdge, Memlet, pointer, nodes, SDFGState
from dace import symbolic as sym
from dace.sdfg.state import ControlFlowRegion, LoopRegion
from copy import deepcopy as dpcp

from dace.properties import CodeBlock
from fparser.two import Fortran2003 as f03
from fparser.two.parser import ParserFactory as pf
from fparser.common.readfortran import FortranStringReader as fsr
from fparser.common.readfortran import FortranFileReader as ffr
from fparser.two.symbol_table import SymbolTable

import os
from os import path
from shutil import copyfile
import networkx as nx

global_struct_instance_counter=0

def find_access_in_destinations(substate,substate_destinations,name):
                                wv=None
                                already_there=False
                                for i in substate_destinations:
                                    if i.data==name:
                                        wv=i
                                        already_there=True
                                        break
                                if not already_there:
                                    wv = substate.add_write(name)
                                return wv,already_there    
def find_access_in_sources(substate,substate_sources,name):
    re=None
    already_there=False
    for i in substate_sources:
        if i.data==name:
            re=i
            already_there=True
            break
    if not already_there:
        re=substate.add_read(name)  
    return re,already_there      

def add_views_recursive(sdfg,name,datatype_to_add,struct_views,name_mapping,registered_types,chain,actual_offsets_per_sdfg,names_of_object_in_parent_sdfg,actual_offsets_per_parent_sdfg): 
    if not isinstance(datatype_to_add,dat.Structure):
        #print("Not adding: ", str(datatype_to_add))
        if isinstance(datatype_to_add,dat.ContainerArray):
            datatype_to_add=datatype_to_add.stype
    for i in datatype_to_add.members:
        current_dtype=datatype_to_add.members[i].dtype
        for other_type in registered_types:
            if current_dtype.dtype==registered_types[other_type].dtype:
                other_type_obj=registered_types[other_type]
                add_views_recursive(sdfg,name,datatype_to_add.members[i],struct_views,name_mapping,registered_types,chain+[i],actual_offsets_per_sdfg,names_of_object_in_parent_sdfg,actual_offsets_per_parent_sdfg)
                #for j in other_type_obj.members:
                #    sdfg.add_view(name_mapping[name] + "_" + i +"_"+ j,other_type_obj.members[j].shape,other_type_obj.members[j].dtype)
                #    name_mapping[name + "_" + i +"_"+ j] = name_mapping[name] + "_" + i +"_"+ j
                #    struct_views[name_mapping[name] + "_" + i+"_"+ j]=[name_mapping[name],i,j]
        if len(chain)>0:
            join_chain="_"+"_".join(chain)
        else:
            join_chain="" 
        current_member=datatype_to_add.members[i]    
        
        if str(datatype_to_add.members[i].dtype.base_type) in registered_types: 


            view_to_member = dat.View.view(datatype_to_add.members[i])
            if sdfg.arrays.get(name_mapping[name]+ join_chain + "_" + i) is None:
                sdfg.arrays[name_mapping[name]+ join_chain + "_" + i] = view_to_member           
        else:
            if sdfg.arrays.get(name_mapping[name]+ join_chain + "_" + i) is None:    
                sdfg.add_view(name_mapping[name]+ join_chain + "_" + i,datatype_to_add.members[i].shape,datatype_to_add.members[i].dtype,strides=datatype_to_add.members[i].strides)
        if names_of_object_in_parent_sdfg.get(name_mapping[name]) is not None:
            if actual_offsets_per_parent_sdfg.get(names_of_object_in_parent_sdfg[name_mapping[name]]+ join_chain + "_" + i) is not None:
                actual_offsets_per_sdfg[name_mapping[name]+ join_chain + "_" + i]= actual_offsets_per_parent_sdfg[names_of_object_in_parent_sdfg[name_mapping[name]]+ join_chain + "_" + i]
            else:
                #print("No offsets in sdfg: ",sdfg.name ," for: ",names_of_object_in_parent_sdfg[name_mapping[name]]+ join_chain + "_" + i)    
                actual_offsets_per_sdfg[name_mapping[name]+ join_chain + "_" + i]=[1]*len(datatype_to_add.members[i].shape)
        name_mapping[name_mapping[name]+ join_chain + "_" + i] = name_mapping[name] + join_chain + "_" + i
        struct_views[name_mapping[name]+  join_chain+ "_" + i]=[name_mapping[name]]+chain+[i]

def add_deferred_shape_assigns_for_structs(structures: ast_transforms.Structures, decl:ast_internal_classes.Var_Decl_Node, sdfg: SDFG, assign_state: SDFGState,name:str,name_:str,placeholders,placeholders_offsets,object,names_to_replace,actual_offsets_per_sdfg):
                            if not structures.is_struct(decl.type):
                                #print("Not adding defferred shape assigns for: ", decl.type,decl.name)
                                return

                            if isinstance(object,dat.ContainerArray):
                                struct_type = object.stype
                            else:
                                struct_type = object
                            global global_struct_instance_counter
                            local_counter=global_struct_instance_counter
                            global_struct_instance_counter+=1
                            overall_ast_struct_type=structures.get_definition(decl.type)
                            counter=0
                            listofmember=list(struct_type.members)
                            #print("Struct: "+decl.name +" Struct members: "+ str(len(listofmember))+ " Definition members: "+str(len(list(overall_ast_struct_type.vars.items()))))
                            
                            for ast_struct_type in overall_ast_struct_type.vars.items():
                                ast_struct_type=ast_struct_type[1]
                                var=struct_type.members[ast_struct_type.name]
                                
                                if isinstance(var,dat.ContainerArray):
                                    var_type=var.stype
                                else:
                                    var_type=var
                                
                                #print(ast_struct_type.name,var_type.__class__)
                                if isinstance(object.members[ast_struct_type.name],dat.Structure):
                                    
                                        add_deferred_shape_assigns_for_structs(structures, ast_struct_type, sdfg, assign_state, f"{name}->{ast_struct_type.name}",f"{ast_struct_type.name}_{name_}",placeholders,placeholders_offsets,object.members[ast_struct_type.name],names_to_replace,actual_offsets_per_sdfg)
                                elif isinstance(var_type,dat.Structure)       :
                                    add_deferred_shape_assigns_for_structs(structures, ast_struct_type, sdfg, assign_state, f"{name}->{ast_struct_type.name}",f"{ast_struct_type.name}_{name_}",placeholders,placeholders_offsets,var_type,names_to_replace,actual_offsets_per_sdfg)
                                #print(ast_struct_type)
                                #print(ast_struct_type.__class__)
                              
                                if ast_struct_type.sizes is None or len(ast_struct_type.sizes) == 0:
                                    continue    
                                offsets_to_replace=[]
                                sanity_count=0

                                for offset in ast_struct_type.offsets:
                                    if isinstance(offset,ast_internal_classes.Name_Node):
                                        if hasattr(offset, "name"):
                                            if sdfg.symbols.get(offset.name) is None:
                                                sdfg.add_symbol(offset.name, dtypes.int32)
                                        sanity_count+=1        
                                        if offset.name.startswith('__f2dace_SOA'):
                                            newoffset=offset.name+"_"+name_+"_"+str(local_counter)
                                            sdfg.append_global_code(f"{dtypes.int32.ctype} {newoffset};\n")
                                            #prog hack
                                            if name.endswith("prog"):
                                                sdfg.append_init_code(f"{newoffset} = {name}[0]->{offset.name};\n")
                                            else:
                                                sdfg.append_init_code(f"{newoffset} = {name}->{offset.name};\n")
                                            
                                            sdfg.add_symbol(newoffset, dtypes.int32)
                                            offsets_to_replace.append(newoffset)
                                            names_to_replace[offset.name]=newoffset
                                        else:
                                            #print("not replacing",offset.name)
                                            offsets_to_replace.append(offset.name)    
                                    else:
                                        sanity_count+=1 
                                        #print("not replacing not namenode",offset)
                                        offsets_to_replace.append(offset)        
                                if sanity_count==len(ast_struct_type.offsets):
                                    #print("adding offsets for: "+name.replace("->","_")+"_"+ast_struct_type.name)
                                    actual_offsets_per_sdfg[name.replace("->","_")+"_"+ast_struct_type.name]=offsets_to_replace
                                        
                                # for assumed shape, all vars starts with the same prefix
                                for size in ast_struct_type.sizes:
                                    if isinstance(size, ast_internal_classes.Name_Node):# and  size.name.startswith('__f2dace_A'):
                                    
                                        
                                        if hasattr(size, "name"):
                                            if sdfg.symbols.get(size.name) is None:
                                                #new_name=sdfg._find_new_name(size.name)
                                                sdfg.add_symbol(size.name, dtypes.int32)
                        
                                            if  size.name.startswith('__f2dace_SA'):  
                                                #newsize=ast_internal_classes.Name_Node(name=size.name+"_"+str(local_counter),parent=size.parent,type=size.type)                                             
                                                newsize=  size.name+"_"+name_+"_"+str(local_counter)
                                                names_to_replace[size.name]=newsize
                                                #var_type.sizes[var_type.sizes.index(size)]=newsize
                                                sdfg.append_global_code(f"{dtypes.int32.ctype} {newsize};\n") 
                                                if name.endswith("prog"):
                                                    sdfg.append_init_code(f"{newsize} = {name}[0]->{size.name};\n")
                                                else:
                                                    sdfg.append_init_code(f"{newsize} = {name}->{size.name};\n")
                                                sdfg.add_symbol(newsize, dtypes.int32)
                                                if isinstance(object,dat.Structure):
                                                    shape2=dpcp(object.members[ast_struct_type.name].shape)
                                                else:
                                                    shape2=dpcp(object.stype.members[ast_struct_type.name].shape)
                                                shapelist=list(shape2)
                                                shapelist[ast_struct_type.sizes.index(size)]= sym.pystr_to_symbolic(newsize)
                                                shape_replace=tuple(shapelist)
                                                viewname= f"{name}->{ast_struct_type.name}"

                                                viewname=viewname.replace("->","_")
                                                #view=sdfg.arrays[viewname]
                                                strides = [dat._prod(shapelist[:i]) for i in range(len(shapelist))]
                                                if isinstance(object.members[ast_struct_type.name],dat.ContainerArray):
                                                    tmpobject=dat.ContainerArray(object.members[ast_struct_type.name].stype,shape_replace,strides=strides)
                                                    
                                                
                                                elif isinstance(object.members[ast_struct_type.name],dat.Array):  
                                                    tmpobject=dat.Array(object.members[ast_struct_type.name].dtype,shape_replace,strides=strides)
                                                        
                                                else:
                                                    raise ValueError("Unknown type"+str(tmpobject.__class__))
                                                object.members.pop(ast_struct_type.name)
                                                object.members[ast_struct_type.name]=tmpobject
                                                tmpview=dat.View.view(object.members[ast_struct_type.name])
                                                if sdfg.arrays.get(viewname) is not None:
                                                    del sdfg.arrays[viewname]
                                                sdfg.arrays[viewname]=tmpview    
                                                #if placeholders.get(size.name) is not None:
                                                #    placeholders[newsize]=placeholders[size.name]
                                                



class AST_translator:
    """  
    This class is responsible for translating the internal AST into a SDFG.
    """
    def __init__(
        self,
        ast: ast_components.InternalFortranAst,
        source: str,
        use_experimental_cfg_blocks: bool = False,
        multiple_sdfgs: bool = False,
        startpoint=None,
        sdfg_path=None,
        toplevel_subroutine: Optional[str] = None,
        normalize_offsets = False
    ):
        """
        :ast: The internal fortran AST to be used for translation
        :source: The source file name from which the AST was generated
        """
        self.sdfg_path=sdfg_path
        self.count_of_struct_symbols_lifted=0
        self.registered_types = {}
        self.transient_mode=True
        self.tables = ast.tables
        self.startpoint = startpoint
        self.top_level = None
        self.globalsdfg = None
        self.multiple_sdfgs = multiple_sdfgs
        self.functions_and_subroutines = ast.functions_and_subroutines
        self.name_mapping = ast_utils.NameMap()
        self.actual_offsets_per_sdfg={}
        self.names_of_object_in_parent_sdfg={}
        self.contexts = {}
        self.views = 0
        self.libstates = []
        self.file_name = source
        self.unallocated_arrays = []
        self.all_array_names = []
        self.last_sdfg_states = {}
        self.last_loop_continues = {}
        self.last_loop_continues_stack = {}
        self.already_has_edge_back_continue = {}
        self.last_loop_breaks = {}
        self.last_returns = {}
        self.module_vars = []
        self.sdfgs_count=0
        self.libraries = {}
        self.local_not_transient_because_assign={}
        self.struct_views={}
        self.last_call_expression = {}
        self.struct_view_count = 0
        self.structures = ast.structures
        self.placeholders = ast.placeholders
        self.placeholders_offsets = ast.placeholders_offsets
        #self.iblocks=ast.iblocks
        self.replace_names = {}
        self.toplevel_subroutine = toplevel_subroutine
        self.normalize_offsets = normalize_offsets
        self.ast_elements = {
            ast_internal_classes.If_Stmt_Node: self.ifstmt2sdfg,
            ast_internal_classes.For_Stmt_Node: self.forstmt2sdfg,
            ast_internal_classes.Map_Stmt_Node: self.forstmt2sdfg,
            ast_internal_classes.Execution_Part_Node: self.basicblock2sdfg,
            ast_internal_classes.Subroutine_Subprogram_Node: self.subroutine2sdfg,
            ast_internal_classes.BinOp_Node: self.binop2sdfg,
            ast_internal_classes.Decl_Stmt_Node: self.declstmt2sdfg,
            ast_internal_classes.Var_Decl_Node: self.vardecl2sdfg,
            ast_internal_classes.Symbol_Decl_Node: self.symbol2sdfg,
            ast_internal_classes.Symbol_Array_Decl_Node: self.symbolarray2sdfg,
            ast_internal_classes.Call_Expr_Node: self.call2sdfg,
            ast_internal_classes.Program_Node: self.ast2sdfg,
            ast_internal_classes.Write_Stmt_Node: self.write2sdfg,
            ast_internal_classes.Allocate_Stmt_Node: self.allocate2sdfg,
            ast_internal_classes.Break_Node: self.break2sdfg,
            ast_internal_classes.Continue_Node: self.continue2sdfg,
            ast_internal_classes.Derived_Type_Def_Node: self.derivedtypedef2sdfg,
            ast_internal_classes.Pointer_Assignment_Stmt_Node: self.pointerassignment2sdfg,
        }
        self.use_experimental_cfg_blocks = use_experimental_cfg_blocks

    def get_dace_type(self, type):
        """  
        This function matches the fortran type to the corresponding dace type
        by referencing the ast_utils.fortrantypes2dacetypes dictionary.
        """
        if isinstance(type, str):
            if type in ast_utils.fortrantypes2dacetypes:
                return ast_utils.fortrantypes2dacetypes[type]
            elif type in self.registered_types:
                return self.registered_types[type]
            else:
                #TODO: This is bandaid.
                if type=="VOID":
                    return ast_utils.fortrantypes2dacetypes["DOUBLE"]
                    raise ValueError("Unknown type " + type)

    def get_name_mapping_in_context(self, sdfg: SDFG):
        """
        This function returns a copy of the name mapping union
         for the given sdfg and the top-level sdfg.
        """
        a = self.name_mapping[self.globalsdfg].copy()
        if sdfg is not self.globalsdfg:
            a.update(self.name_mapping[sdfg])
        return a

    def get_arrays_in_context(self, sdfg: SDFG):
        """
        This function returns a copy of the union of arrays 
        for the given sdfg and the top-level sdfg.
        """
        a = self.globalsdfg.arrays.copy()
        if sdfg is not self.globalsdfg:
            a.update(sdfg.arrays)
        return a

    def get_memlet_range(self, sdfg: SDFG, variables: List[ast_internal_classes.FNode], var_name: str,
                         var_name_tasklet: str) -> str:
        """
        This function returns the memlet range for the given variable.
        :param sdfg: The sdfg in which the variable is used
        :param variables: The list of variables in the current context
        :param var_name: The name of the variable for which the memlet range should be returned
        :param var_name_tasklet: The name of the variable in the tasklet
        :return: The memlet range for the given variable
        """
        var = self.get_arrays_in_context(sdfg).get(var_name)

        if len(var.shape) == 0:
            return ""

        if (len(var.shape) == 1 and var.shape[0] == 1):
            return "0"

        for o_v in variables:
            if o_v.name == var_name_tasklet:
                return ast_utils.generate_memlet(o_v, sdfg, self, self.normalize_offsets)

    def translate(self, node: ast_internal_classes.FNode, sdfg: SDFG, cfg: Optional[ControlFlowRegion] = None):
        """
        This function is responsible for translating the AST into a SDFG.
        :param node: The node to be translated
        :param sdfg: The SDFG to which the node should be translated
        :note: This function is recursive and will call itself for all child nodes
        :note: This function will call the appropriate function for the node type
        :note: The dictionary ast_elements, part of the class itself contains all functions that are called for the different node types
        """
        if not cfg:
            cfg = sdfg
        if node.__class__ in self.ast_elements:
            self.ast_elements[node.__class__](node, sdfg, cfg)
        elif isinstance(node, list):
            for i in node:
                self.translate(i, sdfg, cfg)
        else:
            warnings.warn(f"WARNING: {node.__class__.__name__}")

    def ast2sdfg(self, node: ast_internal_classes.Program_Node, sdfg: SDFG, cfg: ControlFlowRegion):
        """
        This function is responsible for translating the Fortran AST into a SDFG.
        :param node: The node to be translated
        :param sdfg: The SDFG to which the node should be translated
        :note: This function is recursive and will call itself for all child nodes
        :note: This function will call the appropriate function for the node type
        :note: The dictionary ast_elements, part of the class itself contains all functions that are called for the different node types
        """
        self.globalsdfg = sdfg
        for i in node.modules:
            structs_lister=ast_transforms.StructLister()
            if i.specification_part is not None:
                structs_lister.visit(i.specification_part)
            struct_dep_graph=nx.DiGraph()
            for ii,name in zip(structs_lister.structs,structs_lister.names):
                if name not in struct_dep_graph.nodes:
                    struct_dep_graph.add_node(name)
                struct_deps_finder=ast_transforms.StructDependencyLister(structs_lister.names)
                struct_deps_finder.visit(ii)
                struct_deps=struct_deps_finder.structs_used
                #print(struct_deps)
                for j,pointing,point_name in zip(struct_deps,struct_deps_finder.is_pointer,struct_deps_finder.pointer_names):
                    if j not in struct_dep_graph.nodes:
                        struct_dep_graph.add_node(j)
                    struct_dep_graph.add_edge(name,j,pointing=pointing,point_name=point_name)
            parse_order = list(reversed(list(nx.topological_sort(struct_dep_graph))))        
            for jj in parse_order:
              for j in i.specification_part.typedecls:
                    if j.name.name==jj:
                        self.translate(j, sdfg, cfg)
                        if j.__class__.__name__ != "Derived_Type_Def_Node":
                            for k in j.vardecl:
                                self.module_vars.append((k.name, i.name))
            if i.specification_part is not None:                                
              for j in i.specification_part.symbols:
                self.translate(j, sdfg, cfg)
                if  isinstance(j, ast_internal_classes.Symbol_Array_Decl_Node):
                    self.module_vars.append((j.name, i.name))
                elif isinstance(j, ast_internal_classes.Symbol_Decl_Node):
                    self.module_vars.append((j.name, i.name))
                else:
                    raise ValueError("Unknown symbol type")
              for j in i.specification_part.specifications:
                self.translate(j, sdfg, cfg)
                for k in j.vardecl:
                    self.module_vars.append((k.name, i.name))
        ast_utils.add_simple_state_to_sdfg(self, sdfg, "GlobalDefEnd")            
        if node.main_program is not None:

            for i in node.main_program.specification_part.typedecls:
                self.translate(i, sdfg, cfg)
            for i in node.main_program.specification_part.symbols:
                self.translate(i, sdfg, cfg)
               
            for i in node.main_program.specification_part.specifications:
                self.translate(i, sdfg, cfg)
            for i in node.main_program.specification_part.specifications:

                        ast_utils.add_simple_state_to_sdfg(self, sdfg, "start_struct_size")
                        assign_state = ast_utils.add_simple_state_to_sdfg(self, sdfg, "assign_struct_sizes")

                        for decl in i.vardecl:
                            add_deferred_shape_assigns_for_structs(self.structures,decl, sdfg, assign_state, decl.name,decl.name,self.placeholders,self.placeholders_offsets,sdfg.arrays[self.name_mapping[sdfg][decl.name]],self.replace_names,self.actual_offsets_per_sdfg[sdfg])

            self.translate(node.main_program.execution_part.execution, sdfg, cfg)
        else: 
            if self.startpoint is None:
                raise ValueError("No main program or start point found")
            else:

                if self.startpoint.specification_part is not None:
                    self.transient_mode=True

                    for i in self.startpoint.specification_part.typedecls:
                        self.translate(i, sdfg, cfg)
                    for i in self.startpoint.specification_part.symbols:
                        self.translate(i, sdfg, cfg)

                    for i in self.startpoint.specification_part.specifications:
                        self.translate(i, sdfg, cfg)
                    for i in self.startpoint.specification_part.specifications:

                        ast_utils.add_simple_state_to_sdfg(self, sdfg, "start_struct_size")
                        assign_state = ast_utils.add_simple_state_to_sdfg(self, sdfg, "assign_struct_sizes")
                        for decl in i.vardecl:
                            if decl.name in sdfg.symbols:
                                continue
                            add_deferred_shape_assigns_for_structs(self.structures,decl, sdfg, assign_state, decl.name,decl.name,self.placeholders,self.placeholders_offsets,sdfg.arrays[self.name_mapping[sdfg][decl.name]],self.replace_names,self.actual_offsets_per_sdfg[sdfg])

                self.transient_mode=True
                self.translate(self.startpoint.execution_part.execution, sdfg, cfg)

    def pointerassignment2sdfg(self, node: ast_internal_classes.Pointer_Assignment_Stmt_Node, sdfg: SDFG, cfg: ControlFlowRegion):
        """
        This function is responsible for translating Fortran pointer assignments into a SDFG.
        :param node: The node to be translated
        :param sdfg: The SDFG to which the node should be translated
        """
        if self.name_mapping[sdfg][node.name_pointer.name] in sdfg.arrays:
            shapenames = [sdfg.arrays[self.name_mapping[sdfg][node.name_pointer.name]].shape[i] for i in range(len(sdfg.arrays[self.name_mapping[sdfg][node.name_pointer.name]].shape))]
            offsetnames = self.actual_offsets_per_sdfg[sdfg][node.name_pointer.name]
            [sdfg.arrays[self.name_mapping[sdfg][node.name_pointer.name]].offset[i] for i in range(len(sdfg.arrays[self.name_mapping[sdfg][node.name_pointer.name]].offset))]
            #for i in shapenames:
            #    if str(i) in sdfg.symbols:
            #        sdfg.symbols.pop(str(i))
                #if sdfg.parent_nsdfg_node is not None:     
                    #if str(i) in sdfg.parent_nsdfg_node.symbol_mapping:
                        #sdfg.parent_nsdfg_node.symbol_mapping.pop(str(i))   

            #for i in offsetnames:
                #if str(i) in sdfg.symbols:
                #    sdfg.symbols.pop(str(i))
                #if sdfg.parent_nsdfg_node is not None:     
                    #if str(i) in sdfg.parent_nsdfg_node.symbol_mapping:
                        #sdfg.parent_nsdfg_node.symbol_mapping.pop(str(i))            
            sdfg.arrays.pop(self.name_mapping[sdfg][node.name_pointer.name])
        if isinstance(node.name_target, ast_internal_classes.Data_Ref_Node):
            if node.name_target.parent_ref.name not in self.name_mapping[sdfg]: 
                raise ValueError("Unknown variable " + node.name_target.name)
            if isinstance(node.name_target.part_ref,ast_internal_classes.Data_Ref_Node):
                self.name_mapping[sdfg][node.name_pointer.name] = self.name_mapping[sdfg][node.name_target.parent_ref.name+"_"+node.name_target.part_ref.parent_ref.name+"_"+node.name_target.part_ref.part_ref.name]
                #self.replace_names[node.name_pointer.name]=self.name_mapping[sdfg][node.name_target.parent_ref.name+"_"+node.name_target.part_ref.parent_ref.name+"_"+node.name_target.part_ref.part_ref.name]
                target=sdfg.arrays[self.name_mapping[sdfg][node.name_target.parent_ref.name+"_"+node.name_target.part_ref.parent_ref.name+"_"+node.name_target.part_ref.part_ref.name]]        
                #for i in self.actual_offsets_per_sdfg[sdfg]:
                #    print(i)
                actual_offsets=self.actual_offsets_per_sdfg[sdfg][node.name_target.parent_ref.name+"_"+node.name_target.part_ref.parent_ref.name+"_"+node.name_target.part_ref.part_ref.name]
                
                for i in shapenames:
                    self.replace_names[str(i)]=str(target.shape[shapenames.index(i)])
                for i in offsetnames:
                    self.replace_names[str(i)]=str(actual_offsets[offsetnames.index(i)])
            else:    
                self.name_mapping[sdfg][node.name_pointer.name] = self.name_mapping[sdfg][node.name_target.parent_ref.name+"_"+node.name_target.part_ref.name]
                self.replace_names[node.name_pointer.name]=self.name_mapping[sdfg][node.name_target.parent_ref.name+"_"+node.name_target.part_ref.name]
                target=sdfg.arrays[self.name_mapping[sdfg][node.name_target.parent_ref.name+"_"+node.name_target.part_ref.name]]
                actual_offsets=self.actual_offsets_per_sdfg[sdfg][node.name_target.parent_ref.name+"_"+node.name_target.part_ref.name]
                for i in shapenames:
                    self.replace_names[str(i)]=str(target.shape[shapenames.index(i)])
                for i in offsetnames:
                    self.replace_names[str(i)]=str(actual_offsets[offsetnames.index(i)])

        elif isinstance(node.name_pointer, ast_internal_classes.Data_Ref_Node):
            raise ValueError("Not imlemented yet")
        else:
            if node.name_target.name not in self.name_mapping[sdfg]:
                raise ValueError("Unknown variable " + node.name_target.name)
            found = False
            for i in self.unallocated_arrays:
                if i[0] == node.name_pointer.name:
                    if found:
                        raise ValueError("Multiple unallocated arrays with the same name")
                    fount = True
                    self.unallocated_arrays.remove(i)
            self.name_mapping[sdfg][node.name_pointer.name] = self.name_mapping[sdfg][node.name_target.name]

    def derivedtypedef2sdfg(self, node: ast_internal_classes.Derived_Type_Def_Node, sdfg: SDFG, cfg: ControlFlowRegion):
        """
        This function is responsible for registering Fortran derived type declarations into a SDFG as nested data types.
        :param node: The node to be translated
        :param sdfg: The SDFG to which the node should be translated
        """
        name = node.name.name
        if node.component_part is None:
            components=[]
        else:     
            components = node.component_part.component_def_stmts
        dict_setup = {}
        for i in components:
            j = i.vars
            for k in j.vardecl:
                complex_datatype=False
                datatype = self.get_dace_type(k.type)
                if isinstance(datatype, dat.Structure):
                    complex_datatype=True
                if k.sizes is not None:
                    sizes = []
                    offset = []
                    offset_value = 0 if self.normalize_offsets else -1
                    for i in k.sizes:
                        tw = ast_utils.TaskletWriter([], [], sdfg, self.name_mapping,placeholders=self.placeholders,placeholders_offsets=self.placeholders_offsets,rename_dict=self.replace_names)
                        text = tw.write_code(i)
                        sizes.append(sym.pystr_to_symbolic(text))
                        offset.append(offset_value)
                    strides = [dat._prod(sizes[:i]) for i in range(len(sizes))]
                    if not complex_datatype:
                        dict_setup[k.name] = dat.Array(
                        datatype,
                        sizes,
                        strides=strides,
                        offset=offset,
                        )
                    else:
                        dict_setup[k.name] = dat.ContainerArray(datatype, sizes, strides=strides, offset=offset)

                else:
                    if not complex_datatype:
                        dict_setup[k.name] = dat.Scalar(datatype)
                    else:
                        dict_setup[k.name] = datatype

        structure_obj = Structure(dict_setup, name)
        self.registered_types[name] = structure_obj

    def basicblock2sdfg(self, node: ast_internal_classes.Execution_Part_Node, sdfg: SDFG, cfg: ControlFlowRegion):
        """
        This function is responsible for translating Fortran basic blocks into a SDFG.
        :param node: The node to be translated
        :param sdfg: The SDFG to which the node should be translated
        """

        for i in node.execution:
            self.translate(i, sdfg, cfg)

    def allocate2sdfg(self, node: ast_internal_classes.Allocate_Stmt_Node, sdfg: SDFG, cfg: ControlFlowRegion):
        """
        This function is responsible for translating Fortran allocate statements into a SDFG.
        :param node: The node to be translated
        :param sdfg: The SDFG to which the node should be translated
        :note: We pair the allocate with a list of unallocated arrays.
        """
        for i in node.allocation_list:
            for j in self.unallocated_arrays:
                if j[0] == i.name.name and sdfg == j[2]:
                    datatype = j[1]
                    transient = j[3]
                    self.unallocated_arrays.remove(j)
                    offset_value = 0 if self.normalize_offsets else -1
                    sizes = []
                    offset = []
                    for j in i.shape.shape_list:
                        tw = ast_utils.TaskletWriter([], [], sdfg, self.name_mapping,placeholders=self.placeholders,placeholders_offsets=self.placeholders_offsets,rename_dict=self.replace_names)
                        text = tw.write_code(j)
                        sizes.append(sym.pystr_to_symbolic(text))
                        offset.append(offset_value)
                    strides = [dat._prod(sizes[:i]) for i in range(len(sizes))]
                    self.name_mapping[sdfg][i.name.name] = sdfg._find_new_name(i.name.name)

                    self.all_array_names.append(self.name_mapping[sdfg][i.name.name])
                    if self.contexts.get(sdfg.name) is None:
                        self.contexts[sdfg.name] = ast_utils.Context(name=sdfg.name)
                    if i.name.name not in self.contexts[sdfg.name].containers:
                        self.contexts[sdfg.name].containers.append(i.name.name)
                    sdfg.add_array(self.name_mapping[sdfg][i.name.name],
                                   shape=sizes,
                                   dtype=datatype,
                                   offset=offset,
                                   strides=strides,
                                   transient=transient)

    def write2sdfg(self, node: ast_internal_classes.Write_Stmt_Node, sdfg: SDFG, cfg: ControlFlowRegion):
        #TODO implement
        raise NotImplementedError("Fortran write statements are not implemented yet")

    def ifstmt2sdfg(self, node: ast_internal_classes.If_Stmt_Node, sdfg: SDFG, cfg: ControlFlowRegion):
        """
        This function is responsible for translating Fortran if statements into a SDFG.
        :param node: The node to be translated
        :param sdfg: The SDFG to which the node should be translated
        """

        name = f"If_l_{str(node.line_number[0])}_c_{str(node.line_number[1])}"
        begin_state = ast_utils.add_simple_state_to_sdfg(self, cfg, f"Begin{name}")
        guard_substate = cfg.add_state(f"Guard{name}")
        cfg.add_edge(begin_state, guard_substate, InterstateEdge())

        condition = ast_utils.ProcessedWriter(sdfg, self.name_mapping,self.placeholders,self.placeholders_offsets,self.replace_names).write_code(node.cond)

        body_ifstart_state = cfg.add_state(f"BodyIfStart{name}")
        self.last_sdfg_states[cfg] = body_ifstart_state
        self.translate(node.body, sdfg, cfg)
        final_substate = cfg.add_state(f"MergeState{name}")

        cfg.add_edge(guard_substate, body_ifstart_state, InterstateEdge(condition))

        if self.last_sdfg_states[cfg] not in [
                self.last_loop_breaks.get(cfg),
                self.last_loop_continues.get(cfg),
                self.last_returns.get(cfg),
                self.already_has_edge_back_continue.get(cfg)
        ]:
            body_ifend_state = ast_utils.add_simple_state_to_sdfg(self, cfg, f"BodyIfEnd{name}")
            cfg.add_edge(body_ifend_state, final_substate, InterstateEdge())

        if len(node.body_else.execution) > 0:
            name_else = f"Else_l_{str(node.line_number[0])}_c_{str(node.line_number[1])}"
            body_elsestart_state = cfg.add_state("BodyElseStart" + name_else)
            self.last_sdfg_states[cfg] = body_elsestart_state
            self.translate(node.body_else, sdfg, cfg)
            body_elseend_state = ast_utils.add_simple_state_to_sdfg(self, cfg, f"BodyElseEnd{name_else}")
            cfg.add_edge(guard_substate, body_elsestart_state, InterstateEdge("not (" + condition + ")"))
            cfg.add_edge(body_elseend_state, final_substate, InterstateEdge())
        else:
            cfg.add_edge(guard_substate, final_substate, InterstateEdge("not (" + condition + ")"))
        self.last_sdfg_states[cfg] = final_substate

    def forstmt2sdfg(self, node: ast_internal_classes.For_Stmt_Node, sdfg: SDFG, cfg: ControlFlowRegion):
        """
        This function is responsible for translating Fortran for statements into a SDFG.
        :param node: The node to be translated
        :param sdfg: The SDFG to which the node should be translated
        """

        if not self.use_experimental_cfg_blocks:
            declloop = False
            name = "FOR_l_" + str(node.line_number[0]) + "_c_" + str(node.line_number[1])
            begin_state = ast_utils.add_simple_state_to_sdfg(self, cfg, "Begin" + name)
            guard_substate = cfg.add_state("Guard" + name)
            final_substate = cfg.add_state("Merge" + name)
            self.last_sdfg_states[cfg] = final_substate
            decl_node = node.init
            entry = {}
            if isinstance(decl_node, ast_internal_classes.BinOp_Node):
                if sdfg.symbols.get(decl_node.lval.name) is not None:
                    iter_name = decl_node.lval.name
                elif self.name_mapping[sdfg].get(decl_node.lval.name) is not None:
                    iter_name = self.name_mapping[sdfg][decl_node.lval.name]
                else:
                    raise ValueError("Unknown variable " + decl_node.lval.name)
                entry[iter_name] = ast_utils.ProcessedWriter(sdfg, self.name_mapping,placeholders=self.placeholders,placeholders_offsets=self.placeholders_offsets,rename_dict=self.replace_names).write_code(decl_node.rval)

            cfg.add_edge(begin_state, guard_substate, InterstateEdge(assignments=entry))

            condition = ast_utils.ProcessedWriter(sdfg, self.name_mapping,placeholders=self.placeholders,placeholders_offsets=self.placeholders_offsets,rename_dict=self.replace_names).write_code(node.cond)

            increment = "i+0+1"
            if isinstance(node.iter, ast_internal_classes.BinOp_Node):
                increment = ast_utils.ProcessedWriter(sdfg, self.name_mapping,placeholders=self.placeholders,placeholders_offsets=self.placeholders_offsets,rename_dict=self.replace_names).write_code(node.iter.rval)
            entry = {iter_name: increment}

            begin_loop_state = cfg.add_state("BeginLoop" + name)
            end_loop_state = cfg.add_state("EndLoop" + name)
            self.last_sdfg_states[cfg] = begin_loop_state
            self.last_loop_continues[cfg] = end_loop_state
            if self.last_loop_continues_stack.get(cfg) is None:
                self.last_loop_continues_stack[cfg] = []
            self.last_loop_continues_stack[cfg].append(end_loop_state)
            self.translate(node.body, sdfg, cfg)

            cfg.add_edge(self.last_sdfg_states[cfg], end_loop_state, InterstateEdge())
            cfg.add_edge(guard_substate, begin_loop_state, InterstateEdge(condition))
            cfg.add_edge(end_loop_state, guard_substate, InterstateEdge(assignments=entry))
            cfg.add_edge(guard_substate, final_substate, InterstateEdge(f"not ({condition})"))
            self.last_sdfg_states[cfg] = final_substate
            self.last_loop_continues_stack[cfg].pop()
            if len(self.last_loop_continues_stack[cfg]) > 0:
                self.last_loop_continues[cfg] = self.last_loop_continues_stack[cfg][-1]
            else:
                self.last_loop_continues[cfg] = None
        else:
            name = "FOR_l_" + str(node.line_number[0]) + "_c_" + str(node.line_number[1])
            decl_node = node.init
            entry = {}
            if isinstance(decl_node, ast_internal_classes.BinOp_Node):
                if sdfg.symbols.get(decl_node.lval.name) is not None:
                    iter_name = decl_node.lval.name
                elif self.name_mapping[sdfg].get(decl_node.lval.name) is not None:
                    iter_name = self.name_mapping[sdfg][decl_node.lval.name]
                else:
                    raise ValueError("Unknown variable " + decl_node.lval.name)
                entry[iter_name] = ast_utils.ProcessedWriter(sdfg, self.name_mapping, placeholders=self.placeholders, placeholders_offsets=self.placeholders_offsets, rename_dict=self.replace_names).write_code(decl_node.rval)

            condition = ast_utils.ProcessedWriter(sdfg, self.name_mapping,placeholders=self.placeholders,placeholders_offsets=self.placeholders_offsets,rename_dict=self.replace_names).write_code(node.cond)

            increment = "i+0+1"
            if isinstance(node.iter, ast_internal_classes.BinOp_Node):
                increment = ast_utils.ProcessedWriter(sdfg, self.name_mapping, placeholders=self.placeholders, placeholders_offsets=self.placeholders_offsets, rename_dict=self.replace_names).write_code(node.iter.rval)

            loop_region = LoopRegion(name, condition, iter_name, f"{iter_name} = {entry[iter_name]}",
                                     f"{iter_name} = {increment}")
            is_start = self.last_sdfg_states.get(cfg) is None
            cfg.add_node(loop_region, is_start_block=is_start)
            if not is_start:
                cfg.add_edge(self.last_sdfg_states[cfg], loop_region, InterstateEdge())
            self.last_sdfg_states[cfg] = loop_region

            begin_loop_state = loop_region.add_state("BeginLoop" + name, is_start_block=True)
            self.last_sdfg_states[loop_region] = begin_loop_state

            self.translate(node.body, sdfg, loop_region)

    def symbol2sdfg(self, node: ast_internal_classes.Symbol_Decl_Node, sdfg: SDFG, cfg: ControlFlowRegion):
        """
        This function is responsible for translating Fortran symbol declarations into a SDFG.
        :param node: The node to be translated
        :param sdfg: The SDFG to which the node should be translated
        """
        if node.name=="modname": return
        if self.contexts.get(sdfg.name) is None:
            self.contexts[sdfg.name] = ast_utils.Context(name=sdfg.name)
        if self.contexts[sdfg.name].constants.get(node.name) is None:
            if isinstance(node.init, ast_internal_classes.Int_Literal_Node) or isinstance(
                    node.init, ast_internal_classes.Real_Literal_Node):
                self.contexts[sdfg.name].constants[node.name] = node.init.value
            elif isinstance(node.init, ast_internal_classes.Name_Node):
                self.contexts[sdfg.name].constants[node.name] = self.contexts[sdfg.name].constants[node.init.name]
            else:
                tw = ast_utils.TaskletWriter([], [], sdfg, self.name_mapping,placeholders=self.placeholders,placeholders_offsets=self.placeholders_offsets,rename_dict=self.replace_names)
                if node.init is not None:
                    text = tw.write_code(node.init)
                    self.contexts[sdfg.name].constants[node.name] = sym.pystr_to_symbolic(text)
           
        datatype = self.get_dace_type(node.type)
        if node.name not in sdfg.symbols:
            sdfg.add_symbol(node.name, datatype)
            if self.last_sdfg_states.get(cfg) is None:
                bstate = cfg.add_state("SDFGbegin", is_start_state=True)
                self.last_sdfg_states[cfg] = bstate
            if node.init is not None:
                substate = cfg.add_state(f"Dummystate_{node.name}")
                increment = ast_utils.TaskletWriter([], [], sdfg, self.name_mapping,placeholders=self.placeholders,placeholders_offsets=self.placeholders_offsets,rename_dict=self.replace_names).write_code(node.init)

                entry = {node.name: increment}
                cfg.add_edge(self.last_sdfg_states[cfg], substate, InterstateEdge(assignments=entry))
                self.last_sdfg_states[cfg] = substate

    def symbolarray2sdfg(self, node: ast_internal_classes.Symbol_Array_Decl_Node, sdfg: SDFG, cfg: ControlFlowRegion):

        return NotImplementedError(
            "Symbol_Decl_Node not implemented. This should be done via a transformation that itemizes the constant array."
        )

    def subroutine2sdfg(self, node: ast_internal_classes.Subroutine_Subprogram_Node, sdfg: SDFG,
                        cfg: ControlFlowRegion):
        """
        This function is responsible for translating Fortran subroutine declarations into a SDFG.
        :param node: The node to be translated
        :param sdfg: The SDFG to which the node should be translated
        """

        if node.execution_part is None:
            return

        # First get the list of read and written variables
        inputnodefinder = ast_transforms.FindInputs()
        inputnodefinder.visit(node)
        input_vars = inputnodefinder.nodes
        outputnodefinder = ast_transforms.FindOutputs(thourough=True)
        outputnodefinder.visit(node)
        output_vars = outputnodefinder.nodes
        write_names = list(dict.fromkeys([i.name for i in output_vars]))
        read_names = list(dict.fromkeys([i.name for i in input_vars]))

        # Collect the parameters and the function signature to comnpare and link
        parameters = node.args.copy()
        my_name_sdfg=node.name.name+str(self.sdfgs_count)
        new_sdfg = SDFG(my_name_sdfg)
        self.sdfgs_count+=1
        self.actual_offsets_per_sdfg[new_sdfg]={}
        self.names_of_object_in_parent_sdfg[new_sdfg]={}
        substate = ast_utils.add_simple_state_to_sdfg(self, cfg, "state" + my_name_sdfg)

        
        variables_in_call = []
        if self.last_call_expression.get(sdfg) is not None:
            variables_in_call = self.last_call_expression[sdfg]

        # Sanity check to make sure the parameter numbers match
        if not ((len(variables_in_call) == len(parameters)) or
                (len(variables_in_call) == len(parameters) + 1
                 and not isinstance(node.result_type, ast_internal_classes.Void))):
            print('Variables in call', len(variables_in_call))
            print('Parameters', len(parameters))
            #for i in variables_in_call:
            #    print("VAR CALL: ", i.name)
            #for j in parameters:
            #    print("LOCAL TO UPDATE: ", j.name)
            raise ValueError("number of parameters does not match the function signature")

        # creating new arrays for nested sdfg
        ins_in_new_sdfg = []
        outs_in_new_sdfg = []

        views = []
        ind_count = 0

        var2 = []
        literals = []
        literal_values = []
        par2 = []
        to_fix = []
        symbol_arguments = []

        # First we need to check if the parameters are literals or variables
        for arg_i, variable in enumerate(variables_in_call):
            if isinstance(variable, ast_internal_classes.Name_Node):
                varname = variable.name
            elif isinstance(variable, ast_internal_classes.Actual_Arg_Spec_Node):
                varname = variable.arg_name.name
            elif isinstance(variable, ast_internal_classes.Array_Subscript_Node):
                varname = variable.name.name
            elif isinstance(variable, ast_internal_classes.Data_Ref_Node):
                varname = ast_utils.get_name(variable)

            if isinstance(variable, ast_internal_classes.Literal) or varname == "LITERAL":
                literals.append(parameters[arg_i])
                literal_values.append(variable)
                continue
            elif varname in sdfg.symbols:
                symbol_arguments.append((parameters[arg_i], variable))
                continue

            par2.append(parameters[arg_i])
            var2.append(variable)

        #This handles the case where the function is called with literals
        variables_in_call = var2
        parameters = par2
        assigns = []
        self.local_not_transient_because_assign[my_name_sdfg]=[]  
        for lit, litval in zip(literals, literal_values):
            local_name = lit
            self.local_not_transient_because_assign[my_name_sdfg].append(local_name.name)
            assigns.append(
                ast_internal_classes.BinOp_Node(lval=ast_internal_classes.Name_Node(name=local_name.name),
                                                rval=litval,
                                                op="=",
                                                line_number=node.line_number))

        # This handles the case where the function is called with symbols
        for parameter, symbol in symbol_arguments:
            if parameter.name != symbol.name:
                self.local_not_transient_because_assign[my_name_sdfg].append(parameter.name)
                assigns.append(
                    ast_internal_classes.BinOp_Node(lval=ast_internal_classes.Name_Node(name=parameter.name),
                                                    rval=ast_internal_classes.Name_Node(name=symbol.name),
                                                    op="=",
                                                    line_number=node.line_number))

        # This handles the case where the function is called with variables starting with the case that the variable is local to the calling SDFG
        needs_replacement={}
        substate_sources = []
        substate_destinations = []
        for variable_in_call in variables_in_call:
            all_arrays = self.get_arrays_in_context(sdfg)
            
            sdfg_name = self.name_mapping.get(sdfg).get(ast_utils.get_name(variable_in_call))
            globalsdfg_name = self.name_mapping.get(self.globalsdfg).get(ast_utils.get_name(variable_in_call))
            matched = False
            for array_name, array in all_arrays.items():

                if array_name in [sdfg_name]:
                    matched = True
                    local_name = parameters[variables_in_call.index(variable_in_call)]
                    self.names_of_object_in_parent_sdfg[new_sdfg][local_name.name] = sdfg_name
                    self.name_mapping[new_sdfg][local_name.name] = new_sdfg._find_new_name(local_name.name)
                    self.all_array_names.append(self.name_mapping[new_sdfg][local_name.name])
                    if local_name.name in read_names:
                        ins_in_new_sdfg.append(self.name_mapping[new_sdfg][local_name.name])
                    if local_name.name in write_names:
                        outs_in_new_sdfg.append(self.name_mapping[new_sdfg][local_name.name])

                    indices = 0
                    index_list = []
                    shape = []
                    tmp_node = variable_in_call
                    strides = list(array.strides)
                    offsets = list(array.offset)
                    mysize = 1


                    if isinstance(variable_in_call, ast_internal_classes.Data_Ref_Node):
                        done=False
                        bonus_step=False
                        depth=0
                        tmpvar = variable_in_call
                        local_name = parameters[variables_in_call.index(variable_in_call)]
                        top_structure_name=self.name_mapping[sdfg][ast_utils.get_name(tmpvar.parent_ref)]
                        top_structure=sdfg.arrays[top_structure_name]
                        current_parent_structure=top_structure
                        current_parent_structure_name=top_structure_name
                        name_chain=[top_structure_name]    
                        while not done:
                            if isinstance(tmpvar.part_ref, ast_internal_classes.Data_Ref_Node):
                                
                                tmpvar=tmpvar.part_ref
                                depth+=1
                                current_member_name=ast_utils.get_name(tmpvar.parent_ref)
                                if isinstance(tmpvar.parent_ref, ast_internal_classes.Array_Subscript_Node):
                                    print("Array Subscript Node")
                                if bonus_step==True:
                                    print("Bonus Step")
                                current_member=current_parent_structure.members[current_member_name]
                                concatenated_name="_".join(name_chain)
                                local_shape=current_member.shape
                                new_shape=[]
                                local_indices=0
                                local_strides=list(current_member.strides)
                                local_offsets=list(current_member.offset)
                                local_index_list=[]
                                local_size =1
                                if isinstance(tmpvar.parent_ref, ast_internal_classes.Array_Subscript_Node):
                                    changed_indices = 0
                                    for i in tmpvar.parent_ref.indices:
                                        if isinstance(i, ast_internal_classes.ParDecl_Node):
                                            if i.type == "ALL":
                                                new_shape.append(local_shape[local_indices])
                                                local_size = local_size * local_shape[local_indices]
                                                local_index_list.append(None)
                                            else:
                                                raise NotImplementedError("Index in ParDecl should be ALL")
                                        else:
                                            
                                            text = ast_utils.ProcessedWriter(sdfg, self.name_mapping,placeholders=self.placeholders,placeholders_offsets=self.placeholders_offsets,rename_dict=self.replace_names).write_code(i)
                                            local_index_list.append(sym.pystr_to_symbolic(text))
                                            local_strides.pop(local_indices - changed_indices)
                                            local_offsets.pop(local_indices - changed_indices)
                                            changed_indices += 1
                                        local_indices = local_indices + 1
                                local_all_indices = [None] * (len(local_shape) - len(local_index_list)) + local_index_list
                                if self.normalize_offsets:
                                    subset = subs.Range([(i, i, 1) if i is not None else (0, s-1, 1)
                                                                for i, s in zip(local_all_indices, local_shape)])
                                else:
                                    subset = subs.Range([(i, i, 1) if i is not None else (1, s, 1)
                                                                for i, s in zip(local_all_indices, local_shape)])
                                smallsubset = subs.Range([(0, s - 1, 1) for s in new_shape])
                                bonus_step=False
                                if isinstance(current_member,dat.ContainerArray):
                                    if len(new_shape)==0:
                                        stype=current_member.stype
                                        view_to_container = dat.View.view(current_member)
                                        sdfg.arrays[concatenated_name+"_"+current_member_name+"_"+str(self.struct_view_count)] = view_to_container
                                        while isinstance(stype, dat.ContainerArray):
                                            stype=stype.stype
                                        bonus_step=True
                                        #sdfg.add_view(concatenated_name+"_"+current_member_name+"_"+str(self.struct_view_count),current_member.shape,current_member.dtype)
                                        view_to_member = dat.View.view(stype)
                                        sdfg.arrays[concatenated_name+"_"+current_member_name+"_m_"+str(self.struct_view_count)] = view_to_member
                                        #sdfg.add_view(concatenated_name+"_"+current_member_name+"_"+str(self.struct_view_count),current_member.stype.dtype)
                                else:    
                                    view_to_member = dat.View.view(current_member)
                                    sdfg.arrays[concatenated_name+"_"+current_member_name+"_"+str(self.struct_view_count)] = view_to_member
                                    #sdfg.add_view(concatenated_name+"_"+current_member_name+"_"+str(self.struct_view_count),current_member.shape,current_member.dtype,strides=current_member.strides,offset=current_member.offset)  
                                
                                already_there_1=False
                                already_there_2=False
                                already_there_22=False
                                already_there_3=False
                                already_there_33=False
                                already_there_4=False
                                re=None
                                wv=None
                                wr=None
                                rv=None
                                wv2=None
                                wr2=None
                                if current_parent_structure_name==top_structure_name:
                                    top_level=True
                                else:
                                    top_level=False
                                if local_name.name in read_names:
                                    
                                    re,already_there_1=find_access_in_sources(substate,substate_sources,current_parent_structure_name)
                                    wv,already_there_2=find_access_in_destinations(substate,substate_destinations,concatenated_name+"_"+current_member_name+"_"+str(self.struct_view_count))
                                                                        
                                    if not bonus_step:                                                                        
                                        mem=Memlet.simple(current_parent_structure_name + "." + current_member_name, subset)
                                        substate.add_edge(re,None,wv,"views",dpcp(mem))
                                    else:
                                        firstmem=Memlet.simple(current_parent_structure_name + "." + current_member_name,subs.Range.from_array(sdfg.arrays[concatenated_name+"_"+current_member_name+"_"+str(self.struct_view_count)]))
                                        wv2,already_there_22=find_access_in_destinations(substate,substate_destinations,concatenated_name+"_"+current_member_name+"_m_"+str(self.struct_view_count))
                                        mem     =Memlet.simple(concatenated_name+"_"+current_member_name+"_"+str(self.struct_view_count), subset)
                                        substate.add_edge(re,None,wv,"views",dpcp(firstmem))
                                        substate.add_edge(wv,None,wv2,"views",dpcp(mem))


                                if local_name.name in write_names:
                                    
                                    wr,already_there_3=find_access_in_destinations(substate,substate_destinations,current_parent_structure_name)
                                    rv,already_there_4=find_access_in_sources(substate,substate_sources,concatenated_name+"_"+current_member_name+"_"+str(self.struct_view_count))
                                    
                                    if not bonus_step: 
                                        mem2=Memlet.simple(current_parent_structure_name + "." + current_member_name, subset)
                                        substate.add_edge(rv,"views",wr,None,dpcp(mem2))
                                    else:
                                        firstmem=Memlet.simple(current_parent_structure_name + "." + current_member_name,subs.Range.from_array(sdfg.arrays[concatenated_name+"_"+current_member_name+"_"+str(self.struct_view_count)]))
                                        wr2,already_there_33=find_access_in_sources(substate,substate_sources,concatenated_name+"_"+current_member_name+"_m_"+str(self.struct_view_count))
                                        mem2     =Memlet.simple(concatenated_name+"_"+current_member_name+"_"+str(self.struct_view_count), subset)
                                        substate.add_edge(wr2,"views",rv,None,dpcp(mem2))    
                                        substate.add_edge(rv,"views",wr,None,dpcp(firstmem))
                                        
    
                                if not already_there_1:
                                    if re is not None:
                                        if not top_level:
                                            substate_sources.append(re)
                                        else:
                                            substate_destinations.append(re)
                                           
                                if not already_there_2:
                                    if wv is not None:
                                        substate_destinations.append(wv)
                                
                                if not already_there_3:
                                    if wr is not None:
                                        if not top_level:
                                            substate_destinations.append(wr)
                                        else:
                                            substate_sources.append(wr)
                                if not already_there_4:
                                    if rv is not None:
                                        substate_sources.append(rv)   

                                if bonus_step==True:
                                    if not already_there_22:
                                        if wv2 is not None:
                                            substate_destinations.append(wv2)     
                                    if not already_there_33:
                                        if wr2 is not None:
                                            substate_sources.append(wr2)           
                                    
                                if not bonus_step:
                                    current_parent_structure_name=concatenated_name+"_"+current_member_name+"_"+str(self.struct_view_count)
                                else:
                                    current_parent_structure_name=concatenated_name+"_"+current_member_name+"_m_"+str(self.struct_view_count)
                                current_parent_structure=current_parent_structure.members[current_member_name]
                                self.struct_view_count+=1
                                name_chain.append(current_member_name)
                            else:
                                done=True    
                                tmpvar=tmpvar.part_ref
                                concatenated_name="_".join(name_chain)
                                array_name=ast_utils.get_name(tmpvar)
                                member_name=ast_utils.get_name(tmpvar)
                                if bonus_step==True:
                                    print("Bonus Step")
                                    last_view_name=concatenated_name+"_m_"+str(self.struct_view_count-1)
                                else:    
                                    if depth>0:
                                        last_view_name=concatenated_name+"_"+str(self.struct_view_count-1)
                                    else:
                                        last_view_name=concatenated_name    
                                if isinstance(current_parent_structure,dat.ContainerArray):
                                    stype=current_parent_structure.stype
                                    while isinstance(stype, dat.ContainerArray):
                                        stype=stype.stype   
                                    
                                    array=stype.members[ast_utils.get_name(tmpvar)]
                                    
                                else:
                                    array=current_parent_structure.members[ast_utils.get_name(tmpvar)]    # FLAG
                                
                                if isinstance(array,dat.ContainerArray):
                                    view_to_member = dat.View.view(array)
                                    sdfg.arrays[concatenated_name+"_"+array_name+"_"+str(self.struct_view_count)] = view_to_member
                                    
                                else:    
                                    view_to_member = dat.View.view(array)
                                    sdfg.arrays[concatenated_name+"_"+array_name+"_"+str(self.struct_view_count)] = view_to_member
                                    
                                    #sdfg.add_view(concatenated_name+"_"+array_name+"_"+str(self.struct_view_count),array.shape,array.dtype,strides=array.strides,offset=array.offset)
                                last_view_name_read=None
                                re=None
                                wv=None
                                wr=None
                                rv=None
                                already_there_1=False
                                already_there_2=False
                                already_there_3=False
                                already_there_4=False
                                if current_parent_structure_name==top_structure_name:
                                    top_level=True
                                else:
                                    top_level=False
                                if local_name.name in read_names:
                                    for i in substate_destinations:
                                        if i.data==last_view_name:
                                            re=i
                                            already_there_1=True
                                            break
                                    if not already_there_1:
                                        re=substate.add_read(last_view_name)
                                    
                                    for i in substate_sources:
                                        if i.data==concatenated_name+"_"+array_name+"_"+str(self.struct_view_count):
                                            wv=i
                                            already_there_2=True
                                            break
                                    if not already_there_2:    
                                        wv = substate.add_write(concatenated_name+"_"+array_name+"_"+str(self.struct_view_count))
                                    
                                        
                                    mem=Memlet.from_array(last_view_name + "." + member_name,array )
                                    substate.add_edge(re,None,wv,"views",dpcp(mem))
                                    last_view_name_read=concatenated_name+"_"+array_name+"_"+str(self.struct_view_count)
                                last_view_name_write=None
                                if local_name.name in write_names:
                                    for i in substate_sources:
                                        if i.data==last_view_name:
                                            wr=i
                                            already_there_3=True
                                            break
                                    if not already_there_3:
                                        wr=substate.add_write(last_view_name)
                                    for i in substate_destinations:
                                        if i.data==concatenated_name+"_"+array_name+"_"+str(self.struct_view_count):
                                            rv=i
                                            already_there_4=True
                                            break   
                                    if not already_there_4:        
                                        rv = substate.add_read(concatenated_name+"_"+array_name+"_"+str(self.struct_view_count))
                                    

                                         
                                    mem2=Memlet.from_array(last_view_name + "." + member_name,array )
                                    substate.add_edge(rv,"views",wr,None,dpcp(mem2))
                                    last_view_name_write=concatenated_name+"_"+array_name+"_"+str(self.struct_view_count)
                                if not already_there_1:
                                    if re is not None:
                                        if not top_level:
                                            substate_sources.append(re)
                                        else:
                                            substate_destinations.append(re)
                                if not already_there_2:
                                    if wv is not None:
                                        substate_destinations.append(wv)
                                if not already_there_3:
                                    if wr is not None:
                                        if not top_level:
                                            substate_destinations.append(wr)
                                        else:
                                            substate_sources.append(wr)
                                if not already_there_4:
                                    if rv is not None:
                                        substate_sources.append(rv)   
                                mapped_name_overwrite=concatenated_name+"_"+array_name
                                self.views = self.views + 1
                                views.append([mapped_name_overwrite, wv, rv, variables_in_call.index(variable_in_call)])
                                    

                                if last_view_name_write is not None and last_view_name_read is not None:
                                    if last_view_name_read!=last_view_name_write:
                                        raise NotImplementedError("Read and write views should be the same")
                                    else:
                                        last_view_name=last_view_name_read
                                if last_view_name_read is not None and last_view_name_write is None:
                                    last_view_name=last_view_name_read
                                if last_view_name_write is not None and last_view_name_read is None:
                                    last_view_name=last_view_name_write    
                                mapped_name_overwrite=concatenated_name+"_"+array_name    
                                strides = list(array.strides)
                                offsets = list(array.offset)
                                self.struct_view_count+=1
                                
                                if isinstance(array,dat.ContainerArray) and isinstance(tmpvar,ast_internal_classes.Array_Subscript_Node):
                                    current_member_name=ast_utils.get_name(tmpvar)
                                    current_member=current_parent_structure.members[current_member_name]
                                    concatenated_name="_".join(name_chain)
                                    local_shape=current_member.shape
                                    new_shape=[]
                                    local_indices=0
                                    local_strides=list(current_member.strides)
                                    local_offsets=list(current_member.offset)
                                    local_index_list=[]
                                    local_size =1
                                    changed_indices = 0
                                    for i in tmpvar.indices:
                                        if isinstance(i, ast_internal_classes.ParDecl_Node):
                                            if i.type == "ALL":
                                                new_shape.append(local_shape[local_indices])
                                                local_size = local_size * local_shape[local_indices]
                                                local_index_list.append(None)
                                            else:
                                                raise NotImplementedError("Index in ParDecl should be ALL")
                                        else:
                                            text = ast_utils.ProcessedWriter(sdfg, self.name_mapping,placeholders=self.placeholders,placeholders_offsets=self.placeholders_offsets,rename_dict=self.replace_names).write_code(i)
                                            local_index_list.append(sym.pystr_to_symbolic(text))
                                            local_strides.pop(local_indices - changed_indices)
                                            local_offsets.pop(local_indices - changed_indices)
                                            changed_indices += 1
                                        local_indices = local_indices + 1
                                    local_all_indices = [None] * (len(local_shape) - len(local_index_list)) + local_index_list
                                    if self.normalize_offsets:
                                        subset = subs.Range([(i, i, 1) if i is not None else (0, s-1, 1)
                                                                    for i, s in zip(local_all_indices, local_shape)])
                                    else:
                                        subset = subs.Range([(i, i, 1) if i is not None else (1, s, 1)
                                                                    for i, s in zip(local_all_indices, local_shape)])
                                    smallsubset = subs.Range([(0, s - 1, 1) for s in new_shape])
                                    if isinstance(current_member,dat.ContainerArray):
                                        if len(new_shape)==0:
                                            stype=current_member.stype
                                            while isinstance(stype, dat.ContainerArray):
                                                stype=stype.stype
                                            bonus_step=True
                                            #sdfg.add_view(concatenated_name+"_"+current_member_name+"_"+str(self.struct_view_count),current_member.shape,current_member.dtype)
                                            view_to_member = dat.View.view(stype)
                                            sdfg.arrays[concatenated_name+"_"+current_member_name+"_"+str(self.struct_view_count)] = view_to_member
                                            #sdfg.add_view(concatenated_name+"_"+current_member_name+"_"+str(self.struct_view_count),current_member.stype.dtype)
                                        else:    
                                            view_to_member = dat.View.view(current_member)
                                            sdfg.arrays[concatenated_name+"_"+current_member_name+"_"+str(self.struct_view_count)] = view_to_member
                                    
                                            #sdfg.add_view(concatenated_name+"_"+current_member_name+"_"+str(self.struct_view_count),current_member.shape,current_member.dtype,strides=current_member.strides,offset=current_member.offset)
                                    already_there_1=False
                                    already_there_2=False
                                    already_there_3=False
                                    already_there_4=False  
                                    re=None
                                    wv=None
                                    wr=None
                                    rv=None      
                                    if current_parent_structure_name==top_structure_name:
                                        top_level=True
                                    else:
                                        top_level=False
                                    if local_name.name in read_names:
                                        for i in substate_destinations:
                                            if i.data==last_view_name:
                                                re=i
                                                already_there_1=True
                                                break
                                        if not already_there_1:
                                            re=substate.add_read(last_view_name)  
                                        
                                        for i in substate_sources:
                                            if i.data==concatenated_name+"_"+current_member_name+"_"+str(self.struct_view_count):
                                                wv=i
                                                already_there_2=True
                                                break
                                        if not already_there_2:
                                            wv = substate.add_write(concatenated_name+"_"+current_member_name+"_"+str(self.struct_view_count))
                                         
                                            
                                        if isinstance(current_member,dat.ContainerArray):
                                            mem=Memlet.simple(last_view_name, subset)
                                        else:
                                            mem=Memlet.simple(current_parent_structure_name + "." + current_member_name, subset)    
                                        substate.add_edge(re,None,wv,"views",dpcp(mem))

                                    if local_name.name in write_names:
                                        for i in substate_sources:
                                            if i.data==last_view_name:
                                                wr=i
                                                already_there_3=True
                                                break
                                        if not already_there_3:
                                            wr=substate.add_write(last_view_name)
                                        
                                        for i in substate_destinations:
                                            if i.data==concatenated_name+"_"+current_member_name+"_"+str(self.struct_view_count):
                                                rv=i
                                                already_there_4=True
                                                break   
                                        if not already_there_4:    
                                            rv = substate.add_read(concatenated_name+"_"+current_member_name+"_"+str(self.struct_view_count))
                                   
                                          
                                        if isinstance(current_member,dat.ContainerArray):
                                            mem2=Memlet.simple(last_view_name, subset)
                                        else:
                                            mem2=Memlet.simple(current_parent_structure_name + "." + current_member_name, subset)    
                                        
                                        substate.add_edge(rv,"views",wr,None,dpcp(mem2))
                                    if not already_there_1:
                                        if re is not None:
                                            if not top_level:
                                                substate_sources.append(re)
                                            else:
                                                substate_destinations.append(re)
                                    if not already_there_2:
                                        if wv is not None:
                                            substate_destinations.append(wv)
                                    if not already_there_3:
                                        if wr is not None:
                                            if not top_level:
                                                substate_destinations.append(wr)
                                            else:
                                                substate_sources.append(wr)
                                    if not already_there_4:
                                        if rv is not None:
                                            substate_sources.append(rv)         
                                    last_view_name=concatenated_name+"_"+current_member_name+"_"+str(self.struct_view_count)
                                    if not isinstance(current_member,dat.ContainerArray):
                                        mapped_name_overwrite=concatenated_name+"_"+current_member_name   
                                        needs_replacement[mapped_name_overwrite]=last_view_name
                                    else:
                                        mapped_name_overwrite=concatenated_name+"_"+current_member_name   
                                        needs_replacement[mapped_name_overwrite]=last_view_name
                                        mapped_name_overwrite=concatenated_name+"_"+current_member_name+"_"+str(self.struct_view_count)
                                    self.views = self.views + 1
                                    views.append([mapped_name_overwrite, wv, rv, variables_in_call.index(variable_in_call)])
                                    
                                    strides = list(view_to_member.strides)
                                    offsets = list(view_to_member.offset)
                                    self.struct_view_count+=1
                                    


                                
                               



                     
                        if isinstance(tmpvar,ast_internal_classes.Array_Subscript_Node):
                            
                            changed_indices = 0
                            for i in tmpvar.indices:
                                if isinstance(i, ast_internal_classes.ParDecl_Node):
                                    if i.type == "ALL":
                                        shape.append(array.shape[indices])
                                        mysize = mysize * array.shape[indices]
                                        index_list.append(None)
                                    else:
                                        raise NotImplementedError("Index in ParDecl should be ALL")
                                else:
                                    text = ast_utils.ProcessedWriter(sdfg, self.name_mapping,placeholders=self.placeholders,placeholders_offsets=self.placeholders_offsets,rename_dict=self.replace_names).write_code(i)
                                    index_list.append(sym.pystr_to_symbolic(text))
                                    strides.pop(indices - changed_indices)
                                    offsets.pop(indices - changed_indices)
                                    changed_indices += 1
                                indices = indices + 1
                        

                           
                        elif isinstance(tmpvar,ast_internal_classes.Name_Node):
                            shape = list(array.shape)
                        else:
                            raise NotImplementedError("Unknown part_ref type")
                        
                        if shape == () or shape == (1, ) or shape == [] or shape == [1]:
                            #FIXME 6.03.2024
                            #print(array,array.__class__.__name__)
                            if isinstance(array,dat.ContainerArray):
                                if isinstance(array.stype, dat.ContainerArray):
                                    if isinstance(array.stype.stype,dat.Structure):
                                        element_type=array.stype.stype
                                    else:
                                        element_type=array.stype.stype.dtype 

                                elif isinstance(array.stype,dat.Structure):
                                    element_type=array.stype
                                else:
                                    element_type=array.stype.dtype    
                                #print(element_type,element_type.__class__.__name__)
                                #print(array.base_type,array.base_type.__class__.__name__)
                            elif isinstance(array,dat.Structure):
                                element_type=array
                            elif isinstance(array,pointer):
                                if hasattr(array,"stype"):
                                    if hasattr(array.stype,"free_symbols"):
                                        element_type=array.stype
                                        #print("get stype")
                                
                            else:
                                if hasattr(array,"dtype"):
                                    if hasattr(array.dtype,"free_symbols"):
                                        element_type=array.dtype
                                        #print("get dtype")
                                
                            if isinstance(element_type,pointer):
                                #print("pointer-ized")
                                found=False
                                if hasattr(element_type,"dtype"):
                                    if hasattr(element_type.dtype,"free_symbols"):
                                        element_type=element_type.dtype
                                        found=True
                                        #print("get dtype")
                                if hasattr(element_type,"stype"):
                                    if hasattr(element_type.stype,"free_symbols"):
                                        element_type=element_type.stype
                                        found=True
                                        #print("get stype")
                                if hasattr(element_type,"base_type"):        
                                    if hasattr(element_type.base_type,"free_symbols"):
                                        element_type=element_type.base_type
                                        found=True
                                        #print("get base_type")        
                                #if not found:
                                #    print(dir(element_type))
                            #print("array info: "+str(array),array.__class__.__name__)
                            #print(element_type,element_type.__class__.__name__)    
                            if element_type.name in self.registered_types:
                                datatype=self.get_dace_type(str(element_type))
                                datatype_to_add=copy.deepcopy(element_type)
                                datatype_to_add.transient = False
                                #print(datatype_to_add,datatype_to_add.__class__.__name__)
                                new_sdfg.add_datadesc(self.name_mapping[new_sdfg][local_name.name], datatype_to_add)
                                
                                if self.struct_views.get(new_sdfg) is None:
                                    self.struct_views[new_sdfg] = {}
                                
                                add_views_recursive(new_sdfg,local_name.name,datatype_to_add,self.struct_views[new_sdfg],self.name_mapping[new_sdfg],self.registered_types,[],self.actual_offsets_per_sdfg[new_sdfg],self.names_of_object_in_parent_sdfg[new_sdfg],self.actual_offsets_per_sdfg[sdfg])    
                                
                            else:
                                new_sdfg.add_scalar(self.name_mapping[new_sdfg][local_name.name], array.dtype, array.storage)            
                        else:
                            element_type=array.dtype.base_type    
                            if element_type in self.registered_types:
                                raise NotImplementedError("Nested derived types not implemented")
                                datatype_to_add=copy.deepcopy(element_type)
                                datatype_to_add.transient = False
                                new_sdfg.add_datadesc(self.name_mapping[new_sdfg][local_name.name], datatype_to_add)
                                #arr_dtype = datatype[sizes]
                                #arr_dtype.offset = [offset_value for _ in sizes]
                                #sdfg.add_datadesc(self.name_mapping[sdfg][node.name], arr_dtype)    
                            else:
                                
                                new_sdfg.add_array(self.name_mapping[new_sdfg][local_name.name],
                                            shape,
                                            array.dtype,
                                            array.storage,
                                            strides=strides,
                                            offset=offsets)   
                    else:
<<<<<<< HEAD
                       

                        if isinstance(variable_in_call, ast_internal_classes.Array_Subscript_Node):
                            changed_indices = 0
                            for i in variable_in_call.indices:
                                if isinstance(i, ast_internal_classes.ParDecl_Node):
                                    if i.type == "ALL":
                                        shape.append(array.shape[indices])
                                        mysize = mysize * array.shape[indices]
                                        index_list.append(None)
                                    else:
                                        raise NotImplementedError("Index in ParDecl should be ALL")
                                else:
                                    text = ast_utils.ProcessedWriter(sdfg, self.name_mapping,placeholders=self.placeholders,placeholders_offsets=self.placeholders_offsets,rename_dict=self.replace_names).write_code(i)
                                    index_list.append(sym.pystr_to_symbolic(text))
                                    strides.pop(indices - changed_indices)
                                    offsets.pop(indices - changed_indices)
                                    changed_indices += 1
                                indices = indices + 1
                           
                                

                        if isinstance(variable_in_call, ast_internal_classes.Name_Node):
                            shape = list(array.shape)
                        
                        #print("Data_Ref_Node")    
                    # Functionally, this identifies the case where the array is in fact a scalar
                        if shape == () or shape == (1, ) or shape == [] or shape == [1]:
                            if hasattr(array,"name") and array.name in self.registered_types:
                                datatype=self.get_dace_type(array.name)
                                datatype_to_add=copy.deepcopy(array)
                                datatype_to_add.transient = False
                                new_sdfg.add_datadesc(self.name_mapping[new_sdfg][local_name.name], datatype_to_add)
                                
                                if self.struct_views.get(new_sdfg) is None:
                                    self.struct_views[new_sdfg] = {}
                                add_views_recursive(new_sdfg,local_name.name,datatype_to_add,self.struct_views[new_sdfg],self.name_mapping[new_sdfg],self.registered_types,[],self.actual_offsets_per_sdfg[new_sdfg],self.names_of_object_in_parent_sdfg[new_sdfg],self.actual_offsets_per_sdfg[sdfg])        
                                
                            else:
                                new_sdfg.add_scalar(self.name_mapping[new_sdfg][local_name.name], array.dtype, array.storage)
                        else:
                            # This is the case where the array is not a scalar and we need to create a view
                            if not (shape == () or shape == (1, ) or shape == [] or shape == [1]):
                                offsets_zero = []
                                for index in offsets:
                                    offsets_zero.append(0)
                                viewname, view = sdfg.add_view(array_name + "_view_" + str(self.views),
                                                            shape,
                                                            array.dtype,
                                                            storage=array.storage,
                                                            strides=strides,
                                                            offset=offsets_zero)
                                from dace import subsets

                                all_indices = [None] * (len(array.shape) - len(index_list)) + index_list
                                if self.normalize_offsets:
                                    subset = subsets.Range([(i, i, 1) if i is not None else (0, s-1, 1)
                                                            for i, s in zip(all_indices, array.shape)])
                                else:
                                    subset = subsets.Range([(i, i, 1) if i is not None else (1, s, 1)
                                                            for i, s in zip(all_indices, array.shape)])
                                smallsubset = subsets.Range([(0, s - 1, 1) for s in shape])

                                #memlet = Memlet(f'{array_name}[{subset}]->{smallsubset}')
                                #memlet2 = Memlet(f'{viewname}[{smallsubset}]->{subset}')
                                memlet = Memlet(f'{array_name}[{subset}]')
                                memlet2 = Memlet(f'{array_name}[{subset}]')
                                wv = None
                                rv = None
                                if local_name.name in read_names:
                                    r = substate.add_read(array_name)
                                    wv = substate.add_write(viewname)
                                    substate.add_edge(r, None, wv, 'views', dpcp(memlet))
                                if local_name.name in write_names:
                                    rv = substate.add_read(viewname)
                                    w = substate.add_write(array_name)
                                    substate.add_edge(rv, 'views', w, None, dpcp(memlet2))

                                self.views = self.views + 1
                                views.append([array_name, wv, rv, variables_in_call.index(variable_in_call)])

                            new_sdfg.add_array(self.name_mapping[new_sdfg][local_name.name],
                                            shape,
                                            array.dtype,
                                            array.storage,
                                            strides=strides,
                                            offset=offsets)
                        
=======
                        # This is the case where the array is not a scalar and we need to create a view
                        if not isinstance(variable_in_call, ast_internal_classes.Name_Node):
                            offsets_zero = []
                            for index in offsets:
                                offsets_zero.append(0)
                            viewname, view = sdfg.add_view(array_name + "_view_" + str(self.views),
                                                           shape,
                                                           array.dtype,
                                                           storage=array.storage,
                                                           strides=strides,
                                                           offset=offsets_zero)
                            from dace import subsets

                            all_indices = [None] * (len(array.shape) - len(index_list)) + index_list
                            subset = subsets.Range([(i, i, 1) if i is not None else (1, s, 1)
                                                    for i, s in zip(all_indices, array.shape)])
                            smallsubset = subsets.Range([(0, s - 1, 1) for s in shape])

                            memlet = Memlet(f'{array_name}[{subset}]->[{smallsubset}]')
                            memlet2 = Memlet(f'{viewname}[{smallsubset}]->[{subset}]')
                            wv = None
                            rv = None
                            if local_name.name in read_names:
                                r = substate.add_read(array_name)
                                wv = substate.add_write(viewname)
                                substate.add_edge(r, None, wv, 'views', dpcp(memlet))
                            if local_name.name in write_names:
                                rv = substate.add_read(viewname)
                                w = substate.add_write(array_name)
                                substate.add_edge(rv, 'views2', w, None, dpcp(memlet2))

                            self.views = self.views + 1
                            views.append([array_name, wv, rv, variables_in_call.index(variable_in_call)])

                        new_sdfg.add_array(self.name_mapping[new_sdfg][local_name.name],
                                           shape,
                                           array.dtype,
                                           array.storage,
                                           strides=strides,
                                           offset=offsets)
>>>>>>> 073b6137
            if not matched:
                # This handles the case where the function is called with global variables
                for array_name, array in all_arrays.items():
                    if array_name in [globalsdfg_name]:
                        local_name = parameters[variables_in_call.index(variable_in_call)]
                        self.name_mapping[new_sdfg][local_name.name] = new_sdfg._find_new_name(local_name.name)
                        self.all_array_names.append(self.name_mapping[new_sdfg][local_name.name])
                        if local_name.name in read_names:
                            ins_in_new_sdfg.append(self.name_mapping[new_sdfg][local_name.name])
                        if local_name.name in write_names:
                            outs_in_new_sdfg.append(self.name_mapping[new_sdfg][local_name.name])

                        indices = 0
                        if isinstance(variable_in_call, ast_internal_classes.Array_Subscript_Node):
                            indices = len(variable_in_call.indices)

                        shape = array.shape[indices:]

                        if shape == () or shape == (1, ):
                            new_sdfg.add_scalar(self.name_mapping[new_sdfg][local_name.name], array.dtype,
                                                array.storage)
                        else:
                            new_sdfg.add_array(self.name_mapping[new_sdfg][local_name.name],
                                               shape,
                                               array.dtype,
                                               array.storage,
                                               strides=array.strides,
                                               offset=array.offset)

        # Preparing symbol dictionary for nested sdfg
        sym_dict = {}
        for i in sdfg.symbols:
            sym_dict[i] = i

        not_found_write_names = []
        not_found_read_names = []
        for i in write_names:
            if self.name_mapping[new_sdfg].get(i) is None:
                not_found_write_names.append(i)
        for i in read_names:
            if self.name_mapping[new_sdfg].get(i) is None:
                not_found_read_names.append(i)

        # This handles the library states that are needed to inject dataflow to prevent library calls from being reordered
        # Currently not sufficient for all cases
        for i in self.libstates:
            self.name_mapping[new_sdfg][i] = new_sdfg._find_new_name(i)
            self.all_array_names.append(self.name_mapping[new_sdfg][i])
            if i in read_names:
                ins_in_new_sdfg.append(self.name_mapping[new_sdfg][i])
            if i in write_names:
                outs_in_new_sdfg.append(self.name_mapping[new_sdfg][i])
            new_sdfg.add_scalar(self.name_mapping[new_sdfg][i], dtypes.int32, transient=False)
        addedmemlets = []
        
        globalmemlets = []
        names_list=[]
        if node.specification_part is not None:
            if node.specification_part.specifications is not None:
                namefinder=ast_transforms.FindDefinedNames()
                for i in node.specification_part.specifications:
                    namefinder.visit(i)   
                names_list=namefinder.names
        # This handles the case where the function is called with read variables found in a module
        for i in not_found_read_names:
            if i in names_list: 
                continue
            if i in [a[0] for a in self.module_vars]:
                if self.name_mapping[sdfg].get(i) is not None:
                    self.name_mapping[new_sdfg][i] = new_sdfg._find_new_name(i)
                    addedmemlets.append(i)
                    self.all_array_names.append(self.name_mapping[new_sdfg][i])
                    if i in read_names:
                        ins_in_new_sdfg.append(self.name_mapping[new_sdfg][i])
                    if i in write_names:
                        outs_in_new_sdfg.append(self.name_mapping[new_sdfg][i])
                    array_in_global = sdfg.arrays[self.name_mapping[sdfg][i]]
                    if isinstance(array_in_global, Scalar):
                        new_sdfg.add_scalar(self.name_mapping[new_sdfg][i], array_in_global.dtype, transient=False)
                    elif (hasattr(array_in_global, 'type') and array_in_global.type == "Array") or isinstance(array_in_global, dat.Array):
                        new_sdfg.add_array(self.name_mapping[new_sdfg][i],
                                           array_in_global.shape,
                                           array_in_global.dtype,
                                           array_in_global.storage,
                                           transient=False,
                                           strides=array_in_global.strides,
                                           offset=array_in_global.offset)
                elif self.name_mapping[self.globalsdfg].get(i) is not None:
                    self.name_mapping[new_sdfg][i] = new_sdfg._find_new_name(i)
                    globalmemlets.append(i)
                    self.all_array_names.append(self.name_mapping[new_sdfg][i])
                    if i in read_names:
                        ins_in_new_sdfg.append(self.name_mapping[new_sdfg][i])
                    if i in write_names:
                        outs_in_new_sdfg.append(self.name_mapping[new_sdfg][i])

                    array_in_global = self.globalsdfg.arrays[self.name_mapping[self.globalsdfg][i]]
                    if isinstance(array_in_global, Scalar):
                        new_sdfg.add_scalar(self.name_mapping[new_sdfg][i], array_in_global.dtype, transient=False)
                    elif (hasattr(array_in_global, 'type') and array_in_global.type == "Array") or isinstance(array_in_global, dat.Array):
                        new_sdfg.add_array(self.name_mapping[new_sdfg][i],
                                           array_in_global.shape,
                                           array_in_global.dtype,
                                           array_in_global.storage,
                                           transient=False,
                                           strides=array_in_global.strides,
                                           offset=array_in_global.offset)
        # This handles the case where the function is called with wrriten but not read variables found in a module
        for i in not_found_write_names:
            if i in not_found_read_names:
                continue
            if i in names_list: 
                continue
            if i in [a[0] for a in self.module_vars]:
                if self.name_mapping[sdfg].get(i) is not None:
                    self.name_mapping[new_sdfg][i] = new_sdfg._find_new_name(i)
                    addedmemlets.append(i)
                    self.all_array_names.append(self.name_mapping[new_sdfg][i])
                    if i in read_names:
                        ins_in_new_sdfg.append(self.name_mapping[new_sdfg][i])
                    if i in write_names:
                        outs_in_new_sdfg.append(self.name_mapping[new_sdfg][i])

                    array = sdfg.arrays[self.name_mapping[sdfg][i]]
                    if isinstance(array_in_global, Scalar):
                        new_sdfg.add_scalar(self.name_mapping[new_sdfg][i], array_in_global.dtype, transient=False)
                    elif (hasattr(array_in_global, 'type') and array_in_global.type == "Array") or isinstance(array_in_global, dat.Array):
                        new_sdfg.add_array(self.name_mapping[new_sdfg][i],
                                           array_in_global.shape,
                                           array_in_global.dtype,
                                           array_in_global.storage,
                                           transient=False,
                                           strides=array_in_global.strides,
                                           offset=array_in_global.offset)
                elif self.name_mapping[self.globalsdfg].get(i) is not None:
                    self.name_mapping[new_sdfg][i] = new_sdfg._find_new_name(i)
                    globalmemlets.append(i)
                    self.all_array_names.append(self.name_mapping[new_sdfg][i])
                    if i in read_names:
                        ins_in_new_sdfg.append(self.name_mapping[new_sdfg][i])
                    if i in write_names:
                        outs_in_new_sdfg.append(self.name_mapping[new_sdfg][i])

                    array = self.globalsdfg.arrays[self.name_mapping[self.globalsdfg][i]]
                    if isinstance(array_in_global, Scalar):
                        new_sdfg.add_scalar(self.name_mapping[new_sdfg][i], array_in_global.dtype, transient=False)
                    elif (hasattr(array_in_global, 'type') and array_in_global.type == "Array") or isinstance(array_in_global, dat.Array):
                        new_sdfg.add_array(self.name_mapping[new_sdfg][i],
                                           array_in_global.shape,
                                           array_in_global.dtype,
                                           array_in_global.storage,
                                           transient=False,
                                           strides=array_in_global.strides,
                                           offset=array_in_global.offset)
        if self.multiple_sdfgs==False:
            #print("Adding nested sdfg", new_sdfg.name, "to", sdfg.name)
            #print(sym_dict)
            internal_sdfg = substate.add_nested_sdfg(new_sdfg,
                                                 sdfg,
                                                 ins_in_new_sdfg,
                                                 outs_in_new_sdfg,
                                                 symbol_mapping=sym_dict)
        else:
            internal_sdfg = substate.add_nested_sdfg(None,
                                                 sdfg,
                                                 ins_in_new_sdfg,
                                                 outs_in_new_sdfg,
                                                 symbol_mapping=sym_dict,
                                                 name="External_nested_" + new_sdfg.name)    
        #if self.multiple_sdfgs==False:
            # Now adding memlets

        for i in self.libstates:
            memlet = "0"
            if i in write_names:
                ast_utils.add_memlet_write(substate, self.name_mapping[sdfg][i], internal_sdfg,
                                        self.name_mapping[new_sdfg][i], memlet)
            if i in read_names:
                ast_utils.add_memlet_read(substate, self.name_mapping[sdfg][i], internal_sdfg,
                                        self.name_mapping[new_sdfg][i], memlet)

        for i in variables_in_call:

            local_name = parameters[variables_in_call.index(i)]
            if self.name_mapping.get(sdfg).get(ast_utils.get_name(i)) is not None:
                var = sdfg.arrays.get(self.name_mapping[sdfg][ast_utils.get_name(i)])
                mapped_name = self.name_mapping[sdfg][ast_utils.get_name(i)]
                if needs_replacement.get(mapped_name) is not None:
                        mapped_name = needs_replacement[mapped_name]
                        var=sdfg.arrays[mapped_name]
            # TODO: FIx symbols in function calls
            elif ast_utils.get_name(i) in sdfg.symbols:
                var = ast_utils.get_name(i)
                mapped_name = ast_utils.get_name(i)
            elif self.name_mapping.get(self.globalsdfg).get(ast_utils.get_name(i)) is not None:
                var = self.globalsdfg.arrays.get(self.name_mapping[self.globalsdfg][ast_utils.get_name(i)])
                mapped_name = self.name_mapping[self.globalsdfg][ast_utils.get_name(i)]
            else:
                raise NameError("Variable name not found: " + ast_utils.get_name(i))

            if not hasattr(var, "shape") or len(var.shape) == 0:
                memlet = ""
            elif (len(var.shape) == 1 and var.shape[0] == 1):
                memlet = "0"
            else:
                memlet = ast_utils.generate_memlet(i, sdfg, self, self.normalize_offsets)

            found = False
            for elem in views:
                if mapped_name == elem[0] and elem[3] == variables_in_call.index(i):
                    found = True

                    if local_name.name in write_names:
                        memlet = subs.Range([(0, s - 1, 1) for s in sdfg.arrays[elem[2].label].shape])
                        substate.add_memlet_path(internal_sdfg,
                                                elem[2],
                                                src_conn=self.name_mapping[new_sdfg][local_name.name],
                                                memlet=Memlet(expr=elem[2].label, subset=memlet))
                    if local_name.name in read_names:
                        memlet = subs.Range([(0, s - 1, 1) for s in sdfg.arrays[elem[1].label].shape])
                        substate.add_memlet_path(elem[1],
                                                internal_sdfg,
                                                dst_conn=self.name_mapping[new_sdfg][local_name.name],
                                                memlet=Memlet(expr=elem[1].label, subset=memlet))
                    if found:
                        break    

            if not found:
                if local_name.name in write_names:
                    ast_utils.add_memlet_write(substate, mapped_name, internal_sdfg,
                                            self.name_mapping[new_sdfg][local_name.name], memlet)
                if local_name.name in read_names:
                    
                    ast_utils.add_memlet_read(substate, mapped_name, internal_sdfg,
                                            self.name_mapping[new_sdfg][local_name.name], memlet)

        for i in addedmemlets:
            local_name=ast_internal_classes.Name_Node(name=i)
            memlet = ast_utils.generate_memlet(ast_internal_classes.Name_Node(name=i), sdfg, self, self.normalize_offsets)
            if local_name.name in write_names:
                ast_utils.add_memlet_write(substate, self.name_mapping[sdfg][i], internal_sdfg,
                                        self.name_mapping[new_sdfg][i], memlet)
            if local_name.name in read_names:
                ast_utils.add_memlet_read(substate, self.name_mapping[sdfg][i], internal_sdfg,
                                        self.name_mapping[new_sdfg][i], memlet)
        for i in globalmemlets:
            local_name=ast_internal_classes.Name_Node(name=i)
            found=False
            parent_sdfg=sdfg
            nested_sdfg=new_sdfg
            first=True
            while not found and parent_sdfg is not None:
                if self.name_mapping.get(parent_sdfg).get(i) is not None:
                    found=True
                else:
                    self.name_mapping[parent_sdfg][i] = parent_sdfg._find_new_name(i)
                    self.all_array_names.append(self.name_mapping[parent_sdfg][i])
                    array_in_global = self.globalsdfg.arrays[self.name_mapping[self.globalsdfg][i]]
                    if isinstance(array_in_global, Scalar):
                        parent_sdfg.add_scalar(self.name_mapping[parent_sdfg][i], array_in_global.dtype, transient=False)
                    elif (hasattr(array_in_global, 'type') and array_in_global.type == "Array") or isinstance(array_in_global, dat.Array):
                        parent_sdfg.add_array(self.name_mapping[parent_sdfg][i],
                                           array_in_global.shape,
                                           array_in_global.dtype,
                                           array_in_global.storage,
                                           transient=False,
                                           strides=array_in_global.strides,
                                           offset=array_in_global.offset)

                if first:
                    first=False
                else:
                    if local_name.name in write_names:
                        nested_sdfg.parent_nsdfg_node.add_out_connector(self.name_mapping[parent_sdfg][i], force=True)
                    if local_name.name in read_names:
                        nested_sdfg.parent_nsdfg_node.add_in_connector(self.name_mapping[parent_sdfg][i], force=True)

                memlet = ast_utils.generate_memlet(ast_internal_classes.Name_Node(name=i), parent_sdfg, self, self.normalize_offsets)
                if local_name.name in write_names:
                    ast_utils.add_memlet_write(nested_sdfg.parent, self.name_mapping[parent_sdfg][i], nested_sdfg.parent_nsdfg_node,
                                            self.name_mapping[nested_sdfg][i], memlet)
                if local_name.name in read_names:
                    ast_utils.add_memlet_read(nested_sdfg.parent, self.name_mapping[parent_sdfg][i], nested_sdfg.parent_nsdfg_node,
                                            self.name_mapping[nested_sdfg][i], memlet)
                if not found:
                    nested_sdfg=parent_sdfg    
                    parent_sdfg=parent_sdfg.parent_sdfg
                    
        
        if self.multiple_sdfgs==False:
            if node.execution_part is not None:
                if node.specification_part is not None and node.specification_part.uses is not None:
                    for j in node.specification_part.uses:
                        for k in j.list:
                            if self.contexts.get(new_sdfg.name) is None:
                                self.contexts[new_sdfg.name] = ast_utils.Context(name=new_sdfg.name)
                            if self.contexts[new_sdfg.name].constants.get(
                                    ast_utils.get_name(k)) is None and self.contexts[self.globalsdfg.name].constants.get(
                                        ast_utils.get_name(k)) is not None:
                                self.contexts[new_sdfg.name].constants[ast_utils.get_name(k)] = self.contexts[
                                    self.globalsdfg.name].constants[ast_utils.get_name(k)]

                            pass
                        
                    old_mode=self.transient_mode
                    print("For ",sdfg_name," old mode is ",old_mode)
                    self.transient_mode=True
                    for j in node.specification_part.specifications:
                        
                    
                        self.declstmt2sdfg(j, new_sdfg, new_sdfg)
                    self.transient_mode=old_mode
                   
    
                for i in assigns:
                        self.translate(i, new_sdfg, new_sdfg)
                self.translate(node.execution_part, new_sdfg, new_sdfg)

        if self.multiple_sdfgs==True:
            internal_sdfg.path=self.sdfg_path+ new_sdfg.name + ".sdfg"
            #new_sdfg.save(path.join(self.sdfg_path, new_sdfg.name + ".sdfg"))        


    def binop2sdfg(self, node: ast_internal_classes.BinOp_Node, sdfg: SDFG, cfg: ControlFlowRegion):
        """
        This parses binary operations to tasklets in a new state or creates
        a function call with a nested SDFG if the operation is a function
        call rather than a simple assignment.
        :param node: The node to be translated
        :param sdfg: The SDFG to which the node should be translated
        """

        calls = ast_transforms.FindFunctionCalls()
        calls.visit(node)
        if len(calls.nodes) == 1:
            augmented_call = calls.nodes[0]
            from dace.frontend.fortran.intrinsics import FortranIntrinsics
            if augmented_call.name.name not in ["pow", "atan2", "tanh", "__dace_epsilon", *FortranIntrinsics.retained_function_names()]:
                augmented_call.args.append(node.lval)
                augmented_call.hasret = True
                self.call2sdfg(augmented_call, sdfg, cfg)
                return

        outputnodefinder = ast_transforms.FindOutputs(thourough=False)
        outputnodefinder.visit(node)
        output_vars = outputnodefinder.nodes
        output_names = []
        output_names_tasklet = []

        for i in output_vars:
            mapped_name = self.get_name_mapping_in_context(sdfg).get(i.name)
            arrays = self.get_arrays_in_context(sdfg)

            if mapped_name in arrays and mapped_name not in output_names:
                output_names.append(mapped_name)
                output_names_tasklet.append(i.name)

        inputnodefinder = ast_transforms.FindInputs()
        inputnodefinder.visit(node)
        input_vars = inputnodefinder.nodes
        input_names = []
        input_names_tasklet = []

        for i in input_vars:
            mapped_name = self.get_name_mapping_in_context(sdfg).get(i.name)
            arrays = self.get_arrays_in_context(sdfg)
            if i.name in sdfg.symbols:
                continue
            if mapped_name in arrays:  # and mapped_name not in input_names:
                count = input_names.count(mapped_name)
                input_names.append(mapped_name)
                input_names_tasklet.append(i.name + "_" + str(count) + "_in")

        substate = ast_utils.add_simple_state_to_sdfg(
            self, cfg, "_state_l" + str(node.line_number[0]) + "_c" + str(node.line_number[1]))

        output_names_changed = [o_t + "_out" for o_t in output_names]

        tasklet = ast_utils.add_tasklet(substate, "_l" + str(node.line_number[0]) + "_c" + str(node.line_number[1]),
                                        input_names_tasklet, output_names_changed, "text", node.line_number,
                                        self.file_name)

        for i, j in zip(input_names, input_names_tasklet):
            memlet_range = self.get_memlet_range(sdfg, input_vars, i, j)
            src= ast_utils.add_memlet_read(substate, i, tasklet, j, memlet_range)
            # if self.struct_views.get(sdfg) is not None:
            #   if self.struct_views[sdfg].get(i) is not None:
            #     chain= self.struct_views[sdfg][i]
            #     access_parent=substate.add_access(chain[0])
            #     name=chain[0]
            #     for i in range(1,len(chain)):
            #         view_name=name+"_"+chain[i]
            #         access_child=substate.add_access(view_name)
            #         substate.add_edge(access_parent, None,access_child, 'views',  Memlet.simple(name+"."+chain[i],subs.Range.from_array(sdfg.arrays[view_name])))
            #         name=view_name
            #         access_parent=access_child
                
            #     substate.add_edge(access_parent, None,src,'views',  Memlet(data=name, subset=memlet_range))


        for i, j, k in zip(output_names, output_names_tasklet, output_names_changed):

            memlet_range = self.get_memlet_range(sdfg, output_vars, i, j)
            ast_utils.add_memlet_write(substate, i, tasklet, k, memlet_range)
        tw = ast_utils.TaskletWriter(output_names, output_names_changed, sdfg, self.name_mapping, input_names,
                                     input_names_tasklet,placeholders=self.placeholders,placeholders_offsets=self.placeholders_offsets,rename_dict=self.replace_names)

        text = tw.write_code(node)
        #print(sdfg.name,node.line_number,output_names,output_names_changed,input_names,input_names_tasklet)
        tasklet.code = CodeBlock(text, lang.Python)

    def call2sdfg(self, node: ast_internal_classes.Call_Expr_Node, sdfg: SDFG, cfg: ControlFlowRegion):
        """
        This parses function calls to a nested SDFG 
        or creates a tasklet with an external library call.
        :param node: The node to be translated
        :param sdfg: The SDFG to which the node should be translated
        """

        self.last_call_expression[sdfg] = node.args
        match_found = False
        rettype = "INTEGER"
        hasret = False
        for fsname in self.functions_and_subroutines:
          if fsname.name == node.name.name:
        
            for i in self.top_level.function_definitions:
                if i.name.name == node.name.name:
                    self.function2sdfg(i, sdfg, cfg)
                    return
            for i in self.top_level.subroutine_definitions:
                if i.name.name == node.name.name:
                    self.subroutine2sdfg(i, sdfg, cfg)
                    return
            for j in self.top_level.modules:
                for i in j.function_definitions:
                    if i.name.name == node.name.name:
                        self.function2sdfg(i, sdfg, cfg)
                        return
                for i in j.subroutine_definitions:
                    if i.name.name == node.name.name:
                        self.subroutine2sdfg(i, sdfg, cfg)
                        return
        else:
            # This part handles the case that it's an external library call
            libstate = self.libraries.get(node.name.name)
            if not isinstance(rettype, ast_internal_classes.Void) and hasattr(node, "hasret"):
                if node.hasret:
                    hasret = True
                    retval = node.args.pop(len(node.args) - 1)
            if node.name == "free":
                return
            input_names_tasklet = {}
            output_names_tasklet = []
            input_names = []
            output_names = []
            special_list_in = {}
            special_list_out = []
            if libstate is not None:
                special_list_in[self.name_mapping[sdfg][libstate] + "_task"] = dtypes.pointer(
                    sdfg.arrays.get(self.name_mapping[sdfg][libstate]).dtype)
                special_list_out.append(self.name_mapping[sdfg][libstate] + "_task_out")
            used_vars = [
                node for node in ast_transforms.mywalk(node) if isinstance(node, ast_internal_classes.Name_Node)
            ]

            for i in used_vars:
                for j in sdfg.arrays:
                    if self.name_mapping.get(sdfg).get(i.name) == j and j not in input_names:
                        elem = sdfg.arrays.get(j)
                        scalar = False
                        if len(elem.shape) == 0:
                            scalar = True
                        elif (len(elem.shape) == 1 and elem.shape[0] == 1):
                            scalar = True
                        if not scalar and not node.name.name in ["fprintf", "printf"]:
                            output_names.append(j)
                            output_names_tasklet.append(i.name)

                        input_names_tasklet[i.name] = dtypes.pointer(elem.dtype)
                        input_names.append(j)

            output_names_changed = []
            for o, o_t in zip(output_names, output_names_tasklet):
                output_names_changed.append(o_t + "_out")

            tw = ast_utils.TaskletWriter(output_names_tasklet.copy(), output_names_changed.copy(), sdfg,
                                         self.name_mapping,placeholders=self.placeholders,placeholders_offsets=self.placeholders_offsets,rename_dict=self.replace_names)
            if not isinstance(rettype, ast_internal_classes.Void) and hasret:
                special_list_in[retval.name] = pointer(self.get_dace_type(rettype))
                special_list_out.append(retval.name + "_out")
                text = tw.write_code(
                    ast_internal_classes.BinOp_Node(lval=retval, op="=", rval=node, line_number=node.line_number))

            else:
                text = tw.write_code(node)
            substate = ast_utils.add_simple_state_to_sdfg(self, cfg, "_state" + str(node.line_number[0]))

            tasklet = ast_utils.add_tasklet(substate, str(node.line_number[0]), {
                **input_names_tasklet,
                **special_list_in
            }, output_names_changed + special_list_out, "text", node.line_number, self.file_name)
            if libstate is not None:
                ast_utils.add_memlet_read(substate, self.name_mapping[sdfg][libstate], tasklet,
                                          self.name_mapping[sdfg][libstate] + "_task", "0")

                ast_utils.add_memlet_write(substate, self.name_mapping[sdfg][libstate], tasklet,
                                           self.name_mapping[sdfg][libstate] + "_task_out", "0")
            if not isinstance(rettype, ast_internal_classes.Void) and hasret:
                ast_utils.add_memlet_read(substate, self.name_mapping[sdfg][retval.name], tasklet, retval.name, "0")

                ast_utils.add_memlet_write(substate, self.name_mapping[sdfg][retval.name], tasklet,
                                           retval.name + "_out", "0")

            for i, j in zip(input_names, input_names_tasklet):
                memlet_range = self.get_memlet_range(sdfg, used_vars, i, j)
                ast_utils.add_memlet_read(substate, i, tasklet, j, memlet_range)

            for i, j, k in zip(output_names, output_names_tasklet, output_names_changed):

                memlet_range = self.get_memlet_range(sdfg, used_vars, i, j)
                ast_utils.add_memlet_write(substate, i, tasklet, k, memlet_range)

            setattr(tasklet, "code", CodeBlock(text, lang.Python))

    def declstmt2sdfg(self, node: ast_internal_classes.Decl_Stmt_Node, sdfg: SDFG, cfg: ControlFlowRegion):
        """
        This function translates a variable declaration statement to an access node on the sdfg
        :param node: The node to translate
        :param sdfg: The sdfg to attach the access node to
        :note This function is the top level of the declaration, most implementation is in vardecl2sdfg
        """
        for i in node.vardecl:
            self.translate(i, sdfg, cfg)

    def vardecl2sdfg(self, node: ast_internal_classes.Var_Decl_Node, sdfg: SDFG, cfg: ControlFlowRegion):
        """
        This function translates a variable declaration to an access node on the sdfg
        :param node: The node to translate
        :param sdfg: The sdfg to attach the access node to

        """
        if node.name=="modname": return

        #if the sdfg is the toplevel-sdfg, the variable is a global variable
        is_arg = False
        if isinstance(node.parent,ast_internal_classes.Subroutine_Subprogram_Node) or isinstance(node.parent,ast_internal_classes.Function_Subprogram_Node):
            if hasattr(node.parent,"args"):
                for i in node.parent.args:
                    name =ast_utils.get_name(i)
                    if name == node.name:
                        is_arg = True
                        if self.local_not_transient_because_assign.get(sdfg.name) is not None:
                            if name in self.local_not_transient_because_assign[sdfg.name]:
                                is_arg=False
                        break
        if is_arg:
            transient=False
        else:
            transient = self.transient_mode
        # find the type
        datatype = self.get_dace_type(node.type)
        #if hasattr(node, "alloc"):
        #    if node.alloc:
        #        self.unallocated_arrays.append([node.name, datatype, sdfg, transient])
        #        return
        # get the dimensions
        #print(node.name)
        if node.sizes is not None:
            sizes = []
            offset = []
            actual_offsets = []
            offset_value = 0 if self.normalize_offsets else -1
            for i in node.sizes:
                stuff=[ii for ii in ast_transforms.mywalk(i) if isinstance(ii, ast_internal_classes.Data_Ref_Node)]
                if len(stuff)>0:
                    count=self.count_of_struct_symbols_lifted
                    sdfg.add_symbol("tmp_struct_symbol_"+str(count),dtypes.int32)
                    symname="tmp_struct_symbol_"+str(count)
                    if sdfg.parent_sdfg is not None:
                        sdfg.parent_sdfg.add_symbol("tmp_struct_symbol_"+str(count),dtypes.int32)
                        sdfg.parent_nsdfg_node.symbol_mapping["tmp_struct_symbol_"+str(count)]="tmp_struct_symbol_"+str(count)
                        for edge in sdfg.parent.parent_graph.in_edges(sdfg.parent):
                            assign= ast_utils.ProcessedWriter(sdfg.parent_sdfg, self.name_mapping,placeholders=self.placeholders,placeholders_offsets=self.placeholders_offsets,rename_dict=self.replace_names).write_code(i)
                            edge.data.assignments["tmp_struct_symbol_"+str(count)]=assign
                            #print(edge)
                    else:
                        assign= ast_utils.ProcessedWriter(sdfg, self.name_mapping,placeholders=self.placeholders,placeholders_offsets=self.placeholders_offsets,rename_dict=self.replace_names).write_code(i)
                        
                        sdfg.append_global_code(f"{dtypes.int32.ctype} {symname};\n")
                        sdfg.append_init_code("tmp_struct_symbol_"+str(count)+"="+assign.replace(".","->")+";\n")       
                    tw = ast_utils.TaskletWriter([], [], sdfg, self.name_mapping,placeholders=self.placeholders,placeholders_offsets=self.placeholders_offsets,rename_dict=self.replace_names)
                    text = tw.write_code(ast_internal_classes.Name_Node(name="tmp_struct_symbol_"+str(count),type="INTEGER",line_number=node.line_number))
                    sizes.append(sym.pystr_to_symbolic(text))
                    actual_offset_value=node.offsets[node.sizes.index(i)]
                    if isinstance(actual_offset_value,ast_internal_classes.Array_Subscript_Node):
                        print(node.name,actual_offset_value.name.name)
                        raise NotImplementedError("Array subscript in offset not implemented")
                    if isinstance(actual_offset_value,int):
                        actual_offset_value=ast_internal_classes.Int_Literal_Node(value=str(actual_offset_value))
                    aotext=tw.write_code(actual_offset_value)    
                    actual_offsets.append(str(sym.pystr_to_symbolic(aotext)))
                    
                    self.actual_offsets_per_sdfg[sdfg][node.name]=actual_offsets
                    #otext = tw.write_code(offset_value)

                    #TODO: shouldn't this use node.offset??
                    offset.append(offset_value)
                    self.count_of_struct_symbols_lifted+=1
                else:
                    tw = ast_utils.TaskletWriter([], [], sdfg, self.name_mapping,placeholders=self.placeholders,placeholders_offsets=self.placeholders_offsets,rename_dict=self.replace_names)
                    text = tw.write_code(i)
                    actual_offset_value=node.offsets[node.sizes.index(i)]
                    if isinstance(actual_offset_value,int):
                        actual_offset_value=ast_internal_classes.Int_Literal_Node(value=str(actual_offset_value))
                    aotext=tw.write_code(actual_offset_value)    
                    actual_offsets.append(str(sym.pystr_to_symbolic(aotext)))
                    #otext = tw.write_code(offset_value)
                    sizes.append(sym.pystr_to_symbolic(text))
                    offset.append(offset_value)
                    self.actual_offsets_per_sdfg[sdfg][node.name]=actual_offsets

        else:
            sizes = None
        # create and check name - if variable is already defined (function argument and defined in declaration part) simply stop
        if self.name_mapping[sdfg].get(node.name) is not None:
            #here we must replace local placeholder sizes that have already made it to tasklets via size and ubound calls
            if sizes is not None:
                actual_sizes=sdfg.arrays[self.name_mapping[sdfg][node.name]].shape
                print(node.name,sdfg.name,self.names_of_object_in_parent_sdfg.get(sdfg).get(node.name))
                print(sdfg.parent_sdfg.name,self.actual_offsets_per_sdfg[sdfg.parent_sdfg].get(self.names_of_object_in_parent_sdfg[sdfg][node.name]))
                print(sdfg.parent_sdfg.arrays.get(self.name_mapping[sdfg.parent_sdfg].get(self.names_of_object_in_parent_sdfg.get(sdfg).get(node.name))))
                if self.actual_offsets_per_sdfg[sdfg.parent_sdfg].get(self.names_of_object_in_parent_sdfg[sdfg][node.name]) is not None:
                    actual_offsets=self.actual_offsets_per_sdfg[sdfg.parent_sdfg][self.names_of_object_in_parent_sdfg[sdfg][node.name]]
                else:
                    actual_offsets=[1] * len(actual_sizes)   

                index=0
                for i in node.sizes:
                    if isinstance(i,ast_internal_classes.Name_Node):
                        if i.name.startswith("__f2dace_A"):
                            self.replace_names[i.name]=str(actual_sizes[index])
                            #node.parent.execution_part=ast_transforms.RenameVar(i.name,str(actual_sizes[index])).visit(node.parent.execution_part)
                    index+=1
                index=0
                for i in node.offsets:
                    if isinstance(i,ast_internal_classes.Name_Node):
                        if i.name.startswith("__f2dace_OA"):
                            self.replace_names[i.name]=str(actual_offsets[index])
                            #node.parent.execution_part=ast_transforms.RenameVar(i.name,str(actual_offsets[index])).visit(node.parent.execution_part)
                    index+=1        
            elif sizes is None:
                if isinstance(datatype, Structure):
                    datatype_to_add=copy.deepcopy(datatype)
                    datatype_to_add.transient = transient
                    #if node.name=="p_nh":
                        #print("Adding local struct",self.name_mapping[sdfg][node.name],datatype_to_add)
                    if self.struct_views.get(sdfg) is None:
                        self.struct_views[sdfg] = {}
                    add_views_recursive(sdfg,node.name,datatype_to_add,self.struct_views[sdfg],self.name_mapping[sdfg],self.registered_types,[],self.actual_offsets_per_sdfg[sdfg],self.names_of_object_in_parent_sdfg[sdfg],self.actual_offsets_per_sdfg[sdfg.parent_sdfg])        
                

            return

        if node.name in sdfg.symbols:
            return

        self.name_mapping[sdfg][node.name] = sdfg._find_new_name(node.name)

        if sizes is None:
            if isinstance(datatype, Structure):
                datatype_to_add=copy.deepcopy(datatype)
                datatype_to_add.transient = transient
                #if node.name=="p_nh":
                    #print("Adding local struct",self.name_mapping[sdfg][node.name],datatype_to_add)
                sdfg.add_datadesc(self.name_mapping[sdfg][node.name], datatype_to_add)
                if self.struct_views.get(sdfg) is None:
                    self.struct_views[sdfg] = {}
                add_views_recursive(sdfg,node.name,datatype_to_add,self.struct_views[sdfg],self.name_mapping[sdfg],self.registered_types,[],self.actual_offsets_per_sdfg[sdfg],{},{})        
                # for i in datatype_to_add.members:
                #     current_dtype=datatype_to_add.members[i].dtype
                #     for other_type in self.registered_types:
                #         if current_dtype.dtype==self.registered_types[other_type].dtype:
                #             other_type_obj=self.registered_types[other_type]
                #             for j in other_type_obj.members:
                #                 sdfg.add_view(self.name_mapping[sdfg][node.name] + "_" + i +"_"+ j,other_type_obj.members[j].shape,other_type_obj.members[j].dtype)
                #                 self.name_mapping[sdfg][node.name + "_" + i +"_"+ j] = self.name_mapping[sdfg][node.name] + "_" + i +"_"+ j
                #                 self.struct_views[sdfg][self.name_mapping[sdfg][node.name] + "_" + i+"_"+ j]=[self.name_mapping[sdfg][node.name],j]
                #     sdfg.add_view(self.name_mapping[sdfg][node.name] + "_" + i,datatype_to_add.members[i].shape,datatype_to_add.members[i].dtype)
                #     self.name_mapping[sdfg][node.name + "_" + i] = self.name_mapping[sdfg][node.name] + "_" + i
                #     self.struct_views[sdfg][self.name_mapping[sdfg][node.name] + "_" + i]=[self.name_mapping[sdfg][node.name],i]

            else:
                
                sdfg.add_scalar(self.name_mapping[sdfg][node.name], dtype=datatype, transient=transient)
        else:
            strides = [dat._prod(sizes[:i]) for i in range(len(sizes))]
            
            if isinstance(datatype, Structure):
                datatype.transient = transient
                arr_dtype = datatype[sizes]
                arr_dtype.offset = [offset_value for _ in sizes]
                container=dat.ContainerArray(stype=datatype,shape=sizes,offset=offset,transient=transient)
                #print("Adding local container array",self.name_mapping[sdfg][node.name],sizes,datatype,offset,strides,transient)
                sdfg.arrays[self.name_mapping[sdfg][node.name]]=container
                #sdfg.add_datadesc(self.name_mapping[sdfg][node.name], arr_dtype)
                
            else:    
                #print("Adding local array",self.name_mapping[sdfg][node.name],sizes,datatype,offset,strides,transient)
                sdfg.add_array(self.name_mapping[sdfg][node.name],
                           shape=sizes,
                           dtype=datatype,
                           offset=offset,
                           strides=strides,
                           transient=transient)

        self.all_array_names.append(self.name_mapping[sdfg][node.name])
        if self.contexts.get(sdfg.name) is None:
            self.contexts[sdfg.name] = ast_utils.Context(name=sdfg.name)
        if node.name not in self.contexts[sdfg.name].containers:
            self.contexts[sdfg.name].containers.append(node.name)

        if hasattr(node,"init") and node.init is not None:
            self.translate(ast_internal_classes.BinOp_Node(lval=ast_internal_classes.Name_Node(name=node.name,type=node.type),op="=",rval=node.init,line_number=node.line_number), sdfg)    

    def break2sdfg(self, node: ast_internal_classes.Break_Node, sdfg: SDFG, cfg: ControlFlowRegion):

        self.last_loop_breaks[cfg] = self.last_sdfg_states[cfg]
        cfg.add_edge(self.last_sdfg_states[cfg], self.last_loop_continues.get(cfg), InterstateEdge())

    def continue2sdfg(self, node: ast_internal_classes.Continue_Node, sdfg: SDFG, cfg: ControlFlowRegion):
        cfg.add_edge(self.last_sdfg_states[cfg], self.last_loop_continues.get(cfg), InterstateEdge())  
        self.already_has_edge_back_continue[cfg] = self.last_sdfg_states[cfg]

def create_ast_from_string(
    source_string: str,
    sdfg_name: str,
    transform: bool = False,
    normalize_offsets: bool = False,
    multiple_sdfgs: bool = False
):
    """
    Creates an AST from a Fortran file in a string
    :param source_string: The fortran file as a string
    :param sdfg_name: The name to be given to the resulting SDFG
    :return: The resulting AST

    """
    parser = pf().create(std="f2008")
    reader = fsr(source_string)
    ast = parser(reader)
    tables = SymbolTable
    own_ast = ast_components.InternalFortranAst(ast, tables)
    program = own_ast.create_ast(ast)

    structs_lister=ast_transforms.StructLister()
    structs_lister.visit(program)
    struct_dep_graph=nx.DiGraph()
    for i,name in zip(structs_lister.structs,structs_lister.names):
        if name not in struct_dep_graph.nodes:
            struct_dep_graph.add_node(name)
        struct_deps_finder=ast_transforms.StructDependencyLister(structs_lister.names)
        struct_deps_finder.visit(i)
        struct_deps=struct_deps_finder.structs_used
        for j,pointing,point_name in zip(struct_deps,struct_deps_finder.is_pointer,struct_deps_finder.pointer_names):
            if j not in struct_dep_graph.nodes:
                struct_dep_graph.add_node(j)
            struct_dep_graph.add_edge(name,j,pointing=pointing,point_name=point_name)

    program.structures = ast_transforms.Structures(structs_lister.structs)

    functions_and_subroutines_builder = ast_transforms.FindFunctionAndSubroutines()
    functions_and_subroutines_builder.visit(program)
    functions_and_subroutines = functions_and_subroutines_builder.names

    if transform:
        program = ast_transforms.functionStatementEliminator(program)
        program = ast_transforms.CallToArray(functions_and_subroutines_builder).visit(program)
        program = ast_transforms.CallExtractor().visit(program)
        program = ast_transforms.SignToIf().visit(program)
        program = ast_transforms.ArrayToLoop(program).visit(program)

        for transformation in own_ast.fortran_intrinsics().transformations():
            transformation.initialize(program)
            program = transformation.visit(program)

        program = ast_transforms.ForDeclarer().visit(program)
        program = ast_transforms.IndexExtractor(program, normalize_offsets).visit(program)

        program = ast_transforms.optionalArgsExpander(program)

    return (program, own_ast)

def create_sdfg_from_string(
    source_string: str,
    sdfg_name: str,
    normalize_offsets: bool = False,
    multiple_sdfgs: bool = False,
    use_experimental_cfg_blocks: bool = False,
    sources: List[str] = None
):
    """
    Creates an SDFG from a fortran file in a string
    :param source_string: The fortran file as a string
    :param sdfg_name: The name to be given to the resulting SDFG
    :return: The resulting SDFG
    
    """
    parser = pf().create(std="f2008")
    reader = fsr(source_string)
    ast = parser(reader)

    exclude_list = []
    missing_modules = []
    dep_graph = nx.DiGraph()
    asts = {}
    actually_used_in_module={}
    interface_blocks = {}
    ast = recursive_ast_improver(ast,
                                 sources,
                                 [],
                                 parser,
                                 interface_blocks,
                                 exclude_list=exclude_list,
                                 missing_modules=missing_modules,
                                 dep_graph=dep_graph,
                                 asts=asts)

    for mod, blocks in interface_blocks.items():

        # get incoming edges
        for in_mod, _, data in dep_graph.in_edges(mod, data=True):

            weights = data.get('obj_list')
            if weights is None:
                continue

            new_weights = []
            for weight in weights:
                name = weight.string
                if name in blocks:
                    new_weights.extend(blocks[name])
                else:
                    new_weights.append(weight)

            dep_graph[in_mod][mod]['obj_list'] = new_weights

    complete_interface_blocks = {}
    for mod, blocks in interface_blocks.items():
        complete_interface_blocks.update(blocks)

    for node, node_data in dep_graph.nodes(data=True):

        objects = node_data.get('info_list')

        if objects is None:
            continue

        new_names_in_subroutines = {}
        for subroutine, names in objects.names_in_subroutines.items():

            new_names_list = []
            for name in names:
                if name in complete_interface_blocks:
                    for replacement in complete_interface_blocks[name]:
                        new_names_list.append(replacement.string)
                else:
                    new_names_list.append(name)
            new_names_in_subroutines[subroutine] = new_names_list
        objects.names_in_subroutines = new_names_in_subroutines
    
    parse_order = list(reversed(list(nx.topological_sort(dep_graph))))
    simple_graph,actually_used_in_module=ast_utils.eliminate_dependencies(dep_graph)
    
    changed=True
    while changed:
        
        simpler_graph=simple_graph.copy()
        simple_graph,actually_used_in_module=ast_utils.eliminate_dependencies(simpler_graph)
        if simple_graph.number_of_nodes()==simpler_graph.number_of_nodes() and simple_graph.number_of_edges()==simpler_graph.number_of_edges(): 
            changed=False


    parse_order = list(reversed(list(nx.topological_sort(simple_graph))))
      
    parse_list={}
    what_to_parse_list={}
    type_to_parse_list={}
    for i in parse_order:
        edges=simple_graph.in_edges(i)
        parse_list[i]=[]
        fands_list=[]
        type_list=[]
        res=simple_graph.nodes.get(i).get("info_list")
        for j in edges:
            deps=simple_graph.get_edge_data(j[0],j[1]).get("obj_list")
            if deps is None:   
                continue
            for k in deps:
                if k.string not in parse_list[i]:
                    parse_list[i].append(k.string)
            
            
            if res is not None:
                for jj in parse_list[i]:
                    if jj in res.list_of_functions:
                        if jj not in fands_list:
                            fands_list.append(jj)
                    if jj in res.list_of_subroutines:
                        if jj not in fands_list:
                            fands_list.append(jj)
                    if jj in res.list_of_types:
                        if jj not in type_list:
                            type_list.append(jj)        
        print("Module " + i + " used names: " + str(parse_list[i]))
        if len(fands_list)>0:
            print("Module " + i + " used fands: " + str(fands_list))
            print("Actually used: "+str(actually_used_in_module[i]))
        for j in actually_used_in_module[i]:
            if res is not None:
                if j in res.list_of_functions:
                    if j not in fands_list:
                        fands_list.append(j)
                if j in res.list_of_subroutines:
                    if j not in fands_list:
                        fands_list.append(j)  
                if j in res.list_of_types:
                    if j not in type_list:
                        type_list.append(j)        

        what_to_parse_list[i]=fands_list  
        type_to_parse_list[i]=type_list 
    
    if len(parse_order)==0:
        top_level_ast=ast
    else:
        top_level_ast = parse_order.pop()
    changes=True
    new_children=[]
    if len(parse_order)>0:
        for i in ast.children:
        
            if i.children[0].children[1].string not in parse_order and i.children[0].children[1].string!=top_level_ast:
                print("Module " + i.children[0].children[1].string + " not needing parsing")
            else:
                types=[]
                subroutinesandfunctions=[]
                new_spec_children=[]
                for j in i.children[1].children:
                    if j.__class__.__name__=="Type_Declaration_Stmt":
                        if j.children[0].__class__.__name__!="Declaration_Type_Spec":
                            new_spec_children.append(j) 
                            continue   
                        else:
                            entity_decls=[]
                            for k in j.children[2].children:
                                if k.__class__.__name__=="Entity_Decl":
                                    if k.children[0].string in actually_used_in_module[i.children[0].children[1].string]:
                                        entity_decls.append(k)
                            if entity_decls==[]:
                                continue            
                            if j.children[2].children.__class__.__name__=="tuple":
                                #print("Assumption failed: Tuple not expected")
                                new_spec_children.append(j)
                                continue
                            j.children[2].children.clear()
                            for k in entity_decls:
                                j.children[2].children.append(k)            
                            new_spec_children.append(j)
                    elif j.__class__.__name__=="Derived_Type_Def":
                        if j.children[0].children[1].string in type_to_parse_list[i.children[0].children[1].string]:
                            new_spec_children.append(j)
                    else:
                        new_spec_children.append(j)
                i.children[1].children.clear()
                for j in new_spec_children:
                    i.children[1].children.append(j)        
                if i.children[2].__class__.__name__=="End_Module_Stmt":
                    new_children.append(i)
                    continue
                if i.children[0].children[1].string!=top_level_ast:
                    for j in i.children[2].children:
                        if j.__class__.__name__!="Contains_Stmt":

                            if j.children[0].children[1].string in what_to_parse_list[i.children[0].children[1].string]:
                                subroutinesandfunctions.append(j)        
                    i.children[2].children.clear()
                    for j in subroutinesandfunctions:
                        i.children[2].children.append(j)        
                new_children.append(i)

        ast.children.clear()
        for i in new_children:
            ast.children.append(i)  
        name_dict = {}
        rename_dict = {}
        for i in parse_order:
            local_rename_dict = {}
            edges = list(simple_graph.in_edges(i))
            names = []
            for j in edges:
                list_dict = simple_graph.get_edge_data(j[0], j[1])
                if (list_dict['obj_list'] is not None):
                    for k in list_dict['obj_list']:
                        if not k.__class__.__name__ == "Name":
                            if k.__class__.__name__ == "Rename":
                                if k.children[2].string not in names:
                                    names.append(k.children[2].string)
                                local_rename_dict[k.children[2].string] = k.children[1].string
                            #print("Assumption failed: Object list contains non-name node")
                        else:
                            if k.string not in names:
                                names.append(k.string)
            rename_dict[i] = local_rename_dict
            name_dict[i] = names
                    

    tables = SymbolTable
    own_ast = ast_components.InternalFortranAst(ast, tables)
    functions_to_rename={}
    for i in parse_order:
        own_ast.current_ast=i
        
        own_ast.unsupported_fortran_syntax[i]=[]
        if i in ["mtime","ISO_C_BINDING", "iso_c_binding", "mo_cdi","iso_fortran_env"]:
            continue
       
        own_ast.add_name_list_for_module(i, name_dict[i])
        try:
            partial_module = own_ast.create_ast(asts[i])
        except:
            print("Module " + i + " could not be parsed ",own_ast.unsupported_fortran_syntax[i])
            print(own_ast.unsupported_fortran_syntax[i])
            continue
        tmp_rename=rename_dict[i]
        for j in tmp_rename:
            #print(j)
            if own_ast.symbols.get(j) is None:
                #raise NameError("Symbol " + j + " not found in partial ast")
                if functions_to_rename.get(i) is None:
                    functions_to_rename[i]=[j]
                else:
                    functions_to_rename[i].append(j)    
            else:
                own_ast.symbols[tmp_rename[j]]=own_ast.symbols[j]
    program = own_ast.create_ast(ast)

    # Repeated!
    # We need that to know in transformations what structures are used.
    # The actual structure listing is repeated later to resolve cycles.
    # Not sure if we can actually do it earlier.

    structs_lister=ast_transforms.StructLister()
    structs_lister.visit(program)
    struct_dep_graph=nx.DiGraph()
    for i,name in zip(structs_lister.structs,structs_lister.names):
        if name not in struct_dep_graph.nodes:
            struct_dep_graph.add_node(name)
        struct_deps_finder=ast_transforms.StructDependencyLister(structs_lister.names)
        struct_deps_finder.visit(i)
        struct_deps=struct_deps_finder.structs_used
        #print(struct_deps)
        for j,pointing,point_name in zip(struct_deps,struct_deps_finder.is_pointer,struct_deps_finder.pointer_names):
            if j not in struct_dep_graph.nodes:
                struct_dep_graph.add_node(j)
            struct_dep_graph.add_edge(name,j,pointing=pointing,point_name=point_name)

    program.structures = ast_transforms.Structures(structs_lister.structs)
    own_ast.structures = ast_transforms.Structures(structs_lister.structs)

    program.placeholders = own_ast.placeholders
    program.placeholders_offsets = own_ast.placeholders_offsets
    functions_and_subroutines_builder = ast_transforms.FindFunctionAndSubroutines()
    functions_and_subroutines_builder.visit(program)
    own_ast.functions_and_subroutines = functions_and_subroutines_builder.names
    own_ast.iblocks=functions_and_subroutines_builder.iblocks
    program = ast_transforms.functionStatementEliminator(program)
    program = ast_transforms.StructConstructorToFunctionCall(functions_and_subroutines_builder.names).visit(program)
    program = ast_transforms.CallToArray(functions_and_subroutines_builder).visit(program)
    program = ast_transforms.CallExtractor().visit(program)
    program = ast_transforms.ArgumentExtractor(program).visit(program)

    program = ast_transforms.FunctionCallTransformer().visit(program)
    program = ast_transforms.FunctionToSubroutineDefiner().visit(program)
    program = ast_transforms.PointerRemoval().visit(program)
    program = ast_transforms.ElementalFunctionExpander(functions_and_subroutines_builder.names).visit(program)
    for i in program.modules:
        count=0
        for j in i.function_definitions:
            if isinstance(j, ast_internal_classes.Subroutine_Subprogram_Node):
                i.subroutine_definitions.append(j)
                own_ast.functions_and_subroutines.append(j.name)
                count+=1
        if count!=len(i.function_definitions):
            raise NameError("Not all functions were transformed to subroutines")
        i.function_definitions=[]
    program.function_definitions=[]
    count=0
    for i in program.function_definitions:
        if isinstance(i, ast_internal_classes.Subroutine_Subprogram_Node):
            program.subroutine_definitions.append(i)
            own_ast.functions_and_subroutines.append(i.name)
            count+=1
    if count!=len(program.function_definitions):
        raise NameError("Not all functions were transformed to subroutines")
    program.function_definitions=[]
    program = ast_transforms.SignToIf().visit(program)
    program = ast_transforms.ArrayToLoop(program).visit(program)

    for transformation in own_ast.fortran_intrinsics().transformations():
        transformation.initialize(program)
        program = transformation.visit(program)

    program = ast_transforms.ForDeclarer().visit(program)
    program = ast_transforms.IndexExtractor(program, normalize_offsets).visit(program)
    program = ast_transforms.optionalArgsExpander(program)
    structs_lister=ast_transforms.StructLister()
    structs_lister.visit(program)
    struct_dep_graph=nx.DiGraph()
    for i,name in zip(structs_lister.structs,structs_lister.names):
        if name not in struct_dep_graph.nodes:
            struct_dep_graph.add_node(name)
        struct_deps_finder=ast_transforms.StructDependencyLister(structs_lister.names)
        struct_deps_finder.visit(i)
        struct_deps=struct_deps_finder.structs_used
        #print(struct_deps)
        for j,pointing,point_name in zip(struct_deps,struct_deps_finder.is_pointer,struct_deps_finder.pointer_names):
            if j not in struct_dep_graph.nodes:
                struct_dep_graph.add_node(j)
            struct_dep_graph.add_edge(name,j,pointing=pointing,point_name=point_name)
    cycles=nx.algorithms.cycles.simple_cycles(struct_dep_graph)
    has_cycles=list(cycles)
    cycles_we_cannot_ignore=[]
    for cycle in has_cycles:
        print(cycle)
        for i in cycle:
            is_pointer=struct_dep_graph.get_edge_data(i,cycle[(cycle.index(i)+1)%len(cycle)])["pointing"]
            point_name=struct_dep_graph.get_edge_data(i,cycle[(cycle.index(i)+1)%len(cycle)])["point_name"]
            #print(i,is_pointer)
            if is_pointer:
                actually_used_pointer_node_finder=ast_transforms.StructPointerChecker(i,cycle[(cycle.index(i)+1)%len(cycle)],point_name)
                actually_used_pointer_node_finder.visit(program)
                #print(actually_used_pointer_node_finder.nodes)
                if len(actually_used_pointer_node_finder.nodes)==0:
                    print("We can ignore this cycle")
                    program=ast_transforms.StructPointerEliminator(i,cycle[(cycle.index(i)+1)%len(cycle)],point_name).visit(program)
                else:
                    cycles_we_cannot_ignore.append(cycle)    
    if len(cycles_we_cannot_ignore)>0:
        raise NameError("Structs have cyclic dependencies")
    own_ast.tables = own_ast.symbols

    ast2sdfg = AST_translator(own_ast, __file__, multiple_sdfgs=multiple_sdfgs, toplevel_subroutine=sdfg_name, normalize_offsets=normalize_offsets, use_experimental_cfg_blocks=use_experimental_cfg_blocks)
    sdfg = SDFG(sdfg_name)
    ast2sdfg.actual_offsets_per_sdfg[sdfg]={}
    ast2sdfg.top_level = program
    ast2sdfg.globalsdfg = sdfg
    ast2sdfg.translate(program, sdfg)

    for node, parent in sdfg.all_nodes_recursive():
        if isinstance(node, nodes.NestedSDFG):
            if node.sdfg is not None:
                if 'test_function' in node.sdfg.name:
                    sdfg = node.sdfg
                    break
    sdfg.parent = None
    sdfg.parent_sdfg = None
    sdfg.parent_nsdfg_node = None
    sdfg.reset_cfg_list()

    sdfg.apply_transformations(IntrinsicSDFGTransformation)
    sdfg.expand_library_nodes()

    sdfg.using_experimental_blocks = use_experimental_cfg_blocks
    return sdfg


def create_sdfg_from_fortran_file(source_string: str, use_experimental_cfg_blocks: bool = False):
    """
    Creates an SDFG from a fortran file
    :param source_string: The fortran file name
    :return: The resulting SDFG

    """
    parser = pf().create(std="f2008")
    reader = ffr(source_string)
    ast = parser(reader)
    tables = SymbolTable
    own_ast = ast_components.InternalFortranAst(ast, tables)
    program = own_ast.create_ast(ast)
    functions_and_subroutines_builder = ast_transforms.FindFunctionAndSubroutines()
    functions_and_subroutines_builder.visit(program)
    own_ast.functions_and_subroutines = functions_and_subroutines_builder.names
    program = ast_transforms.functionStatementEliminator(program)
    program = ast_transforms.CallToArray(functions_and_subroutines_builder).visit(program)
    program = ast_transforms.CallExtractor().visit(program)
    program = ast_transforms.SignToIf().visit(program)
    program = ast_transforms.ArrayToLoop().visit(program)
    program = ast_transforms.SumToLoop().visit(program)
    program = ast_transforms.ForDeclarer().visit(program)
    program = ast_transforms.IndexExtractor().visit(program)
    program = ast_transforms.optionalArgsExpander(program)
    ast2sdfg = AST_translator(own_ast, __file__, use_experimental_cfg_blocks)
    sdfg = SDFG(source_string)
    ast2sdfg.top_level = program
    ast2sdfg.globalsdfg = sdfg
    ast2sdfg.translate(program, sdfg)
    sdfg.apply_transformations(IntrinsicSDFGTransformation)
    sdfg.expand_library_nodes()
    sdfg.using_experimental_blocks = use_experimental_cfg_blocks
    return sdfg

def recursive_ast_improver(ast,
                           source_list,
                           include_list,
                           parser,
                           interface_blocks,
                           exclude_list=[],
                           missing_modules=[],
                           dep_graph=nx.DiGraph(),
                           asts={}):
    dfl = ast_utils.DefModuleLister()
    dfl.get_defined_modules(ast)
    defined_modules = dfl.list_of_modules
    main_program_mode=False
    if len(defined_modules) != 1:
        #print("Defined modules: ", defined_modules)
        print("Assumption failed: Only one module per file")
        if len(defined_modules)==0 and ast.__class__.__name__ == "Program":
            main_program_mode=True
    ufl = ast_utils.UseModuleLister()
    ufl.get_used_modules(ast)
    objects_in_modules = ufl.objects_in_use
    used_modules = ufl.list_of_modules
    
    fandsl=ast_utils.FunctionSubroutineLister()
    fandsl.get_functions_and_subroutines(ast)
    functions_and_subroutines=fandsl.list_of_functions+fandsl.list_of_subroutines #+ list(fandsl.interface_blocks.keys())
    if len(fandsl.interface_blocks) > 0:
        interface_blocks[ast.children[0].children[0].children[1].string.lower()] = fandsl.interface_blocks

    #print("Functions and subroutines: ", functions_and_subroutines)
    if not main_program_mode:
        parent_module = defined_modules[0]
    else:
        parent_module = ast.children[0].children[0].children[1].string
    for i in defined_modules:
        if i not in exclude_list:
            exclude_list.append(i)
        #if i not in dep_graph.nodes:
        dep_graph.add_node(i,info_list=fandsl)
    for i in used_modules:
        if i not in dep_graph.nodes:
            dep_graph.add_node(i)
        weight = None
        if i in objects_in_modules:
            weight=[]

            for j in objects_in_modules[i].children:
                weight.append(j)

        dep_graph.add_edge(parent_module, i, obj_list=weight)

    #print("It's turtles all the way down: ", len(exclude_list))
    modules_to_parse = []
    for i in used_modules:
        if i not in defined_modules and i not in exclude_list:
            #print("Module " + i + " not defined")
            modules_to_parse.append(i)
    added_modules = []
    for i in modules_to_parse:
        found = False
        name=i
        if i=="mo_restart_nml_and_att": 
            name="mo_restart_nmls_and_atts"
        if i=="yomhook":
            name="yomhook_dummy"    
        for j in source_list:
            if name in j:
                fname = j.split("/")
                fname = fname[len(fname) - 1]
                if fname == name + ".f90" or fname == name + ".F90":
                    found = True
                    next_file = j
                    break

        if not found:
            #print("Module " + i + " not found in source list! This is bad!")
            if i not in missing_modules:
                missing_modules.append(i)
            #raise Exception("Module " + i + " not found in source list")
            continue
        if isinstance(source_list,dict):
            reader = fsr(source_list[next_file])
            next_ast = parser(reader)
            
        else:
            next_reader = ffr(file_candidate=next_file, include_dirs=include_list, source_only=source_list)
            next_ast = parser(next_reader)

        next_ast = recursive_ast_improver(next_ast,
                                          source_list,
                                          include_list,
                                          parser,
                                          exclude_list=exclude_list,
                                          missing_modules=missing_modules,
                                          interface_blocks=interface_blocks,
                                          dep_graph=dep_graph,
                                          asts=asts)
        for mod in next_ast.children:
            added_modules.append(mod)
            if mod.children[0].children[1].string not in exclude_list:
                exclude_list.append(mod.children[0].children[1].string)

    for i in added_modules:
        if ast.children.count(i) == 0:
            ast.children.append(i)
        asts[i.children[0].children[1].string.lower()] = i
    return ast

def create_sdfg_from_fortran_file_with_options(source_string: str, source_list, include_list, icon_sources_dir, icon_sdfgs_dir, normalize_offsets: bool = False):
    """
    Creates an SDFG from a fortran file
    :param source_string: The fortran file name
    :return: The resulting SDFG

    """
    parser = pf().create(std="f2008")
    reader = ffr(file_candidate=source_string, include_dirs=include_list, source_only=source_list)
    ast = parser(reader)
    exclude_list = []
    missing_modules = []
    dep_graph = nx.DiGraph()
    asts = {}
    actually_used_in_module={}
    interface_blocks = {}
    ast = recursive_ast_improver(ast,
                                 source_list,
                                 include_list,
                                 parser,
                                 interface_blocks,
                                 exclude_list=exclude_list,
                                 missing_modules=missing_modules,
                                 dep_graph=dep_graph,
                                 asts=asts)

    for mod, blocks in interface_blocks.items():

        # get incoming edges
        for in_mod, _, data in dep_graph.in_edges(mod, data=True):

            weights = data.get('obj_list')
            if weights is None:
                continue

            new_weights = []
            for weight in weights:
                name = weight.string
                if name in blocks:
                    new_weights.extend(blocks[name])
                else:
                    new_weights.append(weight)

            dep_graph[in_mod][mod]['obj_list'] = new_weights

    complete_interface_blocks = {}
    for mod, blocks in interface_blocks.items():
        complete_interface_blocks.update(blocks)

    for node, node_data in dep_graph.nodes(data=True):

        objects = node_data.get('info_list')

        if objects is None:
            continue

        new_names_in_subroutines = {}
        for subroutine, names in objects.names_in_subroutines.items():

            new_names_list = []
            for name in names:
                if name in complete_interface_blocks:
                    for replacement in complete_interface_blocks[name]:
                        new_names_list.append(replacement.string)
                else:
                    new_names_list.append(name)
            new_names_in_subroutines[subroutine] = new_names_list
        objects.names_in_subroutines = new_names_in_subroutines
    
    #print(dep_graph)
    parse_order = list(reversed(list(nx.topological_sort(dep_graph))))
    simple_graph,actually_used_in_module=ast_utils.eliminate_dependencies(dep_graph)
    
    changed=True
    while changed:
        
        simpler_graph=simple_graph.copy()
        simple_graph,actually_used_in_module=ast_utils.eliminate_dependencies(simpler_graph)
        if simple_graph.number_of_nodes()==simpler_graph.number_of_nodes() and simple_graph.number_of_edges()==simpler_graph.number_of_edges(): 
            changed=False

    parse_order = list(reversed(list(nx.topological_sort(simple_graph))))

    parse_list={}
    what_to_parse_list={}
    type_to_parse_list={}
    for i in parse_order:
        edges=simple_graph.in_edges(i)
        parse_list[i]=[]
        fands_list=[]
        type_list=[]
        res=simple_graph.nodes.get(i).get("info_list")
        for j in edges:
            deps=simple_graph.get_edge_data(j[0],j[1]).get("obj_list")
            if deps is None:   
                continue
            for k in deps:
                if k.string not in parse_list[i]:
                    parse_list[i].append(k.string)
            
            
            if res is not None:
                for jj in parse_list[i]:

                    if jj in res.list_of_functions:
                        if jj not in fands_list:
                            fands_list.append(jj)
                    if jj in res.list_of_subroutines:
                        if jj not in fands_list:
                            fands_list.append(jj)
                    if jj in res.list_of_types:
                        if jj not in type_list:
                            type_list.append(jj)        
        print("Module " + i + " used names: " + str(parse_list[i]))
        if len(fands_list)>0:
            print("Module " + i + " used fands: " + str(fands_list))
            print("ACtually used: "+str(actually_used_in_module[i]))
        for j in actually_used_in_module[i]:
            if res is not None:
                if j in res.list_of_functions:

                    if j not in fands_list:
                        fands_list.append(j)

                if j in res.list_of_subroutines:
                    if j not in fands_list:
                        fands_list.append(j)  
                if j in res.list_of_types:
                    if j not in type_list:
                        type_list.append(j)        

        what_to_parse_list[i]=fands_list  
        type_to_parse_list[i]=type_list   
    top_level_ast = parse_order.pop()
    changes=True
    new_children=[]
    name_dict = {}
    rename_dict = {}
    for i in parse_order:
        local_rename_dict = {}
        edges = list(simple_graph.in_edges(i))
        names = []
        for j in edges:
            list_dict = simple_graph.get_edge_data(j[0], j[1])
            if (list_dict['obj_list'] is not None):
                for k in list_dict['obj_list']:
                    if not k.__class__.__name__ == "Name":
                        if k.__class__.__name__ == "Rename":
                            if k.children[2].string not in names:
                                names.append(k.children[2].string)
                            local_rename_dict[k.children[2].string] = k.children[1].string
                        #print("Assumption failed: Object list contains non-name node")
                    else:
                        if k.string not in names:
                            names.append(k.string)
        rename_dict[i] = local_rename_dict
        name_dict[i] = names

    for i in ast.children:
    
        if i.children[0].children[1].string not in parse_order and i.children[0].children[1].string!=top_level_ast:
            print("Module " + i.children[0].children[1].string + " not needing parsing")
        elif  i.children[0].children[1].string==top_level_ast:
            new_children.append(i)
        else:
            types=[]
            subroutinesandfunctions=[]
            new_spec_children=[]
            for j in i.children[1].children:
                if j.__class__.__name__=="Type_Declaration_Stmt":
                    #if j.children[0].__class__.__name__!="Declaration_Type_Spec":
                    #    new_spec_children.append(j)    
                    #else:
                        entity_decls=[]
                        for k in j.children[2].children:
                            if k.__class__.__name__=="Entity_Decl":
                                if k.children[0].string in actually_used_in_module[i.children[0].children[1].string]:
                                    entity_decls.append(k)
                                elif rename_dict[i.children[0].children[1].string].get(k.children[0].string) in actually_used_in_module[i.children[0].children[1].string]:
                                    entity_decls.append(k)    
                        if entity_decls==[]:
                            continue            
                        if j.children[2].children.__class__.__name__=="tuple":
                            #("Assumption failed: Tuple not expected")
                            new_spec_children.append(j)
                            continue
                        j.children[2].children.clear()
                        for k in entity_decls:
                            j.children[2].children.append(k)            
                        new_spec_children.append(j)
                elif j.__class__.__name__=="Derived_Type_Def":
                    if j.children[0].children[1].string in type_to_parse_list[i.children[0].children[1].string]:
                        new_spec_children.append(j)
                else:
                    new_spec_children.append(j)
            i.children[1].children.clear()
            for j in new_spec_children:
                i.children[1].children.append(j)        
            if i.children[2].__class__.__name__=="End_Module_Stmt":
                new_children.append(i)
                continue
            if i.children[0].children[1].string!=top_level_ast:
                for j in i.children[2].children:
                    if j.__class__.__name__!="Contains_Stmt":

                        if j.children[0].children[1].string in what_to_parse_list[i.children[0].children[1].string]:
                            subroutinesandfunctions.append(j)        
                i.children[2].children.clear()
                for j in subroutinesandfunctions:
                    i.children[2].children.append(j)        
            new_children.append(i)

    ast.children.clear()
    for i in new_children:
        ast.children.append(i)  
    name_dict = {}
    rename_dict = {}
    for i in parse_order:
        local_rename_dict = {}
        edges = list(simple_graph.in_edges(i))
        names = []
        for j in edges:
            list_dict = simple_graph.get_edge_data(j[0], j[1])
            if (list_dict['obj_list'] is not None):
                for k in list_dict['obj_list']:
                    if not k.__class__.__name__ == "Name":
                        if k.__class__.__name__ == "Rename":
                            if k.children[2].string not in names:
                                names.append(k.children[2].string)
                            local_rename_dict[k.children[2].string] = k.children[1].string
                        #print("Assumption failed: Object list contains non-name node")
                    else:
                        if k.string not in names:
                            names.append(k.string)
        rename_dict[i] = local_rename_dict
        name_dict[i] = names
    # for i in parse_order:
    #     edges = list(simple_graph.in_edges(i))
    #     for j in edges:
    #         list_dict = simple_graph.get_edge_data(j[0], j[1]) 
    #         names_in_edge = []
    #         if (list_dict['obj_list'] is not None):
    #             for k in list_dict['obj_list']:
    #                     names_in_edge.append(k.string)

    #         changes=True
    #         while changes:
    #             changes=False
    #             if asts.get(i) is None:
    #                 continue
    #             for k in asts[i].children[2].children:
    #                 if k.__class__.__name__ == "Contains_Stmt":
    #                     asts[i].children[2].children.remove(k)
    #                     changes=True
    #                 elif k.__class__.__name__ == "Subroutine_Subprogram":
    #                     if k.children[0].children[1].string not in names_in_edge:
    #                         asts[i].children[2].children.remove(k)
    #                         changes=True
    #                 elif k.__class__.__name__ == "Function_Subprogram":
    #                     if k.children[0].children[1].string not in names_in_edge :
    #                         asts[i].children[2].children.remove(k)
    #                         changes=True
                    
    tables = SymbolTable
    partial_ast = ast_components.InternalFortranAst(top_level_ast, tables)
    partial_modules = {}
    partial_ast.symbols["c_int"]=ast_internal_classes.Int_Literal_Node(value=4)
    partial_ast.symbols["c_int8_t"]=ast_internal_classes.Int_Literal_Node(value=1)
    partial_ast.symbols["c_int64_t"]=ast_internal_classes.Int_Literal_Node(value=8)
    partial_ast.symbols["c_int32_t"]=ast_internal_classes.Int_Literal_Node(value=4)
    partial_ast.symbols["c_size_t"]=ast_internal_classes.Int_Literal_Node(value=4)
    partial_ast.symbols["c_long"]=ast_internal_classes.Int_Literal_Node(value=8)
    partial_ast.symbols["c_signed_char"]=ast_internal_classes.Int_Literal_Node(value=1)
    partial_ast.symbols["c_char"]=ast_internal_classes.Int_Literal_Node(value=1)
    partial_ast.symbols["c_null_char"]=ast_internal_classes.Int_Literal_Node(value=1)
    functions_to_rename={}

    #Why would you ever name a file differently than the module? Especially just one random file out of thousands???
    #asts["mo_restart_nml_and_att"]=asts["mo_restart_nmls_and_atts"]
    partial_ast.to_parse_list=what_to_parse_list
    for i in parse_order:
        partial_ast.current_ast=i
        
        partial_ast.unsupported_fortran_syntax[i]=[]
        if i in ["mtime","ISO_C_BINDING", "iso_c_binding", "mo_cdi","iso_fortran_env"]:
            continue
       
        partial_ast.add_name_list_for_module(i, name_dict[i])
        try:
            partial_module = partial_ast.create_ast(asts[i.lower()])
            partial_modules[partial_module.name.name] = partial_module
        except Exception as e:
            print("Module " + i + " could not be parsed ",partial_ast.unsupported_fortran_syntax[i])
            print(e, type(e))
            #print(partial_ast.unsupported_fortran_syntax[i])
            continue
        tmp_rename=rename_dict[i]
        for j in tmp_rename:
            #print(j)
            if partial_ast.symbols.get(j) is None:
                #raise NameError("Symbol " + j + " not found in partial ast")
                if functions_to_rename.get(i) is None:
                    functions_to_rename[i]=[j]
                else:
                    functions_to_rename[i].append(j)    
            else:
                partial_ast.symbols[tmp_rename[j]]=partial_ast.symbols[j]

        print("Parsed successfully module: ", i," ",partial_ast.unsupported_fortran_syntax[i])
        #print(partial_ast.unsupported_fortran_syntax[i])
    #try:
    partial_ast.current_ast="top level"

    program = partial_ast.create_ast(ast)
    program.module_declarations = ast_utils.parse_module_declarations(program)
    #except:
        
    #        print(" top level module could not be parsed ", partial_ast.unsupported_fortran_syntax["top level"])
            #print(partial_ast.unsupported_fortran_syntax["top level"])
    #        return

    
    structs_lister=ast_transforms.StructLister()
    structs_lister.visit(program)
    struct_dep_graph=nx.DiGraph()
    for i,name in zip(structs_lister.structs,structs_lister.names):
        if name not in struct_dep_graph.nodes:
            struct_dep_graph.add_node(name)
        struct_deps_finder=ast_transforms.StructDependencyLister(structs_lister.names)
        struct_deps_finder.visit(i)
        struct_deps=struct_deps_finder.structs_used
        #print(struct_deps)
        for j,pointing,point_name in zip(struct_deps,struct_deps_finder.is_pointer,struct_deps_finder.pointer_names):
            if j not in struct_dep_graph.nodes:
                struct_dep_graph.add_node(j)
            struct_dep_graph.add_edge(name,j,pointing=pointing,point_name=point_name)

    program.structures = ast_transforms.Structures(structs_lister.structs)

    functions_and_subroutines_builder = ast_transforms.FindFunctionAndSubroutines()
    functions_and_subroutines_builder.visit(program)
    listnames=[i.name for i in functions_and_subroutines_builder.names]
    for i in functions_and_subroutines_builder.iblocks:
        if i not in listnames:
            functions_and_subroutines_builder.names.append(ast_internal_classes.Name_Node(name=i,type="VOID"))
    program.iblocks=functions_and_subroutines_builder.iblocks
    partial_ast.functions_and_subroutines = functions_and_subroutines_builder.names
    program = ast_transforms.functionStatementEliminator(program)
    program = ast_transforms.StructConstructorToFunctionCall(functions_and_subroutines_builder.names).visit(program)
    program = ast_transforms.CallToArray(functions_and_subroutines_builder).visit(program)
    #program = ast_transforms.TypeInterference(program).visit(program)
    #program = ast_transforms.ReplaceInterfaceBlocks(program, functions_and_subroutines_builder).visit(program)
    program = ast_transforms.CallExtractor().visit(program)
    program = ast_transforms.ArgumentExtractor(program).visit(program)
    program = ast_transforms.FunctionCallTransformer().visit(program)
    program = ast_transforms.FunctionToSubroutineDefiner().visit(program)
    
    #program = ast_transforms.optionalArgsExpander(program)
    #program = ast_transforms.ArgumentExtractor(program).visit(program)

    
    count=0
    for i in program.function_definitions:
        if isinstance(i, ast_internal_classes.Subroutine_Subprogram_Node):
            program.subroutine_definitions.append(i)
            partial_ast.functions_and_subroutines.append(i.name)
            count+=1
    if count!=len(program.function_definitions):
        raise NameError("Not all functions were transformed to subroutines")
    for i in program.modules:
        count=0
        for j in i.function_definitions:
            if isinstance(j, ast_internal_classes.Subroutine_Subprogram_Node):
                i.subroutine_definitions.append(j)
                partial_ast.functions_and_subroutines.append(j.name)
                count+=1
        if count!=len(i.function_definitions):
            raise NameError("Not all functions were transformed to subroutines")
        i.function_definitions=[]
    program.function_definitions=[]
    program = ast_transforms.SignToIf().visit(program)
    program = ast_transforms.ArrayToLoop(program).visit(program)
    program = ast_transforms.optionalArgsExpander(program)
    program = ast_transforms.ArgumentExtractor(program).visit(program)
    program = ast_transforms.TypeInference(program, assert_voids = False).visit(program)

    print("Before intrinsics")
    for transformation in partial_ast.fortran_intrinsics().transformations():
        transformation.initialize(program)
        program = transformation.visit(program)
    print("After intrinsics")

    program = ast_transforms.TypeInference(program).visit(program)
    program = ast_transforms.ReplaceInterfaceBlocks(program, functions_and_subroutines_builder).visit(program)
    program = ast_transforms.optionalArgsExpander(program)
    program = ast_transforms.ArgumentExtractor(program).visit(program)
    program = ast_transforms.ElementalFunctionExpander(functions_and_subroutines_builder.names).visit(program)
    print("Before intrinsics")
    for transformation in partial_ast.fortran_intrinsics().transformations():
        transformation.initialize(program)
        program = transformation.visit(program)
    print("After intrinsics")
    program = ast_transforms.ForDeclarer().visit(program)
    program = ast_transforms.PointerRemoval().visit(program)
    program = ast_transforms.IndexExtractor(program, normalize_offsets).visit(program)
    structs_lister=ast_transforms.StructLister()
    structs_lister.visit(program)
    struct_dep_graph=nx.DiGraph()
    for i,name in zip(structs_lister.structs,structs_lister.names):
        if name not in struct_dep_graph.nodes:
            struct_dep_graph.add_node(name)
        struct_deps_finder=ast_transforms.StructDependencyLister(structs_lister.names)
        struct_deps_finder.visit(i)
        struct_deps=struct_deps_finder.structs_used
        for j,pointing,point_name in zip(struct_deps,struct_deps_finder.is_pointer,struct_deps_finder.pointer_names):
            if j not in struct_dep_graph.nodes:
                struct_dep_graph.add_node(j)
            struct_dep_graph.add_edge(name,j,pointing=pointing,point_name=point_name)
    cycles=nx.algorithms.cycles.simple_cycles(struct_dep_graph)
    has_cycles=list(cycles)
    cycles_we_cannot_ignore=[]
    for cycle in has_cycles:
        print(cycle)
        for i in cycle:
            is_pointer=struct_dep_graph.get_edge_data(i,cycle[(cycle.index(i)+1)%len(cycle)])["pointing"]
            point_name=struct_dep_graph.get_edge_data(i,cycle[(cycle.index(i)+1)%len(cycle)])["point_name"]
            #print(i,is_pointer)
            if is_pointer:
                actually_used_pointer_node_finder=ast_transforms.StructPointerChecker(i,cycle[(cycle.index(i)+1)%len(cycle)],point_name,structs_lister,struct_dep_graph,"simple")
                actually_used_pointer_node_finder.visit(program)
                #print(actually_used_pointer_node_finder.nodes)
                if len(actually_used_pointer_node_finder.nodes)==0:
                    print("We can ignore this cycle")
                    program=ast_transforms.StructPointerEliminator(i,cycle[(cycle.index(i)+1)%len(cycle)],point_name).visit(program)
                else:
                    cycles_we_cannot_ignore.append(cycle)    
    if len(cycles_we_cannot_ignore)>0:
        raise NameError("Structs have cyclic dependencies")
    print("Deleting struct members...")
    struct_members_deleted=0
    for struct,name in zip(structs_lister.structs,structs_lister.names):
        struct_member_finder=ast_transforms.StructMemberLister()
        struct_member_finder.visit(struct)
        for member,is_pointer,point_name in zip(struct_member_finder.members,struct_member_finder.is_pointer,struct_member_finder.pointer_names):
            if is_pointer:    
                actually_used_pointer_node_finder=ast_transforms.StructPointerChecker(name,member,point_name,structs_lister,struct_dep_graph,"full")
                actually_used_pointer_node_finder.visit(program)
                found=False
                for i in actually_used_pointer_node_finder.nodes:
                    nl=ast_transforms.FindNames()
                    nl.visit(i)
                    if point_name in nl.names:
                        found=True
                        break
                #print("Struct Name: ",name," Member Name: ",point_name, " Found: ", found)
                if not found:
                    #print("We can delete this member")
                    struct_members_deleted+=1
                    program=ast_transforms.StructPointerEliminator(name,member,point_name).visit(program)
    print("Deleted "+ str(struct_members_deleted)+" struct members.")            
    structs_lister=ast_transforms.StructLister()
    structs_lister.visit(program)
    struct_dep_graph=nx.DiGraph()
    for i,name in zip(structs_lister.structs,structs_lister.names):
        if name not in struct_dep_graph.nodes:
            struct_dep_graph.add_node(name)
        struct_deps_finder=ast_transforms.StructDependencyLister(structs_lister.names)
        struct_deps_finder.visit(i)
        struct_deps=struct_deps_finder.structs_used
        for j,pointing,point_name in zip(struct_deps,struct_deps_finder.is_pointer,struct_deps_finder.pointer_names):
            if j not in struct_dep_graph.nodes:
                struct_dep_graph.add_node(j)
            struct_dep_graph.add_edge(name,j,pointing=pointing,point_name=point_name)

    program.structures = ast_transforms.Structures(structs_lister.structs)
    program.tables=partial_ast.symbols
    program.placeholders=partial_ast.placeholders
    program.placeholders_offsets=partial_ast.placeholders_offsets
    program.functions_and_subroutines=partial_ast.functions_and_subroutines
    unordered_modules=program.modules
    program.modules=[]
    for i in parse_order:
        for j in unordered_modules:
            if j.name.name==i.lower():
                program.modules.append(j)
    for j in unordered_modules:
        if j.name.name==top_level_ast:
            program.modules.append(j)            
    
    for i in program.modules:
        for path in source_list:
            
            if path.lower().find(i.name.name.lower())!=-1:
                mypath=path
                break
        #copyfile(mypath, os.path.join(icon_sources_dir, i.name.name.lower()+".f90"))
        for j in i.subroutine_definitions:
            #if j.name.name!="cloudscouter":
            if j.name.name!="solve_nh":
            #if j.name.name!="rot_vertex_ri" and j.name.name!="cells2verts_scalar_ri" and j.name.name!="get_indices_c" and j.name.name!="get_indices_v" and j.name.name!="get_indices_e" and j.name.name!="velocity_tendencies":
            #if j.name.name!="rot_vertex_ri":
            #if j.name.name!="velocity_tendencies":
            #if j.name.name!="cells2verts_scalar_ri":
            #if j.name.name!="get_indices_c":
                continue
            if j.execution_part is None:
                continue
            print(f"Building SDFG {j.name.name}")
            startpoint = j
            ast2sdfg = AST_translator(program, __file__,multiple_sdfgs=False,startpoint=startpoint,sdfg_path=icon_sdfgs_dir, normalize_offsets=normalize_offsets)
            sdfg = SDFG(j.name.name)
            ast2sdfg.actual_offsets_per_sdfg[sdfg]={}
            ast2sdfg.top_level = program
            ast2sdfg.globalsdfg = sdfg
            
            ast2sdfg.translate(program, sdfg)
            


            sdfg.save(os.path.join(icon_sdfgs_dir, sdfg.name + "_raw_before_intrinsics_full.sdfgz"),compress=True)
            # for sd in sdfg.all_sdfgs_recursive():
            #     free_symbols = sd.free_symbols
            #     for i in ['__f2dace_OA_iblk_d_0_s_4140', '__f2dace_OA_iidx_d_1_s_4138', '__f2dace_OA_iidx_d_2_s_4139', '__f2dace_OA_iblk_d_2_s_4142', '__f2dace_OA_iblk_d_1_s_4141', '__f2dace_OA_iidx_d_0_s_4137','__f2dace_A_iidx_d_1_s_5395', '__f2dace_A_iblk_d_0_s_5397', '__f2dace_A_iidx_d_2_s_5396', '__f2dace_A_iblk_d_1_s_5398', '__f2dace_A_iblk_d_2_s_5399', '__f2dace_A_iidx_d_0_s_5394','__f2dace_A_iidx_d_0_s_4137', '__f2dace_A_iblk_d_2_s_4142', '__f2dace_A_iblk_d_0_s_4140', '__f2dace_A_iidx_d_1_s_4138', '__f2dace_A_iidx_d_2_s_4139', '__f2dace_A_iblk_d_1_s_4141','__f2dace_OA_opt_out2_d_1_s_8111', '__f2dace_A_opt_out2_d_0_s_8110', '__f2dace_OA_opt_out2_d_2_s_8112', '__f2dace_OA_opt_out2_d_0_s_8110', '__f2dace_A_opt_out2_d_2_s_8112', '__f2dace_A_opt_out2_d_1_s_8111','__f2dace_A_opt_out2_d_1_s_8111', '__f2dace_A_ieidx_d_2_s_8121', '__f2dace_OA_opt_out2_d_1_s_8111', '__f2dace_A_ieblk_d_1_s_8123', '__f2dace_A_inidx_d_1_s_8114', '__f2dace_A_inblk_d_2_s_8118', '__f2dace_A_ieidx_d_0_s_8119', '__f2dace_A_opt_out2_d_2_s_8112', '__f2dace_A_ieidx_d_1_s_8120', '__f2dace_OA_opt_out2_d_0_s_8110', '__f2dace_A_inblk_d_0_s_8116', '__f2dace_OA_opt_out2_d_2_s_8112', '__f2dace_A_ieblk_d_2_s_8124', '__f2dace_A_inblk_d_1_s_8117', '__f2dace_A_ieblk_d_0_s_8122', '__f2dace_A_opt_out2_d_0_s_8110', '__f2dace_A_inidx_d_2_s_8115', '__f2dace_A_inidx_d_0_s_8113','__f2dace_A_iidx_d_1_s_8159', '__f2dace_A_iidx_d_0_s_8158', '__f2dace_A_iblk_d_0_s_8161', '__f2dace_A_iblk_d_1_s_8162', '__f2dace_A_iblk_d_2_s_8163', '__f2dace_A_iidx_d_2_s_8160','__f2dace_A_iblk_d_0_s_6698', '__f2dace_A_iblk_d_1_s_6699', '__f2dace_A_iidx_d_2_s_6697', '__f2dace_A_iidx_d_1_s_6696', '__f2dace_A_iblk_d_2_s_6700', '__f2dace_A_iidx_d_0_s_6695','__f2dace_A_incidx_d_2_s_8055', '__f2dace_A_iqblk_d_0_s_8044', '__f2dace_A_incblk_d_1_s_8057', '__f2dace_A_iqblk_d_1_s_8045', '__f2dace_A_iqidx_d_2_s_8043', '__f2dace_A_icidx_d_2_s_8031', '__f2dace_A_ivblk_d_2_s_8052', '__f2dace_A_incidx_d_0_s_8053', '__f2dace_A_icidx_d_0_s_8029', '__f2dace_A_incblk_d_2_s_8058', '__f2dace_A_incblk_d_0_s_8056', '__f2dace_A_ividx_d_2_s_8049', '__f2dace_A_icblk_d_0_s_8032', '__f2dace_A_ieidx_d_0_s_8035', '__f2dace_A_ivblk_d_0_s_8050', '__f2dace_A_ieidx_d_1_s_8036', '__f2dace_A_icidx_d_1_s_8030', '__f2dace_A_incidx_d_1_s_8054', '__f2dace_A_iqidx_d_0_s_8041', '__f2dace_A_icblk_d_2_s_8034', '__f2dace_A_ieblk_d_0_s_8038', '__f2dace_A_ividx_d_0_s_8047', '__f2dace_A_ieblk_d_2_s_8040', '__f2dace_A_ividx_d_1_s_8048', '__f2dace_A_icblk_d_1_s_8033', '__f2dace_A_iqidx_d_1_s_8042', '__f2dace_A_ieblk_d_1_s_8039', '__f2dace_A_iqblk_d_2_s_8046', '__f2dace_A_ieidx_d_2_s_8037', '__f2dace_A_ivblk_d_1_s_8051']:
            #         #print("I want to remove:", i)
            #         if(i in sd.symbols):
            #             sd.symbols.pop(i)
            #             print("Removed from symbols ",i)
            #             if sd.parent_nsdfg_node is not None:
            #                 if i in sd.parent_nsdfg_node.symbol_mapping:
            #                     print("Removed from symbol mapping ",i)
            #                     sd.parent_nsdfg_node.symbol_mapping.pop(i)
            sdfg.apply_transformations(IntrinsicSDFGTransformation)    

            # for sd in sdfg.all_sdfgs_recursive():
            #     free_symbols = sd.free_symbols
            #     for i in free_symbols:
            #         #print("I want to remove:", i)
            #         if(i in sd.symbols):
            #             sd.symbols.pop(i)
            #             #print("Removed from symbols ",i)
            #             if sd.parent_nsdfg_node is not None:
            #                 if i in sd.parent_nsdfg_node.symbol_mapping:
            #                     #print("Removed from symbol mapping ",i)
            #                     sd.parent_nsdfg_node.symbol_mapping.pop(i)
            #try:
            
            #    sdfg.save(os.path.join(icon_sdfgs_dir, sdfg.name + "_raw.sdfg"))
            #except:
            #    print("Intrinsics failed for ", sdfg.name)    
            #    continue
            
            try:
                sdfg.expand_library_nodes()
            except:
                print("Expansion failed for ", sdfg.name)    
                continue
            
            sdfg.validate()
            sdfg.save(os.path.join(icon_sdfgs_dir, sdfg.name + "_validated_f.sdfgz"),compress=True)
            #try:    
            sdfg.simplify(verbose=True)
            print(f'Saving SDFG {os.path.join(icon_sdfgs_dir, sdfg.name + "_simplified_tr.sdfgz")}')
            sdfg.save(os.path.join(icon_sdfgs_dir, sdfg.name + "_simplified_f.sdfgz"),compress=True)
            #except Exception as e:
            #    print("Simplification failed for ", sdfg.name)    
            #    print(e)
            #    continue
            #sdfg.save(os.path.join(icon_sdfgs_dir, sdfg.name + "_simplified.sdfg"))
            #try:  
            print(f'Compiling SDFG {os.path.join(icon_sdfgs_dir, sdfg.name + "_simplifiedf.sdfgz")}')
            sdfg.compile()
            #except Exception as e:
            #    print("Compilation failed for ", sdfg.name)
            #    print(e)
            #    continue

    #return sdfg<|MERGE_RESOLUTION|>--- conflicted
+++ resolved
@@ -1484,9 +1484,6 @@
                                             strides=strides,
                                             offset=offsets)   
                     else:
-<<<<<<< HEAD
-                       
-
                         if isinstance(variable_in_call, ast_internal_classes.Array_Subscript_Node):
                             changed_indices = 0
                             for i in variable_in_call.indices:
@@ -1572,49 +1569,6 @@
                                             array.storage,
                                             strides=strides,
                                             offset=offsets)
-                        
-=======
-                        # This is the case where the array is not a scalar and we need to create a view
-                        if not isinstance(variable_in_call, ast_internal_classes.Name_Node):
-                            offsets_zero = []
-                            for index in offsets:
-                                offsets_zero.append(0)
-                            viewname, view = sdfg.add_view(array_name + "_view_" + str(self.views),
-                                                           shape,
-                                                           array.dtype,
-                                                           storage=array.storage,
-                                                           strides=strides,
-                                                           offset=offsets_zero)
-                            from dace import subsets
-
-                            all_indices = [None] * (len(array.shape) - len(index_list)) + index_list
-                            subset = subsets.Range([(i, i, 1) if i is not None else (1, s, 1)
-                                                    for i, s in zip(all_indices, array.shape)])
-                            smallsubset = subsets.Range([(0, s - 1, 1) for s in shape])
-
-                            memlet = Memlet(f'{array_name}[{subset}]->[{smallsubset}]')
-                            memlet2 = Memlet(f'{viewname}[{smallsubset}]->[{subset}]')
-                            wv = None
-                            rv = None
-                            if local_name.name in read_names:
-                                r = substate.add_read(array_name)
-                                wv = substate.add_write(viewname)
-                                substate.add_edge(r, None, wv, 'views', dpcp(memlet))
-                            if local_name.name in write_names:
-                                rv = substate.add_read(viewname)
-                                w = substate.add_write(array_name)
-                                substate.add_edge(rv, 'views2', w, None, dpcp(memlet2))
-
-                            self.views = self.views + 1
-                            views.append([array_name, wv, rv, variables_in_call.index(variable_in_call)])
-
-                        new_sdfg.add_array(self.name_mapping[new_sdfg][local_name.name],
-                                           shape,
-                                           array.dtype,
-                                           array.storage,
-                                           strides=strides,
-                                           offset=offsets)
->>>>>>> 073b6137
             if not matched:
                 # This handles the case where the function is called with global variables
                 for array_name, array in all_arrays.items():
