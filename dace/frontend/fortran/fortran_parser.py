# Copyright 2023 ETH Zurich and the DaCe authors. All rights reserved.

import copy
from dataclasses import dataclass
import os
import warnings
from copy import deepcopy as dpcp
from itertools import chain
from pathlib import Path
from typing import List, Optional, Set, Dict, Tuple, Union

import networkx as nx
from fparser.common.readfortran import FortranFileReader as ffr, FortranStringReader, FortranFileReader
from fparser.common.readfortran import FortranStringReader as fsr
from fparser.two.Fortran2003 import Program, Name, Subroutine_Subprogram, Module_Stmt
from fparser.two.parser import ParserFactory as pf, ParserFactory
from fparser.two.symbol_table import SymbolTable
from fparser.two.utils import Base, walk

import dace.frontend.fortran.ast_components as ast_components
import dace.frontend.fortran.ast_internal_classes as ast_internal_classes
import dace.frontend.fortran.ast_transforms as ast_transforms
import dace.frontend.fortran.ast_utils as ast_utils
from dace import Language as lang
from dace import SDFG, InterstateEdge, Memlet, pointer, nodes, SDFGState
from dace import data as dat
from dace import dtypes
from dace import subsets as subs
from dace import symbolic as sym
from dace.data import Scalar, Structure
from dace.frontend.fortran.ast_desugaring import SPEC, ENTRY_POINT_OBJECT_TYPES, find_name_of_stmt, find_name_of_node, \
    identifier_specs, append_children, correct_for_function_calls, remove_access_statements, sort_modules, \
    deconstruct_enums, deconstruct_interface_calls, deconstruct_procedure_calls, prune_unused_objects, \
    deconstruct_associations, assign_globally_unique_subprogram_names, assign_globally_unique_variable_names, \
    consolidate_uses, prune_branches, const_eval_nodes, lower_identifier_names, \
    remove_access_statements, ident_spec, NAMED_STMTS_OF_INTEREST_TYPES
from dace.frontend.fortran.ast_internal_classes import FNode, Main_Program_Node
from dace.frontend.fortran.ast_utils import UseAllPruneList, children_of_type
from dace.frontend.fortran.intrinsics import IntrinsicSDFGTransformation, NeedsTypeInferenceException
from dace.properties import CodeBlock

global_struct_instance_counter = 0


def find_access_in_destinations(substate, substate_destinations, name):
    wv = None
    already_there = False
    for i in substate_destinations:
        if i.data == name:
            wv = i
            already_there = True
            break
    if not already_there:
        wv = substate.add_write(name)
    return wv, already_there


def find_access_in_sources(substate, substate_sources, name):
    re = None
    already_there = False
    for i in substate_sources:
        if i.data == name:
            re = i
            already_there = True
            break
    if not already_there:
        re = substate.add_read(name)
    return re, already_there


def add_views_recursive(sdfg, name, datatype_to_add, struct_views, name_mapping, registered_types, chain,
                        actual_offsets_per_sdfg, names_of_object_in_parent_sdfg, actual_offsets_per_parent_sdfg):
    if not isinstance(datatype_to_add, dat.Structure):
        # print("Not adding: ", str(datatype_to_add))
        if isinstance(datatype_to_add, dat.ContainerArray):
            datatype_to_add = datatype_to_add.stype
    for i in datatype_to_add.members:
        current_dtype = datatype_to_add.members[i].dtype
        for other_type in registered_types:
            if current_dtype.dtype == registered_types[other_type].dtype:
                other_type_obj = registered_types[other_type]
                add_views_recursive(sdfg, name, datatype_to_add.members[i], struct_views, name_mapping,
                                    registered_types, chain + [i], actual_offsets_per_sdfg,
                                    names_of_object_in_parent_sdfg, actual_offsets_per_parent_sdfg)
                # for j in other_type_obj.members:
                #    sdfg.add_view(name_mapping[name] + "_" + i +"_"+ j,other_type_obj.members[j].shape,other_type_obj.members[j].dtype)
                #    name_mapping[name + "_" + i +"_"+ j] = name_mapping[name] + "_" + i +"_"+ j
                #    struct_views[name_mapping[name] + "_" + i+"_"+ j]=[name_mapping[name],i,j]
        if len(chain) > 0:
            join_chain = "_" + "_".join(chain)
        else:
            join_chain = ""
        current_member = datatype_to_add.members[i]

        if str(datatype_to_add.members[i].dtype.base_type) in registered_types:

            view_to_member = dat.View.view(datatype_to_add.members[i])
            if sdfg.arrays.get(name_mapping[name] + join_chain + "_" + i) is None:
                sdfg.arrays[name_mapping[name] + join_chain + "_" + i] = view_to_member
        else:
            if sdfg.arrays.get(name_mapping[name] + join_chain + "_" + i) is None:
                sdfg.add_view(name_mapping[name] + join_chain + "_" + i, datatype_to_add.members[i].shape,
                              datatype_to_add.members[i].dtype, strides=datatype_to_add.members[i].strides)
        if names_of_object_in_parent_sdfg.get(name_mapping[name]) is not None:
            if actual_offsets_per_parent_sdfg.get(
                    names_of_object_in_parent_sdfg[name_mapping[name]] + join_chain + "_" + i) is not None:
                actual_offsets_per_sdfg[name_mapping[name] + join_chain + "_" + i] = actual_offsets_per_parent_sdfg[
                    names_of_object_in_parent_sdfg[name_mapping[name]] + join_chain + "_" + i]
            else:
                # print("No offsets in sdfg: ",sdfg.name ," for: ",names_of_object_in_parent_sdfg[name_mapping[name]]+ join_chain + "_" + i)
                actual_offsets_per_sdfg[name_mapping[name] + join_chain + "_" + i] = [1] * len(
                    datatype_to_add.members[i].shape)
        name_mapping[name_mapping[name] + join_chain + "_" + i] = name_mapping[name] + join_chain + "_" + i
        struct_views[name_mapping[name] + join_chain + "_" + i] = [name_mapping[name]] + chain + [i]


def add_deferred_shape_assigns_for_structs(structures: ast_transforms.Structures,
                                           decl: ast_internal_classes.Var_Decl_Node, sdfg: SDFG,
                                           assign_state: SDFGState, name: str, name_: str, placeholders,
                                           placeholders_offsets, object, names_to_replace, actual_offsets_per_sdfg):
    if not structures.is_struct(decl.type):
        # print("Not adding defferred shape assigns for: ", decl.type,decl.name)
        return

    if isinstance(object, dat.ContainerArray):
        struct_type = object.stype
    else:
        struct_type = object
    global global_struct_instance_counter
    local_counter = global_struct_instance_counter
    global_struct_instance_counter += 1
    overall_ast_struct_type = structures.get_definition(decl.type)
    counter = 0
    listofmember = list(struct_type.members)
    # print("Struct: "+decl.name +" Struct members: "+ str(len(listofmember))+ " Definition members: "+str(len(list(overall_ast_struct_type.vars.items()))))

    for ast_struct_type in overall_ast_struct_type.vars.items():
        ast_struct_type = ast_struct_type[1]
        var = struct_type.members[ast_struct_type.name]

        if isinstance(var, dat.ContainerArray):
            var_type = var.stype
        else:
            var_type = var

        # print(ast_struct_type.name,var_type.__class__)
        if isinstance(object.members[ast_struct_type.name], dat.Structure):

            add_deferred_shape_assigns_for_structs(structures, ast_struct_type, sdfg, assign_state,
                                                   f"{name}->{ast_struct_type.name}", f"{ast_struct_type.name}_{name_}",
                                                   placeholders, placeholders_offsets,
                                                   object.members[ast_struct_type.name], names_to_replace,
                                                   actual_offsets_per_sdfg)
        elif isinstance(var_type, dat.Structure):
            add_deferred_shape_assigns_for_structs(structures, ast_struct_type, sdfg, assign_state,
                                                   f"{name}->{ast_struct_type.name}", f"{ast_struct_type.name}_{name_}",
                                                   placeholders, placeholders_offsets, var_type, names_to_replace,
                                                   actual_offsets_per_sdfg)
        # print(ast_struct_type)
        # print(ast_struct_type.__class__)

        if ast_struct_type.sizes is None or len(ast_struct_type.sizes) == 0:
            continue
        offsets_to_replace = []
        sanity_count = 0

        for offset in ast_struct_type.offsets:
            if isinstance(offset, ast_internal_classes.Name_Node):
                if hasattr(offset, "name"):
                    if sdfg.symbols.get(offset.name) is None:
                        sdfg.add_symbol(offset.name, dtypes.int32)
                sanity_count += 1
                if offset.name.startswith('__f2dace_SOA'):
                    newoffset = offset.name + "_" + name_ + "_" + str(local_counter)
                    sdfg.append_global_code(f"{dtypes.int32.ctype} {newoffset};\n")
                    # prog hack
                    if name.endswith("prog"):
                        sdfg.append_init_code(f"{newoffset} = {name}[0]->{offset.name};\n")
                    else:
                        sdfg.append_init_code(f"{newoffset} = {name}->{offset.name};\n")

                    sdfg.add_symbol(newoffset, dtypes.int32)
                    offsets_to_replace.append(newoffset)
                    names_to_replace[offset.name] = newoffset
                else:
                    # print("not replacing",offset.name)
                    offsets_to_replace.append(offset.name)
            else:
                sanity_count += 1
                # print("not replacing not namenode",offset)
                offsets_to_replace.append(offset)
        if sanity_count == len(ast_struct_type.offsets):
            # print("adding offsets for: "+name.replace("->","_")+"_"+ast_struct_type.name)
            actual_offsets_per_sdfg[name.replace("->", "_") + "_" + ast_struct_type.name] = offsets_to_replace

        # for assumed shape, all vars starts with the same prefix
        for size in ast_struct_type.sizes:
            if isinstance(size, ast_internal_classes.Name_Node):  # and  size.name.startswith('__f2dace_A'):

                if hasattr(size, "name"):
                    if sdfg.symbols.get(size.name) is None:
                        # new_name=sdfg._find_new_name(size.name)
                        sdfg.add_symbol(size.name, dtypes.int32)

                    if size.name.startswith('__f2dace_SA'):
                        # newsize=ast_internal_classes.Name_Node(name=size.name+"_"+str(local_counter),parent=size.parent,type=size.type)
                        newsize = size.name + "_" + name_ + "_" + str(local_counter)
                        names_to_replace[size.name] = newsize
                        # var_type.sizes[var_type.sizes.index(size)]=newsize
                        sdfg.append_global_code(f"{dtypes.int32.ctype} {newsize};\n")
                        if name.endswith("prog"):
                            sdfg.append_init_code(f"{newsize} = {name}[0]->{size.name};\n")
                        else:
                            sdfg.append_init_code(f"{newsize} = {name}->{size.name};\n")
                        sdfg.add_symbol(newsize, dtypes.int32)
                        if isinstance(object, dat.Structure):
                            shape2 = dpcp(object.members[ast_struct_type.name].shape)
                        else:
                            shape2 = dpcp(object.stype.members[ast_struct_type.name].shape)
                        shapelist = list(shape2)
                        shapelist[ast_struct_type.sizes.index(size)] = sym.pystr_to_symbolic(newsize)
                        shape_replace = tuple(shapelist)
                        viewname = f"{name}->{ast_struct_type.name}"

                        viewname = viewname.replace("->", "_")
                        # view=sdfg.arrays[viewname]
                        strides = [dat._prod(shapelist[:i]) for i in range(len(shapelist))]
                        if isinstance(object.members[ast_struct_type.name], dat.ContainerArray):
                            tmpobject = dat.ContainerArray(object.members[ast_struct_type.name].stype, shape_replace,
                                                           strides=strides)


                        elif isinstance(object.members[ast_struct_type.name], dat.Array):
                            tmpobject = dat.Array(object.members[ast_struct_type.name].dtype, shape_replace,
                                                  strides=strides)

                        else:
                            raise ValueError("Unknown type" + str(tmpobject.__class__))
                        object.members.pop(ast_struct_type.name)
                        object.members[ast_struct_type.name] = tmpobject
                        tmpview = dat.View.view(object.members[ast_struct_type.name])
                        if sdfg.arrays.get(viewname) is not None:
                            del sdfg.arrays[viewname]
                        sdfg.arrays[viewname] = tmpview
                        # if placeholders.get(size.name) is not None:
                        #    placeholders[newsize]=placeholders[size.name]


class AST_translator:
    """  
    This class is responsible for translating the internal AST into a SDFG.
    """

    def __init__(self, source: str, multiple_sdfgs: bool = False, startpoint=None, sdfg_path=None,
                 toplevel_subroutine: Optional[str] = None, subroutine_used_names: Optional[Set[str]] = None,
                 normalize_offsets=False, do_not_make_internal_variables_argument: bool = False):
        """
        :ast: The internal fortran AST to be used for translation
        :source: The source file name from which the AST was generated
        :do_not_make_internal_variables_argument: Avoid turning internal variables of the entry point into arguments.
            This essentially avoids the hack with `transient_mode = False`, since we can rely on `startpoint` for
            arbitrary entry point anyway.
        """
        # TODO: Refactor the callers who rely on the hack with `transient_mode = False`, then remove the
        #  `do_not_make_internal_variables_argument` argument entirely, since we don't need it at that point.
        self.sdfg_path = sdfg_path
        self.count_of_struct_symbols_lifted = 0
        self.registered_types = {}
        self.transient_mode = True
        self.startpoint = startpoint
        self.top_level = None
        self.globalsdfg = None
        self.multiple_sdfgs = multiple_sdfgs
        self.name_mapping = ast_utils.NameMap()
        self.actual_offsets_per_sdfg = {}
        self.names_of_object_in_parent_sdfg = {}
        self.contexts = {}
        self.views = 0
        self.libstates = []
        self.file_name = source
        self.unallocated_arrays = []
        self.all_array_names = []
        self.last_sdfg_states = {}
        self.last_loop_continues = {}
        self.last_loop_continues_stack = {}
        self.already_has_edge_back_continue = {}
        self.last_loop_breaks = {}
        self.last_returns = {}
        self.module_vars = []
        self.sdfgs_count = 0
        self.libraries = {}
        self.local_not_transient_because_assign = {}
        self.struct_views = {}
        self.last_call_expression = {}
        self.struct_view_count = 0
        self.structures = None
        self.placeholders = None
        self.placeholders_offsets = None
        self.replace_names = {}
        self.toplevel_subroutine = toplevel_subroutine
        self.subroutine_used_names = subroutine_used_names
        self.normalize_offsets = normalize_offsets
        self.do_not_make_internal_variables_argument = do_not_make_internal_variables_argument
        self.ast_elements = {
            ast_internal_classes.If_Stmt_Node: self.ifstmt2sdfg,
            ast_internal_classes.For_Stmt_Node: self.forstmt2sdfg,
            ast_internal_classes.Map_Stmt_Node: self.forstmt2sdfg,
            ast_internal_classes.Execution_Part_Node: self.basicblock2sdfg,
            ast_internal_classes.Subroutine_Subprogram_Node: self.subroutine2sdfg,
            ast_internal_classes.BinOp_Node: self.binop2sdfg,
            ast_internal_classes.Decl_Stmt_Node: self.declstmt2sdfg,
            ast_internal_classes.Var_Decl_Node: self.vardecl2sdfg,
            ast_internal_classes.Symbol_Decl_Node: self.symbol2sdfg,
            ast_internal_classes.Symbol_Array_Decl_Node: self.symbolarray2sdfg,
            ast_internal_classes.Call_Expr_Node: self.call2sdfg,
            ast_internal_classes.Program_Node: self.ast2sdfg,
            ast_internal_classes.Write_Stmt_Node: self.write2sdfg,
            ast_internal_classes.Allocate_Stmt_Node: self.allocate2sdfg,
            ast_internal_classes.Break_Node: self.break2sdfg,
            ast_internal_classes.Continue_Node: self.continue2sdfg,
            ast_internal_classes.Derived_Type_Def_Node: self.derivedtypedef2sdfg,
            ast_internal_classes.Pointer_Assignment_Stmt_Node: self.pointerassignment2sdfg,
            ast_internal_classes.While_Stmt_Node: self.whilestmt2sdfg,
        }

    def get_dace_type(self, type):
        """  
        This function matches the fortran type to the corresponding dace type
        by referencing the ast_utils.fortrantypes2dacetypes dictionary.
        """
        if isinstance(type, str):
            if type in ast_utils.fortrantypes2dacetypes:
                return ast_utils.fortrantypes2dacetypes[type]
            elif type in self.registered_types:
                return self.registered_types[type]
            else:
                # TODO: This is bandaid.
                if type == "VOID":
                    return ast_utils.fortrantypes2dacetypes["DOUBLE"]
                    raise ValueError("Unknown type " + type)
                else:
                    raise ValueError("Unknown type " + type)

    def get_name_mapping_in_context(self, sdfg: SDFG):
        """
        This function returns a copy of the name mapping union
         for the given sdfg and the top-level sdfg.
        """
        a = self.name_mapping[self.globalsdfg].copy()
        if sdfg is not self.globalsdfg:
            a.update(self.name_mapping[sdfg])
        return a

    def get_arrays_in_context(self, sdfg: SDFG):
        """
        This function returns a copy of the union of arrays 
        for the given sdfg and the top-level sdfg.
        """
        a = self.globalsdfg.arrays.copy()
        if sdfg is not self.globalsdfg:
            a.update(sdfg.arrays)
        return a

    def get_memlet_range(self, sdfg: SDFG, variables: List[ast_internal_classes.FNode], var_name: str,
                         var_name_tasklet: str) -> str:
        """
        This function returns the memlet range for the given variable.
        :param sdfg: The sdfg in which the variable is used
        :param variables: The list of variables in the current context
        :param var_name: The name of the variable for which the memlet range should be returned
        :param var_name_tasklet: The name of the variable in the tasklet
        :return: The memlet range for the given variable
        """
        var = self.get_arrays_in_context(sdfg).get(var_name)

        if len(var.shape) == 0:
            return ""

        if (len(var.shape) == 1 and var.shape[0] == 1):
            return "0"

        for o_v in variables:
            if o_v.name == var_name_tasklet:
                return ast_utils.generate_memlet(o_v, sdfg, self, self.normalize_offsets)

    def translate(self, node: ast_internal_classes.FNode, sdfg: SDFG):
        """
        This function is responsible for translating the AST into a SDFG.
        :param node: The node to be translated
        :param sdfg: The SDFG to which the node should be translated
        :note: This function is recursive and will call itself for all child nodes
        :note: This function will call the appropriate function for the node type
        :note: The dictionary ast_elements, part of the class itself contains all functions that are called for the different node types
        """
        if node.__class__ in self.ast_elements:
            self.ast_elements[node.__class__](node, sdfg)
        elif isinstance(node, list):
            for i in node:
                self.translate(i, sdfg)
        else:
            warnings.warn(f"WARNING: {node.__class__.__name__}")

    def ast2sdfg(self, node: ast_internal_classes.Program_Node, sdfg: SDFG):
        """
        This function is responsible for translating the Fortran AST into a SDFG.
        :param node: The node to be translated
        :param sdfg: The SDFG to which the node should be translated
        :note: This function is recursive and will call itself for all child nodes
        :note: This function will call the appropriate function for the node type
        :note: The dictionary ast_elements, part of the class itself contains all functions that are called for the different node types
        """
        self.globalsdfg = sdfg
        for i in node.modules:
            structs_lister = ast_transforms.StructLister()
            if i.specification_part is not None:
                structs_lister.visit(i.specification_part)
            struct_dep_graph = nx.DiGraph()
            for ii, name in zip(structs_lister.structs, structs_lister.names):
                if name not in struct_dep_graph.nodes:
                    struct_dep_graph.add_node(name)
                struct_deps_finder = ast_transforms.StructDependencyLister(structs_lister.names)
                struct_deps_finder.visit(ii)
                struct_deps = struct_deps_finder.structs_used
                # print(struct_deps)
                for j, pointing, point_name in zip(struct_deps, struct_deps_finder.is_pointer,
                                                   struct_deps_finder.pointer_names):
                    if j not in struct_dep_graph.nodes:
                        struct_dep_graph.add_node(j)
                    struct_dep_graph.add_edge(name, j, pointing=pointing, point_name=point_name)
            parse_order = list(reversed(list(nx.topological_sort(struct_dep_graph))))
            for jj in parse_order:
                for j in i.specification_part.typedecls:
                    if j.name.name == jj:
                        self.translate(j, sdfg)
                        if j.__class__.__name__ != "Derived_Type_Def_Node":
                            for k in j.vardecl:
                                self.module_vars.append((k.name, i.name))
            if i.specification_part is not None:

                # this works with CloudSC
                # unsure about ICON
                self.transient_mode = self.do_not_make_internal_variables_argument

                for j in i.specification_part.symbols:
                    self.translate(j, sdfg)
                    if isinstance(j, ast_internal_classes.Symbol_Array_Decl_Node):
                        self.module_vars.append((j.name, i.name))
                    elif isinstance(j, ast_internal_classes.Symbol_Decl_Node):
                        self.module_vars.append((j.name, i.name))
                    else:
                        raise ValueError("Unknown symbol type")
                for j in i.specification_part.specifications:
                    self.translate(j, sdfg)
                    for k in j.vardecl:
                        self.module_vars.append((k.name, i.name))
        # this works with CloudSC
        # unsure about ICON
        self.transient_mode = True
        ast_utils.add_simple_state_to_sdfg(self, sdfg, "GlobalDefEnd")
        if self.startpoint is None:
            self.startpoint = node.main_program
        assert self.startpoint is not None, "No main program or start point found"

        if self.startpoint.specification_part is not None:
            # this works with CloudSC
            # unsure about ICON
            self.transient_mode = self.do_not_make_internal_variables_argument

            for i in self.startpoint.specification_part.typedecls:
                self.translate(i, sdfg)
            for i in self.startpoint.specification_part.symbols:
                self.translate(i, sdfg)

            for i in self.startpoint.specification_part.specifications:
                self.translate(i, sdfg)
            for i in self.startpoint.specification_part.specifications:
                ast_utils.add_simple_state_to_sdfg(self, sdfg, "start_struct_size")
                assign_state = ast_utils.add_simple_state_to_sdfg(self, sdfg, "assign_struct_sizes")
                for decl in i.vardecl:
                    if decl.name in sdfg.symbols:
                        continue
                    add_deferred_shape_assigns_for_structs(self.structures, decl, sdfg, assign_state, decl.name,
                                                           decl.name, self.placeholders,
                                                           self.placeholders_offsets,
                                                           sdfg.arrays[self.name_mapping[sdfg][decl.name]],
                                                           self.replace_names,
                                                           self.actual_offsets_per_sdfg[sdfg])

        if not isinstance(self.startpoint, Main_Program_Node):
            # this works with CloudSC
            # unsure about ICON
            arg_names = [ast_utils.get_name(i) for i in self.startpoint.args]
            for arr_name, arr in sdfg.arrays.items():

                if arr.transient and arr_name in arg_names:
                    print(f"Changing the transient status to false of {arr_name} because it's a function argument")
                    arr.transient = False

        self.transient_mode = True
        self.translate(self.startpoint.execution_part.execution, sdfg)

    def pointerassignment2sdfg(self, node: ast_internal_classes.Pointer_Assignment_Stmt_Node, sdfg: SDFG):
        """
        This function is responsible for translating Fortran pointer assignments into a SDFG.
        :param node: The node to be translated
        :param sdfg: The SDFG to which the node should be translated
        """
        if self.name_mapping[sdfg][node.name_pointer.name] in sdfg.arrays:
            shapenames = [sdfg.arrays[self.name_mapping[sdfg][node.name_pointer.name]].shape[i] for i in
                          range(len(sdfg.arrays[self.name_mapping[sdfg][node.name_pointer.name]].shape))]
            offsetnames = self.actual_offsets_per_sdfg[sdfg][node.name_pointer.name]
            [sdfg.arrays[self.name_mapping[sdfg][node.name_pointer.name]].offset[i] for i in
             range(len(sdfg.arrays[self.name_mapping[sdfg][node.name_pointer.name]].offset))]
            # for i in shapenames:
            #    if str(i) in sdfg.symbols:
            #        sdfg.symbols.pop(str(i))
            # if sdfg.parent_nsdfg_node is not None:
            # if str(i) in sdfg.parent_nsdfg_node.symbol_mapping:
            # sdfg.parent_nsdfg_node.symbol_mapping.pop(str(i))

            # for i in offsetnames:
            # if str(i) in sdfg.symbols:
            #    sdfg.symbols.pop(str(i))
            # if sdfg.parent_nsdfg_node is not None:
            # if str(i) in sdfg.parent_nsdfg_node.symbol_mapping:
            # sdfg.parent_nsdfg_node.symbol_mapping.pop(str(i))
            sdfg.arrays.pop(self.name_mapping[sdfg][node.name_pointer.name])
        if isinstance(node.name_target, ast_internal_classes.Data_Ref_Node):
            if node.name_target.parent_ref.name not in self.name_mapping[sdfg]:
                raise ValueError("Unknown variable " + node.name_target.name)
            if isinstance(node.name_target.part_ref, ast_internal_classes.Data_Ref_Node):
                self.name_mapping[sdfg][node.name_pointer.name] = self.name_mapping[sdfg][
                    node.name_target.parent_ref.name + "_" + node.name_target.part_ref.parent_ref.name + "_" + node.name_target.part_ref.part_ref.name]
                # self.replace_names[node.name_pointer.name]=self.name_mapping[sdfg][node.name_target.parent_ref.name+"_"+node.name_target.part_ref.parent_ref.name+"_"+node.name_target.part_ref.part_ref.name]
                target = sdfg.arrays[self.name_mapping[sdfg][
                    node.name_target.parent_ref.name + "_" + node.name_target.part_ref.parent_ref.name + "_" + node.name_target.part_ref.part_ref.name]]
                # for i in self.actual_offsets_per_sdfg[sdfg]:
                #    print(i)
                actual_offsets = self.actual_offsets_per_sdfg[sdfg][
                    node.name_target.parent_ref.name + "_" + node.name_target.part_ref.parent_ref.name + "_" + node.name_target.part_ref.part_ref.name]

                for i in shapenames:
                    self.replace_names[str(i)] = str(target.shape[shapenames.index(i)])
                for i in offsetnames:
                    self.replace_names[str(i)] = str(actual_offsets[offsetnames.index(i)])
            else:
                self.name_mapping[sdfg][node.name_pointer.name] = self.name_mapping[sdfg][
                    node.name_target.parent_ref.name + "_" + node.name_target.part_ref.name]
                self.replace_names[node.name_pointer.name] = self.name_mapping[sdfg][
                    node.name_target.parent_ref.name + "_" + node.name_target.part_ref.name]
                target = sdfg.arrays[
                    self.name_mapping[sdfg][node.name_target.parent_ref.name + "_" + node.name_target.part_ref.name]]
                actual_offsets = self.actual_offsets_per_sdfg[sdfg][
                    node.name_target.parent_ref.name + "_" + node.name_target.part_ref.name]
                for i in shapenames:
                    self.replace_names[str(i)] = str(target.shape[shapenames.index(i)])
                for i in offsetnames:
                    self.replace_names[str(i)] = str(actual_offsets[offsetnames.index(i)])

        elif isinstance(node.name_pointer, ast_internal_classes.Data_Ref_Node):
            raise ValueError("Not imlemented yet")

        else:
            if node.name_target.name not in self.name_mapping[sdfg]:
                raise ValueError("Unknown variable " + node.name_target.name)
            found = False
            for i in self.unallocated_arrays:
                if i[0] == node.name_pointer.name:
                    if found:
                        raise ValueError("Multiple unallocated arrays with the same name")
                    fount = True
                    self.unallocated_arrays.remove(i)
            self.name_mapping[sdfg][node.name_pointer.name] = self.name_mapping[sdfg][node.name_target.name]

    def derivedtypedef2sdfg(self, node: ast_internal_classes.Derived_Type_Def_Node, sdfg: SDFG):
        """
        This function is responsible for registering Fortran derived type declarations into a SDFG as nested data types.
        :param node: The node to be translated
        :param sdfg: The SDFG to which the node should be translated
        """
        name = node.name.name
        if node.component_part is None:
            components = []
        else:
            components = node.component_part.component_def_stmts
        dict_setup = {}
        for i in components:
            j = i.vars
            for k in j.vardecl:
                complex_datatype = False
                datatype = self.get_dace_type(k.type)
                if isinstance(datatype, dat.Structure):
                    complex_datatype = True
                if k.sizes is not None:
                    sizes = []
                    offset = []
                    offset_value = 0 if self.normalize_offsets else -1
                    for i in k.sizes:
                        tw = ast_utils.TaskletWriter([], [], sdfg, self.name_mapping, placeholders=self.placeholders,
                                                     placeholders_offsets=self.placeholders_offsets,
                                                     rename_dict=self.replace_names)
                        text = tw.write_code(i)
                        sizes.append(sym.pystr_to_symbolic(text))
                        offset.append(offset_value)
                    strides = [dat._prod(sizes[:i]) for i in range(len(sizes))]
                    if not complex_datatype:
                        dict_setup[k.name] = dat.Array(
                            datatype,
                            sizes,
                            strides=strides,
                            offset=offset,
                        )
                    else:
                        dict_setup[k.name] = dat.ContainerArray(datatype, sizes, strides=strides, offset=offset)

                else:
                    if not complex_datatype:
                        dict_setup[k.name] = dat.Scalar(datatype)
                    else:
                        dict_setup[k.name] = datatype

        structure_obj = Structure(dict_setup, name)
        self.registered_types[name] = structure_obj

    def basicblock2sdfg(self, node: ast_internal_classes.Execution_Part_Node, sdfg: SDFG):
        """
        This function is responsible for translating Fortran basic blocks into a SDFG.
        :param node: The node to be translated
        :param sdfg: The SDFG to which the node should be translated
        """

        for i in node.execution:
            self.translate(i, sdfg)

    def allocate2sdfg(self, node: ast_internal_classes.Allocate_Stmt_Node, sdfg: SDFG):
        """
        This function is responsible for translating Fortran allocate statements into a SDFG.
        :param node: The node to be translated
        :param sdfg: The SDFG to which the node should be translated
        :note: We pair the allocate with a list of unallocated arrays.
        """
        for i in node.allocation_list:
            for j in self.unallocated_arrays:
                if j[0] == i.name.name and sdfg == j[2]:
                    datatype = j[1]
                    transient = j[3]
                    self.unallocated_arrays.remove(j)
                    offset_value = 0 if self.normalize_offsets else -1
                    sizes = []
                    offset = []
                    for j in i.shape.shape_list:
                        tw = ast_utils.TaskletWriter([], [], sdfg, self.name_mapping, placeholders=self.placeholders,
                                                     placeholders_offsets=self.placeholders_offsets,
                                                     rename_dict=self.replace_names)
                        text = tw.write_code(j)
                        sizes.append(sym.pystr_to_symbolic(text))
                        offset.append(offset_value)
                    strides = [dat._prod(sizes[:i]) for i in range(len(sizes))]
                    self.name_mapping[sdfg][i.name.name] = sdfg._find_new_name(i.name.name)

                    self.all_array_names.append(self.name_mapping[sdfg][i.name.name])
                    if self.contexts.get(sdfg.name) is None:
                        self.contexts[sdfg.name] = ast_utils.Context(name=sdfg.name)
                    if i.name.name not in self.contexts[sdfg.name].containers:
                        self.contexts[sdfg.name].containers.append(i.name.name)
                    sdfg.add_array(self.name_mapping[sdfg][i.name.name],
                                   shape=sizes,
                                   dtype=datatype,
                                   offset=offset,
                                   strides=strides,
                                   transient=transient)

    def write2sdfg(self, node: ast_internal_classes.Write_Stmt_Node, sdfg: SDFG):
        # TODO implement
        print("Uh oh")
        # raise NotImplementedError("Fortran write statements are not implemented yet")

    def ifstmt2sdfg(self, node: ast_internal_classes.If_Stmt_Node, sdfg: SDFG):
        """
        This function is responsible for translating Fortran if statements into a SDFG.
        :param node: The node to be translated
        :param sdfg: The SDFG to which the node should be translated
        """

        name = f"If_l_{str(node.line_number[0])}_c_{str(node.line_number[1])}"
        begin_state = ast_utils.add_simple_state_to_sdfg(self, sdfg, f"Begin{name}")
        guard_substate = sdfg.add_state(f"Guard{name}")
        sdfg.add_edge(begin_state, guard_substate, InterstateEdge())

        condition = ast_utils.ProcessedWriter(sdfg, self.name_mapping, self.placeholders, self.placeholders_offsets,
                                              self.replace_names).write_code(node.cond)

        body_ifstart_state = sdfg.add_state(f"BodyIfStart{name}")
        self.last_sdfg_states[sdfg] = body_ifstart_state
        self.translate(node.body, sdfg)
        final_substate = sdfg.add_state(f"MergeState{name}")

        sdfg.add_edge(guard_substate, body_ifstart_state, InterstateEdge(condition))

        if self.last_sdfg_states[sdfg] not in [
            self.last_loop_breaks.get(sdfg),
            self.last_loop_continues.get(sdfg),
            self.last_returns.get(sdfg),
            self.already_has_edge_back_continue.get(sdfg)
        ]:
            body_ifend_state = ast_utils.add_simple_state_to_sdfg(self, sdfg, f"BodyIfEnd{name}")
            sdfg.add_edge(body_ifend_state, final_substate, InterstateEdge())

        if len(node.body_else.execution) > 0:
            name_else = f"Else_l_{str(node.line_number[0])}_c_{str(node.line_number[1])}"
            body_elsestart_state = sdfg.add_state("BodyElseStart" + name_else)
            self.last_sdfg_states[sdfg] = body_elsestart_state
            self.translate(node.body_else, sdfg)
            body_elseend_state = ast_utils.add_simple_state_to_sdfg(self, sdfg, f"BodyElseEnd{name_else}")
            sdfg.add_edge(guard_substate, body_elsestart_state, InterstateEdge("not (" + condition + ")"))
            sdfg.add_edge(body_elseend_state, final_substate, InterstateEdge())
        else:
            sdfg.add_edge(guard_substate, final_substate, InterstateEdge("not (" + condition + ")"))
        self.last_sdfg_states[sdfg] = final_substate

    def whilestmt2sdfg(self, node: ast_internal_classes.While_Stmt_Node, sdfg: SDFG):

        # raise NotImplementedError("Fortran while statements are not implemented yet")
        name = "While_l_" + str(node.line_number[0]) + "_c_" + str(node.line_number[1])
        begin_state = ast_utils.add_simple_state_to_sdfg(self, sdfg, "Begin" + name)
        guard_substate = sdfg.add_state("Guard" + name)
        final_substate = sdfg.add_state("Merge" + name)
        self.last_sdfg_states[sdfg] = final_substate
        
        sdfg.add_edge(begin_state, guard_substate, InterstateEdge())

        condition = ast_utils.ProcessedWriter(sdfg, self.name_mapping, placeholders=self.placeholders,
                                              placeholders_offsets=self.placeholders_offsets,
                                              rename_dict=self.replace_names).write_code(node.cond)

        
        
        begin_loop_state = sdfg.add_state("BeginWhile" + name)
        end_loop_state = sdfg.add_state("EndWhile" + name)
        self.last_sdfg_states[sdfg] = begin_loop_state
        self.last_loop_continues[sdfg] = end_loop_state
        if self.last_loop_continues_stack.get(sdfg) is None:
            self.last_loop_continues_stack[sdfg] = []
        self.last_loop_continues_stack[sdfg].append(end_loop_state)
        self.translate(node.body, sdfg)

        sdfg.add_edge(self.last_sdfg_states[sdfg], end_loop_state, InterstateEdge())
        sdfg.add_edge(guard_substate, begin_loop_state, InterstateEdge(condition))
        sdfg.add_edge(end_loop_state, guard_substate, InterstateEdge())
        sdfg.add_edge(guard_substate, final_substate, InterstateEdge(f"not ({condition})"))
        self.last_sdfg_states[sdfg] = final_substate

        if len(self.last_loop_continues_stack[sdfg]) > 0:
            self.last_loop_continues[sdfg] = self.last_loop_continues_stack[sdfg][-1]
        else:
            self.last_loop_continues[sdfg] = None


    def forstmt2sdfg(self, node: ast_internal_classes.For_Stmt_Node, sdfg: SDFG):
        """
        This function is responsible for translating Fortran for statements into a SDFG.
        :param node: The node to be translated
        :param sdfg: The SDFG to which the node should be translated
        """

        declloop = False
        name = "FOR_l_" + str(node.line_number[0]) + "_c_" + str(node.line_number[1])
        begin_state = ast_utils.add_simple_state_to_sdfg(self, sdfg, "Begin" + name)
        guard_substate = sdfg.add_state("Guard" + name)
        final_substate = sdfg.add_state("Merge" + name)
        self.last_sdfg_states[sdfg] = final_substate
        decl_node = node.init
        entry = {}
        if isinstance(decl_node, ast_internal_classes.BinOp_Node):
            if sdfg.symbols.get(decl_node.lval.name) is not None:
                iter_name = decl_node.lval.name
            elif self.name_mapping[sdfg].get(decl_node.lval.name) is not None:
                iter_name = self.name_mapping[sdfg][decl_node.lval.name]
            else:
                raise ValueError("Unknown variable " + decl_node.lval.name)
            entry[iter_name] = ast_utils.ProcessedWriter(sdfg, self.name_mapping, placeholders=self.placeholders,
                                                         placeholders_offsets=self.placeholders_offsets,
                                                         rename_dict=self.replace_names).write_code(decl_node.rval)

        sdfg.add_edge(begin_state, guard_substate, InterstateEdge(assignments=entry))

        condition = ast_utils.ProcessedWriter(sdfg, self.name_mapping, placeholders=self.placeholders,
                                              placeholders_offsets=self.placeholders_offsets,
                                              rename_dict=self.replace_names).write_code(node.cond)

        increment = "i+0+1"
        if isinstance(node.iter, ast_internal_classes.BinOp_Node):
            increment = ast_utils.ProcessedWriter(sdfg, self.name_mapping, placeholders=self.placeholders,
                                                  placeholders_offsets=self.placeholders_offsets,
                                                  rename_dict=self.replace_names).write_code(node.iter.rval)
        entry = {iter_name: increment}

        begin_loop_state = sdfg.add_state("BeginLoop" + name)
        end_loop_state = sdfg.add_state("EndLoop" + name)
        self.last_sdfg_states[sdfg] = begin_loop_state
        self.last_loop_continues[sdfg] = end_loop_state
        if self.last_loop_continues_stack.get(sdfg) is None:
            self.last_loop_continues_stack[sdfg] = []
        self.last_loop_continues_stack[sdfg].append(end_loop_state)
        self.translate(node.body, sdfg)

        sdfg.add_edge(self.last_sdfg_states[sdfg], end_loop_state, InterstateEdge())
        sdfg.add_edge(guard_substate, begin_loop_state, InterstateEdge(condition))
        sdfg.add_edge(end_loop_state, guard_substate, InterstateEdge(assignments=entry))
        sdfg.add_edge(guard_substate, final_substate, InterstateEdge(f"not ({condition})"))
        self.last_sdfg_states[sdfg] = final_substate
        self.last_loop_continues_stack[sdfg].pop()
        if len(self.last_loop_continues_stack[sdfg]) > 0:
            self.last_loop_continues[sdfg] = self.last_loop_continues_stack[sdfg][-1]
        else:
            self.last_loop_continues[sdfg] = None

    def symbol2sdfg(self, node: ast_internal_classes.Symbol_Decl_Node, sdfg: SDFG):
        """
        This function is responsible for translating Fortran symbol declarations into a SDFG.
        :param node: The node to be translated
        :param sdfg: The SDFG to which the node should be translated
        """
        if node.name == "modname": return

        if node.name.startswith("__f2dace_A_"):
            # separate name by removing the prefix and the suffix starting with _d_
            array_name = node.name[11:]
            array_name = array_name[:array_name.index("_d_")]
            if array_name in sdfg.arrays:
                return  # already declared
        if node.name.startswith("__f2dace_OA_"):
            # separate name by removing the prefix and the suffix starting with _d_
            array_name = node.name[12:]
            array_name = array_name[:array_name.index("_d_")]
            if array_name in sdfg.arrays:
                return

        if self.contexts.get(sdfg.name) is None:
            self.contexts[sdfg.name] = ast_utils.Context(name=sdfg.name)
        if self.contexts[sdfg.name].constants.get(node.name) is None:
            if isinstance(node.init, ast_internal_classes.Int_Literal_Node) or isinstance(
                    node.init, ast_internal_classes.Real_Literal_Node):
                self.contexts[sdfg.name].constants[node.name] = node.init.value
            elif isinstance(node.init, ast_internal_classes.Name_Node):
                self.contexts[sdfg.name].constants[node.name] = self.contexts[sdfg.name].constants[node.init.name]
            else:
                tw = ast_utils.TaskletWriter([], [], sdfg, self.name_mapping, placeholders=self.placeholders,
                                             placeholders_offsets=self.placeholders_offsets,
                                             rename_dict=self.replace_names)
                if node.init is not None:
                    text = tw.write_code(node.init)
                    self.contexts[sdfg.name].constants[node.name] = sym.pystr_to_symbolic(text)

        datatype = self.get_dace_type(node.type)
        if node.name not in sdfg.symbols:
            sdfg.add_symbol(node.name, datatype)
            if self.last_sdfg_states.get(sdfg) is None:
                bstate = sdfg.add_state("SDFGbegin", is_start_state=True)
                self.last_sdfg_states[sdfg] = bstate
            if node.init is not None:
                substate = sdfg.add_state(f"Dummystate_{node.name}")
                increment = ast_utils.TaskletWriter([], [], sdfg, self.name_mapping, placeholders=self.placeholders,
                                                    placeholders_offsets=self.placeholders_offsets,
                                                    rename_dict=self.replace_names).write_code(node.init)

                entry = {node.name: increment}
                sdfg.add_edge(self.last_sdfg_states[sdfg], substate, InterstateEdge(assignments=entry))
                self.last_sdfg_states[sdfg] = substate

    def symbolarray2sdfg(self, node: ast_internal_classes.Symbol_Array_Decl_Node, sdfg: SDFG):

        return NotImplementedError(
            "Symbol_Decl_Node not implemented. This should be done via a transformation that itemizes the constant array."
        )

    def subroutine2sdfg(self, node: ast_internal_classes.Subroutine_Subprogram_Node, sdfg: SDFG):
        """
        This function is responsible for translating Fortran subroutine declarations into a SDFG.
        :param node: The node to be translated
        :param sdfg: The SDFG to which the node should be translated
        """

        if node.execution_part is None:
            return
        if len(node.execution_part.execution) == 0:
            return

        print("TRANSLATE SUBROUTINE", node.name.name)

        # First get the list of read and written variables
        inputnodefinder = ast_transforms.FindInputs()
        inputnodefinder.visit(node)
        input_vars = inputnodefinder.nodes
        outputnodefinder = ast_transforms.FindOutputs(thourough=True)
        outputnodefinder.visit(node)
        output_vars = outputnodefinder.nodes
        write_names = list(dict.fromkeys([i.name for i in output_vars]))
        read_names = list(dict.fromkeys([i.name for i in input_vars]))

        # Collect the parameters and the function signature to comnpare and link
        parameters = node.args.copy()
        my_name_sdfg = node.name.name + str(self.sdfgs_count)
        new_sdfg = SDFG(my_name_sdfg)
        self.sdfgs_count += 1
        self.actual_offsets_per_sdfg[new_sdfg] = {}
        self.names_of_object_in_parent_sdfg[new_sdfg] = {}
        substate = ast_utils.add_simple_state_to_sdfg(self, sdfg, "state" + my_name_sdfg)

        variables_in_call = []
        if self.last_call_expression.get(sdfg) is not None:
            variables_in_call = self.last_call_expression[sdfg]

        # Sanity check to make sure the parameter numbers match
        if not ((len(variables_in_call) == len(parameters)) or
                (len(variables_in_call) == len(parameters) + 1
                 and not isinstance(node.result_type, ast_internal_classes.Void))):
            print("Subroutine", node.name.name)
            print('Variables in call', len(variables_in_call))
            print('Parameters', len(parameters))
            # for i in variables_in_call:
            #    print("VAR CALL: ", i.name)
            # for j in parameters:
            #    print("LOCAL TO UPDATE: ", j.name)
            raise ValueError("number of parameters does not match the function signature")

        # creating new arrays for nested sdfg
        ins_in_new_sdfg = []
        outs_in_new_sdfg = []

        views = []
        ind_count = 0

        var2 = []
        literals = []
        literal_values = []
        par2 = []
        to_fix = []
        symbol_arguments = []

        # First we need to check if the parameters are literals or variables
        for arg_i, variable in enumerate(variables_in_call):
            if isinstance(variable, ast_internal_classes.Name_Node):
                varname = variable.name
            elif isinstance(variable, ast_internal_classes.Actual_Arg_Spec_Node):
                varname = variable.arg_name.name
            elif isinstance(variable, ast_internal_classes.Array_Subscript_Node):
                varname = variable.name.name
            elif isinstance(variable, ast_internal_classes.Data_Ref_Node):
                varname = ast_utils.get_name(variable)
            elif isinstance(variable, ast_internal_classes.BinOp_Node):
                varname = variable.rval.name

            if isinstance(variable, ast_internal_classes.Literal) or varname == "LITERAL":
                literals.append(parameters[arg_i])
                literal_values.append(variable)
                continue
            elif varname in sdfg.symbols:
                symbol_arguments.append((parameters[arg_i], variable))
                continue

            par2.append(parameters[arg_i])
            var2.append(variable)

        # This handles the case where the function is called with literals
        variables_in_call = var2
        parameters = par2
        assigns = []
        self.local_not_transient_because_assign[my_name_sdfg] = []
        for lit, litval in zip(literals, literal_values):
            local_name = lit
            self.local_not_transient_because_assign[my_name_sdfg].append(local_name.name)
            assigns.append(
                ast_internal_classes.BinOp_Node(lval=ast_internal_classes.Name_Node(name=local_name.name),
                                                rval=litval,
                                                op="=",
                                                line_number=node.line_number))

        # This handles the case where the function is called with symbols
        for parameter, symbol in symbol_arguments:
            if parameter.name != symbol.name:
                self.local_not_transient_because_assign[my_name_sdfg].append(parameter.name)
                assigns.append(
                    ast_internal_classes.BinOp_Node(lval=ast_internal_classes.Name_Node(name=parameter.name),
                                                    rval=ast_internal_classes.Name_Node(name=symbol.name),
                                                    op="=",
                                                    line_number=node.line_number))

        # This handles the case where the function is called with variables starting with the case that the variable is local to the calling SDFG
        needs_replacement = {}
        substate_sources = []
        substate_destinations = []
        for variable_in_call in variables_in_call:
            all_arrays = self.get_arrays_in_context(sdfg)

            sdfg_name = self.name_mapping.get(sdfg).get(ast_utils.get_name(variable_in_call))
            globalsdfg_name = self.name_mapping.get(self.globalsdfg).get(ast_utils.get_name(variable_in_call))
            matched = False
            view_ranges = {}
            for array_name, array in all_arrays.items():

                if array_name in [sdfg_name]:
                    matched = True
                    local_name = parameters[variables_in_call.index(variable_in_call)]
                    self.names_of_object_in_parent_sdfg[new_sdfg][local_name.name] = sdfg_name
                    self.name_mapping[new_sdfg][local_name.name] = new_sdfg._find_new_name(local_name.name)
                    self.all_array_names.append(self.name_mapping[new_sdfg][local_name.name])
                    if local_name.name in read_names:
                        ins_in_new_sdfg.append(self.name_mapping[new_sdfg][local_name.name])
                    if local_name.name in write_names:
                        outs_in_new_sdfg.append(self.name_mapping[new_sdfg][local_name.name])

                    indices = 0
                    index_list = []
                    shape = []
                    tmp_node = variable_in_call
                    strides = list(array.strides)
                    offsets = list(array.offset)
                    mysize = 1

                    if isinstance(variable_in_call, ast_internal_classes.Data_Ref_Node):
                        done = False
                        bonus_step = False
                        depth = 0
                        tmpvar = variable_in_call
                        local_name = parameters[variables_in_call.index(variable_in_call)]
                        top_structure_name = self.name_mapping[sdfg][ast_utils.get_name(tmpvar.parent_ref)]
                        top_structure = sdfg.arrays[top_structure_name]
                        current_parent_structure = top_structure
                        current_parent_structure_name = top_structure_name
                        name_chain = [top_structure_name]
                        while not done:
                            if isinstance(tmpvar.part_ref, ast_internal_classes.Data_Ref_Node):

                                tmpvar = tmpvar.part_ref
                                depth += 1
                                current_member_name = ast_utils.get_name(tmpvar.parent_ref)
                                if isinstance(tmpvar.parent_ref, ast_internal_classes.Array_Subscript_Node):
                                    print("Array Subscript Node")
                                if bonus_step == True:
                                    print("Bonus Step")
                                current_member = current_parent_structure.members[current_member_name]
                                concatenated_name = "_".join(name_chain)
                                local_shape = current_member.shape
                                new_shape = []
                                local_indices = 0
                                local_strides = list(current_member.strides)
                                local_offsets = list(current_member.offset)
                                local_index_list = []
                                local_size = 1
                                if isinstance(tmpvar.parent_ref, ast_internal_classes.Array_Subscript_Node):
                                    changed_indices = 0
                                    for i in tmpvar.parent_ref.indices:
                                        if isinstance(i, ast_internal_classes.ParDecl_Node):
                                            if i.type == "ALL":
                                                new_shape.append(local_shape[local_indices])
                                                local_size = local_size * local_shape[local_indices]
                                                local_index_list.append(None)
                                            else:
                                                raise NotImplementedError("Index in ParDecl should be ALL")
                                        else:

                                            text = ast_utils.ProcessedWriter(sdfg, self.name_mapping,
                                                                             placeholders=self.placeholders,
                                                                             placeholders_offsets=self.placeholders_offsets,
                                                                             rename_dict=self.replace_names).write_code(
                                                i)
                                            local_index_list.append(sym.pystr_to_symbolic(text))
                                            local_strides.pop(local_indices - changed_indices)
                                            local_offsets.pop(local_indices - changed_indices)
                                            changed_indices += 1
                                        local_indices = local_indices + 1
                                local_all_indices = [None] * (
                                        len(local_shape) - len(local_index_list)) + local_index_list
                                if self.normalize_offsets:
                                    subset = subs.Range([(i, i, 1) if i is not None else (0, s - 1, 1)
                                                         for i, s in zip(local_all_indices, local_shape)])
                                else:
                                    subset = subs.Range([(i, i, 1) if i is not None else (1, s, 1)
                                                         for i, s in zip(local_all_indices, local_shape)])
                                smallsubset = subs.Range([(0, s - 1, 1) for s in new_shape])
                                bonus_step = False
                                if isinstance(current_member, dat.ContainerArray):
                                    if len(new_shape) == 0:
                                        stype = current_member.stype
                                        view_to_container = dat.View.view(current_member)
                                        sdfg.arrays[concatenated_name + "_" + current_member_name + "_" + str(
                                            self.struct_view_count)] = view_to_container
                                        while isinstance(stype, dat.ContainerArray):
                                            stype = stype.stype
                                        bonus_step = True
                                        # sdfg.add_view(concatenated_name+"_"+current_member_name+"_"+str(self.struct_view_count),current_member.shape,current_member.dtype)
                                        view_to_member = dat.View.view(stype)
                                        sdfg.arrays[concatenated_name + "_" + current_member_name + "_m_" + str(
                                            self.struct_view_count)] = view_to_member
                                        # sdfg.add_view(concatenated_name+"_"+current_member_name+"_"+str(self.struct_view_count),current_member.stype.dtype)
                                else:
                                    view_to_member = dat.View.view(current_member)
                                    sdfg.arrays[concatenated_name + "_" + current_member_name + "_" + str(
                                        self.struct_view_count)] = view_to_member
                                    # sdfg.add_view(concatenated_name+"_"+current_member_name+"_"+str(self.struct_view_count),current_member.shape,current_member.dtype,strides=current_member.strides,offset=current_member.offset)

                                already_there_1 = False
                                already_there_2 = False
                                already_there_22 = False
                                already_there_3 = False
                                already_there_33 = False
                                already_there_4 = False
                                re = None
                                wv = None
                                wr = None
                                rv = None
                                wv2 = None
                                wr2 = None
                                if current_parent_structure_name == top_structure_name:
                                    top_level = True
                                else:
                                    top_level = False
                                if local_name.name in read_names:

                                    re, already_there_1 = find_access_in_sources(substate, substate_sources,
                                                                                 current_parent_structure_name)
                                    wv, already_there_2 = find_access_in_destinations(substate, substate_destinations,
                                                                                      concatenated_name + "_" + current_member_name + "_" + str(
                                                                                          self.struct_view_count))

                                    if not bonus_step:
                                        mem = Memlet.simple(current_parent_structure_name + "." + current_member_name,
                                                            subset)
                                        substate.add_edge(re, None, wv, "views", dpcp(mem))
                                    else:
                                        firstmem = Memlet.simple(
                                            current_parent_structure_name + "." + current_member_name,
                                            subs.Range.from_array(sdfg.arrays[
                                                                      concatenated_name + "_" + current_member_name + "_" + str(
                                                                          self.struct_view_count)]))
                                        wv2, already_there_22 = find_access_in_destinations(substate,
                                                                                            substate_destinations,
                                                                                            concatenated_name + "_" + current_member_name + "_m_" + str(
                                                                                                self.struct_view_count))
                                        mem = Memlet.simple(concatenated_name + "_" + current_member_name + "_" + str(
                                            self.struct_view_count), subset)
                                        substate.add_edge(re, None, wv, "views", dpcp(firstmem))
                                        substate.add_edge(wv, None, wv2, "views", dpcp(mem))

                                if local_name.name in write_names:

                                    wr, already_there_3 = find_access_in_destinations(substate, substate_destinations,
                                                                                      current_parent_structure_name)
                                    rv, already_there_4 = find_access_in_sources(substate, substate_sources,
                                                                                 concatenated_name + "_" + current_member_name + "_" + str(
                                                                                     self.struct_view_count))

                                    if not bonus_step:
                                        mem2 = Memlet.simple(current_parent_structure_name + "." + current_member_name,
                                                             subset)
                                        substate.add_edge(rv, "views", wr, None, dpcp(mem2))
                                    else:
                                        firstmem = Memlet.simple(
                                            current_parent_structure_name + "." + current_member_name,
                                            subs.Range.from_array(sdfg.arrays[
                                                                      concatenated_name + "_" + current_member_name + "_" + str(
                                                                          self.struct_view_count)]))
                                        wr2, already_there_33 = find_access_in_sources(substate, substate_sources,
                                                                                       concatenated_name + "_" + current_member_name + "_m_" + str(
                                                                                           self.struct_view_count))
                                        mem2 = Memlet.simple(concatenated_name + "_" + current_member_name + "_" + str(
                                            self.struct_view_count), subset)
                                        substate.add_edge(wr2, "views", rv, None, dpcp(mem2))
                                        substate.add_edge(rv, "views", wr, None, dpcp(firstmem))

                                if not already_there_1:
                                    if re is not None:
                                        if not top_level:
                                            substate_sources.append(re)
                                        else:
                                            substate_destinations.append(re)

                                if not already_there_2:
                                    if wv is not None:
                                        substate_destinations.append(wv)

                                if not already_there_3:
                                    if wr is not None:
                                        if not top_level:
                                            substate_destinations.append(wr)
                                        else:
                                            substate_sources.append(wr)
                                if not already_there_4:
                                    if rv is not None:
                                        substate_sources.append(rv)

                                if bonus_step == True:
                                    if not already_there_22:
                                        if wv2 is not None:
                                            substate_destinations.append(wv2)
                                    if not already_there_33:
                                        if wr2 is not None:
                                            substate_sources.append(wr2)

                                if not bonus_step:
                                    current_parent_structure_name = concatenated_name + "_" + current_member_name + "_" + str(
                                        self.struct_view_count)
                                else:
                                    current_parent_structure_name = concatenated_name + "_" + current_member_name + "_m_" + str(
                                        self.struct_view_count)
                                current_parent_structure = current_parent_structure.members[current_member_name]
                                self.struct_view_count += 1
                                name_chain.append(current_member_name)
                            else:
                                done = True
                                tmpvar = tmpvar.part_ref
                                concatenated_name = "_".join(name_chain)
                                array_name = ast_utils.get_name(tmpvar)
                                member_name = ast_utils.get_name(tmpvar)
                                if bonus_step == True:
                                    print("Bonus Step")
                                    last_view_name = concatenated_name + "_m_" + str(self.struct_view_count - 1)
                                else:
                                    if depth > 0:
                                        last_view_name = concatenated_name + "_" + str(self.struct_view_count - 1)
                                    else:
                                        last_view_name = concatenated_name
                                if isinstance(current_parent_structure, dat.ContainerArray):
                                    stype = current_parent_structure.stype
                                    while isinstance(stype, dat.ContainerArray):
                                        stype = stype.stype

                                    array = stype.members[ast_utils.get_name(tmpvar)]

                                else:
                                    array = current_parent_structure.members[ast_utils.get_name(tmpvar)]  # FLAG

                                if isinstance(array, dat.ContainerArray):
                                    view_to_member = dat.View.view(array)
                                    sdfg.arrays[concatenated_name + "_" + array_name + "_" + str(
                                        self.struct_view_count)] = view_to_member

                                else:
                                    view_to_member = dat.View.view(array)
                                    sdfg.arrays[concatenated_name + "_" + array_name + "_" + str(
                                        self.struct_view_count)] = view_to_member

                                    # sdfg.add_view(concatenated_name+"_"+array_name+"_"+str(self.struct_view_count),array.shape,array.dtype,strides=array.strides,offset=array.offset)
                                last_view_name_read = None
                                re = None
                                wv = None
                                wr = None
                                rv = None
                                already_there_1 = False
                                already_there_2 = False
                                already_there_3 = False
                                already_there_4 = False
                                if current_parent_structure_name == top_structure_name:
                                    top_level = True
                                else:
                                    top_level = False
                                if local_name.name in read_names:
                                    for i in substate_destinations:
                                        if i.data == last_view_name:
                                            re = i
                                            already_there_1 = True
                                            break
                                    if not already_there_1:
                                        re = substate.add_read(last_view_name)

                                    for i in substate_sources:
                                        if i.data == concatenated_name + "_" + array_name + "_" + str(
                                                self.struct_view_count):
                                            wv = i
                                            already_there_2 = True
                                            break
                                    if not already_there_2:
                                        wv = substate.add_write(
                                            concatenated_name + "_" + array_name + "_" + str(self.struct_view_count))

                                    mem = Memlet.from_array(last_view_name + "." + member_name, array)
                                    substate.add_edge(re, None, wv, "views", dpcp(mem))
                                    last_view_name_read = concatenated_name + "_" + array_name + "_" + str(
                                        self.struct_view_count)
                                last_view_name_write = None
                                if local_name.name in write_names:
                                    for i in substate_sources:
                                        if i.data == last_view_name:
                                            wr = i
                                            already_there_3 = True
                                            break
                                    if not already_there_3:
                                        wr = substate.add_write(last_view_name)
                                    for i in substate_destinations:
                                        if i.data == concatenated_name + "_" + array_name + "_" + str(
                                                self.struct_view_count):
                                            rv = i
                                            already_there_4 = True
                                            break
                                    if not already_there_4:
                                        rv = substate.add_read(
                                            concatenated_name + "_" + array_name + "_" + str(self.struct_view_count))

                                    mem2 = Memlet.from_array(last_view_name + "." + member_name, array)
                                    substate.add_edge(rv, "views", wr, None, dpcp(mem2))
                                    last_view_name_write = concatenated_name + "_" + array_name + "_" + str(
                                        self.struct_view_count)
                                if not already_there_1:
                                    if re is not None:
                                        if not top_level:
                                            substate_sources.append(re)
                                        else:
                                            substate_destinations.append(re)
                                if not already_there_2:
                                    if wv is not None:
                                        substate_destinations.append(wv)
                                if not already_there_3:
                                    if wr is not None:
                                        if not top_level:
                                            substate_destinations.append(wr)
                                        else:
                                            substate_sources.append(wr)
                                if not already_there_4:
                                    if rv is not None:
                                        substate_sources.append(rv)
                                mapped_name_overwrite = concatenated_name + "_" + array_name
                                self.views = self.views + 1
                                views.append([mapped_name_overwrite, wv, rv, variables_in_call.index(variable_in_call)])

                                if last_view_name_write is not None and last_view_name_read is not None:
                                    if last_view_name_read != last_view_name_write:
                                        raise NotImplementedError("Read and write views should be the same")
                                    else:
                                        last_view_name = last_view_name_read
                                if last_view_name_read is not None and last_view_name_write is None:
                                    last_view_name = last_view_name_read
                                if last_view_name_write is not None and last_view_name_read is None:
                                    last_view_name = last_view_name_write
                                mapped_name_overwrite = concatenated_name + "_" + array_name
                                strides = list(array.strides)
                                offsets = list(array.offset)
                                self.struct_view_count += 1

                                if isinstance(array, dat.ContainerArray) and isinstance(tmpvar,
                                                                                        ast_internal_classes.Array_Subscript_Node):
                                    current_member_name = ast_utils.get_name(tmpvar)
                                    current_member = current_parent_structure.members[current_member_name]
                                    concatenated_name = "_".join(name_chain)
                                    local_shape = current_member.shape
                                    new_shape = []
                                    local_indices = 0
                                    local_strides = list(current_member.strides)
                                    local_offsets = list(current_member.offset)
                                    local_index_list = []
                                    local_size = 1
                                    changed_indices = 0
                                    for i in tmpvar.indices:
                                        if isinstance(i, ast_internal_classes.ParDecl_Node):
                                            if i.type == "ALL":
                                                new_shape.append(local_shape[local_indices])
                                                local_size = local_size * local_shape[local_indices]
                                                local_index_list.append(None)
                                            else:
                                                raise NotImplementedError("Index in ParDecl should be ALL")
                                        else:
                                            text = ast_utils.ProcessedWriter(sdfg, self.name_mapping,
                                                                             placeholders=self.placeholders,
                                                                             placeholders_offsets=self.placeholders_offsets,
                                                                             rename_dict=self.replace_names).write_code(
                                                i)
                                            local_index_list.append(sym.pystr_to_symbolic(text))
                                            local_strides.pop(local_indices - changed_indices)
                                            local_offsets.pop(local_indices - changed_indices)
                                            changed_indices += 1
                                        local_indices = local_indices + 1
                                    local_all_indices = [None] * (
                                            len(local_shape) - len(local_index_list)) + local_index_list
                                    if self.normalize_offsets:
                                        subset = subs.Range([(i, i, 1) if i is not None else (0, s - 1, 1)
                                                             for i, s in zip(local_all_indices, local_shape)])
                                    else:
                                        subset = subs.Range([(i, i, 1) if i is not None else (1, s, 1)
                                                             for i, s in zip(local_all_indices, local_shape)])
                                    smallsubset = subs.Range([(0, s - 1, 1) for s in new_shape])
                                    if isinstance(current_member, dat.ContainerArray):
                                        if len(new_shape) == 0:
                                            stype = current_member.stype
                                            while isinstance(stype, dat.ContainerArray):
                                                stype = stype.stype
                                            bonus_step = True
                                            # sdfg.add_view(concatenated_name+"_"+current_member_name+"_"+str(self.struct_view_count),current_member.shape,current_member.dtype)
                                            view_to_member = dat.View.view(stype)
                                            sdfg.arrays[concatenated_name + "_" + current_member_name + "_" + str(
                                                self.struct_view_count)] = view_to_member
                                            # sdfg.add_view(concatenated_name+"_"+current_member_name+"_"+str(self.struct_view_count),current_member.stype.dtype)
                                        else:
                                            view_to_member = dat.View.view(current_member)
                                            sdfg.arrays[concatenated_name + "_" + current_member_name + "_" + str(
                                                self.struct_view_count)] = view_to_member

                                            # sdfg.add_view(concatenated_name+"_"+current_member_name+"_"+str(self.struct_view_count),current_member.shape,current_member.dtype,strides=current_member.strides,offset=current_member.offset)
                                    already_there_1 = False
                                    already_there_2 = False
                                    already_there_3 = False
                                    already_there_4 = False
                                    re = None
                                    wv = None
                                    wr = None
                                    rv = None
                                    if current_parent_structure_name == top_structure_name:
                                        top_level = True
                                    else:
                                        top_level = False
                                    if local_name.name in read_names:
                                        for i in substate_destinations:
                                            if i.data == last_view_name:
                                                re = i
                                                already_there_1 = True
                                                break
                                        if not already_there_1:
                                            re = substate.add_read(last_view_name)

                                        for i in substate_sources:
                                            if i.data == concatenated_name + "_" + current_member_name + "_" + str(
                                                    self.struct_view_count):
                                                wv = i
                                                already_there_2 = True
                                                break
                                        if not already_there_2:
                                            wv = substate.add_write(
                                                concatenated_name + "_" + current_member_name + "_" + str(
                                                    self.struct_view_count))

                                        if isinstance(current_member, dat.ContainerArray):
                                            mem = Memlet.simple(last_view_name, subset)
                                        else:
                                            mem = Memlet.simple(
                                                current_parent_structure_name + "." + current_member_name, subset)
                                        substate.add_edge(re, None, wv, "views", dpcp(mem))

                                    if local_name.name in write_names:
                                        for i in substate_sources:
                                            if i.data == last_view_name:
                                                wr = i
                                                already_there_3 = True
                                                break
                                        if not already_there_3:
                                            wr = substate.add_write(last_view_name)

                                        for i in substate_destinations:
                                            if i.data == concatenated_name + "_" + current_member_name + "_" + str(
                                                    self.struct_view_count):
                                                rv = i
                                                already_there_4 = True
                                                break
                                        if not already_there_4:
                                            rv = substate.add_read(
                                                concatenated_name + "_" + current_member_name + "_" + str(
                                                    self.struct_view_count))

                                        if isinstance(current_member, dat.ContainerArray):
                                            mem2 = Memlet.simple(last_view_name, subset)
                                        else:
                                            mem2 = Memlet.simple(
                                                current_parent_structure_name + "." + current_member_name, subset)

                                        substate.add_edge(rv, "views", wr, None, dpcp(mem2))
                                    if not already_there_1:
                                        if re is not None:
                                            if not top_level:
                                                substate_sources.append(re)
                                            else:
                                                substate_destinations.append(re)
                                    if not already_there_2:
                                        if wv is not None:
                                            substate_destinations.append(wv)
                                    if not already_there_3:
                                        if wr is not None:
                                            if not top_level:
                                                substate_destinations.append(wr)
                                            else:
                                                substate_sources.append(wr)
                                    if not already_there_4:
                                        if rv is not None:
                                            substate_sources.append(rv)
                                    last_view_name = concatenated_name + "_" + current_member_name + "_" + str(
                                        self.struct_view_count)
                                    if not isinstance(current_member, dat.ContainerArray):
                                        mapped_name_overwrite = concatenated_name + "_" + current_member_name
                                        needs_replacement[mapped_name_overwrite] = last_view_name
                                    else:
                                        mapped_name_overwrite = concatenated_name + "_" + current_member_name
                                        needs_replacement[mapped_name_overwrite] = last_view_name
                                        mapped_name_overwrite = concatenated_name + "_" + current_member_name + "_" + str(
                                            self.struct_view_count)
                                    self.views = self.views + 1
                                    views.append(
                                        [mapped_name_overwrite, wv, rv, variables_in_call.index(variable_in_call)])

                                    strides = list(view_to_member.strides)
                                    offsets = list(view_to_member.offset)
                                    self.struct_view_count += 1

                        if isinstance(tmpvar, ast_internal_classes.Array_Subscript_Node):

                            changed_indices = 0
                            for i in tmpvar.indices:
                                if isinstance(i, ast_internal_classes.ParDecl_Node):
                                    if i.type == "ALL":
                                        shape.append(array.shape[indices])
                                        mysize = mysize * array.shape[indices]
                                        index_list.append(None)
                                    else:
                                        start = i.range[0]
                                        stop = i.range[1]
                                        text_start = ast_utils.ProcessedWriter(sdfg, self.name_mapping,
                                                                                 placeholders=self.placeholders,
                                                                                 placeholders_offsets=self.placeholders_offsets,
                                                                                 rename_dict=self.replace_names).write_code(start)
                                        text_stop = ast_utils.ProcessedWriter(sdfg, self.name_mapping,
                                                                                placeholders=self.placeholders,
                                                                                placeholders_offsets=self.placeholders_offsets,
                                                                                rename_dict=self.replace_names).write_code(stop)
                                        shape.append("( "+ text_stop + ") - ( "+ text_start + ") ")
                                        mysize=mysize*sym.pystr_to_symbolic("( "+ text_stop + ") - ( "+ text_start + ") ")
                                        index_list.append(None)
                                        # raise NotImplementedError("Index in ParDecl should be ALL")
                                else:
                                    text = ast_utils.ProcessedWriter(sdfg, self.name_mapping,
                                                                     placeholders=self.placeholders,
                                                                     placeholders_offsets=self.placeholders_offsets,
                                                                     rename_dict=self.replace_names).write_code(i)
                                    index_list.append(sym.pystr_to_symbolic(text))
                                    strides.pop(indices - changed_indices)
                                    offsets.pop(indices - changed_indices)
                                    changed_indices += 1
                                indices = indices + 1



                        elif isinstance(tmpvar, ast_internal_classes.Name_Node):
                            shape = list(array.shape)
                        else:
                            raise NotImplementedError("Unknown part_ref type")

                        if shape == () or shape == (1,) or shape == [] or shape == [1]:
                            # FIXME 6.03.2024
                            # print(array,array.__class__.__name__)
                            if isinstance(array, dat.ContainerArray):
                                if isinstance(array.stype, dat.ContainerArray):
                                    if isinstance(array.stype.stype, dat.Structure):
                                        element_type = array.stype.stype
                                    else:
                                        element_type = array.stype.stype.dtype

                                elif isinstance(array.stype, dat.Structure):
                                    element_type = array.stype
                                else:
                                    element_type = array.stype.dtype
                                    # print(element_type,element_type.__class__.__name__)
                                # print(array.base_type,array.base_type.__class__.__name__)
                            elif isinstance(array, dat.Structure):
                                element_type = array
                            elif isinstance(array, pointer):
                                if hasattr(array, "stype"):
                                    if hasattr(array.stype, "free_symbols"):
                                        element_type = array.stype
                                        # print("get stype")
                            elif isinstance(array, dat.Array):
                                element_type = array.dtype
                            elif isinstance(array, dat.Scalar):
                                element_type = array.dtype

                            else:
                                if hasattr(array, "dtype"):
                                    if hasattr(array.dtype, "free_symbols"):
                                        element_type = array.dtype
                                        # print("get dtype")

                            if isinstance(element_type, pointer):
                                # print("pointer-ized")
                                found = False
                                if hasattr(element_type, "dtype"):
                                    if hasattr(element_type.dtype, "free_symbols"):
                                        element_type = element_type.dtype
                                        found = True
                                        # print("get dtype")
                                if hasattr(element_type, "stype"):
                                    if hasattr(element_type.stype, "free_symbols"):
                                        element_type = element_type.stype
                                        found = True
                                        # print("get stype")
                                if hasattr(element_type, "base_type"):
                                    if hasattr(element_type.base_type, "free_symbols"):
                                        element_type = element_type.base_type
                                        found = True
                                        # print("get base_type")
                                # if not found:
                                #    print(dir(element_type))
                            # print("array info: "+str(array),array.__class__.__name__)
                            # print(element_type,element_type.__class__.__name__)
                            if hasattr(element_type, "name") and element_type.name in self.registered_types:
                                datatype = self.get_dace_type(element_type.name)
                                datatype_to_add = copy.deepcopy(datatype)
                                datatype_to_add.transient = False
                                # print(datatype_to_add,datatype_to_add.__class__.__name__)
                                new_sdfg.add_datadesc(self.name_mapping[new_sdfg][local_name.name], datatype_to_add)

                                if self.struct_views.get(new_sdfg) is None:
                                    self.struct_views[new_sdfg] = {}

                                add_views_recursive(new_sdfg, local_name.name, datatype_to_add,
                                                    self.struct_views[new_sdfg], self.name_mapping[new_sdfg],
                                                    self.registered_types, [], self.actual_offsets_per_sdfg[new_sdfg],
                                                    self.names_of_object_in_parent_sdfg[new_sdfg],
                                                    self.actual_offsets_per_sdfg[sdfg])

                            else:
                                new_sdfg.add_scalar(self.name_mapping[new_sdfg][local_name.name], array.dtype,
                                                    array.storage)
                        else:
                            element_type = array.dtype.base_type
                            if element_type in self.registered_types:
                                raise NotImplementedError("Nested derived types not implemented")
                                datatype_to_add = copy.deepcopy(element_type)
                                datatype_to_add.transient = False
                                new_sdfg.add_datadesc(self.name_mapping[new_sdfg][local_name.name], datatype_to_add)
                                # arr_dtype = datatype[sizes]
                                # arr_dtype.offset = [offset_value for _ in sizes]
                                # sdfg.add_datadesc(self.name_mapping[sdfg][node.name], arr_dtype)
                            else:

                                new_sdfg.add_array(self.name_mapping[new_sdfg][local_name.name],
                                                   shape,
                                                   array.dtype,
                                                   array.storage,
                                                   strides=strides,
                                                   offset=offsets)
                    else:

                        if isinstance(variable_in_call, ast_internal_classes.Array_Subscript_Node):
                            changed_indices = 0
                            for i in variable_in_call.indices:
                                if isinstance(i, ast_internal_classes.ParDecl_Node):
                                    if i.type == "ALL":
                                        shape.append(array.shape[indices])
                                        mysize = mysize * array.shape[indices]
                                        index_list.append(None)
                                    else:
                                        start = i.range[0]
                                        stop = i.range[1]
                                        text_start = ast_utils.ProcessedWriter(sdfg, self.name_mapping,
                                                                               placeholders=self.placeholders,
                                                                               placeholders_offsets=self.placeholders_offsets,
                                                                               rename_dict=self.replace_names).write_code(
                                            start)
                                        text_stop = ast_utils.ProcessedWriter(sdfg, self.name_mapping,
                                                                              placeholders=self.placeholders,
                                                                              placeholders_offsets=self.placeholders_offsets,
                                                                              rename_dict=self.replace_names).write_code(
                                            stop)
                                        symb_size = sym.pystr_to_symbolic(text_stop + " - ( " + text_start + " )")
                                        shape.append(symb_size)
                                        mysize = mysize * symb_size
                                        index_list.append(
                                            [sym.pystr_to_symbolic(text_start), sym.pystr_to_symbolic(text_stop)])
                                        # raise NotImplementedError("Index in ParDecl should be ALL")
                                else:
                                    text = ast_utils.ProcessedWriter(sdfg, self.name_mapping,
                                                                     placeholders=self.placeholders,
                                                                     placeholders_offsets=self.placeholders_offsets,
                                                                     rename_dict=self.replace_names).write_code(i)
                                    index_list.append([sym.pystr_to_symbolic(text), sym.pystr_to_symbolic(text)])
                                    strides.pop(indices - changed_indices)
                                    offsets.pop(indices - changed_indices)
                                    changed_indices += 1
                                indices = indices + 1

                        if isinstance(variable_in_call, ast_internal_classes.Name_Node):
                            shape = list(array.shape)

                        # print("Data_Ref_Node")
                        # Functionally, this identifies the case where the array is in fact a scalar
                        if shape == () or shape == (1,) or shape == [] or shape == [1]:
                            if hasattr(array, "name") and array.name in self.registered_types:
                                datatype = self.get_dace_type(array.name)
                                datatype_to_add = copy.deepcopy(array)
                                datatype_to_add.transient = False
                                new_sdfg.add_datadesc(self.name_mapping[new_sdfg][local_name.name], datatype_to_add)

                                if self.struct_views.get(new_sdfg) is None:
                                    self.struct_views[new_sdfg] = {}
                                add_views_recursive(new_sdfg, local_name.name, datatype_to_add,
                                                    self.struct_views[new_sdfg], self.name_mapping[new_sdfg],
                                                    self.registered_types, [], self.actual_offsets_per_sdfg[new_sdfg],
                                                    self.names_of_object_in_parent_sdfg[new_sdfg],
                                                    self.actual_offsets_per_sdfg[sdfg])

                            else:
                                new_sdfg.add_scalar(self.name_mapping[new_sdfg][local_name.name], array.dtype,
                                                    array.storage)
                        else:
                            # This is the case where the array is not a scalar and we need to create a view
                            if not (shape == () or shape == (1,) or shape == [] or shape == [1]):
                                offsets_zero = []
                                for index in offsets:
                                    offsets_zero.append(0)
                                viewname, view = sdfg.add_view(array_name + "_view_" + str(self.views),
                                                               shape,
                                                               array.dtype,
                                                               storage=array.storage,
                                                               strides=strides,
                                                               offset=offsets_zero)
                                from dace import subsets

                                all_indices = [None] * (len(array.shape) - len(index_list)) + index_list
                                if self.normalize_offsets:
                                    subset = subsets.Range([(i[0] - 1, i[1] - 1, 1) if i is not None else (0, s - 1, 1)
                                                            for i, s in zip(all_indices, array.shape)])
                                else:
                                    subset = subsets.Range([(i[0], i[1], 1) if i is not None else (1, s, 1)
                                                            for i, s in zip(all_indices, array.shape)])
                                smallsubset = subsets.Range([(0, s - 1, 1) for s in shape])

                                # memlet = Memlet(f'{array_name}[{subset}]->{smallsubset}')
                                # memlet2 = Memlet(f'{viewname}[{smallsubset}]->{subset}')
                                memlet = Memlet(f'{array_name}[{subset}]')
                                memlet2 = Memlet(f'{array_name}[{subset}]')
                                wv = None
                                rv = None
                                if local_name.name in read_names:
                                    r = substate.add_read(array_name)
                                    wv = substate.add_write(viewname)
                                    substate.add_edge(r, None, wv, 'views', dpcp(memlet))
                                if local_name.name in write_names:
                                    rv = substate.add_read(viewname)
                                    w = substate.add_write(array_name)
                                    substate.add_edge(rv, 'views', w, None, dpcp(memlet2))

                                self.views = self.views + 1
                                views.append([array_name, wv, rv, variables_in_call.index(variable_in_call)])

                            new_sdfg.add_array(self.name_mapping[new_sdfg][local_name.name],
                                               shape,
                                               array.dtype,
                                               array.storage,
                                               strides=strides,
                                               offset=offsets)

            if not matched:
                # This handles the case where the function is called with global variables
                for array_name, array in all_arrays.items():
                    if array_name in [globalsdfg_name]:
                        local_name = parameters[variables_in_call.index(variable_in_call)]
                        self.name_mapping[new_sdfg][local_name.name] = new_sdfg._find_new_name(local_name.name)
                        self.all_array_names.append(self.name_mapping[new_sdfg][local_name.name])
                        if local_name.name in read_names:
                            ins_in_new_sdfg.append(self.name_mapping[new_sdfg][local_name.name])
                        if local_name.name in write_names:
                            outs_in_new_sdfg.append(self.name_mapping[new_sdfg][local_name.name])

                        indices = 0
                        if isinstance(variable_in_call, ast_internal_classes.Array_Subscript_Node):
                            indices = len(variable_in_call.indices)

                        shape = array.shape[indices:]

                        if shape == () or shape == (1,):
                            new_sdfg.add_scalar(self.name_mapping[new_sdfg][local_name.name], array.dtype,
                                                array.storage)
                        else:
                            new_sdfg.add_array(self.name_mapping[new_sdfg][local_name.name],
                                               shape,
                                               array.dtype,
                                               array.storage,
                                               strides=array.strides,
                                               offset=array.offset)

        # Preparing symbol dictionary for nested sdfg
        sym_dict = {}
        for i in sdfg.symbols:
            sym_dict[i] = i

        not_found_write_names = []
        not_found_read_names = []
        for i in write_names:
            if self.name_mapping[new_sdfg].get(i) is None:
                not_found_write_names.append(i)
        for i in read_names:
            if self.name_mapping[new_sdfg].get(i) is None:
                not_found_read_names.append(i)

        # This handles the library states that are needed to inject dataflow to prevent library calls from being reordered
        # Currently not sufficient for all cases
        for i in self.libstates:
            self.name_mapping[new_sdfg][i] = new_sdfg._find_new_name(i)
            self.all_array_names.append(self.name_mapping[new_sdfg][i])
            if i in read_names:
                ins_in_new_sdfg.append(self.name_mapping[new_sdfg][i])
            if i in write_names:
                outs_in_new_sdfg.append(self.name_mapping[new_sdfg][i])
            new_sdfg.add_scalar(self.name_mapping[new_sdfg][i], dtypes.int32, transient=False)
        addedmemlets = []

        globalmemlets = []
        names_list = []
        if node.specification_part is not None:
            if node.specification_part.specifications is not None:
                namefinder = ast_transforms.FindDefinedNames()
                for i in node.specification_part.specifications:
                    namefinder.visit(i)
                names_list = namefinder.names
        # This handles the case where the function is called with read variables found in a module
        cached_names=[a[0] for a in self.module_vars]
        for i in not_found_read_names:
            if i in names_list:
                continue
            if i in cached_names:
                if self.name_mapping[sdfg].get(i) is not None:
                    self.name_mapping[new_sdfg][i] = new_sdfg._find_new_name(i)
                    addedmemlets.append(i)
                    self.all_array_names.append(self.name_mapping[new_sdfg][i])
                    if i in read_names:
                        ins_in_new_sdfg.append(self.name_mapping[new_sdfg][i])
                    if i in write_names:
                        outs_in_new_sdfg.append(self.name_mapping[new_sdfg][i])
                    array_in_global = sdfg.arrays[self.name_mapping[sdfg][i]]
                    if isinstance(array_in_global, Scalar):
                        new_sdfg.add_scalar(self.name_mapping[new_sdfg][i], array_in_global.dtype, transient=False)
                    elif (hasattr(array_in_global, 'type') and array_in_global.type == "Array") or isinstance(
                            array_in_global, dat.Array):
                        new_sdfg.add_array(self.name_mapping[new_sdfg][i],
                                           array_in_global.shape,
                                           array_in_global.dtype,
                                           array_in_global.storage,
                                           transient=False,
                                           strides=array_in_global.strides,
                                           offset=array_in_global.offset)
                elif self.name_mapping[self.globalsdfg].get(i) is not None:
                    self.name_mapping[new_sdfg][i] = new_sdfg._find_new_name(i)
                    globalmemlets.append(i)
                    self.all_array_names.append(self.name_mapping[new_sdfg][i])
                    if i in read_names:
                        ins_in_new_sdfg.append(self.name_mapping[new_sdfg][i])
                    if i in write_names:
                        outs_in_new_sdfg.append(self.name_mapping[new_sdfg][i])

                    array_in_global = self.globalsdfg.arrays[self.name_mapping[self.globalsdfg][i]]
                    if isinstance(array_in_global, Scalar):
                        new_sdfg.add_scalar(self.name_mapping[new_sdfg][i], array_in_global.dtype, transient=False)
                    elif (hasattr(array_in_global, 'type') and array_in_global.type == "Array") or isinstance(
                            array_in_global, dat.Array):
                        new_sdfg.add_array(self.name_mapping[new_sdfg][i],
                                           array_in_global.shape,
                                           array_in_global.dtype,
                                           array_in_global.storage,
                                           transient=False,
                                           strides=array_in_global.strides,
                                           offset=array_in_global.offset)
        # This handles the case where the function is called with wrriten but not read variables found in a module
        for i in not_found_write_names:
            if i in not_found_read_names:
                continue
            if i in names_list:
                continue
            if i in [a[0] for a in self.module_vars]:
                if self.name_mapping[sdfg].get(i) is not None:
                    self.name_mapping[new_sdfg][i] = new_sdfg._find_new_name(i)
                    addedmemlets.append(i)
                    self.all_array_names.append(self.name_mapping[new_sdfg][i])
                    if i in read_names:
                        ins_in_new_sdfg.append(self.name_mapping[new_sdfg][i])
                    if i in write_names:
                        outs_in_new_sdfg.append(self.name_mapping[new_sdfg][i])

                    array = sdfg.arrays[self.name_mapping[sdfg][i]]
                    if isinstance(array_in_global, Scalar):
                        new_sdfg.add_scalar(self.name_mapping[new_sdfg][i], array_in_global.dtype, transient=False)
                    elif (hasattr(array_in_global, 'type') and array_in_global.type == "Array") or isinstance(
                            array_in_global, dat.Array):
                        new_sdfg.add_array(self.name_mapping[new_sdfg][i],
                                           array_in_global.shape,
                                           array_in_global.dtype,
                                           array_in_global.storage,
                                           transient=False,
                                           strides=array_in_global.strides,
                                           offset=array_in_global.offset)
                elif self.name_mapping[self.globalsdfg].get(i) is not None:
                    self.name_mapping[new_sdfg][i] = new_sdfg._find_new_name(i)
                    globalmemlets.append(i)
                    self.all_array_names.append(self.name_mapping[new_sdfg][i])
                    if i in read_names:
                        ins_in_new_sdfg.append(self.name_mapping[new_sdfg][i])
                    if i in write_names:
                        outs_in_new_sdfg.append(self.name_mapping[new_sdfg][i])

                    array = self.globalsdfg.arrays[self.name_mapping[self.globalsdfg][i]]
                    if isinstance(array_in_global, Scalar):
                        new_sdfg.add_scalar(self.name_mapping[new_sdfg][i], array_in_global.dtype, transient=False)
                    elif (hasattr(array_in_global, 'type') and array_in_global.type == "Array") or isinstance(
                            array_in_global, dat.Array):
                        new_sdfg.add_array(self.name_mapping[new_sdfg][i],
                                           array_in_global.shape,
                                           array_in_global.dtype,
                                           array_in_global.storage,
                                           transient=False,
                                           strides=array_in_global.strides,
                                           offset=array_in_global.offset)
        all_symbols = new_sdfg.free_symbols
        missing_symbols = [s for s in all_symbols if s not in sym_dict]
        for i in missing_symbols:
            if i in sdfg.arrays:
                sym_dict[i] = i
            else:
                print("Symbol not found in sdfg arrays: ", i)
        if self.multiple_sdfgs == False:
            # print("Adding nested sdfg", new_sdfg.name, "to", sdfg.name)
            # print(sym_dict)
            internal_sdfg = substate.add_nested_sdfg(new_sdfg,
                                                     sdfg,
                                                     ins_in_new_sdfg,
                                                     outs_in_new_sdfg,
                                                     symbol_mapping=sym_dict)
        else:
            internal_sdfg = substate.add_nested_sdfg(None,
                                                     sdfg,
                                                     ins_in_new_sdfg,
                                                     outs_in_new_sdfg,
                                                     symbol_mapping=sym_dict,
                                                     name="External_nested_" + new_sdfg.name)
            # if self.multiple_sdfgs==False:
            # Now adding memlets

        for i in self.libstates:
            memlet = "0"
            if i in write_names:
                ast_utils.add_memlet_write(substate, self.name_mapping[sdfg][i], internal_sdfg,
                                           self.name_mapping[new_sdfg][i], memlet)
            if i in read_names:
                ast_utils.add_memlet_read(substate, self.name_mapping[sdfg][i], internal_sdfg,
                                          self.name_mapping[new_sdfg][i], memlet)

        for i in variables_in_call:

            local_name = parameters[variables_in_call.index(i)]
            if self.name_mapping.get(sdfg).get(ast_utils.get_name(i)) is not None:
                var = sdfg.arrays.get(self.name_mapping[sdfg][ast_utils.get_name(i)])
                mapped_name = self.name_mapping[sdfg][ast_utils.get_name(i)]
                if needs_replacement.get(mapped_name) is not None:
                    mapped_name = needs_replacement[mapped_name]
                    var = sdfg.arrays[mapped_name]
            # TODO: FIx symbols in function calls
            elif ast_utils.get_name(i) in sdfg.symbols:
                var = ast_utils.get_name(i)
                mapped_name = ast_utils.get_name(i)
            elif self.name_mapping.get(self.globalsdfg).get(ast_utils.get_name(i)) is not None:
                var = self.globalsdfg.arrays.get(self.name_mapping[self.globalsdfg][ast_utils.get_name(i)])
                mapped_name = self.name_mapping[self.globalsdfg][ast_utils.get_name(i)]
            else:
                raise NameError("Variable name not found: " + ast_utils.get_name(i))

            if not hasattr(var, "shape") or len(var.shape) == 0:
                memlet = ""
            elif (len(var.shape) == 1 and var.shape[0] == 1):
                memlet = "0"
            else:
                memlet = ast_utils.generate_memlet(i, sdfg, self, self.normalize_offsets)

            found = False
            for elem in views:
                if mapped_name == elem[0] and elem[3] == variables_in_call.index(i):
                    found = True

                    if local_name.name in write_names:
                        memlet = subs.Range([(0, s - 1, 1) for s in sdfg.arrays[elem[2].label].shape])
                        substate.add_memlet_path(internal_sdfg,
                                                 elem[2],
                                                 src_conn=self.name_mapping[new_sdfg][local_name.name],
                                                 memlet=Memlet(expr=elem[2].label, subset=memlet))
                    if local_name.name in read_names:
                        memlet = subs.Range([(0, s - 1, 1) for s in sdfg.arrays[elem[1].label].shape])
                        substate.add_memlet_path(elem[1],
                                                 internal_sdfg,
                                                 dst_conn=self.name_mapping[new_sdfg][local_name.name],
                                                 memlet=Memlet(expr=elem[1].label, subset=memlet))
                    if found:
                        break

            if not found:
                if local_name.name in write_names:
                    ast_utils.add_memlet_write(substate, mapped_name, internal_sdfg,
                                               self.name_mapping[new_sdfg][local_name.name], memlet)
                if local_name.name in read_names:
                    ast_utils.add_memlet_read(substate, mapped_name, internal_sdfg,
                                              self.name_mapping[new_sdfg][local_name.name], memlet)

        for i in addedmemlets:
            local_name = ast_internal_classes.Name_Node(name=i)
            memlet = ast_utils.generate_memlet(ast_internal_classes.Name_Node(name=i), sdfg, self,
                                               self.normalize_offsets)
            if local_name.name in write_names:
                ast_utils.add_memlet_write(substate, self.name_mapping[sdfg][i], internal_sdfg,
                                           self.name_mapping[new_sdfg][i], memlet)
            if local_name.name in read_names:
                ast_utils.add_memlet_read(substate, self.name_mapping[sdfg][i], internal_sdfg,
                                          self.name_mapping[new_sdfg][i], memlet)
        for i in globalmemlets:
            local_name = ast_internal_classes.Name_Node(name=i)
            found = False
            parent_sdfg = sdfg
            nested_sdfg = new_sdfg
            first = True
            while not found and parent_sdfg is not None:
                if self.name_mapping.get(parent_sdfg).get(i) is not None:
                    found = True
                else:
                    self.name_mapping[parent_sdfg][i] = parent_sdfg._find_new_name(i)
                    self.all_array_names.append(self.name_mapping[parent_sdfg][i])
                    array_in_global = self.globalsdfg.arrays[self.name_mapping[self.globalsdfg][i]]
                    if isinstance(array_in_global, Scalar):
                        parent_sdfg.add_scalar(self.name_mapping[parent_sdfg][i], array_in_global.dtype,
                                               transient=False)
                    elif (hasattr(array_in_global, 'type') and array_in_global.type == "Array") or isinstance(
                            array_in_global, dat.Array):
                        parent_sdfg.add_array(self.name_mapping[parent_sdfg][i],
                                              array_in_global.shape,
                                              array_in_global.dtype,
                                              array_in_global.storage,
                                              transient=False,
                                              strides=array_in_global.strides,
                                              offset=array_in_global.offset)

                if first:
                    first = False
                else:
                    if local_name.name in write_names:
                        nested_sdfg.parent_nsdfg_node.add_out_connector(self.name_mapping[parent_sdfg][i], force=True)
                    if local_name.name in read_names:
                        nested_sdfg.parent_nsdfg_node.add_in_connector(self.name_mapping[parent_sdfg][i], force=True)

                memlet = ast_utils.generate_memlet(ast_internal_classes.Name_Node(name=i), parent_sdfg, self,
                                                   self.normalize_offsets)
                if local_name.name in write_names:
                    ast_utils.add_memlet_write(nested_sdfg.parent, self.name_mapping[parent_sdfg][i],
                                               nested_sdfg.parent_nsdfg_node,
                                               self.name_mapping[nested_sdfg][i], memlet)
                if local_name.name in read_names:
                    ast_utils.add_memlet_read(nested_sdfg.parent, self.name_mapping[parent_sdfg][i],
                                              nested_sdfg.parent_nsdfg_node,
                                              self.name_mapping[nested_sdfg][i], memlet)
                if not found:
                    nested_sdfg = parent_sdfg
                    parent_sdfg = parent_sdfg.parent_sdfg

        if self.multiple_sdfgs == False:
            if node.execution_part is not None:
                if node.specification_part is not None and node.specification_part.uses is not None:
                    for j in node.specification_part.uses:
                        for k in j.list:
                            if self.contexts.get(new_sdfg.name) is None:
                                self.contexts[new_sdfg.name] = ast_utils.Context(name=new_sdfg.name)
                            if self.contexts[new_sdfg.name].constants.get(
                                    ast_utils.get_name(k)) is None and self.contexts[
                                self.globalsdfg.name].constants.get(
                                ast_utils.get_name(k)) is not None:
                                self.contexts[new_sdfg.name].constants[ast_utils.get_name(k)] = self.contexts[
                                    self.globalsdfg.name].constants[ast_utils.get_name(k)]

                            pass

                    old_mode = self.transient_mode
                    # print("For ",sdfg_name," old mode is ",old_mode)
                    self.transient_mode = True
                    for j in node.specification_part.symbols:
                        if isinstance(j, ast_internal_classes.Symbol_Decl_Node):
                            self.symbol2sdfg(j, new_sdfg)
                        else:
                            raise NotImplementedError("Symbol not implemented")

                    for j in node.specification_part.specifications:
                        self.declstmt2sdfg(j, new_sdfg)
                    self.transient_mode = old_mode

                for i in assigns:
                    self.translate(i, new_sdfg)
                self.translate(node.execution_part, new_sdfg)

        if self.multiple_sdfgs == True:
            internal_sdfg.path = self.sdfg_path + new_sdfg.name + ".sdfg"
            # new_sdfg.save(path.join(self.sdfg_path, new_sdfg.name + ".sdfg"))

    def binop2sdfg(self, node: ast_internal_classes.BinOp_Node, sdfg: SDFG):
        """
        This parses binary operations to tasklets in a new state or creates
        a function call with a nested SDFG if the operation is a function
        call rather than a simple assignment.
        :param node: The node to be translated
        :param sdfg: The SDFG to which the node should be translated
        """

        calls = ast_transforms.FindFunctionCalls()
        calls.visit(node)
        if len(calls.nodes) == 1:
            augmented_call = calls.nodes[0]
            from dace.frontend.fortran.intrinsics import FortranIntrinsics
            if augmented_call.name.name not in ["pow", "atan2", "tanh", "__dace_epsilon",
                                                *FortranIntrinsics.retained_function_names()]:
                augmented_call.args.append(node.lval)
                augmented_call.hasret = True
                self.call2sdfg(augmented_call, sdfg)
                return

        outputnodefinder = ast_transforms.FindOutputs(thourough=False)
        outputnodefinder.visit(node)
        output_vars = outputnodefinder.nodes
        output_names = []
        output_names_tasklet = []

        for i in output_vars:
            mapped_name = self.get_name_mapping_in_context(sdfg).get(i.name)
            arrays = self.get_arrays_in_context(sdfg)

            if mapped_name in arrays and mapped_name not in output_names:
                output_names.append(mapped_name)
                output_names_tasklet.append(i.name)

        inputnodefinder = ast_transforms.FindInputs()
        inputnodefinder.visit(node)
        input_vars = inputnodefinder.nodes
        input_names = []
        input_names_tasklet = []

        for i in input_vars:
            mapped_name = self.get_name_mapping_in_context(sdfg).get(i.name)
            arrays = self.get_arrays_in_context(sdfg)
            if i.name in sdfg.symbols:
                continue
            if mapped_name in arrays:  # and mapped_name not in input_names:
                count = input_names.count(mapped_name)
                input_names.append(mapped_name)
                input_names_tasklet.append(i.name + "_" + str(count) + "_in")

        substate = ast_utils.add_simple_state_to_sdfg(
            self, sdfg, "_state_l" + str(node.line_number[0]) + "_c" + str(node.line_number[1]))

        output_names_changed = [o_t + "_out" for o_t in output_names]

        tasklet = ast_utils.add_tasklet(substate, "_l" + str(node.line_number[0]) + "_c" + str(node.line_number[1]),
                                        input_names_tasklet, output_names_changed, "text", node.line_number,
                                        self.file_name)

        for i, j in zip(input_names, input_names_tasklet):
            memlet_range = self.get_memlet_range(sdfg, input_vars, i, j)
            src = ast_utils.add_memlet_read(substate, i, tasklet, j, memlet_range)
            # if self.struct_views.get(sdfg) is not None:
            #   if self.struct_views[sdfg].get(i) is not None:
            #     chain= self.struct_views[sdfg][i]
            #     access_parent=substate.add_access(chain[0])
            #     name=chain[0]
            #     for i in range(1,len(chain)):
            #         view_name=name+"_"+chain[i]
            #         access_child=substate.add_access(view_name)
            #         substate.add_edge(access_parent, None,access_child, 'views',  Memlet.simple(name+"."+chain[i],subs.Range.from_array(sdfg.arrays[view_name])))
            #         name=view_name
            #         access_parent=access_child

            #     substate.add_edge(access_parent, None,src,'views',  Memlet(data=name, subset=memlet_range))

        for i, j, k in zip(output_names, output_names_tasklet, output_names_changed):
            memlet_range = self.get_memlet_range(sdfg, output_vars, i, j)
            ast_utils.add_memlet_write(substate, i, tasklet, k, memlet_range)
        tw = ast_utils.TaskletWriter(output_names, output_names_changed, sdfg, self.name_mapping, input_names,
                                     input_names_tasklet, placeholders=self.placeholders,
                                     placeholders_offsets=self.placeholders_offsets, rename_dict=self.replace_names)

        text = tw.write_code(node)
        # print(sdfg.name,node.line_number,output_names,output_names_changed,input_names,input_names_tasklet)
        tasklet.code = CodeBlock(text, lang.Python)

    def call2sdfg(self, node: ast_internal_classes.Call_Expr_Node, sdfg: SDFG):
        """
        This parses function calls to a nested SDFG 
        or creates a tasklet with an external library call.
        :param node: The node to be translated
        :param sdfg: The SDFG to which the node should be translated
        """

        self.last_call_expression[sdfg] = node.args
        match_found = False
        rettype = "INTEGER"
        hasret = False
        for fsname in self.functions_and_subroutines:
            if fsname.name == node.name.name:

                for i in self.top_level.function_definitions:
                    if i.name.name == node.name.name:
                        self.function2sdfg(i, sdfg)
                        return
                for i in self.top_level.subroutine_definitions:
                    if i.name.name == node.name.name:
                        self.subroutine2sdfg(i, sdfg)
                        return
                for j in self.top_level.modules:
                    for i in j.function_definitions:
                        if i.name.name == node.name.name:
                            self.function2sdfg(i, sdfg)
                            return
                    for i in j.subroutine_definitions:
                        if i.name.name == node.name.name:
                            self.subroutine2sdfg(i, sdfg)
                            return
        else:
            # This part handles the case that it's an external library call
            libstate = self.libraries.get(node.name.name)
            if not isinstance(rettype, ast_internal_classes.Void) and hasattr(node, "hasret"):
                if node.hasret:
                    hasret = True
                    retval = node.args.pop(len(node.args) - 1)
            if node.name == "free":
                return
            input_names_tasklet = {}
            output_names_tasklet = []
            input_names = []
            output_names = []
            special_list_in = {}
            special_list_out = []
            if libstate is not None:
                special_list_in[self.name_mapping[sdfg][libstate] + "_task"] = dtypes.pointer(
                    sdfg.arrays.get(self.name_mapping[sdfg][libstate]).dtype)
                special_list_out.append(self.name_mapping[sdfg][libstate] + "_task_out")
            used_vars = [
                node for node in ast_transforms.mywalk(node) if isinstance(node, ast_internal_classes.Name_Node)
            ]

            for i in used_vars:
                for j in sdfg.arrays:
                    if self.name_mapping.get(sdfg).get(i.name) == j and j not in input_names:
                        elem = sdfg.arrays.get(j)
                        scalar = False
                        if len(elem.shape) == 0:
                            scalar = True
                        elif (len(elem.shape) == 1 and elem.shape[0] == 1):
                            scalar = True
                        if not scalar and not node.name.name in ["fprintf", "printf"]:
                            output_names.append(j)
                            output_names_tasklet.append(i.name)

                        input_names_tasklet[i.name] = dtypes.pointer(elem.dtype)
                        input_names.append(j)

            output_names_changed = []
            for o, o_t in zip(output_names, output_names_tasklet):
                output_names_changed.append(o_t + "_out")

            tw = ast_utils.TaskletWriter(output_names_tasklet.copy(), output_names_changed.copy(), sdfg,
                                         self.name_mapping, placeholders=self.placeholders,
                                         placeholders_offsets=self.placeholders_offsets, rename_dict=self.replace_names)
            if not isinstance(rettype, ast_internal_classes.Void) and hasret:
                if isinstance(retval, ast_internal_classes.Name_Node):
                    special_list_in[retval.name] = pointer(self.get_dace_type(rettype))
                    special_list_out.append(retval.name + "_out")
                elif isinstance(retval, ast_internal_classes.Array_Subscript_Node):
                    special_list_in[retval.name.name] = pointer(self.get_dace_type(rettype))
                    special_list_out.append(retval.name.name + "_out")
                else:
                    raise NotImplementedError("Return type not implemented")

                text = tw.write_code(
                    ast_internal_classes.BinOp_Node(lval=retval, op="=", rval=node, line_number=node.line_number))

            else:
                text = tw.write_code(node)
            substate = ast_utils.add_simple_state_to_sdfg(self, sdfg, "_state" + str(node.line_number[0]))

            tasklet = ast_utils.add_tasklet(substate, str(node.line_number[0]), {
                **input_names_tasklet,
                **special_list_in
            }, output_names_changed + special_list_out, "text", node.line_number, self.file_name)
            if libstate is not None:
                ast_utils.add_memlet_read(substate, self.name_mapping[sdfg][libstate], tasklet,
                                          self.name_mapping[sdfg][libstate] + "_task", "0")

                ast_utils.add_memlet_write(substate, self.name_mapping[sdfg][libstate], tasklet,
                                           self.name_mapping[sdfg][libstate] + "_task_out", "0")
            if not isinstance(rettype, ast_internal_classes.Void) and hasret:
                if isinstance(retval, ast_internal_classes.Name_Node):
                    ast_utils.add_memlet_read(substate, self.name_mapping[sdfg][retval.name], tasklet, retval.name, "0")

                    ast_utils.add_memlet_write(substate, self.name_mapping[sdfg][retval.name], tasklet,
                                               retval.name + "_out", "0")
                if isinstance(retval, ast_internal_classes.Array_Subscript_Node):
                    ast_utils.add_memlet_read(substate, self.name_mapping[sdfg][retval.name.name], tasklet,
                                              retval.name.name, "0")

                    ast_utils.add_memlet_write(substate, self.name_mapping[sdfg][retval.name.name], tasklet,
                                               retval.name.name + "_out", "0")

            for i, j in zip(input_names, input_names_tasklet):
                memlet_range = self.get_memlet_range(sdfg, used_vars, i, j)
                ast_utils.add_memlet_read(substate, i, tasklet, j, memlet_range)

            for i, j, k in zip(output_names, output_names_tasklet, output_names_changed):
                memlet_range = self.get_memlet_range(sdfg, used_vars, i, j)
                ast_utils.add_memlet_write(substate, i, tasklet, k, memlet_range)

            setattr(tasklet, "code", CodeBlock(text, lang.Python))

    def declstmt2sdfg(self, node: ast_internal_classes.Decl_Stmt_Node, sdfg: SDFG):
        """
        This function translates a variable declaration statement to an access node on the sdfg
        :param node: The node to translate
        :param sdfg: The sdfg to attach the access node to
        :note This function is the top level of the declaration, most implementation is in vardecl2sdfg
        """
        for i in node.vardecl:
            self.translate(i, sdfg)

    def vardecl2sdfg(self, node: ast_internal_classes.Var_Decl_Node, sdfg: SDFG):
        """
        This function translates a variable declaration to an access node on the sdfg
        :param node: The node to translate
        :param sdfg: The sdfg to attach the access node to

        """
        if node.name == "modname": return

        # if the sdfg is the toplevel-sdfg, the variable is a global variable
        is_arg = False
        if isinstance(node.parent,
                      (ast_internal_classes.Subroutine_Subprogram_Node, ast_internal_classes.Function_Subprogram_Node)):
            if hasattr(node.parent, "args"):
                for i in node.parent.args:
                    name = ast_utils.get_name(i)
                    if name == node.name:
                        is_arg = True
                        if self.local_not_transient_because_assign.get(sdfg.name) is not None:
                            if name in self.local_not_transient_because_assign[sdfg.name]:
                                is_arg = False
                        break

        # if this is a variable declared in the module,
        # then we will not add it unless it is used by the functions.
        # It would be sufficient to check the main entry function,
        # since it must pass this variable through call
        # to other functions.
        # However, I am not completely sure how to determine which function is the main one.
        #
        # we ignore the variable that is not used at all in all functions
        # this is a module variaable that can be removed
        if not is_arg:
            if self.subroutine_used_names is not None:

                if node.name not in self.subroutine_used_names:
                    print(
                        f"Ignoring module variable {node.name} because it is not used in the the top level subroutine")
                    return

        if is_arg:
            transient = False
        else:
            transient = self.transient_mode
        # find the type
        datatype = self.get_dace_type(node.type)
        # if hasattr(node, "alloc"):
        #    if node.alloc:
        #        self.unallocated_arrays.append([node.name, datatype, sdfg, transient])
        #        return
        # get the dimensions
        # print(node.name)
        if node.sizes is not None:
            sizes = []
            offset = []
            actual_offsets = []
            offset_value = 0 if self.normalize_offsets else -1
            for i in node.sizes:
                stuff = [ii for ii in ast_transforms.mywalk(i) if isinstance(ii, ast_internal_classes.Data_Ref_Node)]
                if len(stuff) > 0:
                    count = self.count_of_struct_symbols_lifted
                    sdfg.add_symbol("tmp_struct_symbol_" + str(count), dtypes.int32)
                    symname = "tmp_struct_symbol_" + str(count)
                    if sdfg.parent_sdfg is not None:
                        sdfg.parent_sdfg.add_symbol("tmp_struct_symbol_" + str(count), dtypes.int32)
                        sdfg.parent_nsdfg_node.symbol_mapping[
                            "tmp_struct_symbol_" + str(count)] = "tmp_struct_symbol_" + str(count)
                        for edge in sdfg.parent.parent_graph.in_edges(sdfg.parent):
                            assign = ast_utils.ProcessedWriter(sdfg.parent_sdfg, self.name_mapping,
                                                               placeholders=self.placeholders,
                                                               placeholders_offsets=self.placeholders_offsets,
                                                               rename_dict=self.replace_names).write_code(i)
                            edge.data.assignments["tmp_struct_symbol_" + str(count)] = assign
                            # print(edge)
                    else:
                        assign = ast_utils.ProcessedWriter(sdfg, self.name_mapping, placeholders=self.placeholders,
                                                           placeholders_offsets=self.placeholders_offsets,
                                                           rename_dict=self.replace_names).write_code(i)

                        sdfg.append_global_code(f"{dtypes.int32.ctype} {symname};\n")
                        sdfg.append_init_code(
                            "tmp_struct_symbol_" + str(count) + "=" + assign.replace(".", "->") + ";\n")
                    tw = ast_utils.TaskletWriter([], [], sdfg, self.name_mapping, placeholders=self.placeholders,
                                                 placeholders_offsets=self.placeholders_offsets,
                                                 rename_dict=self.replace_names)
                    text = tw.write_code(
                        ast_internal_classes.Name_Node(name="tmp_struct_symbol_" + str(count), type="INTEGER",
                                                       line_number=node.line_number))
                    sizes.append(sym.pystr_to_symbolic(text))
                    actual_offset_value = node.offsets[node.sizes.index(i)]
                    if isinstance(actual_offset_value, ast_internal_classes.Array_Subscript_Node):
                        # print(node.name,actual_offset_value.name.name)
                        raise NotImplementedError("Array subscript in offset not implemented")
                    if isinstance(actual_offset_value, int):
                        actual_offset_value = ast_internal_classes.Int_Literal_Node(value=str(actual_offset_value))
                    aotext = tw.write_code(actual_offset_value)
                    actual_offsets.append(str(sym.pystr_to_symbolic(aotext)))

                    self.actual_offsets_per_sdfg[sdfg][node.name] = actual_offsets
                    # otext = tw.write_code(offset_value)

                    # TODO: shouldn't this use node.offset??
                    offset.append(offset_value)
                    self.count_of_struct_symbols_lifted += 1
                else:
                    tw = ast_utils.TaskletWriter([], [], sdfg, self.name_mapping, placeholders=self.placeholders,
                                                 placeholders_offsets=self.placeholders_offsets,
                                                 rename_dict=self.replace_names)
                    text = tw.write_code(i)
                    actual_offset_value = node.offsets[node.sizes.index(i)]
                    if isinstance(actual_offset_value, int):
                        actual_offset_value = ast_internal_classes.Int_Literal_Node(value=str(actual_offset_value))
                    aotext = tw.write_code(actual_offset_value)
                    actual_offsets.append(str(sym.pystr_to_symbolic(aotext)))
                    # otext = tw.write_code(offset_value)
                    sizes.append(sym.pystr_to_symbolic(text))
                    offset.append(offset_value)
                    self.actual_offsets_per_sdfg[sdfg][node.name] = actual_offsets

        else:
            sizes = None
        # create and check name - if variable is already defined (function argument and defined in declaration part) simply stop
        if self.name_mapping[sdfg].get(node.name) is not None:
            # here we must replace local placeholder sizes that have already made it to tasklets via size and ubound calls
            if sizes is not None:
                actual_sizes = sdfg.arrays[self.name_mapping[sdfg][node.name]].shape
                # print(node.name,sdfg.name,self.names_of_object_in_parent_sdfg.get(sdfg).get(node.name))
                # print(sdfg.parent_sdfg.name,self.actual_offsets_per_sdfg[sdfg.parent_sdfg].get(self.names_of_object_in_parent_sdfg[sdfg][node.name]))
                # print(sdfg.parent_sdfg.arrays.get(self.name_mapping[sdfg.parent_sdfg].get(self.names_of_object_in_parent_sdfg.get(sdfg).get(node.name))))
                if self.actual_offsets_per_sdfg[sdfg.parent_sdfg].get(
                        self.names_of_object_in_parent_sdfg[sdfg][node.name]) is not None:
                    actual_offsets = self.actual_offsets_per_sdfg[sdfg.parent_sdfg][
                        self.names_of_object_in_parent_sdfg[sdfg][node.name]]
                else:
                    actual_offsets = [1] * len(actual_sizes)

                index = 0
                for i in node.sizes:
                    if isinstance(i, ast_internal_classes.Name_Node):
                        if i.name.startswith("__f2dace_A"):
                            self.replace_names[i.name] = str(actual_sizes[index])
                            # node.parent.execution_part=ast_transforms.RenameVar(i.name,str(actual_sizes[index])).visit(node.parent.execution_part)
                    index += 1
                index = 0
                for i in node.offsets:
                    if isinstance(i, ast_internal_classes.Name_Node):
                        if i.name.startswith("__f2dace_OA"):
                            self.replace_names[i.name] = str(actual_offsets[index])
                            # node.parent.execution_part=ast_transforms.RenameVar(i.name,str(actual_offsets[index])).visit(node.parent.execution_part)
                    index += 1
            elif sizes is None:
                if isinstance(datatype, Structure):
                    datatype_to_add = copy.deepcopy(datatype)
                    datatype_to_add.transient = transient
                    # if node.name=="p_nh":
                    # print("Adding local struct",self.name_mapping[sdfg][node.name],datatype_to_add)
                    if self.struct_views.get(sdfg) is None:
                        self.struct_views[sdfg] = {}
                    add_views_recursive(sdfg, node.name, datatype_to_add, self.struct_views[sdfg],
                                        self.name_mapping[sdfg], self.registered_types, [],
                                        self.actual_offsets_per_sdfg[sdfg], self.names_of_object_in_parent_sdfg[sdfg],
                                        self.actual_offsets_per_sdfg[sdfg.parent_sdfg])

            return

        if node.name in sdfg.symbols:
            return

        self.name_mapping[sdfg][node.name] = sdfg._find_new_name(node.name)

        if sizes is None:
            if isinstance(datatype, Structure):
                datatype_to_add = copy.deepcopy(datatype)
                datatype_to_add.transient = transient
                # if node.name=="p_nh":
                # print("Adding local struct",self.name_mapping[sdfg][node.name],datatype_to_add)
                sdfg.add_datadesc(self.name_mapping[sdfg][node.name], datatype_to_add)
                if self.struct_views.get(sdfg) is None:
                    self.struct_views[sdfg] = {}
                add_views_recursive(sdfg, node.name, datatype_to_add, self.struct_views[sdfg], self.name_mapping[sdfg],
                                    self.registered_types, [], self.actual_offsets_per_sdfg[sdfg], {}, {})
                # for i in datatype_to_add.members:
                #     current_dtype=datatype_to_add.members[i].dtype
                #     for other_type in self.registered_types:
                #         if current_dtype.dtype==self.registered_types[other_type].dtype:
                #             other_type_obj=self.registered_types[other_type]
                #             for j in other_type_obj.members:
                #                 sdfg.add_view(self.name_mapping[sdfg][node.name] + "_" + i +"_"+ j,other_type_obj.members[j].shape,other_type_obj.members[j].dtype)
                #                 self.name_mapping[sdfg][node.name + "_" + i +"_"+ j] = self.name_mapping[sdfg][node.name] + "_" + i +"_"+ j
                #                 self.struct_views[sdfg][self.name_mapping[sdfg][node.name] + "_" + i+"_"+ j]=[self.name_mapping[sdfg][node.name],j]
                #     sdfg.add_view(self.name_mapping[sdfg][node.name] + "_" + i,datatype_to_add.members[i].shape,datatype_to_add.members[i].dtype)
                #     self.name_mapping[sdfg][node.name + "_" + i] = self.name_mapping[sdfg][node.name] + "_" + i
                #     self.struct_views[sdfg][self.name_mapping[sdfg][node.name] + "_" + i]=[self.name_mapping[sdfg][node.name],i]

            else:

                sdfg.add_scalar(self.name_mapping[sdfg][node.name], dtype=datatype, transient=transient)
        else:
            strides = [dat._prod(sizes[:i]) for i in range(len(sizes))]

            if isinstance(datatype, Structure):
                datatype.transient = transient
                arr_dtype = datatype[sizes]
                arr_dtype.offset = [offset_value for _ in sizes]
                container = dat.ContainerArray(stype=datatype, shape=sizes, offset=offset, transient=transient)
                # print("Adding local container array",self.name_mapping[sdfg][node.name],sizes,datatype,offset,strides,transient)
                sdfg.arrays[self.name_mapping[sdfg][node.name]] = container
                # sdfg.add_datadesc(self.name_mapping[sdfg][node.name], arr_dtype)

            else:
                # print("Adding local array",self.name_mapping[sdfg][node.name],sizes,datatype,offset,strides,transient)
                sdfg.add_array(self.name_mapping[sdfg][node.name],
                               shape=sizes,
                               dtype=datatype,
                               offset=offset,
                               strides=strides,
                               transient=transient)

        self.all_array_names.append(self.name_mapping[sdfg][node.name])
        if self.contexts.get(sdfg.name) is None:
            self.contexts[sdfg.name] = ast_utils.Context(name=sdfg.name)
        if node.name not in self.contexts[sdfg.name].containers:
            self.contexts[sdfg.name].containers.append(node.name)

        if hasattr(node, "init") and node.init is not None:
            self.translate(
                ast_internal_classes.BinOp_Node(lval=ast_internal_classes.Name_Node(name=node.name, type=node.type),
                                                op="=", rval=node.init, line_number=node.line_number), sdfg)

    def break2sdfg(self, node: ast_internal_classes.Break_Node, sdfg: SDFG):

        self.last_loop_breaks[sdfg] = self.last_sdfg_states[sdfg]
        sdfg.add_edge(self.last_sdfg_states[sdfg], self.last_loop_continues.get(sdfg), InterstateEdge())

    def continue2sdfg(self, node: ast_internal_classes.Continue_Node, sdfg: SDFG):
        #
        sdfg.add_edge(self.last_sdfg_states[sdfg], self.last_loop_continues.get(sdfg), InterstateEdge())
        self.already_has_edge_back_continue[sdfg] = self.last_sdfg_states[sdfg]


def create_ast_from_string(
        source_string: str,
        sdfg_name: str,
        transform: bool = False,
        normalize_offsets: bool = False,
        multiple_sdfgs: bool = False
):
    """
    Creates an AST from a Fortran file in a string
    :param source_string: The fortran file as a string
    :param sdfg_name: The name to be given to the resulting SDFG
    :return: The resulting AST

    """
    parser = pf().create(std="f2008")
    reader = fsr(source_string)
    ast = parser(reader)
    tables = SymbolTable
    own_ast = ast_components.InternalFortranAst()
    program = own_ast.create_ast(ast)

    structs_lister = ast_transforms.StructLister()
    structs_lister.visit(program)
    struct_dep_graph = nx.DiGraph()
    for i, name in zip(structs_lister.structs, structs_lister.names):
        if name not in struct_dep_graph.nodes:
            struct_dep_graph.add_node(name)
        struct_deps_finder = ast_transforms.StructDependencyLister(structs_lister.names)
        struct_deps_finder.visit(i)
        struct_deps = struct_deps_finder.structs_used
        for j, pointing, point_name in zip(struct_deps, struct_deps_finder.is_pointer,
                                           struct_deps_finder.pointer_names):
            if j not in struct_dep_graph.nodes:
                struct_dep_graph.add_node(j)
            struct_dep_graph.add_edge(name, j, pointing=pointing, point_name=point_name)

    program.structures = ast_transforms.Structures(structs_lister.structs)

    functions_and_subroutines_builder = ast_transforms.FindFunctionAndSubroutines()
    functions_and_subroutines_builder.visit(program)

    if transform:
        program = ast_transforms.functionStatementEliminator(program)
        program = ast_transforms.CallToArray(functions_and_subroutines_builder).visit(program)
        program = ast_transforms.CallExtractor().visit(program)
        program = ast_transforms.SignToIf().visit(program)
        program = ast_transforms.ArrayToLoop(program).visit(program)

        for transformation in own_ast.fortran_intrinsics().transformations():
            transformation.initialize(program)
            program = transformation.visit(program)

        program = ast_transforms.ForDeclarer().visit(program)
        program = ast_transforms.IndexExtractor(program, normalize_offsets).visit(program)

        program = ast_transforms.optionalArgsExpander(program)

    return program, own_ast


class ParseConfig:
    def __init__(self,
                 main: Union[None, Path, str] = None,
                 sources: Union[None, List[Path], Dict[str, str]] = None,
                 includes: Union[None, List[Path], Dict[str, str]] = None,
                 entry_points: Union[None, SPEC, List[SPEC]] = None):
        # Make the configs canonical, by processing the various types upfront.
        if isinstance(main, Path):
            main = main.read_text()
        main = FortranStringReader(main)
        if not sources:
            sources: Dict[str, str] = {}
        elif isinstance(sources, list):
            sources: Dict[str, str] = {str(p): p.read_text() for p in sources}
        if not includes:
            includes: List[Path] = []
        if not entry_points:
            entry_points = []
        elif isinstance(entry_points, tuple):
            entry_points = [entry_points]

        self.main = main
        self.sources = sources
        self.includes = includes
        self.entry_points = entry_points


def create_fparser_ast(cfg: ParseConfig) -> Program:
    parser = ParserFactory().create(std="f2008")
    ast = parser(cfg.main)
    ast = recursive_ast_improver(ast, cfg.sources, cfg.includes, parser)
    ast = lower_identifier_names(ast)
    assert isinstance(ast, Program)
    return ast


def create_internal_ast(cfg: ParseConfig) -> Tuple[ast_components.InternalFortranAst, FNode]:
    ast = create_fparser_ast(cfg)

    ast = deconstruct_enums(ast)
    ast = deconstruct_associations(ast)
    ast = correct_for_function_calls(ast)
    ast = deconstruct_procedure_calls(ast)
    ast = deconstruct_interface_calls(ast)

    if not cfg.entry_points:
        # Keep all the possible entry points.
        entry_points = [ident_spec(ast_utils.singular(children_of_type(c, NAMED_STMTS_OF_INTEREST_TYPES)))
                        for c in ast.children if isinstance(c, ENTRY_POINT_OBJECT_TYPES)]
    else:
        eps = cfg.entry_points
        if isinstance(eps, tuple):
            eps = [eps]
        ident_map = identifier_specs(ast)
        entry_points = [ep for ep in eps if ep in ident_map]
    ast = prune_unused_objects(ast, entry_points)
    assert isinstance(ast, Program)

    iast = ast_components.InternalFortranAst()
    prog = iast.create_ast(ast)
    assert isinstance(prog, FNode)
    iast.finalize_ast(prog)
    return iast, prog


class SDFGConfig:
    def __init__(self,
                 entry_points: Dict[str, Union[str, List[str]]],
                 normalize_offsets: bool = True,
                 multiple_sdfgs: bool = False):
        for k in entry_points:
            if isinstance(entry_points[k], str):
                entry_points[k] = [entry_points[k]]
        self.entry_points = entry_points
        self.normalize_offsets = normalize_offsets
        self.multiple_sdfgs = multiple_sdfgs


def create_sdfg_from_internal_ast(own_ast: ast_components.InternalFortranAst, program: FNode, cfg: SDFGConfig):
    # Repeated!
    # We need that to know in transformations what structures are used.
    # The actual structure listing is repeated later to resolve cycles.
    # Not sure if we can actually do it earlier.

    program = ast_transforms.functionStatementEliminator(program)
    program = ast_transforms.StructConstructorToFunctionCall(
        ast_transforms.FindFunctionAndSubroutines.from_node(program).names).visit(program)
    program = ast_transforms.CallToArray(ast_transforms.FindFunctionAndSubroutines.from_node(program)).visit(program)
    program = ast_transforms.CallExtractor().visit(program)

    program = ast_transforms.FunctionCallTransformer().visit(program)
    program = ast_transforms.FunctionToSubroutineDefiner().visit(program)
    program = ast_transforms.PointerRemoval().visit(program)
    program = ast_transforms.ElementalFunctionExpander(
        ast_transforms.FindFunctionAndSubroutines.from_node(program).names).visit(program)
    for i in program.modules:
        count = 0
        for j in i.function_definitions:
            if isinstance(j, ast_internal_classes.Subroutine_Subprogram_Node):
                i.subroutine_definitions.append(j)
                count += 1
        if count != len(i.function_definitions):
            raise NameError("Not all functions were transformed to subroutines")
        i.function_definitions = []
    program.function_definitions = []
    count = 0
    for i in program.function_definitions:
        if isinstance(i, ast_internal_classes.Subroutine_Subprogram_Node):
            program.subroutine_definitions.append(i)
            count += 1
    if count != len(program.function_definitions):
        raise NameError("Not all functions were transformed to subroutines")
    program.function_definitions = []
    program = ast_transforms.SignToIf().visit(program)
    program = ast_transforms.ArrayToLoop(program).visit(program)

    for transformation in own_ast.fortran_intrinsics().transformations():
        transformation.initialize(program)
        program = transformation.visit(program)

    program = ast_transforms.ArgumentExtractor(program).visit(program)

    program = ast_transforms.ForDeclarer().visit(program)
    program = ast_transforms.IndexExtractor(program, cfg.normalize_offsets).visit(program)
    program = ast_transforms.optionalArgsExpander(program)
    structs_lister = ast_transforms.StructLister()
    structs_lister.visit(program)
    struct_dep_graph = nx.DiGraph()
    for i, name in zip(structs_lister.structs, structs_lister.names):
        if name not in struct_dep_graph.nodes:
            struct_dep_graph.add_node(name)
        struct_deps_finder = ast_transforms.StructDependencyLister(structs_lister.names)
        struct_deps_finder.visit(i)
        struct_deps = struct_deps_finder.structs_used
        # print(struct_deps)
        for j, pointing, point_name in zip(struct_deps, struct_deps_finder.is_pointer,
                                           struct_deps_finder.pointer_names):
            if j not in struct_dep_graph.nodes:
                struct_dep_graph.add_node(j)
            struct_dep_graph.add_edge(name, j, pointing=pointing, point_name=point_name)
    cycles = nx.algorithms.cycles.simple_cycles(struct_dep_graph)
    has_cycles = list(cycles)
    cycles_we_cannot_ignore = []
    for cycle in has_cycles:
        print(cycle)
        for i in cycle:
            is_pointer = struct_dep_graph.get_edge_data(i, cycle[(cycle.index(i) + 1) % len(cycle)])["pointing"]
            point_name = struct_dep_graph.get_edge_data(i, cycle[(cycle.index(i) + 1) % len(cycle)])["point_name"]
            # print(i,is_pointer)
            if is_pointer:
                actually_used_pointer_node_finder = ast_transforms.StructPointerChecker(i, cycle[
                    (cycle.index(i) + 1) % len(cycle)], point_name)
                actually_used_pointer_node_finder.visit(program)
                # print(actually_used_pointer_node_finder.nodes)
                if len(actually_used_pointer_node_finder.nodes) == 0:
                    print("We can ignore this cycle")
                    program = ast_transforms.StructPointerEliminator(i, cycle[(cycle.index(i) + 1) % len(cycle)],
                                                                     point_name).visit(program)
                else:
                    cycles_we_cannot_ignore.append(cycle)
    if len(cycles_we_cannot_ignore) > 0:
        raise NameError("Structs have cyclic dependencies")

    # TODO: `ArgumentPruner` does not cleanly remove arguments (and it's not entirely clear that arguments must be
    #  pruned on the frontend in the first place), so disable until it is fixed.
    # ast_transforms.ArgumentPruner(functions_and_subroutines_builder.nodes).visit(program)

    gmap = {}
    for ep, ep_spec in cfg.entry_points.items():
        # Find where to look for the entry point.
        assert ep_spec
        mod, pt = ep_spec[:-1], ep_spec[-1]
        assert len(mod) <= 1, f"currently only one level of entry point search is supported, got: {ep_spec}"
        ep_box = program  # This is where we will search for our entry point.
        if mod:
            mod = mod[0]
            mod = [m for m in program.modules if m.name.name == mod]
            assert len(mod) <= 1, f"found multiple modules with the same name: {mod}"
            if not mod:
                # Could not even find the module, so skip.
                continue
            ep_box = mod[0]

        # Find the actual entry point.
        fn = [f for f in ep_box.subroutine_definitions if f.name.name == pt]
        if not mod and program.main_program and program.main_program.name.name.name == pt:
            # The main program can be a valid entry point, so include that when appropriate.
            fn.append(program.main_program)
        assert len(fn) <= 1, f"found multiple subroutines with the same name {ep}"
        if not fn:
            continue
        fn = fn[0]

        # Do the actual translation.
        ast2sdfg = AST_translator(__file__, multiple_sdfgs=cfg.multiple_sdfgs, startpoint=fn, toplevel_subroutine=None,
                                  normalize_offsets=cfg.normalize_offsets, do_not_make_internal_variables_argument=True)
        g = SDFG(ep)
        ast2sdfg.functions_and_subroutines = ast_transforms.FindFunctionAndSubroutines.from_node(program).names
        ast2sdfg.structures = program.structures
        ast2sdfg.placeholders = program.placeholders
        ast2sdfg.placeholders_offsets = program.placeholders_offsets
        ast2sdfg.actual_offsets_per_sdfg[g] = {}
        ast2sdfg.top_level = program
        ast2sdfg.globalsdfg = g
        ast2sdfg.translate(program, g)
        g.apply_transformations(IntrinsicSDFGTransformation)
        g.expand_library_nodes()
        gmap[ep] = g

    return gmap


def create_sdfg_from_string(
        source_string: str,
        sdfg_name: str,
        normalize_offsets: bool = True,
        multiple_sdfgs: bool = False,
        sources: List[str] = None,
):
    """
    Creates an SDFG from a fortran file in a string
    :param source_string: The fortran file as a string
    :param sdfg_name: The name to be given to the resulting SDFG
    :return: The resulting SDFG

    """
    cfg = ParseConfig(main=source_string, sources=sources)
    own_ast, program = create_internal_ast(cfg)

    # Repeated!
    # We need that to know in transformations what structures are used.
    # The actual structure listing is repeated later to resolve cycles.
    # Not sure if we can actually do it earlier.

    functions_and_subroutines_builder = ast_transforms.FindFunctionAndSubroutines()
    functions_and_subroutines_builder.visit(program)
    program = ast_transforms.functionStatementEliminator(program)
    program = ast_transforms.StructConstructorToFunctionCall(functions_and_subroutines_builder.names).visit(program)
    program = ast_transforms.CallToArray(functions_and_subroutines_builder).visit(program)
    program = ast_transforms.IfConditionExtractor().visit(program)
    program = ast_transforms.CallExtractor().visit(program)
    

    program = ast_transforms.FunctionCallTransformer().visit(program)
    program = ast_transforms.FunctionToSubroutineDefiner().visit(program)
    program = ast_transforms.PointerRemoval().visit(program)
    program = ast_transforms.ElementalFunctionExpander(functions_and_subroutines_builder.names).visit(program)
    for i in program.modules:
        count = 0
        for j in i.function_definitions:
            if isinstance(j, ast_internal_classes.Subroutine_Subprogram_Node):
                i.subroutine_definitions.append(j)
                count += 1
        if count != len(i.function_definitions):
            raise NameError("Not all functions were transformed to subroutines")
        i.function_definitions = []
    program.function_definitions = []
    count = 0
    for i in program.function_definitions:
        if isinstance(i, ast_internal_classes.Subroutine_Subprogram_Node):
            program.subroutine_definitions.append(i)
            count += 1
    if count != len(program.function_definitions):
        raise NameError("Not all functions were transformed to subroutines")
    program.function_definitions = []
    program = ast_transforms.SignToIf().visit(program)
    program = ast_transforms.ArrayToLoop(program).visit(program)

    for transformation in own_ast.fortran_intrinsics().transformations():
        transformation.initialize(program)
        program = transformation.visit(program)

    program = ast_transforms.ArgumentExtractor(program).visit(program)

    program = ast_transforms.ForDeclarer().visit(program)
    program = ast_transforms.IndexExtractor(program, normalize_offsets).visit(program)
    program = ast_transforms.optionalArgsExpander(program)
    structs_lister = ast_transforms.StructLister()
    structs_lister.visit(program)
    struct_dep_graph = nx.DiGraph()
    for i, name in zip(structs_lister.structs, structs_lister.names):
        if name not in struct_dep_graph.nodes:
            struct_dep_graph.add_node(name)
        struct_deps_finder = ast_transforms.StructDependencyLister(structs_lister.names)
        struct_deps_finder.visit(i)
        struct_deps = struct_deps_finder.structs_used
        # print(struct_deps)
        for j, pointing, point_name in zip(struct_deps, struct_deps_finder.is_pointer,
                                           struct_deps_finder.pointer_names):
            if j not in struct_dep_graph.nodes:
                struct_dep_graph.add_node(j)
            struct_dep_graph.add_edge(name, j, pointing=pointing, point_name=point_name)
    cycles = nx.algorithms.cycles.simple_cycles(struct_dep_graph)
    has_cycles = list(cycles)
    cycles_we_cannot_ignore = []
    for cycle in has_cycles:
        print(cycle)
        for i in cycle:
            is_pointer = struct_dep_graph.get_edge_data(i, cycle[(cycle.index(i) + 1) % len(cycle)])["pointing"]
            point_name = struct_dep_graph.get_edge_data(i, cycle[(cycle.index(i) + 1) % len(cycle)])["point_name"]
            # print(i,is_pointer)
            if is_pointer:
                actually_used_pointer_node_finder = ast_transforms.StructPointerChecker(i, cycle[
                    (cycle.index(i) + 1) % len(cycle)], point_name)
                actually_used_pointer_node_finder.visit(program)
                # print(actually_used_pointer_node_finder.nodes)
                if len(actually_used_pointer_node_finder.nodes) == 0:
                    print("We can ignore this cycle")
                    program = ast_transforms.StructPointerEliminator(i, cycle[(cycle.index(i) + 1) % len(cycle)],
                                                                     point_name).visit(program)
                else:
                    cycles_we_cannot_ignore.append(cycle)
    if len(cycles_we_cannot_ignore) > 0:
        raise NameError("Structs have cyclic dependencies")

    # program =
    # ast_transforms.ArgumentPruner(functions_and_subroutines_builder.nodes).visit(program)

    ast2sdfg = AST_translator(__file__, multiple_sdfgs=multiple_sdfgs, toplevel_subroutine=sdfg_name,
                              normalize_offsets=normalize_offsets)
    sdfg = SDFG(sdfg_name)
    ast2sdfg.functions_and_subroutines = functions_and_subroutines_builder.names
    ast2sdfg.structures = program.structures
    ast2sdfg.placeholders = program.placeholders
    ast2sdfg.placeholders_offsets = program.placeholders_offsets
    ast2sdfg.actual_offsets_per_sdfg[sdfg] = {}
    ast2sdfg.top_level = program
    ast2sdfg.globalsdfg = sdfg
    ast2sdfg.translate(program, sdfg)

    for node, parent in sdfg.all_nodes_recursive():
        if isinstance(node, nodes.NestedSDFG):
            if node.sdfg is not None:
                if 'test_function' in node.sdfg.name:
                    sdfg = node.sdfg
                    break
    sdfg.parent = None
    sdfg.parent_sdfg = None
    sdfg.parent_nsdfg_node = None
    sdfg.reset_cfg_list()

    sdfg.apply_transformations(IntrinsicSDFGTransformation)
    sdfg.expand_library_nodes()

    return sdfg


def create_sdfg_from_fortran_file(source_string: str):
    """
    Creates an SDFG from a fortran file
    :param source_string: The fortran file name
    :return: The resulting SDFG

    """
    parser = pf().create(std="f2008")
    reader = ffr(source_string)
    ast = parser(reader)
    tables = SymbolTable
    own_ast = ast_components.InternalFortranAst()
    program = own_ast.create_ast(ast)
    functions_and_subroutines_builder = ast_transforms.FindFunctionAndSubroutines()
    functions_and_subroutines_builder.visit(program)
    own_ast.functions_and_subroutines = functions_and_subroutines_builder.names
    program = ast_transforms.functionStatementEliminator(program)
    program = ast_transforms.CallToArray(functions_and_subroutines_builder).visit(program)
    program = ast_transforms.CallExtractor().visit(program)
    program = ast_transforms.SignToIf().visit(program)
    program = ast_transforms.ArrayToLoop().visit(program)
    program = ast_transforms.SumToLoop().visit(program)
    program = ast_transforms.ForDeclarer().visit(program)
    program = ast_transforms.IndexExtractor().visit(program)
    program = ast_transforms.optionalArgsExpander(program)
    ast2sdfg = AST_translator(__file__)
    sdfg = SDFG(source_string)
    ast2sdfg.top_level = program
    ast2sdfg.globalsdfg = sdfg
    ast2sdfg.translate(program, sdfg)
    sdfg.apply_transformations(IntrinsicSDFGTransformation)
    sdfg.expand_library_nodes()

    return sdfg


def compute_dep_graph(ast: Program, start_point: Union[str, List[str]]) -> nx.DiGraph:
    """
    Compute a dependency graph among all the top level objects in the program.
    """
    if isinstance(start_point, str):
        start_point = [start_point]

    dep_graph = nx.DiGraph()
    exclude = set()
    to_process = start_point
    while to_process:
        item_name, to_process = to_process[0], to_process[1:]
        item = ast_utils.atmost_one(c for c in ast.children if find_name_of_node(c) == item_name)
        if not item:
            print(f"Could not find: {item}")
            continue

        fandsl = ast_utils.FunctionSubroutineLister()
        fandsl.get_functions_and_subroutines(item)
        dep_graph.add_node(item_name, info_list=fandsl)

        used_modules, objects_in_modules = ast_utils.get_used_modules(item)
        for mod in used_modules:
            if mod not in dep_graph.nodes:
                dep_graph.add_node(mod)
            obj_list = []
            if dep_graph.has_edge(item_name, mod):
                edge = dep_graph.get_edge_data(item_name, mod)
                if 'obj_list' in edge:
                    obj_list = edge.get('obj_list')
                    assert isinstance(obj_list, list)
            if mod in objects_in_modules:
                ast_utils.extend_with_new_items_from(obj_list, objects_in_modules[mod])
            dep_graph.add_edge(item_name, mod, obj_list=obj_list)
            if mod not in exclude:
                to_process.append(mod)
                exclude.add(mod)

    return dep_graph


def recursive_ast_improver(ast: Program, source_list: Dict[str, str], include_list, parser):
    exclude = set()

    NAME_REPLACEMENTS = {
        'mo_restart_nml_and_att': 'mo_restart_nmls_and_atts',
        'yomhook': 'yomhook_dummy',
    }

    def _recursive_ast_improver(_ast: Base):
        defined_modules = ast_utils.get_defined_modules(_ast)
        used_modules, objects_in_modules = ast_utils.get_used_modules(_ast)

        modules_to_parse = [mod for mod in used_modules if mod not in chain(defined_modules, exclude)]
        added_modules = []
        for mod in modules_to_parse:
            name = mod.lower()
            if name in NAME_REPLACEMENTS:
                name = NAME_REPLACEMENTS[name]

            mod_file = [srcf for srcf in source_list if os.path.basename(srcf).lower() == f"{name}.f90"]
            assert len(mod_file) <= 1, f"Found multiple files for the same module `{mod}`: {mod_file}"
            if not mod_file:
                print(f"Ignoring error: cannot find a file for `{mod}`")
                continue
            mod_file = mod_file[0]

            reader = fsr(source_list[mod_file], include_dirs=include_list)
            try:
                next_ast = parser(reader)
            except Exception as e:
                raise RuntimeError(f"{mod_file} could not be parsed: {e}") from e

            _recursive_ast_improver(next_ast)

            for c in reversed(next_ast.children):
                if c in added_modules:
                    added_modules.remove(c)
                added_modules.insert(0, c)
                c_stmt = c.children[0]
                c_name = ast_utils.singular(ast_utils.children_of_type(c_stmt, Name)).string
                exclude.add(c_name)

        for mod in reversed(added_modules):
            if mod not in _ast.children:
                _ast.children.append(mod)

    _recursive_ast_improver(ast)

    # Add all the free-floating subprograms from other source files in case we missed them.
    ast = collect_floating_subprograms(ast, source_list, include_list, parser)
    # Sort the modules in the order of their dependency.
    ast = sort_modules(ast)

    return ast


def collect_floating_subprograms(ast: Program, source_list: Dict[str, str], include_list, parser) -> Program:
    known_names: Set[str] = {nm.string for nm in walk(ast, Name)}

    known_floaters: Set[str] = set()
    for esp in ast.children:
        name = find_name_of_node(esp)
        if name:
            known_floaters.add(name)

    known_sub_asts: Dict[str, Program] = {}
    for src, content in source_list.items():

        # TODO: Should be fixed in FParser.
        # FParser cannot handle `convert=...` argument in the `open()` statement.
        content = content.replace(',convert="big_endian"', '')

        reader = fsr(content, include_dirs=include_list)
        try:
            sub_ast = parser(reader)
        except Exception as e:
            print(f"Ignoring {src} due to error: {e}")
            continue
        known_sub_asts[src] = sub_ast

    # Since the order is not topological, we need to incrementally find more connected floating subprograms.
    changed = True
    while changed:
        changed = False
        new_floaters = []
        for src, sub_ast in known_sub_asts.items():
            # Find all the new floating subprograms that are known to be needed so far.
            for esp in sub_ast.children:
                name = find_name_of_node(esp)
                if name and name in known_names and name not in known_floaters:
                    # We have found a new floating subprogram that's needed.
                    known_floaters.add(name)
                    known_names.update({nm.string for nm in walk(esp, Name)})
                    new_floaters.append(esp)
        if new_floaters:
            # Append the new floating subprograms to our main AST.
            append_children(ast, new_floaters)
            changed = True
    return ast


def name_and_rename_dict_creator(parse_order: list,dep_graph:nx.DiGraph)->Tuple[Dict[str, List[str]], Dict[str, Dict[str, str]]]:
    name_dict = {}
    rename_dict = {}
    for i in parse_order:
        local_rename_dict = {}
        edges = list(dep_graph.in_edges(i))
        names = []
        for j in edges:
            list_dict = dep_graph.get_edge_data(j[0], j[1])
            if (list_dict['obj_list'] is not None):
                for k in list_dict['obj_list']:
                    if not k.__class__.__name__ == "Name":
                        if k.__class__.__name__ == "Rename":
                            if k.children[2].string not in names:
                                names.append(k.children[2].string)
                            local_rename_dict[k.children[2].string] = k.children[1].string
                        # print("Assumption failed: Object list contains non-name node")
                    else:
                        if k.string not in names:
                            names.append(k.string)
        rename_dict[i] = local_rename_dict
        name_dict[i] = names
    return name_dict, rename_dict


@dataclass
class FindUsedFunctionsConfig:
    root: str
    needed_functions: List[str]
    skip_functions: List[str]


def create_sdfg_from_fortran_file_with_options(
        cfg: ParseConfig,
        ast: Program,
        sdfgs_dir,
        subroutine_name: Optional[str] = None,
        normalize_offsets: bool = True,
        propagation_info=None,
        enum_propagator_files: Optional[List[str]] = None,
        enum_propagator_ast=None,
        used_functions_config: Optional[FindUsedFunctionsConfig] = None,
        already_parsed_ast=False
):
    """
    Creates an SDFG from a fortran file
    :param source_string: The fortran file name
    :return: The resulting SDFG

    """
    if not already_parsed_ast:
        ast = deconstruct_enums(ast)
        ast = deconstruct_associations(ast)
        ast = remove_access_statements(ast)
        ast = correct_for_function_calls(ast)
        ast = deconstruct_procedure_calls(ast)
        ast = deconstruct_interface_calls(ast)
        ast = const_eval_nodes(ast)
        ast = prune_branches(ast)
        ast = prune_unused_objects(ast, cfg.entry_points)
        ast = assign_globally_unique_subprogram_names(ast, {('radiation_interface', 'radiation')})
        ast = assign_globally_unique_variable_names(ast, {'config'})
        ast = consolidate_uses(ast)
    else:
        ast = correct_for_function_calls(ast)    

    dep_graph = compute_dep_graph(ast, 'radiation_interface')
    parse_order = list(reversed(list(nx.topological_sort(dep_graph))))

    what_to_parse_list = {}
    name_dict, rename_dict = name_and_rename_dict_creator(parse_order, dep_graph)

    tables = SymbolTable
    partial_ast = ast_components.InternalFortranAst()
    partial_modules = {}
    partial_ast.symbols["c_int"] = ast_internal_classes.Int_Literal_Node(value=4)
    partial_ast.symbols["c_int8_t"] = ast_internal_classes.Int_Literal_Node(value=1)
    partial_ast.symbols["c_int64_t"] = ast_internal_classes.Int_Literal_Node(value=8)
    partial_ast.symbols["c_int32_t"] = ast_internal_classes.Int_Literal_Node(value=4)
    partial_ast.symbols["c_size_t"] = ast_internal_classes.Int_Literal_Node(value=4)
    partial_ast.symbols["c_long"] = ast_internal_classes.Int_Literal_Node(value=8)
    partial_ast.symbols["c_signed_char"] = ast_internal_classes.Int_Literal_Node(value=1)
    partial_ast.symbols["c_char"] = ast_internal_classes.Int_Literal_Node(value=1)
    partial_ast.symbols["c_null_char"] = ast_internal_classes.Int_Literal_Node(value=1)
    functions_to_rename = {}

    # Why would you ever name a file differently than the module? Especially just one random file out of thousands???
    # asts["mo_restart_nml_and_att"]=asts["mo_restart_nmls_and_atts"]
    partial_ast.to_parse_list = what_to_parse_list
    asts = {find_name_of_stmt(m).lower(): m for m in walk(ast, Module_Stmt)}
    for i in parse_order:
        partial_ast.current_ast = i

        partial_ast.unsupported_fortran_syntax[i] = []
        if i in ["mtime", "ISO_C_BINDING", "iso_c_binding", "mo_cdi", "iso_fortran_env", "netcdf"]:
            continue

        # try:
        partial_module = partial_ast.create_ast(asts[i.lower()])
        partial_modules[partial_module.name.name] = partial_module
        # except Exception as e:
        #    print("Module " + i + " could not be parsed ", partial_ast.unsupported_fortran_syntax[i])
        #    print(e, type(e))
        # print(partial_ast.unsupported_fortran_syntax[i])
        #    continue
        tmp_rename = rename_dict[i]
        for j in tmp_rename:
            # print(j)
            if partial_ast.symbols.get(j) is None:
                # raise NameError("Symbol " + j + " not found in partial ast")
                if functions_to_rename.get(i) is None:
                    functions_to_rename[i] = [j]
                else:
                    functions_to_rename[i].append(j)
            else:
                partial_ast.symbols[tmp_rename[j]] = partial_ast.symbols[j]

        print("Parsed successfully module: ", i, " ", partial_ast.unsupported_fortran_syntax[i])
        # print(partial_ast.unsupported_fortran_syntax[i])
    # try:
    partial_ast.current_ast = "top level"

    program = partial_ast.create_ast(ast)
    program.module_declarations = ast_utils.parse_module_declarations(program)
    # except:

    #        print(" top level module could not be parsed ", partial_ast.unsupported_fortran_syntax["top level"])
    # print(partial_ast.unsupported_fortran_syntax["top level"])
    #        return

    structs_lister = ast_transforms.StructLister()
    structs_lister.visit(program)
    struct_dep_graph = nx.DiGraph()
    for i, name in zip(structs_lister.structs, structs_lister.names):
        if name not in struct_dep_graph.nodes:
            struct_dep_graph.add_node(name)
        struct_deps_finder = ast_transforms.StructDependencyLister(structs_lister.names)
        struct_deps_finder.visit(i)
        struct_deps = struct_deps_finder.structs_used
        # print(struct_deps)
        for j, pointing, point_name in zip(struct_deps, struct_deps_finder.is_pointer,
                                           struct_deps_finder.pointer_names):
            if j not in struct_dep_graph.nodes:
                struct_dep_graph.add_node(j)
            struct_dep_graph.add_edge(name, j, pointing=pointing, point_name=point_name)
    program = ast_transforms.PropagateEnums().visit(program)
    program = ast_transforms.Flatten_Classes(structs_lister.structs).visit(program)
    program.structures = ast_transforms.Structures(structs_lister.structs)

    functions_and_subroutines_builder = ast_transforms.FindFunctionAndSubroutines()
    functions_and_subroutines_builder.visit(program)
    listnames = [i.name for i in functions_and_subroutines_builder.names]
    for i in functions_and_subroutines_builder.iblocks:
        if i not in listnames:
            functions_and_subroutines_builder.names.append(ast_internal_classes.Name_Node(name=i, type="VOID"))
    program.iblocks = functions_and_subroutines_builder.iblocks
    partial_ast.functions_and_subroutines = functions_and_subroutines_builder.names
    program = ast_transforms.functionStatementEliminator(program)
    # program = ast_transforms.StructConstructorToFunctionCall(functions_and_subroutines_builder.names).visit(program)
    # program = ast_transforms.CallToArray(functions_and_subroutines_builder, rename_dict).visit(program)
    # program = ast_transforms.TypeInterference(program).visit(program)
    # program = ast_transforms.ReplaceInterfaceBlocks(program, functions_and_subroutines_builder).visit(program)
    
    program = ast_transforms.IfConditionExtractor().visit(program)

    program = ast_transforms.TypeInference(program, assert_voids=False).visit(program)
    program = ast_transforms.CallExtractor().visit(program)
    program = ast_transforms.ArgumentExtractor(program).visit(program)
    program = ast_transforms.FunctionCallTransformer().visit(program)
    program = ast_transforms.FunctionToSubroutineDefiner().visit(program)

    program = ast_transforms.optionalArgsExpander(program)
    # program = ast_transforms.ArgumentExtractor(program).visit(program)

    count = 0
    for i in program.function_definitions:
        if isinstance(i, ast_internal_classes.Subroutine_Subprogram_Node):
            program.subroutine_definitions.append(i)
            partial_ast.functions_and_subroutines.append(i.name)
            count += 1
    if count != len(program.function_definitions):
        raise NameError("Not all functions were transformed to subroutines")
    for i in program.modules:
        count = 0
        for j in i.function_definitions:
            if isinstance(j, ast_internal_classes.Subroutine_Subprogram_Node):
                i.subroutine_definitions.append(j)
                partial_ast.functions_and_subroutines.append(j.name)
                count += 1
        if count != len(i.function_definitions):
            raise NameError("Not all functions were transformed to subroutines")
        i.function_definitions = []
    program.function_definitions = []

    # time to trim the ast using the propagation info
    # adding enums from radiotion config
    if enum_propagator_files is not None:
        parser = ParserFactory().create(std="f2008")
        if enum_propagator_files is not None:
            for file in enum_propagator_files:
                config_ast = parser(ffr(file_candidate=file))
                partial_ast.create_ast(config_ast)

        radiation_config_internal_ast = partial_ast.create_ast(enum_propagator_ast)
        enum_propagator = ast_transforms.PropagateEnums()
        enum_propagator.visit(radiation_config_internal_ast)

        program = enum_propagator.generic_visit(program)
        replacements = 1
        step = 1
        while replacements > 0:
            program = enum_propagator.generic_visit(program)
            prop = ast_transforms.AssignmentPropagator(propagation_info)
            program = prop.visit(program)
            replacements = prop.replacements
            if_eval = ast_transforms.IfEvaluator()
            program = if_eval.visit(program)
            replacements += if_eval.replacements
            print("Made " + str(replacements) + " replacements in step " + str(step) + " Prop: " + str(
                prop.replacements) + " If: " + str(if_eval.replacements))
            step += 1

    if used_functions_config is not None:

        unusedFunctionFinder = ast_transforms.FindUnusedFunctions(used_functions_config.root, parse_order)
        unusedFunctionFinder.visit(program)
        used_funcs = unusedFunctionFinder.used_names
        current_list = used_funcs[used_functions_config.root]
        current_list += used_functions_config.root

        needed = used_functions_config.needed_functions

        for i in reversed(parse_order):
            for j in program.modules:
                if j.name.name in used_functions_config.skip_functions:
                    continue
                if j.name.name == i:

                    for k in j.subroutine_definitions:
                        if k.name.name in current_list:
                            current_list += used_funcs[k.name.name]
                            needed.append([j.name.name, k.name.name])

        for i in program.modules:
            subroutines = []
            for j in needed:
                if i.name.name == j[0]:

                    for k in i.subroutine_definitions:
                        if k.name.name == j[1]:
                            subroutines.append(k)
            i.subroutine_definitions = subroutines

    program = ast_transforms.SignToIf().visit(program)
    program = ast_transforms.ArrayToLoop(program).visit(program)
    program = ast_transforms.optionalArgsExpander(program)
    program = ast_transforms.TypeInference(program, assert_voids=False).visit(program)
    program = ast_transforms.ArgumentExtractor(program).visit(program)

    print("Before intrinsics")

    prior_exception: Optional[NeedsTypeInferenceException] = None
    for transformation in partial_ast.fortran_intrinsics().transformations():
        while True:
            try:
                transformation.initialize(program)
                program = transformation.visit(program)
                break
            except NeedsTypeInferenceException as e:

                if prior_exception is not None:
                    if e.line_number == prior_exception.line_number and e.func_name == prior_exception.func_name:
                        print("Running additional type inference didn't help! VOID type in the same place.")
                        raise RuntimeError()
                else:
                    prior_exception = e
                print("Running additional type inference")
                # FIXME: optimize func
<<<<<<< HEAD
                print("Additional type inference")
                program = ast_transforms.TypeInference(program, assert_voids=False, assign_scopes=True).visit(program)
=======
                program = ast_transforms.TypeInference(program, assert_voids=False).visit(program)
>>>>>>> 6992e9f3

    print("After intrinsics")

    program = ast_transforms.TypeInference(program).visit(program)
    program = ast_transforms.ReplaceInterfaceBlocks(program, functions_and_subroutines_builder).visit(program)
    program = ast_transforms.optionalArgsExpander(program)
    program = ast_transforms.ArgumentExtractor(program).visit(program)
    program = ast_transforms.ElementalFunctionExpander(functions_and_subroutines_builder.names).visit(program)
    # print("Before intrinsics")
    # for transformation in partial_ast.fortran_intrinsics().transformations():
    #     transformation.initialize(program)
    #     program = transformation.visit(program)
    # print("After intrinsics")
    program = ast_transforms.ForDeclarer().visit(program)
    program = ast_transforms.PointerRemoval().visit(program)
    program = ast_transforms.IndexExtractor(program, normalize_offsets).visit(program)
    structs_lister = ast_transforms.StructLister()
    structs_lister.visit(program)
    struct_dep_graph = nx.DiGraph()
    for i, name in zip(structs_lister.structs, structs_lister.names):
        if name not in struct_dep_graph.nodes:
            struct_dep_graph.add_node(name)
        struct_deps_finder = ast_transforms.StructDependencyLister(structs_lister.names)
        struct_deps_finder.visit(i)
        struct_deps = struct_deps_finder.structs_used
        for j, pointing, point_name in zip(struct_deps, struct_deps_finder.is_pointer,
                                           struct_deps_finder.pointer_names):
            if j not in struct_dep_graph.nodes:
                struct_dep_graph.add_node(j)
            struct_dep_graph.add_edge(name, j, pointing=pointing, point_name=point_name)
    cycles = nx.algorithms.cycles.simple_cycles(struct_dep_graph)
    has_cycles = list(cycles)
    cycles_we_cannot_ignore = []
    for cycle in has_cycles:
        print(cycle)
        for i in cycle:
            is_pointer = struct_dep_graph.get_edge_data(i, cycle[(cycle.index(i) + 1) % len(cycle)])["pointing"]
            point_name = struct_dep_graph.get_edge_data(i, cycle[(cycle.index(i) + 1) % len(cycle)])["point_name"]
            # print(i,is_pointer)
            if is_pointer:
                actually_used_pointer_node_finder = ast_transforms.StructPointerChecker(i, cycle[
                    (cycle.index(i) + 1) % len(cycle)], point_name, structs_lister, struct_dep_graph, "simple")
                actually_used_pointer_node_finder.visit(program)
                # print(actually_used_pointer_node_finder.nodes)
                if len(actually_used_pointer_node_finder.nodes) == 0:
                    print("We can ignore this cycle")
                    program = ast_transforms.StructPointerEliminator(i, cycle[(cycle.index(i) + 1) % len(cycle)],
                                                                     point_name).visit(program)
                else:
                    cycles_we_cannot_ignore.append(cycle)
    if len(cycles_we_cannot_ignore) > 0:
        raise NameError("Structs have cyclic dependencies")
    # print("Deleting struct members...")
    # struct_members_deleted = 0
    # for struct, name in zip(structs_lister.structs, structs_lister.names):
    #     struct_member_finder = ast_transforms.StructMemberLister()
    #     struct_member_finder.visit(struct)
    #     for member, is_pointer, point_name in zip(struct_member_finder.members, struct_member_finder.is_pointer,
    #                                               struct_member_finder.pointer_names):
    #         if is_pointer:
    #             actually_used_pointer_node_finder = ast_transforms.StructPointerChecker(name, member, point_name,
    #                                                                                     structs_lister,
    #                                                                                     struct_dep_graph, "full")
    #             actually_used_pointer_node_finder.visit(program)
    #             found = False
    #             for i in actually_used_pointer_node_finder.nodes:
    #                 nl = ast_transforms.FindNames()
    #                 nl.visit(i)
    #                 if point_name in nl.names:
    #                     found = True
    #                     break
    #             # print("Struct Name: ",name," Member Name: ",point_name, " Found: ", found)
    #             if not found:
    #                 # print("We can delete this member")
    #                 struct_members_deleted += 1
    #                 program = ast_transforms.StructPointerEliminator(name, member, point_name).visit(program)
    # print("Deleted " + str(struct_members_deleted) + " struct members.")
    # structs_lister = ast_transforms.StructLister()
    # structs_lister.visit(program)
    # struct_dep_graph = nx.DiGraph()
    # for i, name in zip(structs_lister.structs, structs_lister.names):
    #     if name not in struct_dep_graph.nodes:
    #         struct_dep_graph.add_node(name)
    #     struct_deps_finder = ast_transforms.StructDependencyLister(structs_lister.names)
    #     struct_deps_finder.visit(i)
    #     struct_deps = struct_deps_finder.structs_used
    #     for j, pointing, point_name in zip(struct_deps, struct_deps_finder.is_pointer,
    #                                        struct_deps_finder.pointer_names):
    #         if j not in struct_dep_graph.nodes:
    #             struct_dep_graph.add_node(j)
    #         struct_dep_graph.add_edge(name, j, pointing=pointing, point_name=point_name)

    program.structures = ast_transforms.Structures(structs_lister.structs)
    program.tables = partial_ast.symbols
    program.placeholders = partial_ast.placeholders
    program.placeholders_offsets = partial_ast.placeholders_offsets
    program.functions_and_subroutines = partial_ast.functions_and_subroutines
    unordered_modules = program.modules

    # arg_pruner = ast_transforms.ArgumentPruner(functions_and_subroutines_builder.nodes)
    # arg_pruner.visit(program)

    for j in program.subroutine_definitions:

        if subroutine_name is not None:
            if not subroutine_name+"_decon" in j.name.name :
                    print("Skipping 1 ", j.name.name)
                    continue

        if j.execution_part is None:
            continue

        print(f"Building SDFG {j.name.name}")
        startpoint = j
        ast2sdfg = AST_translator(__file__, multiple_sdfgs=False, startpoint=startpoint, sdfg_path=sdfgs_dir,
                                  normalize_offsets=normalize_offsets)
        sdfg = SDFG(j.name.name)
        ast2sdfg.functions_and_subroutines = functions_and_subroutines_builder.names
        ast2sdfg.structures = program.structures
        ast2sdfg.placeholders = program.placeholders
        ast2sdfg.placeholders_offsets = program.placeholders_offsets
        ast2sdfg.actual_offsets_per_sdfg[sdfg] = {}
        ast2sdfg.top_level = program
        ast2sdfg.globalsdfg = sdfg

        ast2sdfg.translate(program, sdfg)

        print(f'Saving SDFG {os.path.join(sdfgs_dir, sdfg.name + "_raw_before_intrinsics_full.sdfgz")}')
        sdfg.save(os.path.join(sdfgs_dir, sdfg.name + "_raw_before_intrinsics_full.sdfgz"), compress=True)

        sdfg.apply_transformations(IntrinsicSDFGTransformation)

        try:
            sdfg.expand_library_nodes()
        except:
            print("Expansion failed for ", sdfg.name)
            continue

        sdfg.validate()
        print(f'Saving SDFG {os.path.join(sdfgs_dir, sdfg.name + "_validated_f.sdfgz")}')
        sdfg.save(os.path.join(sdfgs_dir, sdfg.name + "_validated_f.sdfgz"), compress=True)

        sdfg.simplify(verbose=True)
        print(f'Saving SDFG {os.path.join(sdfgs_dir, sdfg.name + "_simplified_tr.sdfgz")}')
        sdfg.save(os.path.join(sdfgs_dir, sdfg.name + "_simplified_f.sdfgz"), compress=True)

        print(f'Compiling SDFG {os.path.join(sdfgs_dir, sdfg.name + "_simplifiedf.sdfgz")}')
        sdfg.compile()

    for i in program.modules:

        # for path in source_list:

        #    if path.lower().find(i.name.name.lower()) != -1:
        #        mypath = path
        #        break

        for j in i.subroutine_definitions:

            if subroutine_name is not None:
                #special for radiation
                if subroutine_name=='radiation':
                    if not 'radiation' == j.name.name :
                        print("Skipping ", j.name.name)
                        continue

                elif not subroutine_name in j.name.name :
                    print("Skipping ", j.name.name)
                    continue

            if j.execution_part is None:
                continue
            print(f"Building SDFG {j.name.name}")
            startpoint = j
            ast2sdfg = AST_translator(
                __file__,
                multiple_sdfgs=False,
                startpoint=startpoint,
                sdfg_path=sdfgs_dir,
                # toplevel_subroutine_arg_names=arg_pruner.visited_funcs[toplevel_subroutine],
                # subroutine_used_names=arg_pruner.used_in_all_functions,
                normalize_offsets=normalize_offsets
            )
            sdfg = SDFG(j.name.name)
            ast2sdfg.functions_and_subroutines = functions_and_subroutines_builder.names
            ast2sdfg.structures = program.structures
            ast2sdfg.placeholders = program.placeholders
            ast2sdfg.placeholders_offsets = program.placeholders_offsets
            ast2sdfg.actual_offsets_per_sdfg[sdfg] = {}
            ast2sdfg.top_level = program
            ast2sdfg.globalsdfg = sdfg
            ast2sdfg.translate(program, sdfg)

            sdfg.save(os.path.join(sdfgs_dir, sdfg.name + "_raw_before_intrinsics_full.sdfgz"), compress=True)

            sdfg.apply_transformations(IntrinsicSDFGTransformation)

            try:
                sdfg.expand_library_nodes()
            except:
                print("Expansion failed for ", sdfg.name)
                continue

            sdfg.validate()
            sdfg.save(os.path.join(sdfgs_dir, sdfg.name + "_validated_f.sdfgz"), compress=True)

            sdfg.simplify(verbose=True)
            print(f'Saving SDFG {os.path.join(sdfgs_dir, sdfg.name + "_simplified_tr.sdfgz")}')
            sdfg.save(os.path.join(sdfgs_dir, sdfg.name + "_simplified_f.sdfgz"), compress=True)

            print(f'Compiling SDFG {os.path.join(sdfgs_dir, sdfg.name + "_simplifiedf.sdfgz")}')
            sdfg.compile()

    # return sdfg<|MERGE_RESOLUTION|>--- conflicted
+++ resolved
@@ -3414,12 +3414,7 @@
                     prior_exception = e
                 print("Running additional type inference")
                 # FIXME: optimize func
-<<<<<<< HEAD
-                print("Additional type inference")
-                program = ast_transforms.TypeInference(program, assert_voids=False, assign_scopes=True).visit(program)
-=======
                 program = ast_transforms.TypeInference(program, assert_voids=False).visit(program)
->>>>>>> 6992e9f3
 
     print("After intrinsics")
 
