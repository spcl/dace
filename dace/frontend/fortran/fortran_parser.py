--- conflicted
+++ resolved
@@ -1441,15 +1441,9 @@
             # import copy
             #
             new_sdfg.reset_cfg_list()
-<<<<<<< HEAD
             #new_sdfg.validate()
             #tmp_sdfg=copy.deepcopy(new_sdfg)
-            new_sdfg.apply_transformations(IntrinsicSDFGTransformation)
-=======
-            new_sdfg.validate()
-            tmp_sdfg=copy.deepcopy(new_sdfg)
             new_sdfg.apply_transformations_repeated(IntrinsicSDFGTransformation)
->>>>>>> 5cb713e7
             from dace.transformation.dataflow import RemoveSliceView
             new_sdfg.apply_transformations_repeated([RemoveSliceView])
             from dace.transformation.passes.lift_struct_views import LiftStructViews
