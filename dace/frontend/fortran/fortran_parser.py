# Copyright 2019-2024 ETH Zurich and the DaCe authors. All rights reserved.

import copy
import os
import sys
import warnings
from copy import deepcopy as dpcp
from pathlib import Path
from typing import List, Optional, Set, Dict, Tuple, Union, Iterable

import networkx as nx
from fparser.api import get_reader
from fparser.two.C99Preprocessor import CPP_CLASS_NAMES
from fparser.two.Fortran2003 import Program, Module_Stmt, Include_Stmt, Subroutine_Stmt, Function_Stmt, Interface_Stmt, \
    Execution_Part
from fparser.two.parser import ParserFactory
from fparser.two.utils import Base, walk, FortranSyntaxError

import dace.frontend.fortran.ast_components as ast_components
import dace.frontend.fortran.ast_internal_classes as ast_internal_classes
import dace.frontend.fortran.ast_transforms as ast_transforms
from dace import Language as lang
from dace import SDFG, InterstateEdge, Memlet, pointer, SDFGState
from dace import data as dat
from dace import dtypes
from dace import symbolic as sym
from dace.data import Scalar, Structure
from dace.frontend.fortran import ast_utils
from dace.frontend.fortran.ast_desugaring import ENTRY_POINT_OBJECT_CLASSES, NAMED_STMTS_OF_INTEREST_CLASSES, SPEC, \
    find_name_of_stmt, find_name_of_node, append_children, correct_for_function_calls, keep_sorted_used_modules, \
    deconstruct_enums, deconstruct_interface_calls, deconstruct_procedure_calls, prune_unused_objects, \
    deconstruct_associations, consolidate_uses, prune_branches, const_eval_nodes, lower_identifier_names, \
    inject_const_evals, remove_access_and_bind_statements, ident_spec, ConstTypeInjection, ConstInjection, \
    make_practically_constant_arguments_constants, make_practically_constant_global_vars_constants, \
    exploit_locally_constant_variables, assign_globally_unique_subprogram_names, \
    create_global_initializers, convert_data_statements_into_assignments, deconstruct_statement_functions, \
    assign_globally_unique_variable_names, deconstuct_goto_statements, remove_self, prune_coarsely, consolidate_global_data_into_arg
from dace.frontend.fortran.ast_internal_classes import FNode, Main_Program_Node
from dace.frontend.fortran.ast_internal_classes import Program_Node
from dace.frontend.fortran.ast_utils import children_of_type, mywalk, atmost_one
from dace.frontend.fortran.intrinsics import IntrinsicSDFGTransformation, NeedsTypeInferenceException
from dace.properties import CodeBlock
from dace.sdfg import nodes as nd
from dace.sdfg.state import BreakBlock, ConditionalBlock, ContinueBlock, ControlFlowRegion, LoopRegion

global_struct_instance_counter = 0


def find_access_in_destinations(substate, substate_destinations, name):
    wv = None
    already_there = False
    for i in substate_destinations:
        if i.data == name:
            wv = i
            already_there = True
            break
    if not already_there:
        wv = substate.add_write(name)
    return wv, already_there


def find_access_in_sources(substate, substate_sources, name):
    re = None
    already_there = False
    for i in substate_sources:
        if i.data == name:
            re = i
            already_there = True
            break
    if not already_there:
        re = substate.add_read(name)
    return re, already_there


def add_views_recursive(sdfg, name, datatype_to_add, struct_views, name_mapping, registered_types, chain,
                        actual_offsets_per_sdfg, names_of_object_in_parent_sdfg, actual_offsets_per_parent_sdfg):
    if not isinstance(datatype_to_add, dat.Structure):
        # print("Not adding: ", str(datatype_to_add))
        if isinstance(datatype_to_add, dat.ContainerArray):
            datatype_to_add = datatype_to_add.stype
    for i in datatype_to_add.members:
        current_dtype = datatype_to_add.members[i].dtype
        for other_type in registered_types:
            if current_dtype.dtype == registered_types[other_type].dtype:
                other_type_obj = registered_types[other_type]
                add_views_recursive(sdfg, name, datatype_to_add.members[i], struct_views, name_mapping,
                                    registered_types, chain + [i], actual_offsets_per_sdfg,
                                    names_of_object_in_parent_sdfg, actual_offsets_per_parent_sdfg)
                # for j in other_type_obj.members:
                #    sdfg.add_view(name_mapping[name] + "_" + i +"_"+ j,other_type_obj.members[j].shape,other_type_obj.members[j].dtype)
                #    name_mapping[name + "_" + i +"_"+ j] = name_mapping[name] + "_" + i +"_"+ j
                #    struct_views[name_mapping[name] + "_" + i+"_"+ j]=[name_mapping[name],i,j]
        if len(chain) > 0:
            join_chain = "_" + "_".join(chain)
        else:
            join_chain = ""
        current_member = datatype_to_add.members[i]

        if str(datatype_to_add.members[i].dtype.base_type) in registered_types:

            view_to_member = dat.View.view(datatype_to_add.members[i])
            if sdfg.arrays.get(name_mapping[name] + join_chain + "_" + i) is None:
                sdfg.arrays[name_mapping[name] + join_chain + "_" + i] = view_to_member
        else:
            if sdfg.arrays.get(name_mapping[name] + join_chain + "_" + i) is None:
                sdfg.add_view(name_mapping[name] + join_chain + "_" + i, datatype_to_add.members[i].shape,
                              datatype_to_add.members[i].dtype, strides=datatype_to_add.members[i].strides)
        if names_of_object_in_parent_sdfg.get(name_mapping[name]) is not None:
            if actual_offsets_per_parent_sdfg.get(
                    names_of_object_in_parent_sdfg[name_mapping[name]] + join_chain + "_" + i) is not None:
                actual_offsets_per_sdfg[name_mapping[name] + join_chain + "_" + i] = actual_offsets_per_parent_sdfg[
                    names_of_object_in_parent_sdfg[name_mapping[name]] + join_chain + "_" + i]
            else:
                # print("No offsets in sdfg: ",sdfg.name ," for: ",names_of_object_in_parent_sdfg[name_mapping[name]]+ join_chain + "_" + i)
                actual_offsets_per_sdfg[name_mapping[name] + join_chain + "_" + i] = [1] * len(
                    datatype_to_add.members[i].shape)
        name_mapping[name_mapping[name] + join_chain + "_" + i] = name_mapping[name] + join_chain + "_" + i
        struct_views[name_mapping[name] + join_chain + "_" + i] = [name_mapping[name]] + chain + [i]


def add_deferred_shape_assigns_for_structs(structures: ast_transforms.Structures,
                                           decl: ast_internal_classes.Var_Decl_Node, sdfg: SDFG,
                                           assign_state: SDFGState, name: str, name_: str, placeholders,
                                           placeholders_offsets, object, names_to_replace, actual_offsets_per_sdfg):
    if not structures.is_struct(decl.type):
        # print("Not adding defferred shape assigns for: ", decl.type,decl.name)
        return

    if isinstance(object, dat.ContainerArray):
        struct_type = object.stype
    else:
        struct_type = object
    global global_struct_instance_counter
    local_counter = global_struct_instance_counter
    global_struct_instance_counter += 1
    overall_ast_struct_type = structures.get_definition(decl.type)
    counter = 0
    listofmember = list(struct_type.members)
    # print("Struct: "+decl.name +" Struct members: "+ str(len(listofmember))+ " Definition members: "+str(len(list(overall_ast_struct_type.vars.items()))))

    for ast_struct_type in overall_ast_struct_type.vars.items():
        ast_struct_type = ast_struct_type[1]
        var = struct_type.members[ast_struct_type.name]

        if isinstance(var, dat.ContainerArray):
            var_type = var.stype
        else:
            var_type = var

        # print(ast_struct_type.name,var_type.__class__)
        if isinstance(struct_type.members[ast_struct_type.name], dat.Structure):

            add_deferred_shape_assigns_for_structs(structures, ast_struct_type, sdfg, assign_state,
                                                   f"{name}->{ast_struct_type.name}", f"{ast_struct_type.name}_{name_}",
                                                   placeholders, placeholders_offsets,
                                                   object.members[ast_struct_type.name], names_to_replace,
                                                   actual_offsets_per_sdfg)
        elif isinstance(var_type, dat.Structure):
            add_deferred_shape_assigns_for_structs(structures, ast_struct_type, sdfg, assign_state,
                                                   f"{name}->{ast_struct_type.name}", f"{ast_struct_type.name}_{name_}",
                                                   placeholders, placeholders_offsets, var_type, names_to_replace,
                                                   actual_offsets_per_sdfg)
        # print(ast_struct_type)
        # print(ast_struct_type.__class__)

        if ast_struct_type.sizes is None or len(ast_struct_type.sizes) == 0:
            continue
        offsets_to_replace = []
        sanity_count = 0

        for offset in ast_struct_type.offsets:
            if isinstance(offset, ast_internal_classes.Name_Node):
                if hasattr(offset, "name"):
                    if sdfg.symbols.get(offset.name) is None:
                        sdfg.add_symbol(offset.name, dtypes.int32)
                sanity_count += 1
                if offset.name.startswith('__f2dace_SOA'):
                    newoffset = offset.name + "_" + name_ + "_" + str(local_counter)
                    sdfg.append_global_code(f"{dtypes.int32.ctype} {newoffset};\n")
<<<<<<< HEAD
                    # prog hack
                    #if name.endswith("prog"):
                    #    sdfg.append_init_code(f"{newoffset} = {name}[0]->{offset.name};\n")
                    #else:
=======
>>>>>>> 4d8ea345
                    sdfg.append_init_code(f"{newoffset} = {name}->{offset.name};\n")

                    sdfg.add_symbol(newoffset, dtypes.int32)
                    offsets_to_replace.append(newoffset)
                    names_to_replace[offset.name] = newoffset
                else:
                    # print("not replacing",offset.name)
                    offsets_to_replace.append(offset.name)
            else:
                sanity_count += 1
                # print("not replacing not namenode",offset)
                offsets_to_replace.append(offset)
        if sanity_count == len(ast_struct_type.offsets):
            # print("adding offsets for: "+name.replace("->","_")+"_"+ast_struct_type.name)
            actual_offsets_per_sdfg[name.replace("->", "_") + "_" + ast_struct_type.name] = offsets_to_replace

        # for assumed shape, all vars starts with the same prefix
        for size in ast_struct_type.sizes:
            if isinstance(size, ast_internal_classes.Name_Node):  # and  size.name.startswith('__f2dace_A'):

                if hasattr(size, "name"):
                    if sdfg.symbols.get(size.name) is None:
                        # new_name=sdfg._find_new_name(size.name)
                        sdfg.add_symbol(size.name, dtypes.int32)

                    if size.name.startswith('__f2dace_SA'):
                        # newsize=ast_internal_classes.Name_Node(name=size.name+"_"+str(local_counter),parent=size.parent,type=size.type)
                        newsize = size.name + "_" + name_ + "_" + str(local_counter)
                        names_to_replace[size.name] = newsize
                        # var_type.sizes[var_type.sizes.index(size)]=newsize
                        sdfg.append_global_code(f"{dtypes.int32.ctype} {newsize};\n")
                        sdfg.append_init_code(f"{newsize} = {name}->{size.name};\n")
                        sdfg.add_symbol(newsize, dtypes.int32)
                        if isinstance(object, dat.Structure):
                            shape2 = dpcp(object.members[ast_struct_type.name].shape)
                        else:
                            shape2 = dpcp(object.stype.members[ast_struct_type.name].shape)
                        shapelist = list(shape2)
                        shapelist[ast_struct_type.sizes.index(size)] = sym.pystr_to_symbolic(newsize)
                        shape_replace = tuple(shapelist)
                        viewname = f"{name}->{ast_struct_type.name}"

                        viewname = viewname.replace("->", "_")
                        # view=sdfg.arrays[viewname]
                        strides = [dat._prod(shapelist[:i]) for i in range(len(shapelist))]
                        if isinstance(object.members[ast_struct_type.name], dat.ContainerArray):
                            tmpobject = dat.ContainerArray(object.members[ast_struct_type.name].stype, shape_replace,
                                                           strides=strides)


                        elif isinstance(object.members[ast_struct_type.name], dat.Array):
                            tmpobject = dat.Array(object.members[ast_struct_type.name].dtype, shape_replace,
                                                  strides=strides)

                        else:
                            raise ValueError("Unknown type" + str(tmpobject.__class__))
                        object.members.pop(ast_struct_type.name)
                        object.members[ast_struct_type.name] = tmpobject
                        tmpview = dat.View.view(object.members[ast_struct_type.name])
                        if sdfg.arrays.get(viewname) is not None:
                            del sdfg.arrays[viewname]
                        sdfg.arrays[viewname] = tmpview
                        # if placeholders.get(size.name) is not None:
                        #    placeholders[newsize]=placeholders[size.name]
        sdfg.replace_dict(names_to_replace)                


class AST_translator:
    """
    This class is responsible for translating the internal AST into a SDFG.
    """

    def __init__(self, source: str, multiple_sdfgs: bool = False, startpoint=None, sdfg_path=None,
                 normalize_offsets=False, do_not_make_internal_variables_argument: bool = False):
        """
        :ast: The internal fortran AST to be used for translation
        :source: The source file name from which the AST was generated
        :do_not_make_internal_variables_argument: Avoid turning internal variables of the entry point into arguments.
            This essentially avoids the hack with `transient_mode = False`, since we can rely on `startpoint` for
            arbitrary entry point anyway.
        """
        # TODO: Refactor the callers who rely on the hack with `transient_mode = False`, then remove the
        #  `do_not_make_internal_variables_argument` argument entirely, since we don't need it at that point.
        self.sdfg_path = sdfg_path
        self.count_of_struct_symbols_lifted = 0
        self.registered_types = {}
        self.transient_mode = True
        self.startpoint = startpoint
        self.top_level = None
        self.globalsdfg = None
        self.multiple_sdfgs = multiple_sdfgs
        self.name_mapping = ast_utils.NameMap()
        self.actual_offsets_per_sdfg = {}
        self.names_of_object_in_parent_sdfg = {}
        self.contexts = {}
        self.views = 0
        self.libstates = []
        self.file_name = source
        self.unallocated_arrays = []
        self.all_array_names = []
        self.last_sdfg_states = {}
        self.module_vars = []
        self.sdfgs_count = 0
        self.libraries = {}
        self.local_not_transient_because_assign = {}
        self.struct_views = {}
        self.last_call_expression = {}
        self.struct_view_count = 0
        self.structures = None
        self.placeholders = None
        self.placeholders_offsets = None
        self.replace_names = {}
        self.normalize_offsets = normalize_offsets
        self.temporary_sym_dict = {}
        self.temporary_link_to_parent = {}
        self.temporary_ins={}
        self.temporary_outs={}
        self.do_not_make_internal_variables_argument = do_not_make_internal_variables_argument
        self.ast_elements = {
            ast_internal_classes.If_Stmt_Node: self.ifstmt2sdfg,
            ast_internal_classes.For_Stmt_Node: self.forstmt2sdfg,
            ast_internal_classes.Map_Stmt_Node: self.forstmt2sdfg,
            ast_internal_classes.Execution_Part_Node: self.basicblock2sdfg,
            ast_internal_classes.Subroutine_Subprogram_Node: self.subroutine2sdfg,
            ast_internal_classes.BinOp_Node: self.binop2sdfg,
            ast_internal_classes.Decl_Stmt_Node: self.declstmt2sdfg,
            ast_internal_classes.Var_Decl_Node: self.vardecl2sdfg,
            ast_internal_classes.Symbol_Decl_Node: self.symbol2sdfg,
            ast_internal_classes.Symbol_Array_Decl_Node: self.symbolarray2sdfg,
            ast_internal_classes.Call_Expr_Node: self.call2sdfg,
            ast_internal_classes.Program_Node: self.ast2sdfg,
            ast_internal_classes.Write_Stmt_Node: self.write2sdfg,
            ast_internal_classes.Allocate_Stmt_Node: self.allocate2sdfg,
            ast_internal_classes.Break_Node: self.break2sdfg,
            ast_internal_classes.Continue_Node: self.continue2sdfg,
            ast_internal_classes.Derived_Type_Def_Node: self.derivedtypedef2sdfg,
            ast_internal_classes.Pointer_Assignment_Stmt_Node: self.pointerassignment2sdfg,
            ast_internal_classes.While_Stmt_Node: self.whilestmt2sdfg,
        }

    def get_dace_type(self, type):
        """
        This function matches the fortran type to the corresponding dace type
        by referencing the ast_utils.fortrantypes2dacetypes dictionary.
        """
        if isinstance(type, str):
            if type in ast_utils.fortrantypes2dacetypes:
                return ast_utils.fortrantypes2dacetypes[type]
            elif type in self.registered_types:
                return self.registered_types[type]
            else:
                # TODO: This is bandaid.
                if type == "VOID":
                    return ast_utils.fortrantypes2dacetypes["DOUBLE"]
                    raise ValueError("Unknown type " + type)
                else:
                    raise ValueError("Unknown type " + type)

    def get_name_mapping_in_context(self, sdfg: SDFG):
        """
        This function returns a copy of the name mapping union
         for the given sdfg and the top-level sdfg.
        """
        a = self.name_mapping[self.globalsdfg].copy()
        if sdfg is not self.globalsdfg:
            a.update(self.name_mapping[sdfg])
        return a

    def get_arrays_in_context(self, sdfg: SDFG):
        """
        This function returns a copy of the union of arrays
        for the given sdfg and the top-level sdfg.
        """
        a = self.globalsdfg.arrays.copy()
        if sdfg is not self.globalsdfg:
            a.update(sdfg.arrays)
        return a

    def get_memlet_range(self, sdfg: SDFG, variables: List[ast_internal_classes.FNode], var_name: str,
                         var_name_tasklet: str) -> str:
        """
        This function returns the memlet range for the given variable.
        :param sdfg: The sdfg in which the variable is used
        :param variables: The list of variables in the current context
        :param var_name: The name of the variable for which the memlet range should be returned
        :param var_name_tasklet: The name of the variable in the tasklet
        :return: The memlet range for the given variable
        """
        var = self.get_arrays_in_context(sdfg).get(var_name)

        if len(var.shape) == 0:
            return ""

        if (len(var.shape) == 1 and var.shape[0] == 1):
            return "0"

        for o_v in variables:
            if o_v.name == var_name_tasklet:
                return ast_utils.generate_memlet(o_v, sdfg, self, self.normalize_offsets)


    def _add_tasklet(self, substate: SDFGState, name: str, vars_in: Set[str], vars_out: Set[str], code: str,
                     debuginfo: list, source: str):
        tasklet = substate.add_tasklet(name="T" + name, inputs=vars_in, outputs=vars_out, code=code,
                                       debuginfo=dtypes.DebugInfo(start_line=debuginfo[0], start_column=debuginfo[1],
                                                                  filename=source), language=dtypes.Language.Python)
        return tasklet


    def _add_simple_state_to_cfg(self, cfg: ControlFlowRegion, state_name: str):
        if cfg in self.last_sdfg_states and self.last_sdfg_states[cfg] is not None:
            substate = cfg.add_state(state_name)
        else:
            substate = cfg.add_state(state_name, is_start_block=True)
        self._finish_add_state_to_cfg(cfg, substate)
        return substate


    def _finish_add_state_to_cfg(self, cfg: ControlFlowRegion, substate: SDFGState):
        if cfg in self.last_sdfg_states and self.last_sdfg_states[cfg] is not None:
            cfg.add_edge(self.last_sdfg_states[cfg], substate, InterstateEdge())
        self.last_sdfg_states[cfg] = substate


    def translate(self, node: ast_internal_classes.FNode, sdfg: SDFG, cfg: ControlFlowRegion):
        """
        This function is responsible for translating the AST into a SDFG.
        :param node: The node to be translated
        :param sdfg: The SDFG to which the node should be translated
        :param cfg: The control flow region into which the node should be translated
        :note: This function is recursive and will call itself for all child nodes
        :note: This function will call the appropriate function for the node type
        :note: The dictionary ast_elements, part of the class itself contains all functions that are called for the different node types
        """
        if node.__class__ in self.ast_elements:
            self.ast_elements[node.__class__](node, sdfg, cfg)
        elif isinstance(node, list):
            for i in node:
                self.translate(i, sdfg, cfg)
        else:
            warnings.warn(f"WARNING: {node.__class__.__name__}")

    def ast2sdfg(self, node: ast_internal_classes.Program_Node, sdfg: SDFG, cfg: ControlFlowRegion):
        """
        This function is responsible for translating the Fortran AST into a SDFG.
        :param node: The node to be translated
        :param sdfg: The SDFG to which the node should be translated
        :param cfg: The control flow region into which the node should be translated
        :note: This function is recursive and will call itself for all child nodes
        :note: This function will call the appropriate function for the node type
        :note: The dictionary ast_elements, part of the class itself contains all functions that are called for the different node types
        """
        self.globalsdfg = sdfg
        for i in node.modules:
            structs_lister = ast_transforms.StructLister()
            if i.specification_part is not None:
                structs_lister.visit(i.specification_part)
            struct_dep_graph = nx.DiGraph()
            for ii, name in zip(structs_lister.structs, structs_lister.names):
                if name not in struct_dep_graph.nodes:
                    struct_dep_graph.add_node(name)
                struct_deps_finder = ast_transforms.StructDependencyLister(structs_lister.names)
                struct_deps_finder.visit(ii)
                struct_deps = struct_deps_finder.structs_used
                # print(struct_deps)
                for j, pointing, point_name in zip(struct_deps, struct_deps_finder.is_pointer,
                                                   struct_deps_finder.pointer_names):
                    if j not in struct_dep_graph.nodes:
                        struct_dep_graph.add_node(j)
                    struct_dep_graph.add_edge(name, j, pointing=pointing, point_name=point_name)
            parse_order = list(reversed(list(nx.topological_sort(struct_dep_graph))))
            for jj in parse_order:
                for j in i.specification_part.typedecls:
                    if j.name.name == jj:
                        self.translate(j, sdfg, cfg)
                        if j.__class__.__name__ != "Derived_Type_Def_Node":
                            for k in j.vardecl:
                                self.module_vars.append((k.name, i.name))
            if i.specification_part is not None:

                # this works with CloudSC
                # unsure about ICON
                self.transient_mode = self.do_not_make_internal_variables_argument

                for j in i.specification_part.symbols:
                    self.translate(j, sdfg, cfg)
                    if isinstance(j, ast_internal_classes.Symbol_Array_Decl_Node):
                        self.module_vars.append((j.name, i.name))
                    elif isinstance(j, ast_internal_classes.Symbol_Decl_Node):
                        self.module_vars.append((j.name, i.name))
                    else:
                        raise ValueError("Unknown symbol type")
                for j in i.specification_part.specifications:
                    self.translate(j, sdfg, cfg)
                    for k in j.vardecl:
                        self.module_vars.append((k.name, i.name))
        # this works with CloudSC
        # unsure about ICON
        self.transient_mode = True
        ast_utils.add_simple_state_to_sdfg(self, sdfg, "GlobalDefEnd")
        if self.startpoint is None:
            self.startpoint = node.main_program
        assert self.startpoint is not None, "No main program or start point found"

        if self.startpoint.specification_part is not None:
            # this works with CloudSC
            # unsure about ICON
            self.transient_mode = self.do_not_make_internal_variables_argument

            for i in self.startpoint.specification_part.typedecls:
                self.translate(i, sdfg, cfg)
            for i in self.startpoint.specification_part.symbols:
                self.translate(i, sdfg, cfg)

            for i in self.startpoint.specification_part.specifications:
                self.translate(i, sdfg, cfg)
            for i in self.startpoint.specification_part.specifications:
                ast_utils.add_simple_state_to_sdfg(self, sdfg, "start_struct_size")
                assign_state = ast_utils.add_simple_state_to_sdfg(self, sdfg, "assign_struct_sizes")
                for decl in i.vardecl:
                    if decl.name in sdfg.symbols:
                        continue
                    add_deferred_shape_assigns_for_structs(self.structures, decl, sdfg, assign_state, decl.name,
                                                           decl.name, self.placeholders,
                                                           self.placeholders_offsets,
                                                           sdfg.arrays[self.name_mapping[sdfg][decl.name]],
                                                           self.replace_names,
                                                           self.actual_offsets_per_sdfg[sdfg])

        if not isinstance(self.startpoint, Main_Program_Node):
            # this works with CloudSC
            # unsure about ICON
            arg_names = [ast_utils.get_name(i) for i in self.startpoint.args]
            for arr_name, arr in sdfg.arrays.items():

                if arr.transient and arr_name in arg_names:
                    print(f"Changing the transient status to false of {arr_name} because it's a function argument")
                    arr.transient = False

        # for i in sdfg.arrays:
        #     if i in sdfg.symbols:
        #         sdfg.arrays.pop(i)

        self.transient_mode = True
        self.translate(self.startpoint.execution_part.execution, sdfg, cfg)
        sdfg.validate()

    def pointerassignment2sdfg(self, node: ast_internal_classes.Pointer_Assignment_Stmt_Node, sdfg: SDFG,
                               cfg: ControlFlowRegion):
        """
        This function is responsible for translating Fortran pointer assignments into a SDFG.
        :param node: The node to be translated
        :param sdfg: The SDFG to which the node should be translated
        :param cfg: The control flow region into which the node should be translated
        """
        if self.name_mapping[sdfg][node.name_pointer.name] in sdfg.arrays:
            shapenames = [sdfg.arrays[self.name_mapping[sdfg][node.name_pointer.name]].shape[i] for i in
                          range(len(sdfg.arrays[self.name_mapping[sdfg][node.name_pointer.name]].shape))]
            offsetnames = self.actual_offsets_per_sdfg[sdfg][node.name_pointer.name]
            [sdfg.arrays[self.name_mapping[sdfg][node.name_pointer.name]].offset[i] for i in
             range(len(sdfg.arrays[self.name_mapping[sdfg][node.name_pointer.name]].offset))]
            # for i in shapenames:
            #    if str(i) in sdfg.symbols:
            #        sdfg.symbols.pop(str(i))
            # if sdfg.parent_nsdfg_node is not None:
            # if str(i) in sdfg.parent_nsdfg_node.symbol_mapping:
            # sdfg.parent_nsdfg_node.symbol_mapping.pop(str(i))

            # for i in offsetnames:
            # if str(i) in sdfg.symbols:
            #    sdfg.symbols.pop(str(i))
            # if sdfg.parent_nsdfg_node is not None:
            # if str(i) in sdfg.parent_nsdfg_node.symbol_mapping:
            # sdfg.parent_nsdfg_node.symbol_mapping.pop(str(i))
            sdfg.arrays.pop(self.name_mapping[sdfg][node.name_pointer.name])
        if isinstance(node.name_target, ast_internal_classes.Data_Ref_Node):
            if node.name_target.parent_ref.name not in self.name_mapping[sdfg]:
                raise ValueError("Unknown variable " + node.name_target.name)
            if isinstance(node.name_target.part_ref, ast_internal_classes.Data_Ref_Node):
                self.name_mapping[sdfg][node.name_pointer.name] = self.name_mapping[sdfg][
                    node.name_target.parent_ref.name + "_" + node.name_target.part_ref.parent_ref.name + "_" + node.name_target.part_ref.part_ref.name]
                # self.replace_names[node.name_pointer.name]=self.name_mapping[sdfg][node.name_target.parent_ref.name+"_"+node.name_target.part_ref.parent_ref.name+"_"+node.name_target.part_ref.part_ref.name]
                target = sdfg.arrays[self.name_mapping[sdfg][
                    node.name_target.parent_ref.name + "_" + node.name_target.part_ref.parent_ref.name + "_" + node.name_target.part_ref.part_ref.name]]
                # for i in self.actual_offsets_per_sdfg[sdfg]:
                #    print(i)
                actual_offsets = self.actual_offsets_per_sdfg[sdfg][
                    node.name_target.parent_ref.name + "_" + node.name_target.part_ref.parent_ref.name + "_" + node.name_target.part_ref.part_ref.name]

                for i in shapenames:
                    self.replace_names[str(i)] = str(target.shape[shapenames.index(i)])
                for i in offsetnames:
                    self.replace_names[str(i)] = str(actual_offsets[offsetnames.index(i)])
            else:
                self.name_mapping[sdfg][node.name_pointer.name] = self.name_mapping[sdfg][
                    node.name_target.parent_ref.name + "_" + node.name_target.part_ref.name]
                self.replace_names[node.name_pointer.name] = self.name_mapping[sdfg][
                    node.name_target.parent_ref.name + "_" + node.name_target.part_ref.name]
                target = sdfg.arrays[
                    self.name_mapping[sdfg][node.name_target.parent_ref.name + "_" + node.name_target.part_ref.name]]
                actual_offsets = self.actual_offsets_per_sdfg[sdfg][
                    node.name_target.parent_ref.name + "_" + node.name_target.part_ref.name]
                for i in shapenames:
                    self.replace_names[str(i)] = str(target.shape[shapenames.index(i)])
                for i in offsetnames:
                    self.replace_names[str(i)] = str(actual_offsets[offsetnames.index(i)])

        elif isinstance(node.name_pointer, ast_internal_classes.Data_Ref_Node):
            raise ValueError("Not imlemented yet")

        else:
            if node.name_target.name not in self.name_mapping[sdfg]:
                raise ValueError("Unknown variable " + node.name_target.name)
            found = False
            for i in self.unallocated_arrays:
                if i[0] == node.name_pointer.name:
                    if found:
                        raise ValueError("Multiple unallocated arrays with the same name")
                    fount = True
                    self.unallocated_arrays.remove(i)
            self.name_mapping[sdfg][node.name_pointer.name] = self.name_mapping[sdfg][node.name_target.name]

    def derivedtypedef2sdfg(self, node: ast_internal_classes.Derived_Type_Def_Node, sdfg: SDFG,
                            cfg: ControlFlowRegion):
        """
        This function is responsible for registering Fortran derived type declarations into a SDFG as nested data types.
        :param node: The node to be translated
        :param sdfg: The SDFG to which the node should be translated
        :param cfg: The control flow region into which the node should be translated
        """
        name = node.name.name
        if node.component_part is None:
            components = []
        else:
            components = node.component_part.component_def_stmts
        dict_setup = {}
        for i in components:
            j = i.vars
            for k in j.vardecl:
                complex_datatype = False
                datatype = self.get_dace_type(k.type)
                if isinstance(datatype, dat.Structure):
                    complex_datatype = True
                if k.sizes:
                    sizes = []
                    offset = []
                    offset_value = 0 if self.normalize_offsets else -1
                    for i in k.sizes:
                        tw = ast_utils.TaskletWriter([], [], sdfg, self.name_mapping, placeholders=self.placeholders,
                                                     placeholders_offsets=self.placeholders_offsets,
                                                     rename_dict=self.replace_names)
                        text = tw.write_code(i)
                        sizes.append(sym.pystr_to_symbolic(text))
                        offset.append(offset_value)
                    strides = [dat._prod(sizes[:i]) for i in range(len(sizes))]
                    if not complex_datatype:
                        dict_setup[k.name] = dat.Array(
                            datatype,
                            sizes,
                            strides=strides,
                            offset=offset,
                        )
                    else:
                        dict_setup[k.name] = dat.ContainerArray(datatype, sizes, strides=strides, offset=offset)

                else:
                    if not complex_datatype:
                        dict_setup[k.name] = dat.Scalar(datatype)
                    else:
                        dict_setup[k.name] = datatype

        structure_obj = Structure(dict_setup, name)
        self.registered_types[name] = structure_obj

    def basicblock2sdfg(self, node: ast_internal_classes.Execution_Part_Node, sdfg: SDFG, cfg: ControlFlowRegion):
        """
        This function is responsible for translating Fortran basic blocks into a SDFG.
        :param node: The node to be translated
        :param sdfg: The SDFG to which the node should be translated
        :param cfg: The control flow region into which the node should be translated
        """

        for i in node.execution:
            self.translate(i, sdfg, cfg)

    def allocate2sdfg(self, node: ast_internal_classes.Allocate_Stmt_Node, sdfg: SDFG,
                      cfg: ControlFlowRegion):
        """
        This function is responsible for translating Fortran allocate statements into a SDFG.
        :param node: The node to be translated
        :param sdfg: The SDFG to which the node should be translated
        :param cfg: The control flow region into which the node should be translated
        :note: We pair the allocate with a list of unallocated arrays.
        """
        for i in node.allocation_list:
            for j in self.unallocated_arrays:
                if j[0] == i.name.name and sdfg == j[2]:
                    datatype = j[1]
                    transient = j[3]
                    self.unallocated_arrays.remove(j)
                    offset_value = 0 if self.normalize_offsets else -1
                    sizes = []
                    offset = []
                    for j in i.shape.shape_list:
                        tw = ast_utils.TaskletWriter([], [], sdfg, self.name_mapping, placeholders=self.placeholders,
                                                     placeholders_offsets=self.placeholders_offsets,
                                                     rename_dict=self.replace_names)
                        text = tw.write_code(j)
                        sizes.append(sym.pystr_to_symbolic(text))
                        offset.append(offset_value)
                    strides = [dat._prod(sizes[:i]) for i in range(len(sizes))]
                    self.name_mapping[sdfg][i.name.name] = sdfg._find_new_name(i.name.name)

                    self.all_array_names.append(self.name_mapping[sdfg][i.name.name])
                    if self.contexts.get(sdfg.name) is None:
                        self.contexts[sdfg.name] = ast_utils.Context(name=sdfg.name)
                    if i.name.name not in self.contexts[sdfg.name].containers:
                        self.contexts[sdfg.name].containers.append(i.name.name)
                    sdfg.add_array(self.name_mapping[sdfg][i.name.name],
                                   shape=sizes,
                                   dtype=datatype,
                                   offset=offset,
                                   strides=strides,
                                   transient=transient)

    def write2sdfg(self, node: ast_internal_classes.Write_Stmt_Node, sdfg: SDFG, cfg: ControlFlowRegion):
        # TODO implement
        print("Uh oh")
        # raise NotImplementedError("Fortran write statements are not implemented yet")


    def ifstmt2sdfg(self, node: ast_internal_classes.If_Stmt_Node, sdfg: SDFG, cfg: ControlFlowRegion):
        """
        This function is responsible for translating Fortran if statements into a SDFG.
        :param node: The node to be translated
        :param sdfg: The SDFG to which the node should be translated
        :param cfg: The control flow region into which the node should be translated
        """

        #Try to create a list of nested if-elses towards generating a case statement

        node_cond=node.cond
        node_body=node.body
        node_body_else=node.body_else

        body_list=[node_body]
        cond_list=[node_cond]
        #Very specific hack
        case_processing_ready=True
        if isinstance(node.cond,ast_internal_classes.BinOp_Node):
            if isinstance(node.cond.lval,ast_internal_classes.Name_Node):
                if node.cond.lval.name.startswith("_for_it"):
                    case_processing_ready=False
        while not case_processing_ready:
            case_processing_ready=True
            if node_body_else is not None:
                if isinstance(node_body_else, ast_internal_classes.Execution_Part_Node):
                    if len(node_body_else.execution)==1:
                        if isinstance(node_body_else.execution[0], ast_internal_classes.If_Stmt_Node):
                            if isinstance(node_body_else.execution[0].cond, ast_internal_classes.BinOp_Node):
                                if isinstance(node_body_else.execution[0].cond.lval, ast_internal_classes.Name_Node):
                                    if node_body_else.execution[0].cond.lval.name.startswith("_for_it"):
                                        case_processing_ready=False
                                        body_list.append(node_body_else.execution[0].body)
                                        cond_list.append(node_body_else.execution[0].cond)
                                        node_body_else=node_body_else.execution[0].body_else
        if len(body_list)>1:
            name = f"SwitchCase_l_{str(node.line_number[0])}_c_{str(node.line_number[1])}"

            prev_block = None if cfg not in self.last_sdfg_states else self.last_sdfg_states[cfg]
            is_start = prev_block is None

            cond_block = ConditionalBlock(name)
            cfg.add_node(cond_block, ensure_unique_name=True, is_start_block=is_start)
            if not is_start:
                cfg.add_edge(self.last_sdfg_states[cfg], cond_block, InterstateEdge())
            self.last_sdfg_states[cfg] = cond_block

            for i in range(len(cond_list)):
                cond_node = cond_list[i]
                body_node = body_list[i]
                case_condition = ast_utils.ProcessedWriter(sdfg, self.name_mapping, self.placeholders,
                                                           self.placeholders_offsets,
                                                           self.replace_names).write_code(cond_node)
                case_body = ControlFlowRegion(cond_block.label + '_body_case_' + str(i))
                cond_block.add_branch(CodeBlock(case_condition), case_body)
                self.translate(body_node, sdfg, case_body)
                if len(case_body.nodes()) == 0:
                    # If there's nothing inside the branch, add a noop state to get a valid SDFG and let simplify take
                    # care of the rest.
                    case_body.add_state('noop', is_start_block=True)
        else:    
            name = f"Conditional_l_{str(node.line_number[0])}_c_{str(node.line_number[1])}"

            prev_block = None if cfg not in self.last_sdfg_states else self.last_sdfg_states[cfg]
            is_start = prev_block is None

            condition = ast_utils.ProcessedWriter(sdfg, self.name_mapping, self.placeholders, self.placeholders_offsets,
                                                self.replace_names).write_code(node.cond)

            cond_block = ConditionalBlock(name)
            cfg.add_node(cond_block, ensure_unique_name=True, is_start_block=is_start)
            if not is_start:
                cfg.add_edge(self.last_sdfg_states[cfg], cond_block, InterstateEdge())
            self.last_sdfg_states[cfg] = cond_block

            if_body = ControlFlowRegion(cond_block.label + '_if_body')
            cond_block.add_branch(CodeBlock(condition), if_body)
            self.translate(node.body, sdfg, if_body)
            if len(if_body.nodes()) == 0:
                # If there's nothing inside the branch, add a noop state to get a valid SDFG and let simplify take care
                # of the rest.
                if_body.add_state('noop', is_start_block=True)

            if len(node.body_else.execution) > 0:
                else_body = ControlFlowRegion(cond_block.label + '_else_body')
                cond_block.add_branch(None, else_body)
                self.translate(node.body_else, sdfg, else_body)

                if len(else_body.nodes()) == 0:
                    else_body.add_state('noop', is_start_block=True)


    def whilestmt2sdfg(self, node: ast_internal_classes.While_Stmt_Node, sdfg: SDFG, cfg: ControlFlowRegion):
        """
        This function is responsible for translating Fortran while statements into a SDFG.
        :param node: The while statement node to be translated
        :param sdfg: The SDFG to which the node should be translated
        :param cfg: The control flow region to which the node should be translated
        """
        name = "While_l_" + str(node.line_number[0]) + "_c_" + str(node.line_number[1])

        condition = ast_utils.ProcessedWriter(sdfg,
                                              self.name_mapping,
                                              placeholders=self.placeholders,
                                              placeholders_offsets=self.placeholders_offsets,
                                              rename_dict=self.replace_names).write_code(node.cond)

        loop_region = LoopRegion(name, condition, inverted=False, sdfg=sdfg)

        is_start = cfg not in self.last_sdfg_states or self.last_sdfg_states[cfg] is None
        cfg.add_node(loop_region, ensure_unique_name=True, is_start_block=is_start)
        if not is_start:
            cfg.add_edge(self.last_sdfg_states[cfg], loop_region, InterstateEdge())
        self.last_sdfg_states[cfg] = loop_region
        self.last_sdfg_states[loop_region] = loop_region.add_state('BeginLoop_' + loop_region.label,
                                                                   is_start_block=True)

        self.translate(node.body, sdfg, loop_region)


    def forstmt2sdfg(self, node: ast_internal_classes.For_Stmt_Node, sdfg: SDFG, cfg: ControlFlowRegion):
        """
        This function is responsible for translating Fortran for statements into a SDFG.
        :param node: The for statement node to be translated
        :param sdfg: The SDFG to which the node should be translated
        :param cfg: The control flow region to which the node should be translated
        """
        name = 'FOR_l_' + str(node.line_number[0]) + '_c_' + str(node.line_number[1])
        decl_node = node.init
        init_expr = None
        if isinstance(decl_node, ast_internal_classes.BinOp_Node):
            if sdfg.symbols.get(decl_node.lval.name) is not None:
                iter_name = decl_node.lval.name
            elif self.name_mapping[sdfg].get(decl_node.lval.name) is not None:
                iter_name = self.name_mapping[sdfg][decl_node.lval.name]
            else:
                raise ValueError("Unknown variable " + decl_node.lval.name)
            init_assignment = ast_utils.ProcessedWriter(sdfg,
                                                        self.name_mapping,
                                                        placeholders=self.placeholders,
                                                        placeholders_offsets=self.placeholders_offsets,
                                                        rename_dict=self.replace_names).write_code(decl_node.rval)
            init_expr = f'{iter_name} = {init_assignment}'

        condition = ast_utils.ProcessedWriter(sdfg,
                                              self.name_mapping,
                                              placeholders=self.placeholders,
                                              placeholders_offsets=self.placeholders_offsets,
                                              rename_dict=self.replace_names).write_code(node.cond)

        increment_expr = 'i+0+1'
        if isinstance(node.iter, ast_internal_classes.BinOp_Node):
            increment_rhs = ast_utils.ProcessedWriter(sdfg,
                                                      self.name_mapping,
                                                      placeholders=self.placeholders,
                                                      placeholders_offsets=self.placeholders_offsets,
                                                      rename_dict=self.replace_names).write_code(node.iter.rval)
            increment_expr = f'{iter_name} = {increment_rhs}'

        loop_region = LoopRegion(name, condition, iter_name, init_expr, increment_expr, inverted=False, sdfg=sdfg)

        is_start = cfg not in self.last_sdfg_states or self.last_sdfg_states[cfg] is None
        cfg.add_node(loop_region, ensure_unique_name=True, is_start_block=is_start)
        if not is_start:
            cfg.add_edge(self.last_sdfg_states[cfg], loop_region, InterstateEdge())
        self.last_sdfg_states[cfg] = loop_region
        self.last_sdfg_states[loop_region] = loop_region.add_state('BeginLoop_' + loop_region.label,
                                                                   is_start_block=True)

        self.translate(node.body, sdfg, loop_region)


    def symbol2sdfg(self, node: ast_internal_classes.Symbol_Decl_Node, sdfg: SDFG, cfg: ControlFlowRegion):
        """
        This function is responsible for translating Fortran symbol declarations into a SDFG.
        :param node: The node to be translated
        :param sdfg: The SDFG to which the node should be translated
        :param cfg: The control flow region to which the node should be translated
        """
        if node.name == "modname": return

        if node.name.startswith("__f2dace_A_"):
            # separate name by removing the prefix and the suffix starting with _d_
            array_name = node.name[11:]
            array_name = array_name[:array_name.index("_d_")]
            if array_name in sdfg.arrays:
                return  # already declared
        if node.name.startswith("__f2dace_OA_"):
            # separate name by removing the prefix and the suffix starting with _d_
            array_name = node.name[12:]
            array_name = array_name[:array_name.index("_d_")]
            if array_name in sdfg.arrays:
                return

        if self.contexts.get(sdfg.name) is None:
            self.contexts[sdfg.name] = ast_utils.Context(name=sdfg.name)
        if self.contexts[sdfg.name].constants.get(node.name) is None:
            if isinstance(node.init, ast_internal_classes.Int_Literal_Node) or isinstance(
                    node.init, ast_internal_classes.Real_Literal_Node):
                self.contexts[sdfg.name].constants[node.name] = node.init.value
            elif isinstance(node.init, ast_internal_classes.Name_Node):
                self.contexts[sdfg.name].constants[node.name] = self.contexts[sdfg.name].constants[node.init.name]
            else:
                tw = ast_utils.TaskletWriter([], [], sdfg, self.name_mapping, placeholders=self.placeholders,
                                             placeholders_offsets=self.placeholders_offsets,
                                             rename_dict=self.replace_names)
                if node.init is not None:
                    text = tw.write_code(node.init)
                    self.contexts[sdfg.name].constants[node.name] = sym.pystr_to_symbolic(text)

        datatype = self.get_dace_type(node.type)
        if node.name not in sdfg.symbols:
            sdfg.add_symbol(node.name, datatype)
            if cfg not in self.last_sdfg_states or self.last_sdfg_states[cfg] is None:
                bstate = cfg.add_state("SDFGbegin", is_start_block=True)
                self.last_sdfg_states[cfg] = bstate
            if node.init is not None:
                substate = cfg.add_state(f"Dummystate_{node.name}")
                increment = ast_utils.TaskletWriter([], [],
                                                    sdfg,
                                                    self.name_mapping,
                                                    placeholders=self.placeholders,
                                                    placeholders_offsets=self.placeholders_offsets,
                                                    rename_dict=self.replace_names).write_code(node.init)

                entry = {node.name: increment}
                cfg.add_edge(self.last_sdfg_states[sdfg], substate, InterstateEdge(assignments=entry))
                self.last_sdfg_states[cfg] = substate

    def symbolarray2sdfg(self, node: ast_internal_classes.Symbol_Array_Decl_Node, sdfg: SDFG,
                         cfg: ControlFlowRegion):

        return NotImplementedError(
            "Symbol_Decl_Node not implemented. This should be done via a transformation that itemizes the constant array."
        )

    def subroutine2sdfg(self, node: ast_internal_classes.Subroutine_Subprogram_Node, sdfg: SDFG,
                        cfg: ControlFlowRegion):
        """
        This function is responsible for translating Fortran subroutine declarations into a SDFG.
        :param node: The node to be translated
        :param sdfg: The SDFG to which the node should be translated
        :param cfg: The control flow region to which the node should be translated
        """

        if node.execution_part is None:
            return
        if len(node.execution_part.execution) == 0:
            return

        print("TRANSLATE SUBROUTINE", node.name.name)

        # First get the list of read and written variables
        inputnodefinder = ast_transforms.FindInputs()
        inputnodefinder.visit(node)
        input_vars = inputnodefinder.nodes
        outputnodefinder = ast_transforms.FindOutputs(thourough=True)
        outputnodefinder.visit(node)
        output_vars = outputnodefinder.nodes
        write_names = list(dict.fromkeys([i.name for i in output_vars]))
        read_names = list(dict.fromkeys([i.name for i in input_vars]))

        # 1. Find all names used in size declaration expressions in the subroutine.
        # 2. Find all names used in size declaration that are also provided as arguments to the subroutine.
        # 2.5 For each name that is a argument that must be a symbol, create a scalar on the parent SDFG
        # 3. Create separate symbol_version and add them to the symbol mapping of the parent nSDFG state.
        # 4. Replace the names in the size declaration expressions with the new symbol versions.
        # 5. Create a state before the current substate where we add the NSDFG node.
        # 6. For each, add the acces "tower" as in the NSDFG state to a scalar in that state.
        #TODO: Implementation change coming in future commit

        # Collect the parameters and the function signature to comnpare and link
        parameters = node.args.copy()
        my_name_sdfg = node.name.name + str(self.sdfgs_count)
        new_sdfg = SDFG(my_name_sdfg)
        self.sdfgs_count += 1
        self.temporary_ins[new_sdfg] = []
        self.temporary_outs[new_sdfg] = []
        self.actual_offsets_per_sdfg[new_sdfg] = {}
        self.names_of_object_in_parent_sdfg[new_sdfg] = {}
        substate = self._add_simple_state_to_cfg(cfg, "state" + my_name_sdfg)

        variables_in_call = []
        if self.last_call_expression.get(sdfg) is not None:
            variables_in_call = self.last_call_expression[sdfg]

        # Sanity check to make sure the parameter numbers match
        if not ((len(variables_in_call) == len(parameters)) or
                (len(variables_in_call) == len(parameters) + 1
                 and not isinstance(node.type, ast_internal_classes.Void))):
            print("Subroutine", node.name.name)
            print('Variables in call', len(variables_in_call))
            print('Parameters', len(parameters))
            # for i in variables_in_call:
            #    print("VAR CALL: ", i.name)
            # for j in parameters:
            #    print("LOCAL TO UPDATE: ", j.name)
            raise ValueError("number of parameters does not match the function signature")

        # creating new arrays for nested sdfg
        ins_in_new_sdfg = []
        outs_in_new_sdfg = []

        views = []
        ind_count = 0

        var2 = []
        literals = []
        literal_values = []
        par2 = []
        to_fix = []
        symbol_arguments = []

        # First we need to check if the parameters are literals or variables
        for arg_i, variable in enumerate(variables_in_call):
            if isinstance(variable, ast_internal_classes.Actual_Arg_Spec_Node):
                keyword, variable = variable.arg_name, variable.arg

            if isinstance(variable, ast_internal_classes.Name_Node):
                varname = variable.name
            elif isinstance(variable, ast_internal_classes.Array_Subscript_Node):
                varname = variable.name.name
            elif isinstance(variable, ast_internal_classes.Data_Ref_Node):
                varname = ast_utils.get_name(variable)
            elif isinstance(variable, ast_internal_classes.BinOp_Node):
                varname = variable.rval.name

            if isinstance(variable, ast_internal_classes.Literal) or varname == "LITERAL":
                literals.append(parameters[arg_i])
                literal_values.append(variable)
                continue
            elif varname in sdfg.symbols:
                symbol_arguments.append((parameters[arg_i], variable))
                continue

            par2.append(parameters[arg_i])
            var2.append(variable)

        # This handles the case where the function is called with literals
        variables_in_call = var2
        parameters = par2
        assigns = []
        symbol_assigns = []
        self.temporary_sym_dict[new_sdfg.name]={}
        sym_dict = {}
        self.local_not_transient_because_assign[my_name_sdfg] = []
        for lit, litval in zip(literals, literal_values):
            local_name = lit
            self.local_not_transient_because_assign[my_name_sdfg].append(local_name.name)
            # FIXME: Dirty hack to let translator create clean SDFG state names
            if node.line_number == -1:
                node.line_number = (0, 0)
            if isinstance(litval, ast_internal_classes.Int_Literal_Node):    
                sym_dict[local_name.name] = litval.value
                new_sdfg.add_symbol(local_name.name, dtypes.int32)
            else:    
                assigns.append(
                    ast_internal_classes.BinOp_Node(lval=ast_internal_classes.Name_Node(name=local_name.name),
                                                rval=litval,
                                                op="=",
                                                line_number=node.line_number))
        
        # This handles the case where the function is called with symbols
        for parameter, symbol in symbol_arguments:
            sym_dict[parameter.name] = symbol.name
            if parameter.name != symbol.name:
                self.local_not_transient_because_assign[my_name_sdfg].append(parameter.name)

                new_sdfg.add_symbol(parameter.name, dtypes.int32)
                # FIXME: Dirty hack to let translator create clean SDFG state names
                if node.line_number == -1:
                    node.line_number = (0, 0)
                symbol_assigns.append(
                    ast_internal_classes.BinOp_Node(lval=ast_internal_classes.Name_Node(name=parameter.name),
                                                    rval=ast_internal_classes.Name_Node(name=symbol.name),
                                                    op="=",
                                                    line_number=node.line_number))
        names_list = []
        if node.specification_part is not None:
            if node.specification_part.specifications is not None:
                namefinder = ast_transforms.FindDefinedNames()
                for i in node.specification_part.specifications:
                    namefinder.visit(i)
                names_list = namefinder.names
        # This handles the case where the function is called with variables starting with the case that the variable is local to the calling SDFG
        needs_replacement = {}
        for variable_in_call in variables_in_call:
            local_name = parameters[variables_in_call.index(variable_in_call)]
            
            local_definition = namefinder.specs.get(local_name.name)
            if local_definition is None:
                raise ValueError("Variable " + local_name.name + " is not defined in the function")
            self.name_mapping[new_sdfg][local_name.name] = new_sdfg._find_new_name(local_name.name)
            self.all_array_names.append(self.name_mapping[new_sdfg][local_name.name])
            read=False
            if local_name.name in read_names:
                ins_in_new_sdfg.append(self.name_mapping[new_sdfg][local_name.name])
                self.temporary_ins[new_sdfg].append((self.name_mapping[new_sdfg][local_name.name],self.name_mapping.get(sdfg).get(ast_utils.get_name(variable_in_call))))
                read=True
            write=False
            if local_name.name in write_names:
                outs_in_new_sdfg.append(self.name_mapping[new_sdfg][local_name.name])
                self.temporary_outs[new_sdfg].append((self.name_mapping[new_sdfg][local_name.name],self.name_mapping.get(sdfg).get(ast_utils.get_name(variable_in_call))))
                write=True
            ret,view=self.process_variable_call(variable_in_call,local_name, sdfg, new_sdfg,substate,read,write,local_definition)
            if ret:
                view[3]=variables_in_call.index(variable_in_call)
                views.append(view)


        # Preparing symbol dictionary for nested sdfg

        for i in sdfg.symbols:
            sym_dict[i] = i

        sym_dict.update(self.temporary_sym_dict[new_sdfg.name])    

        not_found_write_names = []
        not_found_read_names = []
        for i in write_names:
            if self.name_mapping[new_sdfg].get(i) is None:
                not_found_write_names.append(i)
        for i in read_names:
            if self.name_mapping[new_sdfg].get(i) is None:
                not_found_read_names.append(i)

        # This handles the library states that are needed to inject dataflow to prevent library calls from being reordered
        # Currently not sufficient for all cases
        for i in self.libstates:
            self.name_mapping[new_sdfg][i] = new_sdfg._find_new_name(i)
            self.all_array_names.append(self.name_mapping[new_sdfg][i])
            if i in read_names:
                ins_in_new_sdfg.append(self.name_mapping[new_sdfg][i])
            if i in write_names:
                outs_in_new_sdfg.append(self.name_mapping[new_sdfg][i])
            new_sdfg.add_scalar(self.name_mapping[new_sdfg][i], dtypes.int32, transient=False)
        addedmemlets = []

        globalmemlets = []
        
        # This handles the case where the function is called with read variables found in a module
        cached_names = [a[0] for a in self.module_vars]
        for i in not_found_read_names:
            if i in names_list:
                continue
            if i in cached_names:
                if self.name_mapping[sdfg].get(i) is not None:
                    self.name_mapping[new_sdfg][i] = new_sdfg._find_new_name(i)
                    addedmemlets.append(i)
                    self.all_array_names.append(self.name_mapping[new_sdfg][i])
                    if i in read_names:
                        ins_in_new_sdfg.append(self.name_mapping[new_sdfg][i])
                    if i in write_names:
                        outs_in_new_sdfg.append(self.name_mapping[new_sdfg][i])
                    array_in_global = sdfg.arrays[self.name_mapping[sdfg][i]]
                    if isinstance(array_in_global, Scalar):
                        new_sdfg.add_scalar(self.name_mapping[new_sdfg][i], array_in_global.dtype, transient=False)
                    elif (hasattr(array_in_global, 'type') and array_in_global.type == "Array") or isinstance(
                            array_in_global, dat.Array):
                        new_sdfg.add_array(self.name_mapping[new_sdfg][i],
                                           array_in_global.shape,
                                           array_in_global.dtype,
                                           array_in_global.storage,
                                           transient=False,
                                           strides=array_in_global.strides,
                                           offset=array_in_global.offset)
                elif self.name_mapping[self.globalsdfg].get(i) is not None:
                    self.name_mapping[new_sdfg][i] = new_sdfg._find_new_name(i)
                    globalmemlets.append(i)
                    self.all_array_names.append(self.name_mapping[new_sdfg][i])
                    if i in read_names:
                        ins_in_new_sdfg.append(self.name_mapping[new_sdfg][i])
                    if i in write_names:
                        outs_in_new_sdfg.append(self.name_mapping[new_sdfg][i])

                    array_in_global = self.globalsdfg.arrays[self.name_mapping[self.globalsdfg][i]]
                    if isinstance(array_in_global, Scalar):
                        new_sdfg.add_scalar(self.name_mapping[new_sdfg][i], array_in_global.dtype, transient=False)
                    elif (hasattr(array_in_global, 'type') and array_in_global.type == "Array") or isinstance(
                            array_in_global, dat.Array):
                        new_sdfg.add_array(self.name_mapping[new_sdfg][i],
                                           array_in_global.shape,
                                           array_in_global.dtype,
                                           array_in_global.storage,
                                           transient=False,
                                           strides=array_in_global.strides,
                                           offset=array_in_global.offset)
        # This handles the case where the function is called with wrriten but not read variables found in a module
        for i in not_found_write_names:
            if i in not_found_read_names:
                continue
            if i in names_list:
                continue
            if i in [a[0] for a in self.module_vars]:
                if self.name_mapping[sdfg].get(i) is not None:
                    self.name_mapping[new_sdfg][i] = new_sdfg._find_new_name(i)
                    addedmemlets.append(i)
                    self.all_array_names.append(self.name_mapping[new_sdfg][i])
                    if i in read_names:
                        ins_in_new_sdfg.append(self.name_mapping[new_sdfg][i])
                    if i in write_names:
                        outs_in_new_sdfg.append(self.name_mapping[new_sdfg][i])

                    array_in_global = sdfg.arrays[self.name_mapping[sdfg][i]]
                    if isinstance(array_in_global, Scalar):
                        new_sdfg.add_scalar(self.name_mapping[new_sdfg][i], array_in_global.dtype, transient=False)
                    elif (hasattr(array_in_global, 'type') and array_in_global.type == "Array") or isinstance(
                            array_in_global, dat.Array):
                        new_sdfg.add_array(self.name_mapping[new_sdfg][i],
                                           array_in_global.shape,
                                           array_in_global.dtype,
                                           array_in_global.storage,
                                           transient=False,
                                           strides=array_in_global.strides,
                                           offset=array_in_global.offset)
                elif self.name_mapping[self.globalsdfg].get(i) is not None:
                    self.name_mapping[new_sdfg][i] = new_sdfg._find_new_name(i)
                    globalmemlets.append(i)
                    self.all_array_names.append(self.name_mapping[new_sdfg][i])
                    if i in read_names:
                        ins_in_new_sdfg.append(self.name_mapping[new_sdfg][i])
                    if i in write_names:
                        outs_in_new_sdfg.append(self.name_mapping[new_sdfg][i])

                    array = self.globalsdfg.arrays[self.name_mapping[self.globalsdfg][i]]
                    if isinstance(array_in_global, Scalar):
                        new_sdfg.add_scalar(self.name_mapping[new_sdfg][i], array_in_global.dtype, transient=False)
                    elif (hasattr(array_in_global, 'type') and array_in_global.type == "Array") or isinstance(
                            array_in_global, dat.Array):
                        new_sdfg.add_array(self.name_mapping[new_sdfg][i],
                                           array_in_global.shape,
                                           array_in_global.dtype,
                                           array_in_global.storage,
                                           transient=False,
                                           strides=array_in_global.strides,
                                           offset=array_in_global.offset)
        #self.temporary_ins[new_sdfg] = ins_in_new_sdfg
        #self.temporary_outs[new_sdfg] = outs_in_new_sdfg
        all_symbols = new_sdfg.free_symbols
        missing_symbols = [s for s in all_symbols if s not in sym_dict]
        for i in missing_symbols:
            if i in sdfg.arrays:
                #sym_dict[i] = i
                print("This is missing on the nested sdfg bbut not force adding symbol to nested sdfg: ", i)
            else:
                print("Symbol not found in sdfg arrays: ", i)
        memlet_skip = []
        new_sdfg.parent_sdfg=sdfg
        self.temporary_sym_dict[new_sdfg.name]=sym_dict
        self.temporary_link_to_parent[new_sdfg.name]=substate
        if self.multiple_sdfgs == False:
            # print("Adding nested sdfg", new_sdfg.name, "to", sdfg.name)
            # print(sym_dict)
            if node.execution_part is not None:
                if node.specification_part is not None and node.specification_part.uses is not None:
                    for j in node.specification_part.uses:
                        for k in j.list:
                            if self.contexts.get(new_sdfg.name) is None:
                                self.contexts[new_sdfg.name] = ast_utils.Context(name=new_sdfg.name)
                            if self.contexts[new_sdfg.name].constants.get(
                                    ast_utils.get_name(k)) is None and self.contexts[
                                self.globalsdfg.name].constants.get(
                                ast_utils.get_name(k)) is not None:
                                self.contexts[new_sdfg.name].constants[ast_utils.get_name(k)] = self.contexts[
                                    self.globalsdfg.name].constants[ast_utils.get_name(k)]

                            pass

                    old_mode = self.transient_mode
                    # print("For ",sdfg_name," old mode is ",old_mode)
                    self.transient_mode = True
                    for j in node.specification_part.symbols:
                        if isinstance(j, ast_internal_classes.Symbol_Decl_Node):
                            self.symbol2sdfg(j, new_sdfg, new_sdfg)
                        else:
                            raise NotImplementedError("Symbol not implemented")

                    for j in node.specification_part.specifications:
                        self.declstmt2sdfg(j, new_sdfg, new_sdfg)
                    self.transient_mode = old_mode

                for i in new_sdfg.symbols:
                    if i in new_sdfg.arrays:
                        new_sdfg.arrays.pop(i)
                        if i in ins_in_new_sdfg:
                            for var in variables_in_call:
                                if i == ast_utils.get_name(parameters[variables_in_call.index(var)]):
                                    sym_dict[i] = ast_utils.get_name(var)
                                    memlet_skip.append(ast_utils.get_name(var))
                            ins_in_new_sdfg.remove(i)

                        if i in outs_in_new_sdfg:
                            outs_in_new_sdfg.remove(i)
                            for var in variables_in_call:
                                if i == ast_utils.get_name(parameters[variables_in_call.index(var)]):
                                    sym_dict[i] = ast_utils.get_name(var)
                                    memlet_skip.append(ast_utils.get_name(var))

            internal_sdfg = substate.add_nested_sdfg(new_sdfg,
                                                     sdfg,
                                                     ins_in_new_sdfg,
                                                     outs_in_new_sdfg,
                                                     symbol_mapping=self.temporary_sym_dict[new_sdfg.name])
        else:
            internal_sdfg = substate.add_nested_sdfg(None,
                                                     sdfg,
                                                     ins_in_new_sdfg,
                                                     outs_in_new_sdfg,
                                                     symbol_mapping=self.temporary_sym_dict[new_sdfg.name],
                                                     name="External_nested_" + new_sdfg.name)
            # if self.multiple_sdfgs==False:
            # Now adding memlets

        for i in self.libstates:
            memlet = "0"
            if i in write_names:
                ast_utils.add_memlet_write(substate, self.name_mapping[sdfg][i], internal_sdfg,
                                           self.name_mapping[new_sdfg][i], memlet)
            if i in read_names:
                ast_utils.add_memlet_read(substate, self.name_mapping[sdfg][i], internal_sdfg,
                                          self.name_mapping[new_sdfg][i], memlet)

        for i in variables_in_call:
            if ast_utils.get_name(i) in memlet_skip:
                continue
            local_name = parameters[variables_in_call.index(i)]
            if self.name_mapping.get(sdfg).get(ast_utils.get_name(i)) is not None:
                var = sdfg.arrays.get(self.name_mapping[sdfg][ast_utils.get_name(i)])
                mapped_name = self.name_mapping[sdfg][ast_utils.get_name(i)]
                if needs_replacement.get(mapped_name) is not None:
                    mapped_name = needs_replacement[mapped_name]
                    var = sdfg.arrays[mapped_name]
            # TODO: FIx symbols in function calls
            elif ast_utils.get_name(i) in sdfg.symbols:
                var = ast_utils.get_name(i)
                mapped_name = ast_utils.get_name(i)
            elif self.name_mapping.get(self.globalsdfg).get(ast_utils.get_name(i)) is not None:
                var = self.globalsdfg.arrays.get(self.name_mapping[self.globalsdfg][ast_utils.get_name(i)])
                mapped_name = self.name_mapping[self.globalsdfg][ast_utils.get_name(i)]
            else:
                raise NameError("Variable name not found: " + ast_utils.get_name(i))

            if not hasattr(var, "shape") or len(var.shape) == 0:
                memlet = ""
            elif (len(var.shape) == 1 and var.shape[0] == 1):
                memlet = "0"
            else:
                memlet = ast_utils.generate_memlet(i, sdfg, self, self.normalize_offsets)

            found = False
            for elem in views:
                if mapped_name == elem[0] and elem[3] == variables_in_call.index(i):
                    found = True
                    recursive_view_check_done = False
                    while not recursive_view_check_done:
                        recursive_view_check_done = True
                        for elem2 in views:
                            if elem!=elem2 and elem[1].label == elem2[0] and elem2[3] == variables_in_call.index(i):
                                recursive_view_check_done=False
                                elem = elem2

                    # check variable type, if data ref, check lowest level array indices.
                    tmp_var = i
                    was_data_ref = False
                    while isinstance(tmp_var, ast_internal_classes.Data_Ref_Node):
                        was_data_ref = True
                        tmp_var = tmp_var.part_ref

                    #memlet = ast_utils.generate_memlet_view(
                    #    tmp_var, sdfg, self, self.normalize_offsets, mapped_name, elem[1].label, was_data_ref)

                    if local_name.name in write_names:
                        # memlet = subs.Range([(0, s - 1, 1) for s in sdfg.arrays[elem[2].label].shape])
                        #substate.add_memlet_path(
                        #    internal_sdfg, elem[2], src_conn=self.name_mapping[new_sdfg][local_name.name],
                        #    memlet=Memlet(expr=elem[2].label, subset=memlet))
                        shape= sdfg.arrays[elem[2].label].shape
                        if len(shape)==1 and shape[0]==1:
                            memlet = "0"
                            substate.add_memlet_path(
                                internal_sdfg, elem[2], src_conn=self.name_mapping[new_sdfg][local_name.name],
                                memlet=Memlet(expr=elem[2].label, subset=memlet))
                        elif len(shape)==0:
                            memlet = "0"
                            substate.add_memlet_path(
                                internal_sdfg, elem[2], src_conn=self.name_mapping[new_sdfg][local_name.name],
                                memlet=Memlet())
                        else:

                            substate.add_memlet_path(
                                internal_sdfg, elem[2], src_conn=self.name_mapping[new_sdfg][local_name.name],
                                memlet=Memlet.from_array(elem[2].label,sdfg.arrays[elem[2].label]))
                    if local_name.name in read_names:
                        # memlet = subs.Range([(0, s - 1, 1) for s in sdfg.arrays[elem[1].label].shape])
                        shape= sdfg.arrays[elem[1].label].shape
                        if len(shape)==1 and shape[0]==1:
                            memlet = "0"
                            substate.add_memlet_path(
                                elem[1], internal_sdfg, dst_conn=self.name_mapping[new_sdfg][local_name.name],
                                memlet=Memlet(expr=elem[1].label, subset=memlet))
                        elif len(shape)==0:
                            memlet = "0"
                            substate.add_memlet_path(
                                elem[1], internal_sdfg, dst_conn=self.name_mapping[new_sdfg][local_name.name],
                                memlet=Memlet())
                        else:
                            substate.add_memlet_path(
                                elem[1], internal_sdfg, dst_conn=self.name_mapping[new_sdfg][local_name.name],
                                memlet=Memlet.from_array(elem[1].label,sdfg.arrays[elem[1].label]))
                    if found:
                        break

            if not found:
                if local_name.name in write_names:
                    ast_utils.add_memlet_write(substate, mapped_name, internal_sdfg,
                                               self.name_mapping[new_sdfg][local_name.name], memlet)
                if local_name.name in read_names:
                    ast_utils.add_memlet_read(substate, mapped_name, internal_sdfg,
                                              self.name_mapping[new_sdfg][local_name.name], memlet)

        for i in addedmemlets:
            local_name = ast_internal_classes.Name_Node(name=i)
            memlet = ast_utils.generate_memlet(ast_internal_classes.Name_Node(name=i), sdfg, self,
                                               self.normalize_offsets)
            if local_name.name in write_names:
                ast_utils.add_memlet_write(substate, self.name_mapping[sdfg][i], internal_sdfg,
                                           self.name_mapping[new_sdfg][i], memlet)
            if local_name.name in read_names:
                ast_utils.add_memlet_read(substate, self.name_mapping[sdfg][i], internal_sdfg,
                                          self.name_mapping[new_sdfg][i], memlet)
        for i in globalmemlets:
            local_name = ast_internal_classes.Name_Node(name=i)
            found = False
            parent_sdfg = sdfg
            nested_sdfg = new_sdfg
            first = True
            while not found and parent_sdfg is not None:
                if self.name_mapping.get(parent_sdfg).get(i) is not None:
                    found = True
                else:
                    self.name_mapping[parent_sdfg][i] = parent_sdfg._find_new_name(i)
                    self.all_array_names.append(self.name_mapping[parent_sdfg][i])
                    array_in_global = self.globalsdfg.arrays[self.name_mapping[self.globalsdfg][i]]
                    if isinstance(array_in_global, Scalar):
                        parent_sdfg.add_scalar(self.name_mapping[parent_sdfg][i], array_in_global.dtype,
                                               transient=False)
                    elif (hasattr(array_in_global, 'type') and array_in_global.type == "Array") or isinstance(
                            array_in_global, dat.Array):
                        parent_sdfg.add_array(self.name_mapping[parent_sdfg][i],
                                              array_in_global.shape,
                                              array_in_global.dtype,
                                              array_in_global.storage,
                                              transient=False,
                                              strides=array_in_global.strides,
                                              offset=array_in_global.offset)

                if first:
                    first = False
                else:
                    if local_name.name in write_names:
                        nested_sdfg.parent_nsdfg_node.add_out_connector(self.name_mapping[parent_sdfg][i], force=True)
                    if local_name.name in read_names:
                        nested_sdfg.parent_nsdfg_node.add_in_connector(self.name_mapping[parent_sdfg][i], force=True)

                memlet = ast_utils.generate_memlet(ast_internal_classes.Name_Node(name=i), parent_sdfg, self,
                                                   self.normalize_offsets)
                if local_name.name in write_names:
                    ast_utils.add_memlet_write(nested_sdfg.parent, self.name_mapping[parent_sdfg][i],
                                               nested_sdfg.parent_nsdfg_node,
                                               self.name_mapping[nested_sdfg][i], memlet)
                if local_name.name in read_names:
                    ast_utils.add_memlet_read(nested_sdfg.parent, self.name_mapping[parent_sdfg][i],
                                              nested_sdfg.parent_nsdfg_node,
                                              self.name_mapping[nested_sdfg][i], memlet)
                if not found:
                    nested_sdfg = parent_sdfg
                    parent_sdfg = parent_sdfg.parent_sdfg

        if self.multiple_sdfgs == False:

            prev_block = None if new_sdfg not in self.last_sdfg_states else self.last_sdfg_states[new_sdfg]
            is_start = prev_block is None
            if is_start:
                first_substate = new_sdfg.add_state("start_state", is_start_block=True)
                self.last_sdfg_states[new_sdfg] = first_substate
                
            substate = new_sdfg.add_state("dummy_state_for_symbol_init")
            entries={}
            for i in symbol_assigns:
                entries[i.lval.name]=i.rval.name
            new_sdfg.add_edge(self.last_sdfg_states[new_sdfg], substate, InterstateEdge(assignments=entries))
            self.last_sdfg_states[new_sdfg] = substate

            for i in assigns:
                self.translate(i, new_sdfg, new_sdfg)
            self.translate(node.execution_part, new_sdfg, new_sdfg)
            # import copy
            #
            new_sdfg.reset_cfg_list()
            #new_sdfg.validate()
            #tmp_sdfg=copy.deepcopy(new_sdfg)
            new_sdfg.apply_transformations_repeated(IntrinsicSDFGTransformation)
            # from dace.transformation.dataflow import RemoveSliceView
            # new_sdfg.apply_transformations_repeated([RemoveSliceView])
            from dace.transformation.passes.lift_struct_views import LiftStructViews
            from dace.transformation.pass_pipeline import FixedPointPipeline
            FixedPointPipeline([LiftStructViews()]).apply_pass(new_sdfg, {})
            #new_sdfg.validate()
            # tmp_sdfg=copy.deepcopy(new_sdfg)
            new_sdfg.simplify(verbose=True)
            #new_sdfg.validate()
            #sdfg.validate()

        if self.multiple_sdfgs == True:
            internal_sdfg.path = self.sdfg_path + new_sdfg.name + ".sdfg"
            # new_sdfg.save(path.join(self.sdfg_path, new_sdfg.name + ".sdfg"))

    def compute_array_shape(self, node: ast_internal_classes.Array_Subscript_Node, sdfg: SDFG,array:dat.Array):
        """
        This function is responsible for computing the shape,offset and strides of an array access.
        :param node: The node to be translated
        :param sdfg: The SDFG to which the node should be translated
        :return: The shape of the array
        """
        changed_indices = 0
        index_list=[]
        shape=[]
        strides = list(array.strides)
        offsets = list(array.offset)
        mysize=1
        indices=0
        for i in node.indices:
            if isinstance(i, ast_internal_classes.ParDecl_Node):
                if i.type == "ALL":
                    shape.append(array.shape[indices])
                    mysize = mysize * array.shape[indices]
                    index_list.append(None)
                else:
                    current_state = self.last_sdfg_states[sdfg]
                    in_edges = sdfg.in_edges(current_state)

                    start = i.range[0]
                    stop = i.range[1]
                    text_start = ast_utils.ProcessedWriter(sdfg, self.name_mapping,
                                                            placeholders=self.placeholders,
                                                            placeholders_offsets=self.placeholders_offsets,
                                                            rename_dict=self.replace_names).write_code(
                        start)
                    sym_text_start = sym.pystr_to_symbolic(text_start)
                    repl_dict = {}
                    for token in sym_text_start.free_symbols:
                        if str(token) in sdfg.arrays:
                            sym_token = f"sym_{token}"
                            if not sym_token in sdfg.symbols:
                                for edge in in_edges:
                                    edge.data.assignments[sym_token] = str(token)
                                # raise NotImplementedError(f"We need to create a symbol for {token}")
                            repl_dict[token] = sym_token
                    text_start = str(sym_text_start.subs(repl_dict))
                    text_stop = ast_utils.ProcessedWriter(sdfg, self.name_mapping,
                                                            placeholders=self.placeholders,
                                                            placeholders_offsets=self.placeholders_offsets,
                                                            rename_dict=self.replace_names).write_code(
                        stop)
                    sym_text_stop = sym.pystr_to_symbolic(text_stop)
                    repl_dict = {}
                    for token in sym_text_stop.free_symbols:
                        if str(token) in sdfg.arrays:
                            sym_token = f"sym_{token}"
                            if not sym_token in sdfg.symbols:
                                for edge in in_edges:
                                    edge.data.assignments[sym_token] = str(token)
                                # raise NotImplementedError(f"We need to create a symbol for {token}")
                            repl_dict[token] = sym_token
                    text_stop = str(sym_text_stop.subs(repl_dict))
                    symb_size = sym.pystr_to_symbolic(text_stop + " - ( " + text_start + " )+1")
                    shape.append(symb_size)
                    mysize = mysize * symb_size
                    index_list.append(
                        [sym.pystr_to_symbolic(text_start), sym.pystr_to_symbolic(text_stop)])
                    # raise NotImplementedError("Index in ParDecl should be ALL")
            else:
                text = ast_utils.ProcessedWriter(sdfg, self.name_mapping,
                                                    placeholders=self.placeholders,
                                                    placeholders_offsets=self.placeholders_offsets,
                                                    rename_dict=self.replace_names).write_code(i)
                index_list.append([sym.pystr_to_symbolic(text), sym.pystr_to_symbolic(text)])
                strides.pop(indices - changed_indices)
                offsets.pop(indices - changed_indices)
                changed_indices += 1
            indices = indices + 1

        from dace import subsets

        all_indices = [None] * (len(array.shape) - len(index_list)) + index_list
        if self.normalize_offsets:
            subset = subsets.Range([(i[0], i[1], 1) if i is not None else (0, s - 1, 1)
                                    for i, s in zip(all_indices, array.shape)])
        else:
            subset = subsets.Range([(i[0], i[1], 1) if i is not None else (1, s, 1)
                                    for i, s in zip(all_indices, array.shape)])



        return shape,offsets,strides,subset

    def add_full_object(self, new_sdfg: SDFG,sdfg:SDFG, array: dat.Array, local_name: ast_internal_classes.FNode,local_shape:List,local_offsets:List,local_strides:List,sdfg_name,substate,read,write):
        """
        This function is responsible for adding a full array to the SDFG.
        :param new_sdfg: The SDFG to which the array should be added
        :param sdfg: The parent SDFG from which the array should be added
        :param array: The array to be added (can also be scalar or derived type/sruct)
        :param name: The name of the array
        """
        if hasattr(array, "name") and array.name in self.registered_types:
                datatype = self.get_dace_type(array.name)
                datatype_to_add = copy.deepcopy(array)
                datatype_to_add.transient = False
                if new_sdfg.arrays.get(self.name_mapping[new_sdfg][local_name.name]) is None:
                    new_sdfg.add_datadesc(self.name_mapping[new_sdfg][local_name.name], datatype_to_add)
                else:
                    #raise warning that array already exists in sdfg
                    print(f"Array {self.name_mapping[new_sdfg][local_name.name]} already exists in SDFG {new_sdfg.name}")


                if self.struct_views.get(new_sdfg) is None:
                    self.struct_views[new_sdfg] = {}
                add_views_recursive(new_sdfg, local_name.name, datatype_to_add,
                                    self.struct_views[new_sdfg], self.name_mapping[new_sdfg],
                                    self.registered_types, [], self.actual_offsets_per_sdfg[new_sdfg],
                                    self.names_of_object_in_parent_sdfg[new_sdfg],
                                    self.actual_offsets_per_sdfg[sdfg])
                return False, None

        else:
            shape= array.shape
            offset = array.offset
            strides=array.strides
            dtype = array.dtype
            print(f"Array: {local_name.name} shape: {shape}" )
            if len(shape)!=len(local_shape):
                is_scalar=(len(shape)==0) or (len(shape)==1 and shape[0]==1)
                is_local_scalar=(len(local_shape)==0) or (len(local_shape)==1 and local_shape[0]==1)
                if is_scalar and is_local_scalar:
                    pass
                else:
                    #raise ValueError("Shape of array does not match")
                    local_shape,local_strides = self.fix_shapes_before_adding_from_nested(sdfg,new_sdfg,local_shape,local_strides) 
                    reshape_viewname, reshape_view = sdfg.add_view(sdfg_name + "_view_reshape_" + str(self.views),
                                                local_shape,
                                                dtype,
                                                storage=array.storage,
                                                strides=local_strides,
                                                offset=local_offsets)
                    memlet=Memlet.from_array(sdfg_name, sdfg.arrays[sdfg_name])
                    wv = None
                    rv = None
                    if read:
                        r = substate.add_read(sdfg_name)
                        wv = substate.add_write(reshape_viewname)
                        substate.add_edge(r, None, wv, 'views', dpcp(memlet))
                    if write:
                        rv = substate.add_read(reshape_viewname)
                        w = substate.add_write(sdfg_name)
                        substate.add_edge(rv, 'views', w, None, dpcp(memlet))
                    local_shape,local_strides = self.fix_shapes_before_adding_nested(sdfg,new_sdfg,local_shape,local_strides)    
                    new_sdfg.add_array(self.name_mapping[new_sdfg][local_name.name],
                                            local_shape,
                                            dtype,
                                            array.storage,
                                            strides=local_strides,
                                            offset=local_offsets)    

                    return True, (wv, rv)    
            if new_sdfg.arrays.get(self.name_mapping[new_sdfg][local_name.name]) is None:
                if shape == []:
                    new_sdfg.add_scalar(self.name_mapping[new_sdfg][local_name.name], array.dtype,
                                                    array.storage)
                else:
                    strides=array.strides
                    shape,strides = self.fix_shapes_before_adding_nested(sdfg,new_sdfg,shape,strides)
                    new_sdfg.add_array(self.name_mapping[new_sdfg][local_name.name],
                                            shape,
                                            dtype,
                                            array.storage,
                                            strides=strides,
                                            offset=offset)
                return False, None    
            else:
                #raise warning that array already exists in sdfg
                print(f"Array {self.name_mapping[new_sdfg][local_name.name]} already exists in SDFG {new_sdfg.name}")


    def add_simple_array_to_element_view_pair_in_tower(self, sdfg: SDFG, array: dat.Array, name_chain: List[str], member: ast_internal_classes.FNode, substate: SDFGState, last_read: nd.AccessNode, last_written: nd.AccessNode, read: bool, write: bool,shape,offsets,strides,subset):

        dtype=array.dtype
        offsets_zero = [0]*len(offsets)
        concatenated_name = "_".join(name_chain)
        view_name=concatenated_name + "_" + ast_utils.get_name(member) + "_m_" + str(
                            self.struct_view_count)
        if len(shape)==0:
                shape=[1]
                offsets_zero=[0]
                strides=[1]
        shape,strides = self.fix_shapes_before_adding(sdfg,shape,strides)        
        viewname, view = sdfg.add_view(view_name,
                                            shape,
                                            array.dtype,
                                            storage=array.storage,
                                            strides=strides,
                                            offset=offsets_zero)

        memlet=Memlet.simple(concatenated_name + "_" + ast_utils.get_name(member) + "_" + str(
                            self.struct_view_count), subset)

        return self.add_accesses_and_edges(sdfg,view_name,view, array, substate, last_read, last_written, read, write,memlet)


    def add_array_to_element_view_pair_in_tower(self, sdfg: SDFG, array: dat.Array, name_chain: List[str], member: ast_internal_classes.FNode, substate: SDFGState, last_read: nd.AccessNode, last_written: nd.AccessNode, read: bool, write: bool,subset):

        stype=array.stype
        view_to_member = dat.View.view(stype)
        concatenated_name = "_".join(name_chain)
        view_name=concatenated_name + "_" + ast_utils.get_name(member) + "_m_" + str(
                            self.struct_view_count)

        memlet=Memlet.simple(concatenated_name + "_" + ast_utils.get_name(member) + "_" + str(
                            self.struct_view_count), subset)

        return self.add_accesses_and_edges(sdfg,view_name,view_to_member, array, substate, last_read, last_written, read, write,memlet)

    def add_basic_view_pair_in_tower(self, sdfg: SDFG, array: dat.Array, name_chain: List[str], member: ast_internal_classes.FNode, substate: SDFGState, last_read: nd.AccessNode, last_written: nd.AccessNode, read: bool, write: bool):
        view_to_member = dat.View.view(array)
        concatenated_name = "_".join(name_chain)
        view_name=concatenated_name + "_" + ast_utils.get_name(member) + "_" + str(
                            self.struct_view_count)
        if last_read is not None:
            name=last_read.label
        if last_written is not None:
            name=last_written.label
        if last_read is not None and last_written is not None:
            if last_read.label != last_written.label:
                raise ValueError("Last read and last written are not the same")
        memlet=Memlet.from_array(name + "." + ast_utils.get_name(member), array)
        return self.add_accesses_and_edges(sdfg,view_name,view_to_member, array, substate, last_read, last_written, read, write,memlet)


    def add_accesses_and_edges(self,sdfg: SDFG,view_name:str,view_to_member:dat.View, array: dat.Array, substate: SDFGState, last_read: nd.AccessNode, last_written: nd.AccessNode, read: bool, write: bool,memlet:Memlet):
        sdfg.arrays[view_name] = view_to_member
        if read:
            new_read=substate.add_read(view_name)
            substate.add_edge(last_read, None, new_read, None, dpcp(memlet))
            last_read=new_read
        if write:
            new_written=substate.add_write(view_name)
            substate.add_edge( new_written, None,last_written, None, dpcp(memlet))
            last_written=new_written

        return last_read, last_written

    def get_local_shape(self, sdfg:SDFG,local_definition:ast_internal_classes.Var_Decl_Node):
        shape=[]
        if hasattr(local_definition,"sizes"):
            if local_definition.sizes==None:
                return [1],[0],[0],[1]
            sizes=[]
            offsets=[]
            actual_offsets=[]
            offset_value=0
            for i in local_definition.sizes:
                tw = ast_utils.TaskletWriter([], [], sdfg, self.name_mapping, placeholders=self.placeholders,
                                                placeholders_offsets=self.placeholders_offsets,
                                                rename_dict=self.replace_names)
                text = tw.write_code(i)
                actual_offset_value = local_definition.offsets[local_definition.sizes.index(i)]
                if isinstance(actual_offset_value, int):
                    actual_offset_value = ast_internal_classes.Int_Literal_Node(value=str(actual_offset_value))
                aotext = tw.write_code(actual_offset_value)
                actual_offsets.append(str(sym.pystr_to_symbolic(aotext)))
                # otext = tw.write_code(offset_value)
                sizes.append(sym.pystr_to_symbolic(text))
                offsets.append(offset_value)
            if len(sizes)==0:
                return [1],[0],[0],[1]
            strides = [dat._prod(sizes[:i]) for i in range(len(sizes))]    
            return sizes, offsets, actual_offsets,strides
        else:
            return [1],[0],[0],[1]
        

    def process_variable_call(self, variable_in_calling_context: ast_internal_classes.FNode, local_name:ast_internal_classes.FNode,  sdfg: SDFG, new_sdfg: SDFG, substate:SDFGState, read:bool,write:bool,local_definition:ast_internal_classes.Var_Decl_Node):
        # We need to first check and have separate handling for:
        # 1. Scalars
        # 2. Arrays
        # 3. Derived types

        # The steps are
        # 1. to first generate towers of views for derived types
        # 2. to generate views for arrays and views of arrays coming out of towers of views if the subset is not the whole array
        # 3. this will allow the "final" memlets to the inconnectors to be "simple"

        # Get name of variable in SDFG of calling context or globalSDFG if that fails


        sdfg_name = self.name_mapping.get(sdfg).get(ast_utils.get_name(variable_in_calling_context))
        if sdfg_name is None:
            globalsdfg_name = self.name_mapping.get(self.globalsdfg).get(ast_utils.get_name(variable_in_calling_context))

        # Get array reference in SDFG
        if sdfg_name is not None:
            array = sdfg.arrays.get(sdfg_name)
            self.names_of_object_in_parent_sdfg[new_sdfg][local_name.name] = sdfg_name
        elif globalsdfg_name is not None:
            array = self.globalsdfg.arrays.get(globalsdfg_name)
        else:
            raise ValueError("Variable not found in SDFG or globalSDFG")

        #Get the shape, offset, and type of the array in the local context
        local_shape, local_offsets, local_actual_offsets,local_strides = self.get_local_shape(sdfg,local_definition)



        #this can be a scalar, a full array, or a full derived type object
        if isinstance(variable_in_calling_context, ast_internal_classes.Name_Node):
            views_needed,views= self.add_full_object(new_sdfg,sdfg,array,local_name,local_shape,local_offsets,local_strides,sdfg_name,substate,read,write)
            if views_needed:
                return True, [sdfg_name, views[0], views[1], variable_in_calling_context]
            else:
                return False , None


        #this can be an array slice or a derived type object member slice
        elif isinstance(variable_in_calling_context, ast_internal_classes.Array_Subscript_Node):
            print("Array Subscript node")
            shape,offsets,strides,subset=self.compute_array_shape(variable_in_calling_context,sdfg,array)
            offsets_zero = [0]*len(offsets)
            memlet = Memlet(f'{sdfg_name}[{subset}]')
            if len(shape)==0:
                shape=[1]
                offsets_zero=[0]
                strides=[1]
            shape,strides = self.fix_shapes_before_adding(sdfg,shape,strides)       
            viewname, view = sdfg.add_view(sdfg_name + "_view_" + str(self.views),
                                            shape,
                                            array.dtype,
                                            storage=array.storage,
                                            strides=strides,
                                            offset=offsets_zero)

            wv = None
            rv = None
            if read:
                r = substate.add_read(sdfg_name)
                wv = substate.add_write(viewname)
                substate.add_edge(r, None, wv, 'views', dpcp(memlet))
            if write:
                rv = substate.add_read(viewname)
                w = substate.add_write(sdfg_name)
                substate.add_edge(rv, 'views', w, None, dpcp(memlet))

            self.views = self.views + 1
            is_scalar=(len(shape)==0) or (len(shape)==1 and shape[0]==1)
            is_local_scalar=(len(local_shape)==0) or (len(local_shape)==1 and local_shape[0]==1)
            
            if local_shape!=shape and (not(is_scalar and is_local_scalar)):
                #we must add an extra view reshaping the access to the local shape
                if len(shape)==len(local_shape):
                    print("Shapes are not equal, but the same size. We hope that the symbolic sizes evaluate to the same values")
                    recompute_strides=False
                    for i,local in enumerate(local_shape):
                        if not(hasattr(local,"name")):
                            continue
                        if local.name.startswith("__f2dace"):
                            local_shape[i]=shape[i]
                            print(f"replacing local shape: {local_shape[i]}")
                            local_offsets[i]=offsets[i]
                            recompute_strides=True
                    if recompute_strides:
                        local_strides = [dat._prod(local_shape[:i]) for i in range(len(local_shape))]        

                            
                else:    
                    if len(local_shape)!=1:
                        raise NotImplementedError("Local shape not 1")
                    local_shape,local_strides = self.fix_shapes_before_adding_from_nested(sdfg,new_sdfg,local_shape,local_strides)
                    reshape_viewname, reshape_view = sdfg.add_view(sdfg_name + "_view_reshape_" + str(self.views),
                                                local_shape,
                                                array.dtype,
                                                storage=array.storage,
                                                strides=local_strides,
                                                offset=local_offsets)
                    
                    
                    memlet=Memlet.from_array(viewname, sdfg.arrays[viewname])
                    if write:
                        res_v_read = substate.add_read(reshape_viewname)
                        substate.add_edge(res_v_read, None, rv, None, dpcp(memlet))
                        rv=res_v_read
                    if read:
                        res_v_write = substate.add_write(reshape_viewname)
                        substate.add_edge(wv, None, res_v_write, None, dpcp(memlet))
                        wv=res_v_write
                    

            local_shape,local_strides = self.fix_shapes_before_adding_nested(sdfg,new_sdfg,local_shape,local_strides)
            new_sdfg.add_array(self.name_mapping[new_sdfg][local_name.name],
                                local_shape,
                                array.dtype,
                                array.storage,
                                strides=local_strides,
                                offset=local_offsets)
            return True, [sdfg_name, wv, rv, variable_in_calling_context]
        #this is an access to a (potentially nested) derived type object member
        elif isinstance(variable_in_calling_context, ast_internal_classes.Data_Ref_Node):
            self.struct_view_count = self.struct_view_count + 1
            print("Data Ref node")
            intermediate_step=variable_in_calling_context
            top_structure_name=self.name_mapping[sdfg][ast_utils.get_name(variable_in_calling_context.parent_ref)]
            top_structure=sdfg.arrays[top_structure_name]
            current_structure=top_structure
            name_chain=[]
            if read:
                last_read=substate.add_read(top_structure_name)
            else:
                last_read=None
            if write:
                last_written=substate.add_write(top_structure_name)
            else:
                last_written=None

            while True:
                member=intermediate_step.part_ref
                parent=intermediate_step.parent_ref
                if isinstance(parent,ast_internal_classes.Array_Subscript_Node):
                    #this means that there is an array access in the chain before the end
                    #such accesses must always collapse to elements
                    shape,offsets,strides,subset=self.compute_array_shape(parent,sdfg,current_structure)
                    print("Array Subscript node")
                    raise NotImplementedError("Array Subscript node in Data Ref parent not implemented")
                elif isinstance(parent,ast_internal_classes.Name_Node):
                    #this is the simpler case - no extra work necessary
                    name_chain.append(ast_utils.get_name(parent))

                else:
                    raise ValueError("Unsupported parent node type")

                if isinstance(member,ast_internal_classes.Name_Node):
                    #this is the end of the chain
                    array=current_structure.members[ast_utils.get_name(member)]
                    last_read, last_written=self.add_basic_view_pair_in_tower(sdfg,array,name_chain,member,substate,last_read,last_written,read,write)

                    views_needed,views=self.add_full_object(new_sdfg,sdfg,array,local_name,local_shape,local_offsets,local_strides,sdfg_name,substate,read,write)
                    if views_needed:
                        return True, [sdfg_name, views[0], views[1], variable_in_calling_context]
                    else:
                
                        return True, [sdfg_name,last_read, last_written, variable_in_calling_context]
                elif isinstance(member,ast_internal_classes.Array_Subscript_Node):

                    print("Array Subscript node in Data Ref as last level")
                    array=current_structure.members[ast_utils.get_name(member)]
                    shape,offsets,strides,subset=self.compute_array_shape(member,sdfg,array)

                    if isinstance(array, dat.ContainerArray):
                        #this is a derived type object, must have first view to Array, then view to subset if necessary
                        last_read, last_written=self.add_basic_view_pair_in_tower(sdfg,array,name_chain,member,substate,last_read,last_written,read,write)
                        if len(shape)==0:
                            #this is exactly one element of the array of structures
                            stype=array.stype
                            if isinstance(stype, dat.ContainerArray):
                                raise NotImplementedError("Array of structures of array of structures not implemented")
                            else:
                                last_read, last_written=self.add_array_to_element_view_pair_in_tower(sdfg,array,name_chain,member,substate,last_read,last_written,read,write,subset)
                                views_needed,views=self.add_full_object(new_sdfg,sdfg,stype,local_name,local_shape,local_offsets,local_strides,sdfg_name,substate,read,write)
                                if views_needed:
                                    return True, [sdfg_name, views[0], views[1], variable_in_calling_context]
                                else:
                
                                    return True, [sdfg_name,last_read, last_written, variable_in_calling_context]

                        else:
                            raise NotImplementedError("Array of structures slice not implemented")

                    else:
                        #this is a simple array, but must still have first view to Array and then to subset.
                        last_read, last_written=self.add_basic_view_pair_in_tower(sdfg,array,name_chain,member,substate,last_read,last_written,read,write)
                        last_read, last_written=self.add_simple_array_to_element_view_pair_in_tower(sdfg,array,name_chain,member,substate,last_read,last_written,read,write,shape,offsets,strides,subset)
                        
                        if len(shape)==0:
                            shape=[1]
                            offsets=[0]
                            strides=[1]
                        is_scalar=(len(shape)==0) or (len(shape)==1 and shape[0]==1)
                        is_local_scalar=(len(local_shape)==0) or (len(local_shape)==1 and local_shape[0]==1)
                        if local_shape!=shape and (not(is_scalar and is_local_scalar)):  
                            if len(shape)==len(local_shape):
                                print("Shapes are not equal, but the same size. We hope that the symbolic sizes evaluate to the same values")
                                #this is not necessary, as here we use the outside sizes for some reason???
                                # recompute_strides=False
                                # for i,local in enumerate(local_shape):
                                #     if local.name.startswith("__f2dace"):
                                #         local_shape[i]=shape[i]
                                #         print(f"replacing local shape: {local_shape[i]}")
                                #         local_offsets[i]=offsets[i]
                                #         recompute_strides=True
                                # if recompute_strides:
                                #     local_strides = [dat._prod(local_shape[:i]) for i in range(len(local_shape))]        
                            else:    
                                raise NotImplementedError("Local shape not the same as outside shape") 
                        shape,strides = self.fix_shapes_before_adding_nested(sdfg,new_sdfg,shape,strides)     
                        new_sdfg.add_array(self.name_mapping[new_sdfg][local_name.name],
                                shape,
                                array.dtype,
                                array.storage,
                                strides=strides,
                                offset=offsets)
                        return True, [sdfg_name,last_read, last_written, variable_in_calling_context]

                elif isinstance(member,ast_internal_classes.Data_Ref_Node):
                    #this is a member access
                    array=current_structure.members[ast_utils.get_name(member.parent_ref)]
                    last_read, last_written=self.add_basic_view_pair_in_tower(sdfg,array,name_chain,member.parent_ref,substate,last_read,last_written,read,write)

                    current_structure=current_structure.members[ast_utils.get_name(member.parent_ref)]
                    intermediate_step=member
        else:
            raise ValueError("Unsupported variable type")



    def binop2sdfg(self, node: ast_internal_classes.BinOp_Node, sdfg: SDFG, cfg: ControlFlowRegion):
        """
        This parses binary operations to tasklets in a new state or creates a function call with a nested SDFG if the
        operation is a function call rather than a simple assignment.
        :param node: The node to be translated
        :param sdfg: The SDFG to which the node should be translated
        :param cfg: The control flow region to which the node should be translated
        """

        calls = list(mywalk(node, ast_internal_classes.Call_Expr_Node))
        if len(calls) == 1:
            augmented_call = calls[0]
            from dace.frontend.fortran.intrinsics import FortranIntrinsics
            if augmented_call.name.name not in ["pow", "atan2", "tanh", "__dace_epsilon",
                                                *FortranIntrinsics.retained_function_names()]:
                augmented_call.args.append(node.lval)
                augmented_call.hasret = True
                self.call2sdfg(augmented_call, sdfg, cfg)
                return

        outputnodefinder = ast_transforms.FindOutputs(thourough=False)
        outputnodefinder.visit(node)
        output_vars = outputnodefinder.nodes
        output_names = []
        output_names_tasklet = []

        for i in output_vars:
            mapped_name = self.get_name_mapping_in_context(sdfg).get(i.name)
            arrays = self.get_arrays_in_context(sdfg)

            if mapped_name in arrays and mapped_name not in output_names:
                output_names.append(mapped_name)
                output_names_tasklet.append(i.name)

        inputnodefinder = ast_transforms.FindInputs()
        inputnodefinder.visit(node)
        input_vars = inputnodefinder.nodes
        input_names = []
        input_names_tasklet = []

        for i in input_vars:
            mapped_name = self.get_name_mapping_in_context(sdfg).get(i.name)
            arrays = self.get_arrays_in_context(sdfg)
            if i.name in sdfg.symbols:
                continue
            if mapped_name in arrays:  # and mapped_name not in input_names:
                count = input_names.count(mapped_name)
                input_names.append(mapped_name)
                input_names_tasklet.append(i.name + "_" + str(count) + "_in")

        substate = self._add_simple_state_to_cfg(
            cfg, "_state_l" + str(node.line_number[0]) + "_c" + str(node.line_number[1]))

        output_names_changed = [o_t + "_out" for o_t in output_names]

        tasklet = self._add_tasklet(substate, "_l" + str(node.line_number[0]) + "_c" + str(node.line_number[1]),
                                    input_names_tasklet, output_names_changed, "text", node.line_number, self.file_name)

        for i, j in zip(input_names, input_names_tasklet):
            memlet_range = self.get_memlet_range(sdfg, input_vars, i, j)
            src = ast_utils.add_memlet_read(substate, i, tasklet, j, memlet_range)
            # if self.struct_views.get(sdfg) is not None:
            #   if self.struct_views[sdfg].get(i) is not None:
            #     chain= self.struct_views[sdfg][i]
            #     access_parent=substate.add_access(chain[0])
            #     name=chain[0]
            #     for i in range(1,len(chain)):
            #         view_name=name+"_"+chain[i]
            #         access_child=substate.add_access(view_name)
            #         substate.add_edge(access_parent, None,access_child, 'views',  Memlet.simple(name+"."+chain[i],subs.Range.from_array(sdfg.arrays[view_name])))
            #         name=view_name
            #         access_parent=access_child

            #     substate.add_edge(access_parent, None,src,'views',  Memlet(data=name, subset=memlet_range))

        for i, j, k in zip(output_names, output_names_tasklet, output_names_changed):
            memlet_range = self.get_memlet_range(sdfg, output_vars, i, j)
            ast_utils.add_memlet_write(substate, i, tasklet, k, memlet_range)
        tw = ast_utils.TaskletWriter(output_names, output_names_changed, sdfg, self.name_mapping, input_names,
                                     input_names_tasklet, placeholders=self.placeholders,
                                     placeholders_offsets=self.placeholders_offsets, rename_dict=self.replace_names)

        text = tw.write_code(node)
        # print(sdfg.name,node.line_number,output_names,output_names_changed,input_names,input_names_tasklet)
        tasklet.code = CodeBlock(text, lang.Python)

    def call2sdfg(self, call: ast_internal_classes.Call_Expr_Node, sdfg: SDFG, cfg: ControlFlowRegion):
        """
        This parses function calls to a nested SDFG 
        or creates a tasklet with an external library call.
        :param call: The node to be translated
        :param sdfg: The SDFG to which the node should be translated
        :param cfg: The control flow region to which the node should be translated
        """

        self.last_call_expression[sdfg] = call.args
        rettype = "INTEGER"
        hasret = False

        # We assume globally unique function names here.
        # TODO: Convert `self.functions_and_subroutines` into a dictionary to not have to look up a million times.
        if call.name.name in {fn.name for fn in self.functions_and_subroutines}:
            fndef = atmost_one(
                fn for fn in mywalk(self.top_level, (ast_internal_classes.Subroutine_Subprogram_Node,
                                                     ast_internal_classes.Function_Subprogram_Node))
                if fn.name.name == call.name.name)
            if fndef:
                # Functions should not exist anymore at this point, really.
                assert isinstance(fndef, ast_internal_classes.Subroutine_Subprogram_Node)
                return self.subroutine2sdfg(fndef, sdfg, cfg)

        # This part handles the case that it's an external library call.
        libstate = self.libraries.get(call.name.name)
        if not isinstance(rettype, ast_internal_classes.Void) and hasattr(call, "hasret"):
            if call.hasret:
                hasret = True
                retval = call.args.pop(len(call.args) - 1)
        if call.name == "free":
            return
        input_names_tasklet = {}
        output_names_tasklet = []
        input_names = []
        output_names = []
        special_list_in = {}
        special_list_out = []
        if libstate is not None:
            special_list_in[self.name_mapping[sdfg][libstate] + "_task"] = dtypes.pointer(
                sdfg.arrays.get(self.name_mapping[sdfg][libstate]).dtype)
            special_list_out.append(self.name_mapping[sdfg][libstate] + "_task_out")
        used_vars = [
            node for node in ast_utils.mywalk(call) if isinstance(node, ast_internal_classes.Name_Node)
        ]

        for i in used_vars:
            for j in sdfg.arrays:
                if self.name_mapping.get(sdfg).get(i.name) == j and j not in input_names:
                    elem = sdfg.arrays.get(j)
                    scalar = False
                    if len(elem.shape) == 0:
                        scalar = True
                    elif len(elem.shape) == 1 and elem.shape[0] == 1:
                        scalar = True
                    if not scalar and not call.name.name in ["fprintf", "printf"]:
                        output_names.append(j)
                        output_names_tasklet.append(i.name)

                    input_names_tasklet[i.name] = dtypes.pointer(elem.dtype)
                    input_names.append(j)

        output_names_changed = []
        for o, o_t in zip(output_names, output_names_tasklet):
            output_names_changed.append(o_t + "_out")

        tw = ast_utils.TaskletWriter(output_names_tasklet.copy(), output_names_changed.copy(), sdfg,
                                     self.name_mapping, placeholders=self.placeholders,
                                     placeholders_offsets=self.placeholders_offsets, rename_dict=self.replace_names)
        if not isinstance(rettype, ast_internal_classes.Void) and hasret:
            if isinstance(retval, ast_internal_classes.Name_Node):
                special_list_in[retval.name] = pointer(self.get_dace_type(rettype))
                special_list_out.append(retval.name + "_out")
            elif isinstance(retval, ast_internal_classes.Array_Subscript_Node):
                special_list_in[retval.name.name] = pointer(self.get_dace_type(rettype))
                special_list_out.append(retval.name.name + "_out")
            else:
                raise NotImplementedError("Return type not implemented")

            text = tw.write_code(
                ast_internal_classes.BinOp_Node(lval=retval, op="=", rval=call, line_number=call.line_number))

        else:
            text = tw.write_code(call)
        substate = self._add_simple_state_to_cfg(cfg, "_state" + str(call.line_number[0]))

        tasklet = self._add_tasklet(substate, str(call.line_number[0]), {
            **input_names_tasklet,
            **special_list_in
        }, output_names_changed + special_list_out, "text", call.line_number, self.file_name)
        if libstate is not None:
            ast_utils.add_memlet_read(substate, self.name_mapping[sdfg][libstate], tasklet,
                                      self.name_mapping[sdfg][libstate] + "_task", "0")

            ast_utils.add_memlet_write(substate, self.name_mapping[sdfg][libstate], tasklet,
                                       self.name_mapping[sdfg][libstate] + "_task_out", "0")
        if not isinstance(rettype, ast_internal_classes.Void) and hasret:
            if isinstance(retval, ast_internal_classes.Name_Node):
                ast_utils.add_memlet_read(substate, self.name_mapping[sdfg][retval.name], tasklet, retval.name, "0")

                ast_utils.add_memlet_write(substate, self.name_mapping[sdfg][retval.name], tasklet,
                                           retval.name + "_out", "0")
            if isinstance(retval, ast_internal_classes.Array_Subscript_Node):
                ast_utils.add_memlet_read(substate, self.name_mapping[sdfg][retval.name.name], tasklet,
                                          retval.name.name, "0")

                ast_utils.add_memlet_write(substate, self.name_mapping[sdfg][retval.name.name], tasklet,
                                           retval.name.name + "_out", "0")

        for i, j in zip(input_names, input_names_tasklet):
            memlet_range = self.get_memlet_range(sdfg, used_vars, i, j)
            ast_utils.add_memlet_read(substate, i, tasklet, j, memlet_range)

        for i, j, k in zip(output_names, output_names_tasklet, output_names_changed):
            memlet_range = self.get_memlet_range(sdfg, used_vars, i, j)
            ast_utils.add_memlet_write(substate, i, tasklet, k, memlet_range)

        setattr(tasklet, "code", CodeBlock(text, lang.Python))

    def declstmt2sdfg(self, node: ast_internal_classes.Decl_Stmt_Node, sdfg: SDFG, cfg: ControlFlowRegion):
        """
        This function translates a variable declaration statement to an access node on the sdfg
        :param node: The node to translate
        :param sdfg: The sdfg to attach the access node to
        :param cfg: The control flow region to which the node should be translated
        :note This function is the top level of the declaration, most implementation is in vardecl2sdfg
        """
        for i in node.vardecl:
            self.translate(i, sdfg, cfg)

    def vardecl2sdfg(self, node: ast_internal_classes.Var_Decl_Node, sdfg: SDFG, cfg: ControlFlowRegion):
        """
        This function translates a variable declaration to an access node on the sdfg
        :param node: The node to translate
        :param sdfg: The sdfg to attach the access node to
        :param cfg: The control flow region to which the node should be translated
        """
        if node.name == "modname": return

        # if the sdfg is the toplevel-sdfg, the variable is a global variable
        is_arg = False
        if isinstance(node.parent,
                      (ast_internal_classes.Subroutine_Subprogram_Node, ast_internal_classes.Function_Subprogram_Node)):
            if hasattr(node.parent, "args"):
                for i in node.parent.args:
                    name = ast_utils.get_name(i)
                    if name == node.name:
                        is_arg = True
                        if self.local_not_transient_because_assign.get(sdfg.name) is not None:
                            if name in self.local_not_transient_because_assign[sdfg.name]:
                                is_arg = False
                        break

        if is_arg:
            transient = False
        else:
            transient = self.transient_mode
        # find the type
        datatype = self.get_dace_type(node.type)
        # if hasattr(node, "alloc"):
        #    if node.alloc:
        #        self.unallocated_arrays.append([node.name, datatype, sdfg, transient])
        #        return
        # get the dimensions
        # print(node.name)
        if node.sizes is not None and len(node.sizes) > 0:
            sizes = []
            offset = []
            actual_offsets = []
            offset_value = 0 if self.normalize_offsets else -1
            for i in node.sizes:
                stuff = [ii for ii in ast_utils.mywalk(i) if isinstance(ii, ast_internal_classes.Data_Ref_Node)]
                if len(stuff) > 0:
                    count = self.count_of_struct_symbols_lifted
                    sdfg.add_symbol("tmp_struct_symbol_" + str(count), dtypes.int32)
                    symname = "tmp_struct_symbol_" + str(count)
                    if sdfg.parent_sdfg is not None:
                        sdfg.parent_sdfg.add_symbol("tmp_struct_symbol_" + str(count), dtypes.int32)
                        self.temporary_sym_dict[sdfg.name]["tmp_struct_symbol_" + str(count)] = "tmp_struct_symbol_" + str(count)
                        parent_state=self.temporary_link_to_parent[sdfg.name]
                        for edge in parent_state.parent_graph.in_edges(parent_state):
                            assign = ast_utils.ProcessedWriter(sdfg.parent_sdfg, self.name_mapping,
                                                               placeholders=self.placeholders,
                                                               placeholders_offsets=self.placeholders_offsets,
                                                               rename_dict=self.replace_names).write_code(i)
                            edge.data.assignments["tmp_struct_symbol_" + str(count)] = assign
                            # print(edge)
                    else:
                        assign = ast_utils.ProcessedWriter(sdfg, self.name_mapping, placeholders=self.placeholders,
                                                           placeholders_offsets=self.placeholders_offsets,
                                                           rename_dict=self.replace_names).write_code(i)

                        sdfg.append_global_code(f"{dtypes.int32.ctype} {symname};\n")
                        sdfg.append_init_code(
                            "tmp_struct_symbol_" + str(count) + "=" + assign.replace(".", "->") + ";\n")
                    tw = ast_utils.TaskletWriter([], [], sdfg, self.name_mapping, placeholders=self.placeholders,
                                                 placeholders_offsets=self.placeholders_offsets,
                                                 rename_dict=self.replace_names)
                    text = tw.write_code(
                        ast_internal_classes.Name_Node(name="tmp_struct_symbol_" + str(count), type="INTEGER",
                                                       line_number=node.line_number))
                    sizes.append(sym.pystr_to_symbolic(text))
                    actual_offset_value = node.offsets[node.sizes.index(i)]
                    if isinstance(actual_offset_value, ast_internal_classes.Array_Subscript_Node):
                        # print(node.name,actual_offset_value.name.name)
                        raise NotImplementedError("Array subscript in offset not implemented")
                    if isinstance(actual_offset_value, int):
                        actual_offset_value = ast_internal_classes.Int_Literal_Node(value=str(actual_offset_value))
                    aotext = tw.write_code(actual_offset_value)
                    actual_offsets.append(str(sym.pystr_to_symbolic(aotext)))

                    self.actual_offsets_per_sdfg[sdfg][node.name] = actual_offsets
                    # otext = tw.write_code(offset_value)

                    # TODO: shouldn't this use node.offset??
                    offset.append(offset_value)
                    self.count_of_struct_symbols_lifted += 1
                else:
                    tw = ast_utils.TaskletWriter([], [], sdfg, self.name_mapping, placeholders=self.placeholders,
                                                 placeholders_offsets=self.placeholders_offsets,
                                                 rename_dict=self.replace_names)
                    text = tw.write_code(i)
                    actual_offset_value = node.offsets[node.sizes.index(i)]
                    if isinstance(actual_offset_value, int):
                        actual_offset_value = ast_internal_classes.Int_Literal_Node(value=str(actual_offset_value))
                    aotext = tw.write_code(actual_offset_value)
                    actual_offsets.append(str(sym.pystr_to_symbolic(aotext)))
                    # otext = tw.write_code(offset_value)
                    sizes.append(sym.pystr_to_symbolic(text))
                    offset.append(offset_value)
                    self.actual_offsets_per_sdfg[sdfg][node.name] = actual_offsets

        else:
            sizes = None
        # create and check name - if variable is already defined (function argument and defined in declaration part) simply stop
        if self.name_mapping[sdfg].get(node.name) is not None:
            # here we must replace local placeholder sizes that have already made it to tasklets via size and ubound calls
            if sizes is not None:
                actual_sizes = sdfg.arrays[self.name_mapping[sdfg][node.name]].shape
                # print(node.name,sdfg.name,self.names_of_object_in_parent_sdfg.get(sdfg).get(node.name))
                # print(sdfg.parent_sdfg.name,self.actual_offsets_per_sdfg[sdfg.parent_sdfg].get(self.names_of_object_in_parent_sdfg[sdfg][node.name]))
                # print(sdfg.parent_sdfg.arrays.get(self.name_mapping[sdfg.parent_sdfg].get(self.names_of_object_in_parent_sdfg.get(sdfg).get(node.name))))
                if self.actual_offsets_per_sdfg[sdfg.parent_sdfg].get(
                        self.names_of_object_in_parent_sdfg[sdfg][node.name]) is not None:
                    actual_offsets = self.actual_offsets_per_sdfg[sdfg.parent_sdfg][
                        self.names_of_object_in_parent_sdfg[sdfg][node.name]]
                else:
                    actual_offsets = [1] * len(actual_sizes)

                index = 0
                for i in node.sizes:
                    if isinstance(i, ast_internal_classes.Name_Node):
                        if i.name.startswith("__f2dace_A"):
                            self.replace_names[i.name] = str(actual_sizes[index])
                            # node.parent.execution_part=ast_transforms.RenameVar(i.name,str(actual_sizes[index])).visit(node.parent.execution_part)
                    index += 1
                index = 0
                for i in node.offsets:
                    if isinstance(i, ast_internal_classes.Name_Node):
                        if i.name.startswith("__f2dace_OA"):
                            self.replace_names[i.name] = str(actual_offsets[index])
                            # node.parent.execution_part=ast_transforms.RenameVar(i.name,str(actual_offsets[index])).visit(node.parent.execution_part)
                    index += 1
            elif sizes is None:
                if isinstance(datatype, Structure):
                    datatype_to_add = copy.deepcopy(datatype)
                    datatype_to_add.transient = transient
                    # if node.name=="p_nh":
                    # print("Adding local struct",self.name_mapping[sdfg][node.name],datatype_to_add)
                    if self.struct_views.get(sdfg) is None:
                        self.struct_views[sdfg] = {}
                    add_views_recursive(sdfg, node.name, datatype_to_add, self.struct_views[sdfg],
                                        self.name_mapping[sdfg], self.registered_types, [],
                                        self.actual_offsets_per_sdfg[sdfg], self.names_of_object_in_parent_sdfg[sdfg],
                                        self.actual_offsets_per_sdfg[sdfg.parent_sdfg])

            return

        if node.name in sdfg.symbols:
            return

        self.name_mapping[sdfg][node.name] = sdfg._find_new_name(node.name)

        if sizes is None:
            if isinstance(datatype, Structure):
                datatype_to_add = copy.deepcopy(datatype)
                datatype_to_add.transient = transient
                # if node.name=="p_nh":
                # print("Adding local struct",self.name_mapping[sdfg][node.name],datatype_to_add)
                sdfg.add_datadesc(self.name_mapping[sdfg][node.name], datatype_to_add)
                if self.struct_views.get(sdfg) is None:
                    self.struct_views[sdfg] = {}
                add_views_recursive(sdfg, node.name, datatype_to_add, self.struct_views[sdfg], self.name_mapping[sdfg],
                                    self.registered_types, [], self.actual_offsets_per_sdfg[sdfg], {}, {})
                # for i in datatype_to_add.members:
                #     current_dtype=datatype_to_add.members[i].dtype
                #     for other_type in self.registered_types:
                #         if current_dtype.dtype==self.registered_types[other_type].dtype:
                #             other_type_obj=self.registered_types[other_type]
                #             for j in other_type_obj.members:
                #                 sdfg.add_view(self.name_mapping[sdfg][node.name] + "_" + i +"_"+ j,other_type_obj.members[j].shape,other_type_obj.members[j].dtype)
                #                 self.name_mapping[sdfg][node.name + "_" + i +"_"+ j] = self.name_mapping[sdfg][node.name] + "_" + i +"_"+ j
                #                 self.struct_views[sdfg][self.name_mapping[sdfg][node.name] + "_" + i+"_"+ j]=[self.name_mapping[sdfg][node.name],j]
                #     sdfg.add_view(self.name_mapping[sdfg][node.name] + "_" + i,datatype_to_add.members[i].shape,datatype_to_add.members[i].dtype)
                #     self.name_mapping[sdfg][node.name + "_" + i] = self.name_mapping[sdfg][node.name] + "_" + i
                #     self.struct_views[sdfg][self.name_mapping[sdfg][node.name] + "_" + i]=[self.name_mapping[sdfg][node.name],i]

            else:

                sdfg.add_scalar(self.name_mapping[sdfg][node.name], dtype=datatype, transient=transient)
        else:
            strides = [dat._prod(sizes[:i]) for i in range(len(sizes))]

            if isinstance(datatype, Structure):
                datatype.transient = transient
                arr_dtype = datatype[sizes]
                arr_dtype.offset = [offset_value for _ in sizes]
                container = dat.ContainerArray(stype=datatype, shape=sizes, offset=offset, transient=transient)
                # print("Adding local container array",self.name_mapping[sdfg][node.name],sizes,datatype,offset,strides,transient)
                sdfg.arrays[self.name_mapping[sdfg][node.name]] = container
                if self.struct_views.get(sdfg) is None:
                    self.struct_views[sdfg] = {}
                add_views_recursive(sdfg, node.name, arr_dtype, self.struct_views[sdfg], self.name_mapping[sdfg],
                                    self.registered_types, [], self.actual_offsets_per_sdfg[sdfg], {}, {})
                # sdfg.add_datadesc(self.name_mapping[sdfg][node.name], arr_dtype)

            else:
                sizes,strides = self.fix_shapes_before_adding(sdfg,sizes,strides)             

                # print("Adding local array",self.name_mapping[sdfg][node.name],sizes,datatype,offset,strides,transient)
                sdfg.add_array(self.name_mapping[sdfg][node.name],
                               shape=sizes,
                               dtype=datatype,
                               offset=offset,
                               strides=strides,
                               transient=transient)

        self.all_array_names.append(self.name_mapping[sdfg][node.name])
        if self.contexts.get(sdfg.name) is None:
            self.contexts[sdfg.name] = ast_utils.Context(name=sdfg.name)
        if node.name not in self.contexts[sdfg.name].containers:
            self.contexts[sdfg.name].containers.append(node.name)

        if hasattr(node, "init") and node.init is not None:
            if isinstance(node.init, ast_internal_classes.Array_Constructor_Node):
                new_exec = ast_transforms.ReplaceArrayConstructor().visit(
                    ast_internal_classes.BinOp_Node(
                        lval=ast_internal_classes.Name_Node(name=node.name, type=node.type),
                        op="=", rval=node.init, line_number=node.line_number, parent=node.parent, type=node.type))
                self.translate(new_exec, sdfg, cfg)
            else:
                self.translate(
                    ast_internal_classes.BinOp_Node(
                        lval=ast_internal_classes.Name_Node(name=node.name, type=node.type),
                        op="=", rval=node.init, line_number=node.line_number, parent=node.parent, type=node.type), sdfg,
                        cfg)

    def fix_shapes_before_adding_nested(self, sdfg: SDFG,new_sdfg,sizes:List,strides:List):
        changed=False
        for idx, i in enumerate(sizes):
            if not hasattr(i,"free_symbols"):
                continue
            free_symbols=i.free_symbols
            
            for s in free_symbols:
                if new_sdfg.symbols.get(s.name) is not None:
                    #self.temporary_sym_dict[new_sdfg.name]["sym_"+s.name]=["sym_"+s.name]
                    #new_sdfg.add_symbol("sym_"+s.name, sdfg.symbols[s.name].dtype)
                    pass
                elif new_sdfg.arrays.get(s.name) is not None:
                    if not new_sdfg.arrays[s.name].transient:
                        changed=True
                        new_sdfg.add_symbol("sym_"+s.name, new_sdfg.arrays[s.name].dtype)
                        i=i.subs(s,sym.symbol("sym_"+s.name))
                        if self.temporary_sym_dict.get(new_sdfg.name) is None:
                            self.temporary_sym_dict[new_sdfg.name]={}
                        found=False
                        for name_pair in self.temporary_ins[new_sdfg]:
                            if s.name==name_pair[0]:
                                name_in_parent=name_pair[1]
                                self.temporary_sym_dict[new_sdfg.name]["sym_"+s.name]=name_in_parent
                                found=True
                        if not found:
                            raise ValueError(f"Temporary symbol not found for {s.name}")        
                else:
                    
                    
                    if sdfg.symbols.get(s.name) is not None:
                        self.temporary_sym_dict[new_sdfg.name][s.name]=s.name
                        new_sdfg.add_symbol(s.name, sdfg.symbols[s.name].dtype)
                    elif sdfg.arrays.get(s.name) is not None:
                        new_sdfg.add_symbol("sym_"+s.name, sdfg.arrays[s.name].dtype)
                        self.temporary_sym_dict[new_sdfg.name]["sym_"+s.name]=s.name
                        i=i.subs(s,sym.symbol("sym_"+s.name))
                    else:
                        print(f"Symbol {s.name} not found in arrays")     
                        raise ValueError(f"Symbol {s.name} not found in arrays")
                        
            sizes= list(sizes)
            sizes[idx]=i
            sizes=tuple(sizes)

                        #this  means it is an input, so we can try adding it to the symbols mapping
        if changed:
            strides = [dat._prod(sizes[:i]) for i in range(len(sizes))]   
        return sizes,strides    
    
    def fix_shapes_before_adding_from_nested(self, sdfg: SDFG,new_sdfg,sizes:List,strides:List):
        changed=False
        for idx, i in enumerate(sizes):
            if not hasattr(i,"free_symbols"):
                continue
            free_symbols=i.free_symbols
            
            for s in free_symbols:
                if sdfg.symbols.get(s.name) is not None:
                    #self.temporary_sym_dict[new_sdfg.name]["sym_"+s.name]=["sym_"+s.name]
                    #new_sdfg.add_symbol("sym_"+s.name, sdfg.symbols[s.name].dtype)
                    pass
                elif sdfg.arrays.get(s.name) is not None:
                    if not sdfg.arrays[s.name].transient:
                        changed=True
                        sdfg.add_symbol("sym_"+s.name, sdfg.arrays[s.name].dtype)
                        i=i.subs(s,sym.symbol("sym_"+s.name))
                        if self.temporary_sym_dict.get(sdfg.name) is None:
                            self.temporary_sym_dict[sdfg.name]={}
                        self.temporary_sym_dict[sdfg.name]["sym_"+s.name]="sym_"+s.name
                elif new_sdfg.arrays.get(s.name) is not None:
                    for name_pair in self.temporary_ins[new_sdfg]:
                        if s.name==name_pair[0]:
                            name_in_parent=name_pair[1]
                            i=i.subs(s,sym.symbol(name_in_parent))

                            print("here")
                else:
                    print(f"Symbol {s.name} not found in arrays")     
                        
            sizes= list(sizes)
            sizes[idx]=i
            sizes=tuple(sizes)

                        #this  means it is an input, so we can try adding it to the symbols mapping
        if changed:
            strides = [dat._prod(sizes[:i]) for i in range(len(sizes))]   
        return sizes,strides 

    def fix_shapes_before_adding(self, sdfg: SDFG,sizes:List,strides:List):
        changed=False
        for idx, i in enumerate(sizes):
            if not hasattr(i,"free_symbols"):
                continue
            free_symbols=i.free_symbols
            
            for s in free_symbols:
                if sdfg.symbols.get(s.name) is not None:
                    pass
                if sdfg.symbols.get("sym_"+s.name) is not None:
                    pass
                if sdfg.arrays.get(s.name) is not None:
                    if not sdfg.arrays[s.name].transient:
                        changed=True
                        sdfg.add_symbol("sym_"+s.name, sdfg.arrays[s.name].dtype)
                        i=i.subs(s,sym.symbol("sym_"+s.name))
                        if self.temporary_sym_dict.get(sdfg.name) is None:
                            self.temporary_sym_dict[sdfg.name]={}
                        found=False
                        if self.temporary_ins.get(sdfg) is not None:
                            for name_pair in self.temporary_ins[sdfg]:
                                if s.name==name_pair[0]:
                                    name_in_parent=name_pair[1]
                                    self.temporary_sym_dict[sdfg.name]["sym_"+s.name]=name_in_parent
                                    found=True
                            if not found:
                                raise ValueError(f"Temporary symbol not found for {s.name}")       
                else:
                    print(f"Symbol {s.name} not found in arrays")     
                        
            sizes= list(sizes)
            sizes[idx]=i
            sizes=tuple(sizes)

                        #this  means it is an input, so we can try adding it to the symbols mapping
        if changed:
            strides = [dat._prod(sizes[:i]) for i in range(len(sizes))]   
        return sizes,strides    

    def break2sdfg(self, node: ast_internal_classes.Break_Node, sdfg: SDFG, cfg: ControlFlowRegion):
        break_block = BreakBlock(f'Break_l_{str(node.line_number[0])}_c_{str(node.line_number[1])}')
        is_start = cfg not in self.last_sdfg_states or self.last_sdfg_states[cfg] is None
        cfg.add_node(break_block, ensure_unique_name=True, is_start_block=is_start)
        if not is_start:
            cfg.add_edge(self.last_sdfg_states[cfg], break_block, InterstateEdge())

    def continue2sdfg(self, node: ast_internal_classes.Continue_Node, sdfg: SDFG, cfg: ControlFlowRegion):
        continue_block = ContinueBlock(f'Continue_l_{str(node.line_number[0])}_c_{str(node.line_number[1])}')
        is_start = cfg not in self.last_sdfg_states or self.last_sdfg_states[cfg] is None
        cfg.add_node(continue_block, ensure_unique_name=True, is_start_block=is_start)
        if not is_start:
            cfg.add_edge(self.last_sdfg_states[cfg], continue_block, InterstateEdge())


class ParseConfig:
    def __init__(self, sources: Union[None, List[Path], Dict[str, str]] = None,
                 includes: Union[None, List[Path], Dict[str, str]] = None,
                 entry_points: Union[None, SPEC, List[SPEC]] = None,
                 config_injections: Optional[List[ConstInjection]] = None,
                 do_not_prune: Union[None, SPEC, List[SPEC]] = None,
                 make_noop: Union[None, SPEC, List[SPEC]] = None,
                 ast_checkpoint_dir: Union[None, str, Path] = None,
                 consolidate_global_data: bool = True):
        # Make the configs canonical, by processing the various types upfront.
        if not sources:
            sources: Dict[str, str] = {}
        elif isinstance(sources, list):
            sources: Dict[str, str] = {str(p): p.read_text() for p in sources}
        if not includes:
            includes: List[Path] = []
        if not entry_points:
            entry_points = []
        elif isinstance(entry_points, tuple):
            entry_points = [entry_points]
        if not do_not_prune:
            do_not_prune = []
        elif isinstance(do_not_prune, tuple):
            do_not_prune = [do_not_prune]
        do_not_prune = list({x for x in entry_points + do_not_prune})
        if not make_noop:
            make_noop = []
        elif isinstance(make_noop, tuple):
            make_noop = [make_noop]
        if isinstance(ast_checkpoint_dir, str):
            ast_checkpoint_dir = Path(ast_checkpoint_dir)

        self.sources: Dict[str, str] = sources
        self.includes = includes
        self.entry_points: List[SPEC] = entry_points
        self.config_injections: List[ConstInjection] = config_injections or []
        self.do_not_prune: List[SPEC] = do_not_prune
        self.make_noop: List[SPEC] = make_noop
        self.ast_checkpoint_dir = ast_checkpoint_dir
        self.consolidate_global_data = consolidate_global_data

    def set_all_possible_entry_points_from(self, ast: Program):
        # Keep all the possible entry points.
        self.entry_points = [ident_spec(ast_utils.singular(children_of_type(c, NAMED_STMTS_OF_INTEREST_CLASSES)))
                             for c in walk(ast, ENTRY_POINT_OBJECT_CLASSES)
                             if isinstance(c, ENTRY_POINT_OBJECT_CLASSES)]
        self.do_not_prune = list({x for x in self.entry_points + self.do_not_prune})


def top_level_objects_map(ast: Program, path: str) -> Dict[str, Base]:
    out: Dict[str, Base] = {}
    for top in ast.children:
        if type(top).__name__ in CPP_CLASS_NAMES:
            print(f"Resolve the C++ preprocessor statements before starting to do anything with it;"
                  f" got `{top}` in {path}", file=sys.stderr)
            continue
        name = find_name_of_node(top)
        assert name
        out[name.lower()] = top
    return out


def create_fparser_ast(cfg: ParseConfig) -> Program:
    parser = ParserFactory().create(std="f2008")
    ast = construct_full_ast(cfg.sources, parser, cfg.entry_points or None)
    ast = lower_identifier_names(ast)
    assert isinstance(ast, Program)
    return ast


def create_internal_ast(cfg: ParseConfig) -> Tuple[ast_components.InternalFortranAst, Program_Node]:
    ast = create_fparser_ast(cfg)

    if not cfg.entry_points:
        cfg.set_all_possible_entry_points_from(ast)

    ast = run_fparser_transformations(ast, cfg)
    assert isinstance(ast, Program)

    iast = ast_components.InternalFortranAst()
    prog = iast.create_ast(ast)
    assert isinstance(prog, Program_Node)
    prog.module_declarations = ast_utils.parse_module_declarations(prog)
    iast.finalize_ast(prog)
    return iast, prog


class SDFGConfig:
    def __init__(self,
                 entry_points: Dict[str, Union[str, List[str]]],
                 config_injections: Optional[List[ConstTypeInjection]] = None,
                 normalize_offsets: bool = True,
                 multiple_sdfgs: bool = False):
        for k in entry_points:
            if isinstance(entry_points[k], str):
                entry_points[k] = [entry_points[k]]
        self.entry_points = entry_points
        self.config_injections = config_injections or []
        self.normalize_offsets = normalize_offsets
        self.multiple_sdfgs = multiple_sdfgs


def _checkpoint_ast(cfg: ParseConfig, name: str, ast: Program):
    """
    If a checkpoint directory was specified in the configs, will dump the AST there in various stages of preprocessing.
    """
    if cfg.ast_checkpoint_dir:
        with open(cfg.ast_checkpoint_dir.joinpath(name), 'w') as f:
            f.write(ast.tofortran())


def run_fparser_transformations(ast: Program, cfg: ParseConfig):
    if not cfg.entry_points:
        cfg.set_all_possible_entry_points_from(ast)
    _checkpoint_ast(cfg, 'ast_v0.f90', ast)

    if cfg.make_noop:
        print("FParser Op: Making certain functions no-op in the AST...")
        for fn in walk(ast, (Function_Stmt, Subroutine_Stmt)):
            fnspec = ident_spec(fn)
            if fnspec not in cfg.make_noop:
                continue
            expart = atmost_one(children_of_type(fn.parent, Execution_Part))
            if expart:
                remove_self(expart)

    print("FParser Op: Removing local indirections from AST...")
    ast = deconstruct_enums(ast)
    ast = deconstruct_associations(ast)
    ast = remove_access_and_bind_statements(ast)
    ast = deconstuct_goto_statements(ast)
    ast = convert_data_statements_into_assignments(ast)
    ast = prune_coarsely(ast, cfg.do_not_prune)
    _checkpoint_ast(cfg, 'ast_v1.f90', ast)

    print("FParser Op: Removing remote indirections from AST...")
    ast = correct_for_function_calls(ast)
    ast = deconstruct_statement_functions(ast)
    ast = deconstruct_procedure_calls(ast)
    ast = prune_coarsely(ast, cfg.do_not_prune)
    ast_f90_old, ast_f90_new = None, ast.tofortran()
    while not ast_f90_old or ast_f90_old != ast_f90_new:
        if ast_f90_old:
            print(f"FParser Op: AST-size went from {len(ast_f90_old.splitlines())} lines to"
                  f" {len(ast_f90_new.splitlines())} lines. Attempting further pruning...")
        else:
            print(f"FParser Op: AST-size is {len(ast_f90_new.splitlines())} lines. Attempting pruning...")
        ast = correct_for_function_calls(ast)
        ast = deconstruct_interface_calls(ast)
        ast = prune_coarsely(ast, cfg.do_not_prune)
        ast_f90_old, ast_f90_new = ast_f90_new, ast.tofortran()
    if walk(ast, Interface_Stmt):
        _checkpoint_ast(cfg, 'ast_v1.error.f90', ast)
        raise RuntimeError(f"Could not remove all the interfaces from AST")
    ast = correct_for_function_calls(ast)
    _checkpoint_ast(cfg, 'ast_v2.f90', ast)

    ast_f90_old, ast_f90_new = None, ast.tofortran()
    while not ast_f90_old or ast_f90_old != ast_f90_new:
        if ast_f90_old:
            print(f"FParser Op: AST-size went from {len(ast_f90_old.splitlines())} lines to"
                  f" {len(ast_f90_new.splitlines())} lines. Attempting further pruning...")
        else:
            print(f"FParser Op: AST-size is {len(ast_f90_new.splitlines())} lines. Attempting pruning...")

        print("FParser Op: Coarsely pruning the AST...")
        ast = prune_coarsely(ast, cfg.do_not_prune)

        print("FParser Op: Inject configs...")
        ast = inject_const_evals(ast, cfg.config_injections)
        print("FParser Op: Fix arguments...")
        # Fix the practically constant arguments, just in case.
        ast = make_practically_constant_arguments_constants(ast, cfg.entry_points)
        print("FParser Op: Fix local vars...")
        # Fix the locally constant variables, just in case.
        ast = exploit_locally_constant_variables(ast)

        print("FParser Op: Pruning...")
        ast = const_eval_nodes(ast)
        ast = prune_branches(ast)
        ast = prune_unused_objects(ast, cfg.do_not_prune)
        ast = consolidate_uses(ast)

        ast_f90_old, ast_f90_new = ast_f90_new, ast.tofortran()
    print(f"FParser Op: AST-size settled at {len(ast_f90_new.splitlines())} lines.")
    _checkpoint_ast(cfg, 'ast_v3.f90', ast)

    if cfg.consolidate_global_data:
        print("FParser Op: Consolidating the global variables of the AST...")
        ast = consolidate_global_data_into_arg(ast)
        ast = prune_coarsely(ast, cfg.do_not_prune)
        _checkpoint_ast(cfg, 'ast_v4.f90', ast)

    print("FParser Op: Rename uniquely...")
    ast = assign_globally_unique_subprogram_names(ast, set(cfg.entry_points))
    ast = assign_globally_unique_variable_names(ast, set(cfg.entry_points))
    ast = consolidate_uses(ast)
    _checkpoint_ast(cfg, 'ast_v5.f90', ast)

    return ast


def run_ast_transformations(own_ast: ast_components.InternalFortranAst, program: FNode, cfg: SDFGConfig, normalize_offsets: bool = True):

    functions_and_subroutines_builder = ast_transforms.FindFunctionAndSubroutines()
    functions_and_subroutines_builder.visit(program)

    #program = ast_transforms.StructConstructorToFunctionCall(
    #    ast_transforms.FindFunctionAndSubroutines.from_node(program).names).visit(program)
    #program = ast_transforms.CallToArray(ast_transforms.FindFunctionAndSubroutines.from_node(program)).visit(program)
    program = ast_transforms.IfConditionExtractor().visit(program)
    program = ast_transforms.WhileConditionExtractor().visit(program)
    program = ast_transforms.CallExtractor(program).visit(program)

    program = ast_transforms.FunctionCallTransformer().visit(program)
    program = ast_transforms.FunctionToSubroutineDefiner().visit(program)
    program = ast_transforms.PointerRemoval().visit(program)
    for i in program.modules:
        count = 0
        for j in i.function_definitions:
            if isinstance(j, ast_internal_classes.Subroutine_Subprogram_Node):
                i.subroutine_definitions.append(j)
                count += 1
        if count != len(i.function_definitions):
            raise NameError("Not all functions were transformed to subroutines")
        i.function_definitions = []
    program.function_definitions = []
    count = 0
    for i in program.function_definitions:
        if isinstance(i, ast_internal_classes.Subroutine_Subprogram_Node):
            program.subroutine_definitions.append(i)
            count += 1
    if count != len(program.function_definitions):
        raise NameError("Not all functions were transformed to subroutines")
    program.function_definitions = []

    program = ast_transforms.SignToIf(own_ast).visit(program)
    # run it again since signtoif might introduce patterns that have to be extracted
    # example: ABS call inside an UnOpNode
    program = ast_transforms.CallExtractor(program).visit(program)
    program = ast_transforms.ReplaceStructArgsLibraryNodes(program).visit(program)

    program = ast_transforms.ArgumentExtractor(program).visit(program)

    program = ast_transforms.TypeInference(program, assert_voids=False).visit(program)

    prior_exception: Optional[NeedsTypeInferenceException] = None
    # while True:
    #     try:
    program = ast_transforms.ElementalIntrinsicExpander(
                ast_transforms.FindFunctionAndSubroutines.from_node(program).names,
                program
            ).visit(program)
    #     break
    # except NeedsTypeInferenceException as e:

    #     if prior_exception is not None:
    #         if e.line_number == prior_exception.line_number and e.func_name == prior_exception.func_name:
    #             print("Running additional type inference didn't help! VOID type in the same place.")
    #             #raise RuntimeError()
    #     else:
    #         prior_exception = e
    #     print("Running additional type inference")
    #     # FIXME: optimize func
    #     program = ast_transforms.TypeInference(program, assert_voids=False).visit(program)

    prior_exception: Optional[NeedsTypeInferenceException] = None
    for transformation in own_ast.fortran_intrinsics().transformations():
        while True:
            try:
                transformation.initialize(program)
                program = transformation.visit(program)
                break
            except NeedsTypeInferenceException as e:

                if prior_exception is not None:
                    if e.line_number == prior_exception.line_number and e.func_name == prior_exception.func_name:
                        print("Running additional type inference didn't help! VOID type in the same place.")
                        raise RuntimeError()
                else:
                    prior_exception = e
                print("Running additional type inference")
                # FIXME: optimize func
                program = ast_transforms.TypeInference(program, assert_voids=False).visit(program)

    array_dims_info = ast_transforms.ArrayDimensionSymbolsMapper()
    array_dims_info.visit(program)
    program = ast_transforms.ArrayDimensionConfigInjector(
        array_dims_info, [ci for ci in cfg.config_injections if isinstance(ci, ConstTypeInjection)]).visit(program)

    program = ast_transforms.ParDeclNonContigArrayExpander(program).visit(program)
    program = ast_transforms.TypeInference(program, assert_voids=False).visit(program)

    program = ast_transforms.ArrayToLoop(program).visit(program)
    program = ast_transforms.ForDeclarer().visit(program)
    program = ast_transforms.IndexExtractor(program, normalize_offsets).visit(program)
    program = ast_transforms.optionalArgsExpander(program)
    #program = ast_transforms.ParDeclOffsetNormalizer(program).visit(program)
    program = ast_transforms.AllocatableReplacerTransformer(program).visit(program)
    program = ast_transforms.ParDeclOffsetNormalizer(program).visit(program)

    structs_lister = ast_transforms.StructLister()
    structs_lister.visit(program)
    struct_dep_graph = nx.DiGraph()
    for i, name in zip(structs_lister.structs, structs_lister.names):
        if name not in struct_dep_graph.nodes:
            struct_dep_graph.add_node(name)
        struct_deps_finder = ast_transforms.StructDependencyLister(structs_lister.names)
        struct_deps_finder.visit(i)
        struct_deps = struct_deps_finder.structs_used
        # print(struct_deps)
        for j, pointing, point_name in zip(struct_deps, struct_deps_finder.is_pointer,
                                           struct_deps_finder.pointer_names):
            if j not in struct_dep_graph.nodes:
                struct_dep_graph.add_node(j)
            struct_dep_graph.add_edge(name, j, pointing=pointing, point_name=point_name)
    cycles = nx.algorithms.cycles.simple_cycles(struct_dep_graph)
    has_cycles = list(cycles)
    cycles_we_cannot_ignore = []
    for cycle in has_cycles:
        print(cycle)
        for i in cycle:
            is_pointer = struct_dep_graph.get_edge_data(i, cycle[(cycle.index(i) + 1) % len(cycle)])["pointing"]
            point_name = struct_dep_graph.get_edge_data(i, cycle[(cycle.index(i) + 1) % len(cycle)])["point_name"]
            # print(i,is_pointer)
            if is_pointer:
                actually_used_pointer_node_finder = ast_transforms.StructPointerChecker(i, cycle[
                    (cycle.index(i) + 1) % len(cycle)], point_name)
                actually_used_pointer_node_finder.visit(program)
                # print(actually_used_pointer_node_finder.nodes)
                if len(actually_used_pointer_node_finder.nodes) == 0:
                    print("We can ignore this cycle")
                    program = ast_transforms.StructPointerEliminator(i, cycle[(cycle.index(i) + 1) % len(cycle)],
                                                                     point_name).visit(program)
                else:
                    cycles_we_cannot_ignore.append(cycle)
    if len(cycles_we_cannot_ignore) > 0:
        raise NameError("Structs have cyclic dependencies")

    # TODO: `ArgumentPruner` does not cleanly remove arguments -> disable until fixed.
    # Check before rerunning CloudSC
    # ast_transforms.ArgumentPruner(functions_and_subroutines_builder.nodes).visit(program)

    # TODO: Enable permanently after the tests pass.
    # ast_utils.validate_internal_ast(program)
    return program


def create_sdfg_from_internal_ast(own_ast: ast_components.InternalFortranAst, program: FNode, cfg: SDFGConfig):
    # Repeated!
    # We need that to know in transformations what structures are used.
    # The actual structure listing is repeated later to resolve cycles.
    # Not sure if we can actually do it earlier.

    program = run_ast_transformations(own_ast, program, cfg, True)

    gmap = {}
    for ep, ep_spec in cfg.entry_points.items():
        # Find where to look for the entry point.
        assert ep_spec
        mod, pt = ep_spec[:-1], ep_spec[-1]
        assert len(mod) <= 1, f"currently only one level of entry point search is supported, got: {ep_spec}"
        ep_box = program  # This is where we will search for our entry point.
        if mod:
            mod = mod[0]
            mod = [m for m in program.modules if m.name.name == mod]
            assert len(mod) <= 1, f"found multiple modules with the same name: {mod}"
            if not mod:
                # Could not even find the module, so skip.
                continue
            ep_box = mod[0]

        # Find the actual entry point.
        fn = [f for f in ep_box.subroutine_definitions if f.name.name == pt]
        if not mod and program.main_program and program.main_program.name.name.name == pt:
            # The main program can be a valid entry point, so include that when appropriate.
            fn.append(program.main_program)
        fn = atmost_one(f for f in fn)
        if not fn:
            continue

        # Do the actual translation.
        ast2sdfg = AST_translator(__file__, multiple_sdfgs=cfg.multiple_sdfgs, startpoint=fn,
                                  normalize_offsets=cfg.normalize_offsets, do_not_make_internal_variables_argument=True)
        g = SDFG(ep)
        ast2sdfg.functions_and_subroutines = ast_transforms.FindFunctionAndSubroutines.from_node(program).names
        ast2sdfg.structures = program.structures
        ast2sdfg.placeholders = program.placeholders
        ast2sdfg.placeholders_offsets = program.placeholders_offsets
        ast2sdfg.actual_offsets_per_sdfg[g] = {}
        ast2sdfg.top_level = program
        ast2sdfg.globalsdfg = g
        ast2sdfg.translate(program, g, g)
        g.reset_cfg_list()
        from dace.transformation.passes.lift_struct_views import LiftStructViews
        from dace.transformation.pass_pipeline import FixedPointPipeline
        FixedPointPipeline([LiftStructViews()]).apply_pass(g, {})
        g.apply_transformations_repeated(IntrinsicSDFGTransformation)
        g.expand_library_nodes()
        gmap[ep] = g

    return gmap


def create_singular_sdfg_from_string(
        sources: Union[str, Dict[str, str]],
        entry_point: str,
        normalize_offsets: bool = True,
        config_injections: Optional[List[ConstTypeInjection]] = None) -> SDFG:
    if isinstance(sources, str):
        # Allow passing a single file's content.
        sources = {'main.f90': sources}
    entry_point = entry_point.split('.')

    cfg = ParseConfig(sources=sources, entry_points=tuple(entry_point), config_injections=config_injections)
    own_ast, program = create_internal_ast(cfg)

    cfg = SDFGConfig({entry_point[-1]: entry_point}, config_injections=config_injections,
                     normalize_offsets=normalize_offsets, multiple_sdfgs=False)
    gmap = create_sdfg_from_internal_ast(own_ast, program, cfg)
    assert gmap.keys() == {entry_point[-1]}
    g = list(gmap.values())[0]

    return g


def create_sdfg_from_string(source_string: str, sdfg_name: str, normalize_offsets: bool = True):
    """
    Creates an SDFG from a fortran file in a string
    :param source_string: The fortran file as a string
    :param sdfg_name: The name to be given to the resulting SDFG
    :return: The resulting SDFG

    """
    # TODO: Replace `create_sdfg_from_string()` with  `create_singular_sdfg_from_string()` in all places.
    return create_singular_sdfg_from_string(source_string, f"{sdfg_name}_function", normalize_offsets)



def compute_dep_graph(ast: Program, start_point: Union[str, List[str]]) -> nx.DiGraph:
    """
    Compute a dependency graph among all the top level objects in the program.
    """
    if isinstance(start_point, str):
        start_point = [start_point]

    dep_graph = nx.DiGraph()
    exclude = set()
    to_process = start_point
    while to_process:
        item_name, to_process = to_process[0], to_process[1:]
        item = ast_utils.atmost_one(c for c in ast.children if find_name_of_node(c) == item_name)
        if not item:
            print(f"Could not find: {item}")
            continue

        fandsl = ast_utils.FunctionSubroutineLister()
        fandsl.get_functions_and_subroutines(item)
        dep_graph.add_node(item_name, info_list=fandsl)

        used_modules, objects_in_modules = ast_utils.get_used_modules(item)
        for mod in used_modules:
            if mod not in dep_graph.nodes:
                dep_graph.add_node(mod)
            obj_list = []
            if dep_graph.has_edge(item_name, mod):
                edge = dep_graph.get_edge_data(item_name, mod)
                if 'obj_list' in edge:
                    obj_list = edge.get('obj_list')
                    assert isinstance(obj_list, list)
            if mod in objects_in_modules:
                ast_utils.extend_with_new_items_from(obj_list, objects_in_modules[mod])
            dep_graph.add_edge(item_name, mod, obj_list=obj_list)
            if mod not in exclude:
                to_process.append(mod)
                exclude.add(mod)

    return dep_graph


def _get_toplevel_objects(path_f90: Tuple[str, str], parser, sources) -> Dict[str, Base]:
    path, f90 = path_f90
    assert isinstance(f90, str)
    try:
        # C++ preprocessor would not resolve the Fortran include statements, so we resolve them ourselves first.
        # 1. Get a first-glance AST.
        cast = parser(get_reader(f90))
        # 2. Create a table of how to replace string content.
        inc_map = {}
        for inc in walk(cast, Include_Stmt):
            file, = inc.children
            repls = {k: c for k, c in sources.items() if k.endswith(f"{file}")}
            if not repls:
                print(f"Could not find the file to include `{inc}` in {path}; moving on", file=sys.stderr)
                continue
            elif len(repls) > 1:
                print(f"Found multiple candidate files to include `{inc}` in {path}: {sorted(repls.keys())}; "
                      f"proceeding with an arbitrary one", file=sys.stderr)
            _, content = repls.popitem()
            inc_map[inc.tofortran()] = content
        # 3. Replace that string content.
        if inc_map:
            f90_again = cast.tofortran()
            for k, v in inc_map.items():
                f90_again = f90_again.replace(k, v)
            cast = parser(get_reader(f90_again))
        # 4. Now proceed to map the top-level objects in this preprocessed Fortran content.
        return top_level_objects_map(cast, path)
    except FortranSyntaxError as e:
        print(f"Could not parse `{path}`; got {e}", file=sys.stderr)
        return {}


def construct_full_ast(sources: Dict[str, str], parser, entry_points: Optional[Iterable[SPEC]] = None) -> Program:
    tops = {}
    for path, f90 in sources.items():
        ctops = _get_toplevel_objects((path, f90), parser=parser, sources=sources)
        if ctops.keys() & tops.keys():
            print(f"Found duplicate names for top-level objects: {ctops.keys() & tops.keys()}", file=sys.stderr)
        tops.update(ctops)

    ast = Program(get_reader(''))
    ast.content = []
    for k, v in tops.items():
        append_children(ast, v)

    ast = keep_sorted_used_modules(ast, entry_points)
    return ast


def name_and_rename_dict_creator(parse_order: list, dep_graph: nx.DiGraph) \
        -> Tuple[Dict[str, List[str]], Dict[str, Dict[str, str]]]:
    name_dict = {}
    rename_dict = {}
    for i in parse_order:
        local_rename_dict = {}
        edges = list(dep_graph.in_edges(i))
        names = []
        for j in edges:
            list_dict = dep_graph.get_edge_data(j[0], j[1])
            if (list_dict['obj_list'] is not None):
                for k in list_dict['obj_list']:
                    if not k.__class__.__name__ == "Name":
                        if k.__class__.__name__ == "Rename":
                            if k.children[2].string not in names:
                                names.append(k.children[2].string)
                            local_rename_dict[k.children[2].string] = k.children[1].string
                        # print("Assumption failed: Object list contains non-name node")
                    else:
                        if k.string not in names:
                            names.append(k.string)
        rename_dict[i] = local_rename_dict
        name_dict[i] = names
    return name_dict, rename_dict


def create_sdfg_from_fortran_file_with_options(
        cfg: ParseConfig,
        ast: Program,
        sdfgs_dir,
        normalize_offsets: bool = True,
        already_parsed_ast=False,
):
    """
    Creates an SDFG from a fortran file
    :param source_string: The fortran file name
    :return: The resulting SDFG

    """
    if not already_parsed_ast:
        ast = run_fparser_transformations(ast, cfg)
    else:
        ast = correct_for_function_calls(ast)

    dep_graph = compute_dep_graph(ast, 'radiation_interface')
    parse_order = list(reversed(list(nx.topological_sort(dep_graph))))

    what_to_parse_list = {}
    name_dict, rename_dict = name_and_rename_dict_creator(parse_order, dep_graph)

    partial_ast = ast_components.InternalFortranAst()
    partial_modules = {}
    partial_ast.symbols["c_int"] = ast_internal_classes.Int_Literal_Node(value=4)
    partial_ast.symbols["c_int8_t"] = ast_internal_classes.Int_Literal_Node(value=1)
    partial_ast.symbols["c_int64_t"] = ast_internal_classes.Int_Literal_Node(value=8)
    partial_ast.symbols["c_int32_t"] = ast_internal_classes.Int_Literal_Node(value=4)
    partial_ast.symbols["c_size_t"] = ast_internal_classes.Int_Literal_Node(value=4)
    partial_ast.symbols["c_long"] = ast_internal_classes.Int_Literal_Node(value=8)
    partial_ast.symbols["c_signed_char"] = ast_internal_classes.Int_Literal_Node(value=1)
    partial_ast.symbols["c_char"] = ast_internal_classes.Int_Literal_Node(value=1)
    partial_ast.symbols["c_null_char"] = ast_internal_classes.Int_Literal_Node(value=1)
    functions_to_rename = {}

    # Why would you ever name a file differently than the module? Especially just one random file out of thousands???
    # asts["mo_restart_nml_and_att"]=asts["mo_restart_nmls_and_atts"]
    partial_ast.to_parse_list = what_to_parse_list
    asts = {find_name_of_stmt(m).lower(): m for m in walk(ast, Module_Stmt)}
    for i in parse_order:
        partial_ast.current_ast = i

        partial_ast.unsupported_fortran_syntax[i] = []
        if i in ["mtime", "ISO_C_BINDING", "iso_c_binding", "mo_cdi", "iso_fortran_env", "netcdf"]:
            continue

        # try:
        partial_module = partial_ast.create_ast(asts[i.lower()])
        partial_modules[partial_module.name.name] = partial_module
        # except Exception as e:
        #    print("Module " + i + " could not be parsed ", partial_ast.unsupported_fortran_syntax[i])
        #    print(e, type(e))
        # print(partial_ast.unsupported_fortran_syntax[i])
        #    continue
        tmp_rename = rename_dict[i]
        for j in tmp_rename:
            # print(j)
            if partial_ast.symbols.get(j) is None:
                # raise NameError("Symbol " + j + " not found in partial ast")
                if functions_to_rename.get(i) is None:
                    functions_to_rename[i] = [j]
                else:
                    functions_to_rename[i].append(j)
            else:
                partial_ast.symbols[tmp_rename[j]] = partial_ast.symbols[j]

        print("Parsed successfully module: ", i, " ", partial_ast.unsupported_fortran_syntax[i])
        # print(partial_ast.unsupported_fortran_syntax[i])
    # try:
    partial_ast.current_ast = "top level"

    program = partial_ast.create_ast(ast)
    program.module_declarations = ast_utils.parse_module_declarations(program)
    structs_lister = ast_transforms.StructLister()
    structs_lister.visit(program)
    struct_dep_graph = nx.DiGraph()
    for i, name in zip(structs_lister.structs, structs_lister.names):
        if name not in struct_dep_graph.nodes:
            struct_dep_graph.add_node(name)
        struct_deps_finder = ast_transforms.StructDependencyLister(structs_lister.names)
        struct_deps_finder.visit(i)
        struct_deps = struct_deps_finder.structs_used
  
        for j, pointing, point_name in zip(struct_deps, struct_deps_finder.is_pointer,
                                           struct_deps_finder.pointer_names):
            if j not in struct_dep_graph.nodes:
                struct_dep_graph.add_node(j)
            struct_dep_graph.add_edge(name, j, pointing=pointing, point_name=point_name)
    # program = ast_transforms.PropagateEnums().visit(program)
    # program = ast_transforms.Flatten_Classes(structs_lister.structs).visit(program)
    program.structures = ast_transforms.Structures(structs_lister.structs)
    program = run_ast_transformations(partial_ast, program, cfg, True)

    program.structures = ast_transforms.Structures(structs_lister.structs)
    program.tables = partial_ast.symbols
    program.placeholders = partial_ast.placeholders
    program.placeholders_offsets = partial_ast.placeholders_offsets
    program.functions_and_subroutines = partial_ast.functions_and_subroutines
    functions_and_subroutines_builder = ast_transforms.FindFunctionAndSubroutines()
    functions_and_subroutines_builder.visit(program)
    # arg_pruner = ast_transforms.ArgumentPruner(functions_and_subroutines_builder.nodes)
    # arg_pruner.visit(program)

    # Find the entry points in the internal AST.
    candidates = []
    for j in program.subroutine_definitions:
        if j.execution_part is None:
            continue
        if (j.name.name,) not in cfg.entry_points:
            continue
        candidates.append(j)
    for i in program.modules:
        for j in i.subroutine_definitions:
            if j.execution_part is None:
                continue
            if (i.name.name, j.name.name) not in cfg.entry_points:
                continue
            candidates.append(j)

    for j in candidates:
        print(f"Building SDFG {j.name.name}")
        ast2sdfg = AST_translator(__file__, multiple_sdfgs=False, startpoint=j, sdfg_path=sdfgs_dir,
                                  normalize_offsets=normalize_offsets, do_not_make_internal_variables_argument=True)
        sdfg = SDFG(j.name.name)
        ast2sdfg.functions_and_subroutines = functions_and_subroutines_builder.names
        ast2sdfg.structures = program.structures
        ast2sdfg.placeholders = program.placeholders
        ast2sdfg.placeholders_offsets = program.placeholders_offsets
        ast2sdfg.actual_offsets_per_sdfg[sdfg] = {}
        ast2sdfg.top_level = program
        ast2sdfg.globalsdfg = sdfg
        ast2sdfg.translate(program, sdfg, sdfg)
        sdfg.validate()
        sdfg.save(os.path.join(sdfgs_dir, sdfg.name + "_raw_before_intrinsics_full.sdfgz"), compress=True)
        sdfg.validate()
        sdfg.apply_transformations_repeated(IntrinsicSDFGTransformation)
        sdfg.validate()
        try:
            sdfg.expand_library_nodes()
        except:
            print("Expansion failed for ", sdfg.name)
            continue

        sdfg.validate()
        sdfg.save(os.path.join(sdfgs_dir, sdfg.name + "_validated_dbg22.sdfgz"), compress=True)
        sdfg.validate()
        sdfg.simplify(verbose=True)
        print(f'Saving SDFG {os.path.join(sdfgs_dir, sdfg.name + "_simplified_tr.sdfgz")}')
        sdfg.save(os.path.join(sdfgs_dir, sdfg.name + "_simplified_dbg22.sdfgz"), compress=True)
        sdfg.save(os.path.join(sdfgs_dir, sdfg.name + "_simplified_dbg22full.sdfg"), compress=False)
        sdfg.validate()
        print(f'Compiling SDFG {os.path.join(sdfgs_dir, sdfg.name + "_simplifiedf22.sdfgz")}')
        sdfg.compile()

    # return sdfg<|MERGE_RESOLUTION|>--- conflicted
+++ resolved
@@ -177,13 +177,10 @@
                 if offset.name.startswith('__f2dace_SOA'):
                     newoffset = offset.name + "_" + name_ + "_" + str(local_counter)
                     sdfg.append_global_code(f"{dtypes.int32.ctype} {newoffset};\n")
-<<<<<<< HEAD
                     # prog hack
                     #if name.endswith("prog"):
                     #    sdfg.append_init_code(f"{newoffset} = {name}[0]->{offset.name};\n")
                     #else:
-=======
->>>>>>> 4d8ea345
                     sdfg.append_init_code(f"{newoffset} = {name}->{offset.name};\n")
 
                     sdfg.add_symbol(newoffset, dtypes.int32)
