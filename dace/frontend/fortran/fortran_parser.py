--- conflicted
+++ resolved
@@ -3398,7 +3398,6 @@
                 program.modules.append(j)
     for j in unordered_modules:
         if j.name.name==top_level_ast:
-<<<<<<< HEAD
             program.modules.append(j)            
     
     for j in program.subroutine_definitions:
@@ -3443,11 +3442,6 @@
 
             print(f'Compiling SDFG {os.path.join(icon_sdfgs_dir, sdfg.name + "_simplifiedf.sdfgz")}')
             sdfg.compile()
-=======
-            program.modules.append(j)
-
-    toplevel_subroutine = "cloudscouter"
->>>>>>> 4f8fd474
 
     for i in program.modules:
         for path in source_list:
@@ -3457,14 +3451,8 @@
                 break
         #copyfile(mypath, os.path.join(icon_sources_dir, i.name.name.lower()+".f90"))
         for j in i.subroutine_definitions:
-<<<<<<< HEAD
             #if j.name.name!="cloudscouter":
             if j.name.name!="tspectralplanck_init":
-=======
-            print("subroutine", j.name.name)
-            if j.name.name != toplevel_subroutine:
-            #if j.name.name!="solve_nh":
->>>>>>> 4f8fd474
             #if j.name.name!="rot_vertex_ri" and j.name.name!="cells2verts_scalar_ri" and j.name.name!="get_indices_c" and j.name.name!="get_indices_v" and j.name.name!="get_indices_e" and j.name.name!="velocity_tendencies":
             #if j.name.name!="rot_vertex_ri":
             #if j.name.name!="velocity_tendencies":
