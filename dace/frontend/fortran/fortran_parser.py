--- conflicted
+++ resolved
@@ -2767,17 +2767,12 @@
     program = ast_transforms.CallToArray(functions_and_subroutines_builder).visit(program)
     program = ast_transforms.CallExtractor().visit(program)
     program = ast_transforms.SignToIf().visit(program)
-<<<<<<< HEAD
-    program = ast_transforms.ArrayToLoop().visit(program)
-    program = ast_transforms.SumToLoop().visit(program)
-=======
     program = ast_transforms.ArrayToLoop(program).visit(program)
 
     for transformation in own_ast.fortran_intrinsics():
         transformation.initialize(program)
         program = transformation.visit(program)
 
->>>>>>> fb7f56c0
     program = ast_transforms.ForDeclarer().visit(program)
     program = ast_transforms.IndexExtractor(program).visit(program)
     program = ast_transforms.optionalArgsExpander(program)
