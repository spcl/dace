--- conflicted
+++ resolved
@@ -10,12 +10,8 @@
 import dace.frontend.fortran.ast_transforms as ast_transforms
 import dace.frontend.fortran.ast_utils as ast_utils
 import dace.frontend.fortran.ast_internal_classes as ast_internal_classes
-<<<<<<< HEAD
 from dace.frontend.fortran.intrinsics import IntrinsicSDFGTransformation
 from typing import Dict, List, Optional, Tuple, Set
-=======
-from typing import List, Optional, Tuple, Set
->>>>>>> 74a31cb7
 from dace import dtypes
 from dace import subsets as subs
 from dace import Language as lang
@@ -228,20 +224,17 @@
     """  
     This class is responsible for translating the internal AST into a SDFG.
     """
-<<<<<<< HEAD
     def __init__(
         self,
         ast: ast_components.InternalFortranAst,
         source: str,
+        use_experimental_cfg_blocks: bool = False,
         multiple_sdfgs: bool = False,
         startpoint=None,
         sdfg_path=None,
         toplevel_subroutine: Optional[str] = None,
         normalize_offsets = False
     ):
-=======
-    def __init__(self, ast: ast_components.InternalFortranAst, source: str, use_experimental_cfg_blocks: bool = False):
->>>>>>> 74a31cb7
         """
         :ast: The internal fortran AST to be used for translation
         :source: The source file name from which the AST was generated
@@ -395,7 +388,6 @@
         """
         self.globalsdfg = sdfg
         for i in node.modules:
-<<<<<<< HEAD
             structs_lister=ast_transforms.StructLister()
             if i.specification_part is not None:
                 structs_lister.visit(i.specification_part)
@@ -415,13 +407,13 @@
             for jj in parse_order:
               for j in i.specification_part.typedecls:
                     if j.name.name==jj:
-                        self.translate(j, sdfg)
+                        self.translate(j, sdfg, cfg)
                         if j.__class__.__name__ != "Derived_Type_Def_Node":
                             for k in j.vardecl:
                                 self.module_vars.append((k.name, i.name))
             if i.specification_part is not None:                                
               for j in i.specification_part.symbols:
-                self.translate(j, sdfg)
+                self.translate(j, sdfg, cfg)
                 if  isinstance(j, ast_internal_classes.Symbol_Array_Decl_Node):
                     self.module_vars.append((j.name, i.name))
                 elif isinstance(j, ast_internal_classes.Symbol_Decl_Node):
@@ -429,32 +421,19 @@
                 else:
                     raise ValueError("Unknown symbol type")
               for j in i.specification_part.specifications:
-                self.translate(j, sdfg)
-=======
-            for j in i.specification_part.typedecls:
                 self.translate(j, sdfg, cfg)
-                for k in j.vardecl:
-                    self.module_vars.append((k.name, i.name))
-            for j in i.specification_part.symbols:
-                self.translate(j, sdfg, cfg)
-                for k in j.vardecl:
-                    self.module_vars.append((k.name, i.name))
-            for j in i.specification_part.specifications:
-                self.translate(j, sdfg, cfg)
->>>>>>> 74a31cb7
                 for k in j.vardecl:
                     self.module_vars.append((k.name, i.name))
         ast_utils.add_simple_state_to_sdfg(self, sdfg, "GlobalDefEnd")            
         if node.main_program is not None:
 
-<<<<<<< HEAD
             for i in node.main_program.specification_part.typedecls:
-                self.translate(i, sdfg)
+                self.translate(i, sdfg, cfg)
             for i in node.main_program.specification_part.symbols:
-                self.translate(i, sdfg)
+                self.translate(i, sdfg, cfg)
                
             for i in node.main_program.specification_part.specifications:
-                self.translate(i, sdfg)
+                self.translate(i, sdfg, cfg)
             for i in node.main_program.specification_part.specifications:
 
                         ast_utils.add_simple_state_to_sdfg(self, sdfg, "start_struct_size")
@@ -463,7 +442,7 @@
                         for decl in i.vardecl:
                             add_deferred_shape_assigns_for_structs(self.structures,decl, sdfg, assign_state, decl.name,decl.name,self.placeholders,self.placeholders_offsets,sdfg.arrays[self.name_mapping[sdfg][decl.name]],self.replace_names,self.actual_offsets_per_sdfg[sdfg])
 
-            self.translate(node.main_program.execution_part.execution, sdfg)
+            self.translate(node.main_program.execution_part.execution, sdfg, cfg)
         else: 
             if self.startpoint is None:
                 raise ValueError("No main program or start point found")
@@ -473,12 +452,12 @@
                     self.transient_mode=True
 
                     for i in self.startpoint.specification_part.typedecls:
-                        self.translate(i, sdfg)
+                        self.translate(i, sdfg, cfg)
                     for i in self.startpoint.specification_part.symbols:
-                        self.translate(i, sdfg)
+                        self.translate(i, sdfg, cfg)
 
                     for i in self.startpoint.specification_part.specifications:
-                        self.translate(i, sdfg)
+                        self.translate(i, sdfg, cfg)
                     for i in self.startpoint.specification_part.specifications:
 
                         ast_utils.add_simple_state_to_sdfg(self, sdfg, "start_struct_size")
@@ -488,8 +467,8 @@
                                 continue
                             add_deferred_shape_assigns_for_structs(self.structures,decl, sdfg, assign_state, decl.name,decl.name,self.placeholders,self.placeholders_offsets,sdfg.arrays[self.name_mapping[sdfg][decl.name]],self.replace_names,self.actual_offsets_per_sdfg[sdfg])
 
-                self.transient_mode=True    
-                self.translate(self.startpoint.execution_part.execution, sdfg)   
+                self.transient_mode=True
+                self.translate(self.startpoint.execution_part.execution, sdfg, cfg)
 
     def pointerassignment2sdfg(self, node: ast_internal_classes.Pointer_Assignment_Stmt_Node, sdfg: SDFG):
         """
@@ -542,8 +521,7 @@
 
         elif isinstance(node.name_pointer, ast_internal_classes.Data_Ref_Node):
             raise ValueError("Not imlemented yet")
-           
-        else:       
+        else:
             if node.name_target.name not in self.name_mapping[sdfg]:
                 raise ValueError("Unknown variable " + node.name_target.name)
             found = False
@@ -602,15 +580,6 @@
 
         structure_obj = Structure(dict_setup, name)
         self.registered_types[name] = structure_obj
-=======
-        for i in node.main_program.specification_part.typedecls:
-            self.translate(i, sdfg, cfg)
-        for i in node.main_program.specification_part.symbols:
-            self.translate(i, sdfg, cfg)
-        for i in node.main_program.specification_part.specifications:
-            self.translate(i, sdfg, cfg)
-        self.translate(node.main_program.execution_part.execution, sdfg, cfg)
->>>>>>> 74a31cb7
 
     def basicblock2sdfg(self, node: ast_internal_classes.Execution_Part_Node, sdfg: SDFG, cfg: ControlFlowRegion):
         """
@@ -658,12 +627,7 @@
                                    strides=strides,
                                    transient=transient)
 
-<<<<<<< HEAD
-    def write2sdfg(self, node: ast_internal_classes.Write_Stmt_Node, sdfg: SDFG):
-=======
-
     def write2sdfg(self, node: ast_internal_classes.Write_Stmt_Node, sdfg: SDFG, cfg: ControlFlowRegion):
->>>>>>> 74a31cb7
         #TODO implement
         raise NotImplementedError("Fortran write statements are not implemented yet")
 
@@ -688,18 +652,11 @@
 
         cfg.add_edge(guard_substate, body_ifstart_state, InterstateEdge(condition))
 
-<<<<<<< HEAD
-        if self.last_sdfg_states[sdfg] not in [
-                self.last_loop_breaks.get(sdfg),
-                self.last_loop_continues.get(sdfg),
-                self.last_returns.get(sdfg),
-                self.already_has_edge_back_continue.get(sdfg)
-=======
         if self.last_sdfg_states[cfg] not in [
                 self.last_loop_breaks.get(cfg),
                 self.last_loop_continues.get(cfg),
-                self.last_returns.get(cfg)
->>>>>>> 74a31cb7
+                self.last_returns.get(cfg),
+                self.already_has_edge_back_continue.get(cfg)
         ]:
             body_ifend_state = ast_utils.add_simple_state_to_sdfg(self, cfg, f"BodyIfEnd{name}")
             cfg.add_edge(body_ifend_state, final_substate, InterstateEdge())
@@ -723,56 +680,6 @@
         :param sdfg: The SDFG to which the node should be translated
         """
 
-<<<<<<< HEAD
-        declloop = False
-        name = "FOR_l_" + str(node.line_number[0]) + "_c_" + str(node.line_number[1])
-        begin_state = ast_utils.add_simple_state_to_sdfg(self, sdfg, "Begin" + name)
-        guard_substate = sdfg.add_state("Guard" + name)
-        final_substate = sdfg.add_state("Merge" + name)
-        self.last_sdfg_states[sdfg] = final_substate
-        decl_node = node.init
-        entry = {}
-        if isinstance(decl_node, ast_internal_classes.BinOp_Node):
-            if sdfg.symbols.get(decl_node.lval.name) is not None:
-                iter_name = decl_node.lval.name
-            elif self.name_mapping[sdfg].get(decl_node.lval.name) is not None:
-                iter_name = self.name_mapping[sdfg][decl_node.lval.name]
-            else:
-                raise ValueError("Unknown variable " + decl_node.lval.name)
-            entry[iter_name] = ast_utils.ProcessedWriter(sdfg, self.name_mapping,placeholders=self.placeholders,placeholders_offsets=self.placeholders_offsets,rename_dict=self.replace_names).write_code(decl_node.rval)
-
-        sdfg.add_edge(begin_state, guard_substate, InterstateEdge(assignments=entry))
-
-        condition = ast_utils.ProcessedWriter(sdfg, self.name_mapping,placeholders=self.placeholders,placeholders_offsets=self.placeholders_offsets,rename_dict=self.replace_names).write_code(node.cond)
-
-        increment = "i+0+1"
-        if isinstance(node.iter, ast_internal_classes.BinOp_Node):
-            increment = ast_utils.ProcessedWriter(sdfg, self.name_mapping,placeholders=self.placeholders,placeholders_offsets=self.placeholders_offsets,rename_dict=self.replace_names).write_code(node.iter.rval)
-        entry = {iter_name: increment}
-
-        begin_loop_state = sdfg.add_state("BeginLoop" + name)
-        end_loop_state = sdfg.add_state("EndLoop" + name)
-        self.last_sdfg_states[sdfg] = begin_loop_state
-        self.last_loop_continues[sdfg] = end_loop_state
-        if self.last_loop_continues_stack.get(sdfg) is None:
-            self.last_loop_continues_stack[sdfg] = []
-        self.last_loop_continues_stack[sdfg].append(end_loop_state)
-        self.translate(node.body, sdfg)
-
-        sdfg.add_edge(self.last_sdfg_states[sdfg], end_loop_state, InterstateEdge())
-        sdfg.add_edge(guard_substate, begin_loop_state, InterstateEdge(condition))
-        sdfg.add_edge(end_loop_state, guard_substate, InterstateEdge(assignments=entry))
-        sdfg.add_edge(guard_substate, final_substate, InterstateEdge(f"not ({condition})"))
-        self.last_sdfg_states[sdfg] = final_substate
-        self.last_loop_continues_stack[sdfg].pop()
-        if len(self.last_loop_continues_stack[sdfg]) > 0:
-            self.last_loop_continues[sdfg]=self.last_loop_continues_stack[sdfg][-1]
-        else:
-            self.last_loop_continues[sdfg]=None
-
-
-    def symbol2sdfg(self, node: ast_internal_classes.Symbol_Decl_Node, sdfg: SDFG):
-=======
         if not self.use_experimental_cfg_blocks:
             declloop = False
             name = "FOR_l_" + str(node.line_number[0]) + "_c_" + str(node.line_number[1])
@@ -789,21 +696,24 @@
                     iter_name = self.name_mapping[sdfg][decl_node.lval.name]
                 else:
                     raise ValueError("Unknown variable " + decl_node.lval.name)
-                entry[iter_name] = ast_utils.ProcessedWriter(sdfg, self.name_mapping).write_code(decl_node.rval)
+                entry[iter_name] = ast_utils.ProcessedWriter(sdfg, self.name_mapping,placeholders=self.placeholders,placeholders_offsets=self.placeholders_offsets,rename_dict=self.replace_names).write_code(decl_node.rval)
 
             cfg.add_edge(begin_state, guard_substate, InterstateEdge(assignments=entry))
 
-            condition = ast_utils.ProcessedWriter(sdfg, self.name_mapping).write_code(node.cond)
+            condition = ast_utils.ProcessedWriter(sdfg, self.name_mapping,placeholders=self.placeholders,placeholders_offsets=self.placeholders_offsets,rename_dict=self.replace_names).write_code(node.cond)
 
             increment = "i+0+1"
             if isinstance(node.iter, ast_internal_classes.BinOp_Node):
-                increment = ast_utils.ProcessedWriter(sdfg, self.name_mapping).write_code(node.iter.rval)
+                increment = ast_utils.ProcessedWriter(sdfg, self.name_mapping,placeholders=self.placeholders,placeholders_offsets=self.placeholders_offsets,rename_dict=self.replace_names).write_code(node.iter.rval)
             entry = {iter_name: increment}
 
             begin_loop_state = cfg.add_state("BeginLoop" + name)
             end_loop_state = cfg.add_state("EndLoop" + name)
             self.last_sdfg_states[cfg] = begin_loop_state
-            self.last_loop_continues[cfg] = final_substate
+            self.last_loop_continues[cfg] = end_loop_state
+            if self.last_loop_continues_stack.get(cfg) is None:
+                self.last_loop_continues_stack[cfg] = []
+            self.last_loop_continues_stack[cfg].append(end_loop_state)
             self.translate(node.body, sdfg, cfg)
 
             cfg.add_edge(self.last_sdfg_states[cfg], end_loop_state, InterstateEdge())
@@ -811,6 +721,11 @@
             cfg.add_edge(end_loop_state, guard_substate, InterstateEdge(assignments=entry))
             cfg.add_edge(guard_substate, final_substate, InterstateEdge(f"not ({condition})"))
             self.last_sdfg_states[cfg] = final_substate
+            self.last_loop_continues_stack[cfg].pop()
+            if len(self.last_loop_continues_stack[cfg]) > 0:
+                self.last_loop_continues[cfg] = self.last_loop_continues_stack[cfg][-1]
+            else:
+                self.last_loop_continues[cfg] = None
         else:
             name = "FOR_l_" + str(node.line_number[0]) + "_c_" + str(node.line_number[1])
             decl_node = node.init
@@ -822,13 +737,13 @@
                     iter_name = self.name_mapping[sdfg][decl_node.lval.name]
                 else:
                     raise ValueError("Unknown variable " + decl_node.lval.name)
-                entry[iter_name] = ast_utils.ProcessedWriter(sdfg, self.name_mapping).write_code(decl_node.rval)
-
-            condition = ast_utils.ProcessedWriter(sdfg, self.name_mapping).write_code(node.cond)
+                entry[iter_name] = ast_utils.ProcessedWriter(sdfg, self.name_mapping, placeholders=self.placeholders, placeholders_offsets=self.placeholders_offsets, rename_dict=self.replace_names).write_code(decl_node.rval)
+
+            condition = ast_utils.ProcessedWriter(sdfg, self.name_mapping,placeholders=self.placeholders,placeholders_offsets=self.placeholders_offsets,rename_dict=self.replace_names).write_code(node.cond)
 
             increment = "i+0+1"
             if isinstance(node.iter, ast_internal_classes.BinOp_Node):
-                increment = ast_utils.ProcessedWriter(sdfg, self.name_mapping).write_code(node.iter.rval)
+                increment = ast_utils.ProcessedWriter(sdfg, self.name_mapping, placeholders=self.placeholders, placeholders_offsets=self.placeholders_offsets, rename_dict=self.replace_names).write_code(node.iter.rval)
 
             loop_region = LoopRegion(name, condition, iter_name, f"{iter_name} = {entry[iter_name]}",
                                      f"{iter_name} = {increment}")
@@ -844,7 +759,6 @@
             self.translate(node.body, sdfg, loop_region)
 
     def symbol2sdfg(self, node: ast_internal_classes.Symbol_Decl_Node, sdfg: SDFG, cfg: ControlFlowRegion):
->>>>>>> 74a31cb7
         """
         This function is responsible for translating Fortran symbol declarations into a SDFG.
         :param node: The node to be translated
@@ -872,13 +786,8 @@
                 bstate = cfg.add_state("SDFGbegin", is_start_state=True)
                 self.last_sdfg_states[cfg] = bstate
             if node.init is not None:
-<<<<<<< HEAD
-                substate = sdfg.add_state(f"Dummystate_{node.name}")
+                substate = cfg.add_state(f"Dummystate_{node.name}")
                 increment = ast_utils.TaskletWriter([], [], sdfg, self.name_mapping,placeholders=self.placeholders,placeholders_offsets=self.placeholders_offsets,rename_dict=self.replace_names).write_code(node.init)
-=======
-                substate = cfg.add_state(f"Dummystate_{node.name}")
-                increment = ast_utils.TaskletWriter([], [], sdfg, self.name_mapping).write_code(node.init)
->>>>>>> 74a31cb7
 
                 entry = {node.name: increment}
                 cfg.add_edge(self.last_sdfg_states[cfg], substate, InterstateEdge(assignments=entry))
@@ -913,20 +822,14 @@
 
         # Collect the parameters and the function signature to comnpare and link
         parameters = node.args.copy()
-<<<<<<< HEAD
         my_name_sdfg=node.name.name+str(self.sdfgs_count)
         new_sdfg = SDFG(my_name_sdfg)
         self.sdfgs_count+=1
         self.actual_offsets_per_sdfg[new_sdfg]={}
         self.names_of_object_in_parent_sdfg[new_sdfg]={}
-        substate = ast_utils.add_simple_state_to_sdfg(self, sdfg, "state" + my_name_sdfg)
+        substate = ast_utils.add_simple_state_to_sdfg(self, cfg, "state" + my_name_sdfg)
 
         
-=======
-
-        new_sdfg = SDFG(node.name.name)
-        substate = ast_utils.add_simple_state_to_sdfg(self, cfg, "state" + node.name.name)
->>>>>>> 74a31cb7
         variables_in_call = []
         if self.last_call_expression.get(sdfg) is not None:
             variables_in_call = self.last_call_expression[sdfg]
@@ -1979,48 +1882,18 @@
                     for j in node.specification_part.specifications:
                         
                     
-                        self.declstmt2sdfg(j, new_sdfg)
+                        self.declstmt2sdfg(j, new_sdfg, new_sdfg)
                     self.transient_mode=old_mode
                    
     
                 for i in assigns:
-                        self.translate(i, new_sdfg)
-                self.translate(node.execution_part, new_sdfg)
+                        self.translate(i, new_sdfg, new_sdfg)
+                self.translate(node.execution_part, new_sdfg, new_sdfg)
 
         if self.multiple_sdfgs==True:
             internal_sdfg.path=self.sdfg_path+ new_sdfg.name + ".sdfg"
             #new_sdfg.save(path.join(self.sdfg_path, new_sdfg.name + ".sdfg"))        
 
-<<<<<<< HEAD
-=======
-            memlet = ast_utils.generate_memlet(ast_internal_classes.Name_Node(name=i), sdfg, self)
-            if local_name.name in write_names:
-                ast_utils.add_memlet_write(substate, self.name_mapping[self.globalsdfg][i], internal_sdfg,
-                                           self.name_mapping[new_sdfg][i], memlet)
-            if local_name.name in read_names:
-                ast_utils.add_memlet_read(substate, self.name_mapping[self.globalsdfg][i], internal_sdfg,
-                                          self.name_mapping[new_sdfg][i], memlet)
-
-        #Finally, now that the nested sdfg is built and the memlets are added, we can parse the internal of the subroutine and add it to the SDFG.
-
-        if node.execution_part is not None:
-            for j in node.specification_part.uses:
-                for k in j.list:
-                    if self.contexts.get(new_sdfg.name) is None:
-                        self.contexts[new_sdfg.name] = ast_utils.Context(name=new_sdfg.name)
-                    if self.contexts[new_sdfg.name].constants.get(
-                            ast_utils.get_name(k)) is None and self.contexts[self.globalsdfg.name].constants.get(
-                                ast_utils.get_name(k)) is not None:
-                        self.contexts[new_sdfg.name].constants[ast_utils.get_name(k)] = self.contexts[
-                            self.globalsdfg.name].constants[ast_utils.get_name(k)]
-
-                    pass
-            for j in node.specification_part.specifications:
-                self.declstmt2sdfg(j, new_sdfg, new_sdfg)
-            for i in assigns:
-                self.translate(i, new_sdfg, new_sdfg)
-            self.translate(node.execution_part, new_sdfg, new_sdfg)
->>>>>>> 74a31cb7
 
     def binop2sdfg(self, node: ast_internal_classes.BinOp_Node, sdfg: SDFG, cfg: ControlFlowRegion):
         """
@@ -2126,39 +1999,21 @@
           if fsname.name == node.name.name:
         
             for i in self.top_level.function_definitions:
-<<<<<<< HEAD
                 if i.name.name == node.name.name:
-                    self.function2sdfg(i, sdfg)
+                    self.function2sdfg(i, sdfg, cfg)
                     return
             for i in self.top_level.subroutine_definitions:
                 if i.name.name == node.name.name:
-                    self.subroutine2sdfg(i, sdfg)
+                    self.subroutine2sdfg(i, sdfg, cfg)
                     return
             for j in self.top_level.modules:
                 for i in j.function_definitions:
                     if i.name.name == node.name.name:
-                        self.function2sdfg(i, sdfg)
+                        self.function2sdfg(i, sdfg, cfg)
                         return
                 for i in j.subroutine_definitions:
                     if i.name.name == node.name.name:
-                        self.subroutine2sdfg(i, sdfg)
-=======
-                if i.name == node.name:
-                    self.function2sdfg(i, sdfg, cfg)
-                    return
-            for i in self.top_level.subroutine_definitions:
-                if i.name == node.name:
-                    self.subroutine2sdfg(i, sdfg, cfg)
-                    return
-            for j in self.top_level.modules:
-                for i in j.function_definitions:
-                    if i.name == node.name:
-                        self.function2sdfg(i, sdfg, cfg)
-                        return
-                for i in j.subroutine_definitions:
-                    if i.name == node.name:
                         self.subroutine2sdfg(i, sdfg, cfg)
->>>>>>> 74a31cb7
                         return
         else:
             # This part handles the case that it's an external library call
@@ -2439,22 +2294,17 @@
         if node.name not in self.contexts[sdfg.name].containers:
             self.contexts[sdfg.name].containers.append(node.name)
 
-<<<<<<< HEAD
         if hasattr(node,"init") and node.init is not None:
             self.translate(ast_internal_classes.BinOp_Node(lval=ast_internal_classes.Name_Node(name=node.name,type=node.type),op="=",rval=node.init,line_number=node.line_number), sdfg)    
 
-    def break2sdfg(self, node: ast_internal_classes.Break_Node, sdfg: SDFG):
-=======
     def break2sdfg(self, node: ast_internal_classes.Break_Node, sdfg: SDFG, cfg: ControlFlowRegion):
->>>>>>> 74a31cb7
 
         self.last_loop_breaks[cfg] = self.last_sdfg_states[cfg]
         cfg.add_edge(self.last_sdfg_states[cfg], self.last_loop_continues.get(cfg), InterstateEdge())
 
-    def continue2sdfg(self, node: ast_internal_classes.Continue_Node, sdfg: SDFG):
-        #
-        sdfg.add_edge(self.last_sdfg_states[sdfg], self.last_loop_continues.get(sdfg), InterstateEdge())  
-        self.already_has_edge_back_continue[sdfg] = self.last_sdfg_states[sdfg]  
+    def continue2sdfg(self, node: ast_internal_classes.Continue_Node, sdfg: SDFG, cfg: ControlFlowRegion):
+        cfg.add_edge(self.last_sdfg_states[cfg], self.last_loop_continues.get(cfg), InterstateEdge())  
+        self.already_has_edge_back_continue[cfg] = self.last_sdfg_states[cfg]
 
 def create_ast_from_string(
     source_string: str,
@@ -2519,12 +2369,9 @@
     source_string: str,
     sdfg_name: str,
     normalize_offsets: bool = False,
-<<<<<<< HEAD
     multiple_sdfgs: bool = False,
-    sources: List[str] = None,
-=======
-    use_experimental_cfg_blocks: bool = False
->>>>>>> 74a31cb7
+    use_experimental_cfg_blocks: bool = False,
+    sources: List[str] = None
 ):
     """
     Creates an SDFG from a fortran file in a string
@@ -2840,7 +2687,6 @@
 
     program = ast_transforms.ForDeclarer().visit(program)
     program = ast_transforms.IndexExtractor(program, normalize_offsets).visit(program)
-<<<<<<< HEAD
     program = ast_transforms.optionalArgsExpander(program)
     structs_lister=ast_transforms.StructLister()
     structs_lister.visit(program)
@@ -2878,10 +2724,7 @@
         raise NameError("Structs have cyclic dependencies")
     own_ast.tables = own_ast.symbols
 
-    ast2sdfg = AST_translator(own_ast, __file__, multiple_sdfgs=multiple_sdfgs, toplevel_subroutine=sdfg_name, normalize_offsets=normalize_offsets)
-=======
-    ast2sdfg = AST_translator(own_ast, __file__, use_experimental_cfg_blocks)
->>>>>>> 74a31cb7
+    ast2sdfg = AST_translator(own_ast, __file__, multiple_sdfgs=multiple_sdfgs, toplevel_subroutine=sdfg_name, normalize_offsets=normalize_offsets, use_experimental_cfg_blocks=use_experimental_cfg_blocks)
     sdfg = SDFG(sdfg_name)
     ast2sdfg.actual_offsets_per_sdfg[sdfg]={}
     ast2sdfg.top_level = program
@@ -2898,14 +2741,11 @@
     sdfg.parent_sdfg = None
     sdfg.parent_nsdfg_node = None
     sdfg.reset_cfg_list()
-<<<<<<< HEAD
 
     sdfg.apply_transformations(IntrinsicSDFGTransformation)
     sdfg.expand_library_nodes()
 
-=======
     sdfg.using_experimental_blocks = use_experimental_cfg_blocks
->>>>>>> 74a31cb7
     return sdfg
 
 
@@ -2932,24 +2772,18 @@
     program = ast_transforms.ArrayToLoop().visit(program)
     program = ast_transforms.SumToLoop().visit(program)
     program = ast_transforms.ForDeclarer().visit(program)
-<<<<<<< HEAD
     program = ast_transforms.IndexExtractor().visit(program)
     program = ast_transforms.optionalArgsExpander(program)
-    ast2sdfg = AST_translator(own_ast, __file__)
-=======
-    program = ast_transforms.IndexExtractor(program).visit(program)
     ast2sdfg = AST_translator(own_ast, __file__, use_experimental_cfg_blocks)
->>>>>>> 74a31cb7
     sdfg = SDFG(source_string)
     ast2sdfg.top_level = program
     ast2sdfg.globalsdfg = sdfg
     ast2sdfg.translate(program, sdfg)
     sdfg.apply_transformations(IntrinsicSDFGTransformation)
     sdfg.expand_library_nodes()
-
+    sdfg.using_experimental_blocks = use_experimental_cfg_blocks
     return sdfg
 
-<<<<<<< HEAD
 def recursive_ast_improver(ast,
                            source_list,
                            include_list,
@@ -3634,8 +3468,4 @@
             #    print(e)
             #    continue
 
-    #return sdfg
-=======
-    sdfg.using_experimental_blocks = use_experimental_cfg_blocks
-    return sdfg
->>>>>>> 74a31cb7
+    #return sdfg