--- conflicted
+++ resolved
@@ -1,199 +1,155 @@
-# Copyright 2023 ETH Zurich and the DaCe authors. All rights reserved.
-
-import os
-import sys
-
-from fparser.common.readfortran import FortranFileReader as ffr
-from fparser.two.parser import ParserFactory as pf
-
-current = os.path.dirname(os.path.realpath(__file__))
-parent = os.path.dirname(current)
-sys.path.append(parent)
-
-from dace.frontend.fortran import fortran_parser
-
-import dace.frontend.fortran.ast_components as ast_components
-import dace.frontend.fortran.ast_transforms as ast_transforms
-
-
-def find_path_recursive(base_dir):
-    dirs = os.listdir(base_dir)
-    fortran_files = []
-    for path in dirs:
-        if os.path.isdir(os.path.join(base_dir, path)):
-            fortran_files.extend(find_path_recursive(os.path.join(base_dir, path)))
-        if os.path.isfile(os.path.join(base_dir, path)) and (path.endswith(".F90") or path.endswith(".f90")):
-            fortran_files.append(os.path.join(base_dir, path))
-    return fortran_files
-
-
-def read_lines_between(file_path: str, start_str: str, end_str: str) -> list[str]:
-    lines_between = []
-    with open(file_path, 'r') as file:
-        capture = False
-        for line in file:
-            if start_str in line:
-                capture = True
-                continue
-            if end_str in line:
-                if capture:
-                    capture = False
-                    break
-            if capture:
-                lines_between.append(line.strip())
-    return lines_between[1:]
-
-
-def parse_assignments(assignments: list[str]) -> list[tuple[str, str]]:
-    parsed_assignments = []
-    for assignment in assignments:
-        # Remove comments
-        assignment = assignment.split('!')[0].strip()
-        if '=' in assignment:
-            a, b = assignment.split('=', 1)
-            parsed_assignments.append((a.strip(), b.strip()))
-    return parsed_assignments
-
-
-if __name__ == "__main__":
-    base_dir_ecrad = "/home/alex/icon-model/externals/ecrad"
-    base_dir_icon = "/home/alex/icon-model/src"
-    fortran_files = find_path_recursive(base_dir_ecrad)
-    ast_builder = ast_components.InternalFortranAst()
-    parser = pf().create(std="f2008")
-
-    strings = read_lines_between("/home/alex/icon-model/run/exp.exclaim_ape_R2B09", "! radiation_nml: radiation scheme",
-                                 "/")
-    parsed_strings = parse_assignments(strings)
-
-    parkind_ast = parser(ffr(file_candidate="/home/alex/icon-model/src/shared/mo_kind.f90"))
-    parkinds = ast_builder.create_ast(parkind_ast)
-
-    reader = ffr(file_candidate="/home/alex/icon-model/src/namelists/mo_radiation_nml.f90")
-    namelist_ast = parser(reader)
-    namelist_internal_ast = ast_builder.create_ast(namelist_ast)
-    lister = ast_transforms.AssignmentLister(parsed_strings)
-
-    replacements = 1
-    step = 1
-    while replacements > 0:
-        lister.reset()
-        lister.visit(namelist_internal_ast)
-        prop = ast_transforms.AssignmentPropagator(lister.simple_assignments)
-        namelist_internal_ast = prop.visit(namelist_internal_ast)
-        replacements = prop.replacements
-        if_eval = ast_transforms.IfEvaluator()
-        namelist_internal_ast = if_eval.visit(namelist_internal_ast)
-        replacements += if_eval.replacements
-        print("Made " + str(replacements) + " replacements in step " + str(step) + " Prop: " + str(
-            prop.replacements) + " If: " + str(if_eval.replacements))
-        step += 1
-
-    # adding enums from radiotion config
-    adiation_config_ast = parser(
-        ffr(file_candidate="/home/alex/icon-model/src/configure_model/mo_radiation_config.f90"))
-    radiation_config_internal_ast = ast_builder.create_ast(adiation_config_ast)
-    enum_propagator = ast_transforms.PropagateEnums()
-    enum_propagator.visit(radiation_config_internal_ast)
-
-    # namelist_assignments.insert(0,("amd", "28.970"))
-
-    ecrad_init_ast = parser(ffr(file_candidate="/home/alex/icon-model/src/atm_phy_nwp/mo_nwp_ecrad_init.f90"))
-    ecrad_internal_ast = ast_builder.create_ast(ecrad_init_ast)
-    # clearing acc check
-    ecrad_internal_ast.modules[0].subroutine_definitions.pop(1)
-    ecrad_internal_ast = enum_propagator.generic_visit(ecrad_internal_ast)
-    lister2 = ast_transforms.AssignmentLister(parsed_strings)
-    replacements = 1
-    step = 1
-    while replacements > 0:
-        lister2.reset()
-        ecrad_internal_ast = enum_propagator.generic_visit(ecrad_internal_ast)
-        lister2.visit(ecrad_internal_ast)
-<<<<<<< HEAD
-        prop=ast_transforms.AssignmentPropagator(lister2.simple_assignments+lister.simple_assignments)
-        ecrad_internal_ast=prop.visit(ecrad_internal_ast)
-        replacements=prop.replacements
-        if_eval=ast_transforms.IfEvaluator()
-        ecrad_internal_ast=if_eval.visit(ecrad_internal_ast)
-        replacements+=if_eval.replacements
-        print("Made "+ str(replacements) + " replacements in step " +  str(step) + " Prop: "+ str(prop.replacements) + " If: " + str(if_eval.replacements))
-        step+=1
-
-
-    #namelist_internal_ast=IfEvaluator().visit(namelist_internal_ast)
-    base_dir = "/home/alex/icon-model/externals/ecrad/"
-    #base_dir = "/mnt/c/Users/AlexWork/icon_f2dace/src"
-    fortran_files = find_path_recursive(base_dir)
-  
-    #print(fortran_files)
-    inc_list = ["/home/alex/icon-model/externals/ecrad/include"]
-    #inc_list = ["/mnt/c/Users/AlexWork/icon_f2dace/src/include"]
-    
-    #sdfg = fortran_parser.create_sdfg_from_fortran_file_with_options(
-=======
-        prop = ast_transforms.AssignmentPropagator(lister2.simple_assignments + lister.simple_assignments)
-        ecrad_internal_ast = prop.visit(ecrad_internal_ast)
-        replacements = prop.replacements
-        if_eval = ast_transforms.IfEvaluator()
-        ecrad_internal_ast = if_eval.visit(ecrad_internal_ast)
-        replacements += if_eval.replacements
-        print("Made " + str(replacements) + " replacements in step " + str(step) + " Prop: " + str(
-            prop.replacements) + " If: " + str(if_eval.replacements))
-        step += 1
-
-    # namelist_internal_ast=IfEvaluator().visit(namelist_internal_ast)
-    base_dir = "/home/alex/ecrad/"
-    # base_dir = "/mnt/c/Users/AlexWork/icon_f2dace/src"
-    fortran_files = find_path_recursive(base_dir)
-
-    # print(fortran_files)
-    inc_list = ["/home/alex/ecrad/include"]
-    # inc_list = ["/mnt/c/Users/AlexWork/icon_f2dace/src/include"]
-
-    # sdfg = fortran_parser.create_sdfg_from_fortran_file_with_options(
->>>>>>> 6de81b91
-    #    "/mnt/c/Users/AlexWork/icon_f2dace/src/shared/mo_util_texthash.f90",
-    #     include_list=inc_list,
-    #    source_list=fortran_files)
-    fortran_parser.create_sdfg_from_fortran_file_with_options(
-<<<<<<< HEAD
-        #"/mnt/c/Users/AlexWork/icon_f2dace/src/atm_dyn_iconam/mo_solve_nonhydro.f90",
-        #"/home/alex/ecrad/driver/ecrad_driver.F90",
-        #"/home/alex/ecrad/radiation/radiation_homogeneous_lw.F90",
-        #"/home/alex/ecrad/ifs/yoe_spectral_planck.F90",
-        #"/home/alex/ecrad/ifs/radiation_scheme.F90",
-        "/home/alex/icon-model/externals/ecrad/radiation/radiation_interface.F90",
-        #"/mnt/c/Users/AlexWork/icon_f2dace/src/shared/mo_loopindices.f90",
-        #"/mnt/c/Users/AlexWork/icon_f2dace/src/parallel_infrastructure/mo_mpi.f90",
-        #"/mnt/c/Users/AlexWork/icon_f2dace/src/shared/mo_fortran_tools.f90",
-        #"/mnt/c/Users/AlexWork/icon_f2dace/src/shared/mo_math_utility_solvers2.f90",
-        #"/mnt/c/Users/AlexWork/icon_f2dace/src/shared/mo_math_utilities.f90",
-        #"/mnt/c/Users/AlexWork/icon_f2dace/src/configure_model/mo_parallel_config.f90",
-        #"/mnt/c/Users/AlexWork/icon_f2dace/src/shared/mo_exception.f90",
-        include_list=inc_list,
-        source_list=fortran_files,icon_sources_dir="/home/alex/icon-model/externals/ecradicon-model/external/ecrad/",
-        icon_sdfgs_dir="/home/alex/fcdc/ecrad_f2dace/sdfgs",normalize_offsets=True, propagation_info=lister.simple_assignments+lister2.simple_assignments)
-    
-
-  
-=======
-        # "/mnt/c/Users/AlexWork/icon_f2dace/src/atm_dyn_iconam/mo_solve_nonhydro.f90",
-        # "/home/alex/ecrad/driver/ecrad_driver.F90",
-        # "/home/alex/ecrad/radiation/radiation_homogeneous_lw.F90",
-        # "/home/alex/ecrad/ifs/yoe_spectral_planck.F90",
-        # "/home/alex/ecrad/ifs/radiation_scheme.F90",
-        "/home/alex/ecrad/radiation/radiation_interface.F90",
-        # "/mnt/c/Users/AlexWork/icon_f2dace/src/shared/mo_loopindices.f90",
-        # "/mnt/c/Users/AlexWork/icon_f2dace/src/parallel_infrastructure/mo_mpi.f90",
-        # "/mnt/c/Users/AlexWork/icon_f2dace/src/shared/mo_fortran_tools.f90",
-        # "/mnt/c/Users/AlexWork/icon_f2dace/src/shared/mo_math_utility_solvers2.f90",
-        # "/mnt/c/Users/AlexWork/icon_f2dace/src/shared/mo_math_utilities.f90",
-        # "/mnt/c/Users/AlexWork/icon_f2dace/src/configure_model/mo_parallel_config.f90",
-        # "/mnt/c/Users/AlexWork/icon_f2dace/src/shared/mo_exception.f90",
-        include_list=inc_list,
-        source_list=fortran_files, icon_sources_dir="/home/alex/ecrad/",
-        icon_sdfgs_dir="/home/alex/fcdc/ecrad_f2dace/sdfgs", normalize_offsets=True,
-        propagation_info=lister.simple_assignments + lister2.simple_assignments)
-
->>>>>>> 6de81b91
+# Copyright 2023 ETH Zurich and the DaCe authors. All rights reserved.
+
+import os
+import sys
+
+from fparser.common.readfortran import FortranFileReader as ffr
+from fparser.two.parser import ParserFactory as pf
+
+current = os.path.dirname(os.path.realpath(__file__))
+parent = os.path.dirname(current)
+sys.path.append(parent)
+
+from dace.frontend.fortran import fortran_parser
+
+import dace.frontend.fortran.ast_components as ast_components
+import dace.frontend.fortran.ast_transforms as ast_transforms
+
+
+def find_path_recursive(base_dir):
+    dirs = os.listdir(base_dir)
+    fortran_files = []
+    for path in dirs:
+        if os.path.isdir(os.path.join(base_dir, path)):
+            fortran_files.extend(find_path_recursive(os.path.join(base_dir, path)))
+        if os.path.isfile(os.path.join(base_dir, path)) and (path.endswith(".F90") or path.endswith(".f90")):
+            fortran_files.append(os.path.join(base_dir, path))
+    return fortran_files
+
+
+def read_lines_between(file_path: str, start_str: str, end_str: str) -> list[str]:
+    lines_between = []
+    with open(file_path, 'r') as file:
+        capture = False
+        for line in file:
+            if start_str in line:
+                capture = True
+                continue
+            if end_str in line:
+                if capture:
+                    capture = False
+                    break
+            if capture:
+                lines_between.append(line.strip())
+    return lines_between[1:]
+
+
+def parse_assignments(assignments: list[str]) -> list[tuple[str, str]]:
+    parsed_assignments = []
+    for assignment in assignments:
+        # Remove comments
+        assignment = assignment.split('!')[0].strip()
+        if '=' in assignment:
+            a, b = assignment.split('=', 1)
+            parsed_assignments.append((a.strip(), b.strip()))
+    return parsed_assignments
+
+
+if __name__ == "__main__":
+    base_dir_ecrad = "/home/alex/icon-model/externals/ecrad"
+    base_dir_icon = "/home/alex/icon-model/src"
+    fortran_files = find_path_recursive(base_dir_ecrad)
+    ast_builder = ast_components.InternalFortranAst()
+    parser = pf().create(std="f2008")
+
+    strings = read_lines_between("/home/alex/icon-model/run/exp.exclaim_ape_R2B09", "! radiation_nml: radiation scheme",
+                                 "/")
+    parsed_strings = parse_assignments(strings)
+
+    parkind_ast = parser(ffr(file_candidate="/home/alex/icon-model/src/shared/mo_kind.f90"))
+    parkinds = ast_builder.create_ast(parkind_ast)
+
+    reader = ffr(file_candidate="/home/alex/icon-model/src/namelists/mo_radiation_nml.f90")
+    namelist_ast = parser(reader)
+    namelist_internal_ast = ast_builder.create_ast(namelist_ast)
+    lister = ast_transforms.AssignmentLister(parsed_strings)
+
+    replacements = 1
+    step = 1
+    while replacements > 0:
+        lister.reset()
+        lister.visit(namelist_internal_ast)
+        prop = ast_transforms.AssignmentPropagator(lister.simple_assignments)
+        namelist_internal_ast = prop.visit(namelist_internal_ast)
+        replacements = prop.replacements
+        if_eval = ast_transforms.IfEvaluator()
+        namelist_internal_ast = if_eval.visit(namelist_internal_ast)
+        replacements += if_eval.replacements
+        print("Made " + str(replacements) + " replacements in step " + str(step) + " Prop: " + str(
+            prop.replacements) + " If: " + str(if_eval.replacements))
+        step += 1
+
+    # adding enums from radiotion config
+    adiation_config_ast = parser(
+        ffr(file_candidate="/home/alex/icon-model/src/configure_model/mo_radiation_config.f90"))
+    radiation_config_internal_ast = ast_builder.create_ast(adiation_config_ast)
+    enum_propagator = ast_transforms.PropagateEnums()
+    enum_propagator.visit(radiation_config_internal_ast)
+
+    # namelist_assignments.insert(0,("amd", "28.970"))
+
+    ecrad_init_ast = parser(ffr(file_candidate="/home/alex/icon-model/src/atm_phy_nwp/mo_nwp_ecrad_init.f90"))
+    ecrad_internal_ast = ast_builder.create_ast(ecrad_init_ast)
+    # clearing acc check
+    ecrad_internal_ast.modules[0].subroutine_definitions.pop(1)
+    ecrad_internal_ast = enum_propagator.generic_visit(ecrad_internal_ast)
+    lister2 = ast_transforms.AssignmentLister(parsed_strings)
+    replacements = 1
+    step = 1
+    while replacements > 0:
+        lister2.reset()
+        ecrad_internal_ast = enum_propagator.generic_visit(ecrad_internal_ast)
+        lister2.visit(ecrad_internal_ast)
+        prop = ast_transforms.AssignmentPropagator(lister2.simple_assignments + lister.simple_assignments)
+        ecrad_internal_ast = prop.visit(ecrad_internal_ast)
+        replacements = prop.replacements
+        if_eval = ast_transforms.IfEvaluator()
+        ecrad_internal_ast = if_eval.visit(ecrad_internal_ast)
+        replacements += if_eval.replacements
+        print("Made " + str(replacements) + " replacements in step " + str(step) + " Prop: " + str(
+            prop.replacements) + " If: " + str(if_eval.replacements))
+        step += 1
+
+    #namelist_internal_ast=IfEvaluator().visit(namelist_internal_ast)
+    base_dir = "/home/alex/icon-model/externals/ecrad/"
+    #base_dir = "/mnt/c/Users/AlexWork/icon_f2dace/src"
+    fortran_files = find_path_recursive(base_dir)
+  
+    #print(fortran_files)
+    inc_list = ["/home/alex/icon-model/externals/ecrad/include"]
+    #inc_list = ["/mnt/c/Users/AlexWork/icon_f2dace/src/include"]
+    
+    #sdfg = fortran_parser.create_sdfg_from_fortran_file_with_options(
+    #    "/mnt/c/Users/AlexWork/icon_f2dace/src/shared/mo_util_texthash.f90",
+    #     include_list=inc_list,
+    #    source_list=fortran_files)
+    fortran_parser.create_sdfg_from_fortran_file_with_options(
+        #"/mnt/c/Users/AlexWork/icon_f2dace/src/atm_dyn_iconam/mo_solve_nonhydro.f90",
+        #"/home/alex/ecrad/driver/ecrad_driver.F90",
+        #"/home/alex/ecrad/radiation/radiation_homogeneous_lw.F90",
+        #"/home/alex/ecrad/ifs/yoe_spectral_planck.F90",
+        #"/home/alex/ecrad/ifs/radiation_scheme.F90",
+        "/home/alex/icon-model/externals/ecrad/radiation/radiation_interface.F90",
+        #"/mnt/c/Users/AlexWork/icon_f2dace/src/shared/mo_loopindices.f90",
+        #"/mnt/c/Users/AlexWork/icon_f2dace/src/parallel_infrastructure/mo_mpi.f90",
+        #"/mnt/c/Users/AlexWork/icon_f2dace/src/shared/mo_fortran_tools.f90",
+        #"/mnt/c/Users/AlexWork/icon_f2dace/src/shared/mo_math_utility_solvers2.f90",
+        #"/mnt/c/Users/AlexWork/icon_f2dace/src/shared/mo_math_utilities.f90",
+        #"/mnt/c/Users/AlexWork/icon_f2dace/src/configure_model/mo_parallel_config.f90",
+        #"/mnt/c/Users/AlexWork/icon_f2dace/src/shared/mo_exception.f90",
+        include_list=inc_list,
+        source_list=fortran_files,icon_sources_dir="/home/alex/icon-model/externals/ecradicon-model/external/ecrad/",
+        icon_sdfgs_dir="/home/alex/fcdc/ecrad_f2dace/sdfgs",normalize_offsets=True, propagation_info=lister.simple_assignments+lister2.simple_assignments)
+    
+
+  