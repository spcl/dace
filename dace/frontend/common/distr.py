--- conflicted
+++ resolved
@@ -14,16 +14,12 @@
 
 
 @oprepo.replaces('dace.comm.Bcast')
-<<<<<<< HEAD
 def _bcast(pv: 'ProgramVisitor',
            sdfg: SDFG,
            state: SDFGState,
            buffer: str,
            root: Union[str, sp.Expr, Number] = 0,
            grid: str = None):
-=======
-def _bcast(pv: 'ProgramVisitor', sdfg: SDFG, state: SDFGState, buffer: str, root: Union[str, sp.Expr, Number] = 0):
->>>>>>> 23fd109d
 
     from dace.libraries.mpi.nodes.bcast import Bcast
 
