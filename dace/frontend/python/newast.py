import ast
from collections import OrderedDict, namedtuple
import copy
import itertools
from functools import reduce
import re
from typing import Any, Dict, List, Tuple, Union, Callable, Optional
import warnings

import dace
from dace import data, dtypes, subsets, symbolic, sdfg as sd
from dace.config import Config
from dace.frontend.common import op_impl
from dace.frontend.common import op_repository as oprepo
from dace.frontend.python import astutils
from dace.frontend.python.astutils import ExtNodeVisitor, ExtNodeTransformer
from dace.frontend.python.astutils import rname
from dace.graph import nodes
from dace.graph.labeling import propagate_memlet
from dace.memlet import Memlet
from dace.properties import LambdaProperty
from dace.sdfg import SDFG, SDFGState
from dace.symbolic import pystr_to_symbolic

import numpy as np
import sympy

# Type hints
Size = Union[int, dace.symbolic.symbol]
ShapeTuple = Tuple[Size]
ShapeList = List[Size]
Shape = Union[ShapeTuple, ShapeList]


class AddTransientMethods(object):
    """ A management singleton for methods that add transient data to SDFGs. """

    _methods = {}

    @staticmethod
    def get(datatype):
        """ Returns a method. """
        if datatype not in AddTransientMethods._methods:
            return None
        return AddTransientMethods._methods[datatype]


@dtypes.paramdec
def specifies_datatype(func: Callable[[Any, data.Data], Tuple[str, data.Data]],
                       datatype=None):
    AddTransientMethods._methods[datatype] = func
    return func


@specifies_datatype(datatype=data.Scalar)
def _method(sdfg: SDFG, sample_data: data.Scalar):
    name = sdfg.temp_data_name()
    new_data = sdfg.add_scalar(name, sample_data.dtype, transient=True)
    return name, new_data


@specifies_datatype(datatype=data.Array)
def _method(sdfg: SDFG, sample_data: data.Array):
    name, new_data = sdfg.add_temp_transient(sample_data.shape,
                                             sample_data.dtype)
    return name, new_data


@specifies_datatype(datatype=data.Stream)
def _method(sdfg: SDFG, sample_data: data.Stream):
    name = sdfg.temp_data_name()
    new_data = sdfg.add_stream(name,
                               sample_data.dtype,
                               buffer_size=sample_data.buffer_size,
                               shape=sample_data.shape,
                               transient=True)
    return name, new_data


def _add_transient_data(sdfg: SDFG, sample_data: data.Data):
    """ Adds to the sdfg transient data of the same dtype, shape and other
        parameters as sample_data. """
    try:
        func = AddTransientMethods._methods[type(sample_data)]
        return func(sdfg, sample_data)
    except KeyError:
        raise NotImplementedError


##############################################################################
# Python function replacements ###############################################
##############################################################################


@oprepo.replaces('dace.define_local')
@oprepo.replaces('dace.ndarray')
def _define_local_ex(sdfg: SDFG,
                     state: SDFGState,
                     shape: Shape,
                     dtype: dace.typeclass,
                     storage: dtypes.StorageType = dtypes.StorageType.Default):
    """ Defines a local array in a DaCe program. """
    name, _ = sdfg.add_temp_transient(shape, dtype, storage=storage)
    return name


@oprepo.replaces('numpy.ndarray')
def _define_local(sdfg: SDFG, state: SDFGState, shape: Shape,
                  dtype: dace.typeclass):
    """ Defines a local array in a DaCe program. """
    return _define_local_ex(sdfg, state, shape, dtype)


@oprepo.replaces('dace.define_local_scalar')
def _define_local_scalar(
        sdfg: SDFG,
        state: SDFGState,
        dtype: dace.typeclass,
        storage: dtypes.StorageType = dtypes.StorageType.Default):
    """ Defines a local scalar in a DaCe program. """
    name = sdfg.temp_data_name()
    sdfg.add_scalar(name, dtype, transient=True, storage=storage)
    return name


@oprepo.replaces('dace.define_stream')
def _define_stream(sdfg: SDFG,
                   state: SDFGState,
                   dtype: dace.typeclass,
                   buffer_size: Size = 1):
    """ Defines a local stream array in a DaCe program. """
    name = sdfg.temp_data_name()
    sdfg.add_stream(name, dtype, buffer_size=buffer_size, transient=True)
    return name


@oprepo.replaces('dace.define_streamarray')
@oprepo.replaces('dace.stream')
def _define_streamarray(sdfg: SDFG,
                        state: SDFGState,
                        shape: Shape,
                        dtype: dace.typeclass,
                        buffer_size: Size = 1):
    """ Defines a local stream array in a DaCe program. """
    name = sdfg.temp_data_name()
    sdfg.add_stream(name,
                    dtype,
                    shape=shape,
                    buffer_size=buffer_size,
                    transient=True)
    return name


@oprepo.replaces('dace.reduce')
def _reduce(sdfg: SDFG,
            state: SDFGState,
            redfunction: Callable[[Any, Any], Any],
            input: str,
            output=None,
            axis=None,
            identity=None):
    # TODO(later): If output is None, derive the output size from the input and create a new node
    if output is None:
        inarr = input
        # Convert axes to tuple
        if axis is not None and not isinstance(axis, (tuple, list)):
            axis = (axis, )
        if axis is not None:
            axis = tuple(pystr_to_symbolic(a) for a in axis)
        input_subset = _parse_memlet_subset(sdfg.arrays[inarr],
                                            ast.parse(input).body[0].value, {})
        input_memlet = Memlet(inarr, input_subset.num_elements(), input_subset,
                              1)
        output_shape = None
        if axis is None:
            output_shape = [1]
        else:
            output_subset = copy.deepcopy(input_subset)
            output_subset.pop(axis)
            output_shape = output_subset.size()
        outarr, arr = sdfg.add_temp_transient(output_shape,
                                              sdfg.arrays[inarr].dtype,
                                              sdfg.arrays[inarr].storage)
        output_memlet = Memlet.from_array(outarr, arr)
    else:
        inarr = input
        outarr = output

        # Convert axes to tuple
        if axis is not None and not isinstance(axis, (tuple, list)):
            axis = (axis, )
        if axis is not None:
            axis = tuple(pystr_to_symbolic(a) for a in axis)

        # Compute memlets
        input_subset = _parse_memlet_subset(sdfg.arrays[inarr],
                                            ast.parse(input).body[0].value, {})
        input_memlet = Memlet(inarr, input_subset.num_elements(), input_subset,
                              1)
        output_subset = _parse_memlet_subset(sdfg.arrays[outarr],
                                             ast.parse(output).body[0].value,
                                             {})
        output_memlet = Memlet(outarr, output_subset.num_elements(),
                               output_subset, 1)

    # Create reduce subgraph
    inpnode = state.add_read(inarr)
    rednode = state.add_reduce(redfunction, axis, identity)
    outnode = state.add_write(outarr)
    state.add_nedge(inpnode, rednode, input_memlet)
    state.add_nedge(rednode, outnode, output_memlet)

    if output is None:
        return outarr
    else:
        return []


@oprepo.replaces('numpy.eye')
def eye(sdfg: SDFG, state: SDFGState, N, M=None, k=0, dtype=dace.float64):
    M = M or N
    name, _ = sdfg.add_temp_transient([N, M], dtype)

    state.add_mapped_tasklet('eye',
                             dict(i='0:%s' % N, j='0:%s' % M), {},
                             'val = 1 if i == (j - %s) else 0' % k,
                             dict(val=dace.Memlet.simple(name, 'i, j')),
                             external_edges=True)

    return name


def _simple_call(sdfg: SDFG,
                 state: SDFGState,
                 inpname: str,
                 func: str,
                 restype: dace.typeclass = None):
    """ Implements a simple call of the form `out = func(inp)`. """
    inparr = sdfg.arrays[inpname]
    if restype is None:
        restype = sdfg.arrays[inpname].dtype
    outname, outarr = sdfg.add_temp_transient(inparr.shape, restype,
                                              inparr.storage)
    num_elements = reduce(lambda x, y: x * y, inparr.shape)
    if num_elements == 1:
        inp = state.add_read(inpname)
        out = state.add_write(outname)
        tasklet = state.add_tasklet(func, {'__inp'}, {'__out'},
                                    '__out = {f}(__inp)'.format(f=func))
        state.add_edge(inp, None, tasklet, '__inp',
                       Memlet.from_array(inpname, inparr))
        state.add_edge(tasklet, '__out', out, None,
                       Memlet.from_array(outname, outarr))
    else:
        state.add_mapped_tasklet(
            name=func,
            map_ranges={
                '__i%d' % i: '0:%s' % n
                for i, n in enumerate(inparr.shape)
            },
            inputs={
                '__inp':
                Memlet.simple(
                    inpname,
                    ','.join(['__i%d' % i for i in range(len(inparr.shape))]))
            },
            code='__out = {f}(__inp)'.format(f=func),
            outputs={
                '__out':
                Memlet.simple(
                    outname,
                    ','.join(['__i%d' % i for i in range(len(inparr.shape))]))
            },
            external_edges=True)

    return outname


def _complex_to_scalar(complex_type: dace.typeclass):
    if complex_type is dace.complex64:
        return dace.float32
    elif complex_type is dace.complex128:
        return dace.float64
    else:
        return complex_type


@oprepo.replaces('exp')
@oprepo.replaces('dace.exp')
@oprepo.replaces('numpy.exp')
def _exp(sdfg: SDFG, state: SDFGState, input: str):
    return _simple_call(sdfg, state, input, 'exp')


@oprepo.replaces('sin')
@oprepo.replaces('dace.sin')
@oprepo.replaces('numpy.sin')
def _sin(sdfg: SDFG, state: SDFGState, input: str):
    return _simple_call(sdfg, state, input, 'sin')


@oprepo.replaces('cos')
@oprepo.replaces('dace.cos')
@oprepo.replaces('numpy.cos')
def _cos(sdfg: SDFG, state: SDFGState, input: str):
    return _simple_call(sdfg, state, input, 'cos')


@oprepo.replaces('sqrt')
@oprepo.replaces('dace.sqrt')
@oprepo.replaces('numpy.sqrt')
def _sqrt(sdfg: SDFG, state: SDFGState, input: str):
    return _simple_call(sdfg, state, input, 'sqrt')


@oprepo.replaces('log')
@oprepo.replaces('dace.log')
@oprepo.replaces('numpy.log')
def _log(sdfg: SDFG, state: SDFGState, input: str):
    return _simple_call(sdfg, state, input, 'log')


@oprepo.replaces('conj')
@oprepo.replaces('dace.conj')
@oprepo.replaces('numpy.conj')
def _conj(sdfg: SDFG, state: SDFGState, input: str):
    return _simple_call(sdfg, state, input, 'conj')


@oprepo.replaces('real')
@oprepo.replaces('dace.real')
@oprepo.replaces('numpy.real')
def _real(sdfg: SDFG, state: SDFGState, input: str):
    inptype = sdfg.arrays[input].dtype
    return _simple_call(sdfg, state, input, 'real',
                        _complex_to_scalar(inptype))


@oprepo.replaces('imag')
@oprepo.replaces('dace.imag')
@oprepo.replaces('numpy.imag')
def _imag(sdfg: SDFG, state: SDFGState, input: str):
    inptype = sdfg.arrays[input].dtype
    return _simple_call(sdfg, state, input, 'imag',
                        _complex_to_scalar(inptype))


@oprepo.replaces('transpose')
@oprepo.replaces('dace.transpose')
@oprepo.replaces('numpy.transpose')
def _transpose(sdfg: SDFG, state: SDFGState, inpname: str):

    arr1 = sdfg.arrays[inpname]
    restype = arr1.dtype
    outname, arr2 = sdfg.add_temp_transient((arr1.shape[1], arr1.shape[0]),
                                            restype, arr1.storage)

    acc1 = state.add_read(inpname)
    acc2 = state.add_write(outname)
    import dace.libraries.blas  # Avoid import loop
    tasklet = dace.libraries.blas.Transpose('_Transpose_', restype)
    state.add_node(tasklet)
    state.add_edge(acc1, None, tasklet, '_inp',
                   dace.Memlet.from_array(inpname, arr1))
    state.add_edge(tasklet, '_out', acc2, None,
                   dace.Memlet.from_array(outname, arr2))

    return outname


##############################################################################
# Python operation replacements ##############################################
##############################################################################


def _assignop(sdfg: SDFG, state: SDFGState, op1: str, opcode: str,
              opname: str):
    """ Implements a general element-wise array assignment operator. """
    arr1 = sdfg.arrays[op1]

    name, _ = sdfg.add_temp_transient(arr1.shape, arr1.dtype, arr1.storage)
    write_memlet = None
    if opcode:
        write_memlet = Memlet.simple(
            name,
            ','.join(['__i%d' % i for i in range(len(arr1.shape))]),
            wcr_str='lambda x, y: x %s y' % opcode)
    else:
        write_memlet = Memlet.simple(
            name, ','.join(['__i%d' % i for i in range(len(arr1.shape))]))
    state.add_mapped_tasklet(
        "_%s_" % opname,
        {'__i%d' % i: '0:%s' % s
         for i, s in enumerate(arr1.shape)}, {
             '__in1':
             Memlet.simple(
                 op1, ','.join(['__i%d' % i for i in range(len(arr1.shape))]))
         },
        '__out = __in1', {'__out': write_memlet},
        external_edges=True)
    return name


def _unop(sdfg: SDFG, state: SDFGState, op1: str, opcode: str, opname: str):
    """ Implements a general element-wise array unary operator. """
    arr1 = sdfg.arrays[op1]

    name, _ = sdfg.add_temp_transient(arr1.shape, arr1.dtype, arr1.storage)
    state.add_mapped_tasklet(
        "_%s_" % opname,
        {'__i%d' % i: '0:%s' % s
         for i, s in enumerate(arr1.shape)}, {
             '__in1':
             Memlet.simple(
                 op1, ','.join(['__i%d' % i for i in range(len(arr1.shape))]))
         },
        '__out = %s __in1' % opcode, {
            '__out':
            Memlet.simple(
                name, ','.join(['__i%d' % i for i in range(len(arr1.shape))]))
        },
        external_edges=True)
    return name


def _binop(sdfg: SDFG, state: SDFGState, op1: str, op2: str, opcode: str,
           opname: str, restype: dace.typeclass):
    """ Implements a general element-wise array binary operator. """
    arr1 = sdfg.arrays[op1]
    arr2 = sdfg.arrays[op2]
    if (len(arr1.shape) != len(arr2.shape)
            or any(s1 != s2 for s1, s2 in zip(arr1.shape, arr2.shape))):
        raise SyntaxError('Array sizes must match')

    name, _ = sdfg.add_temp_transient(arr1.shape, restype, arr1.storage)
    state.add_mapped_tasklet(
        "_%s_" % opname,
        {'__i%d' % i: '0:%s' % s
         for i, s in enumerate(arr1.shape)}, {
             '__in1':
             Memlet.simple(
                 op1, ','.join(['__i%d' % i for i in range(len(arr1.shape))])),
             '__in2':
             Memlet.simple(
                 op2, ','.join(['__i%d' % i for i in range(len(arr1.shape))]))
         },
        '__out = __in1 %s __in2' % opcode, {
            '__out':
            Memlet.simple(
                name, ','.join(['__i%d' % i for i in range(len(arr1.shape))]))
        },
        external_edges=True)
    return name


def _scalarbinop(sdfg: SDFG,
                 state: SDFGState,
                 scalop: str,
                 arrop: str,
                 opcode: str,
                 opname: str,
                 restype: dace.typeclass,
                 reverse: bool = False):
    """ Implements a general Scalar-Array binary operator. """
    scalar = sdfg.arrays[scalop]
    arr = sdfg.arrays[arrop]

    name, _ = sdfg.add_temp_transient(arr.shape, restype, arr.storage)
    state.add_mapped_tasklet(
        "_SA%s_" % opname,
        {'__i%d' % i: '0:%s' % s
         for i, s in enumerate(arr.shape)}, {
             '__in1':
             Memlet.simple(scalop, '0'),
             '__in2':
             Memlet.simple(
                 arrop, ','.join(['__i%d' % i
                                  for i in range(len(arr.shape))])),
         },
        '__out = %s %s %s' % ('__in2' if reverse else '__in1', opcode,
                              '__in1' if reverse else '__in2'),
        {
            '__out':
            Memlet.simple(
                name, ','.join(['__i%d' % i for i in range(len(arr.shape))]))
        },
        external_edges=True)
    return name


# Defined as a function in order to include the op and the opcode in the closure
def _makeassignop(op, opcode):
    @oprepo.replaces_operator('Array', op)
    def _op(visitor: 'ProgramVisitor',
            sdfg: SDFG,
            state: SDFGState,
            op1: str,
            op2=None):
        return _assignop(sdfg, state, op1, opcode, op)


def _makeunop(op, opcode):
    @oprepo.replaces_operator('Array', op)
    def _op(visitor: 'ProgramVisitor',
            sdfg: SDFG,
            state: SDFGState,
            op1: str,
            op2=None):
        return _unop(sdfg, state, op1, opcode, op)


@oprepo.replaces_operator('int', 'USub', None)
@oprepo.replaces_operator('float', 'USub', None)
def _neg(visitor: 'ProgramVisitor',
         sdfg: SDFG,
         state: SDFGState,
         op1: Union[int, float],
         op2=None):
    return -op1


@oprepo.replaces_operator('symbol', 'Add', 'int')
@oprepo.replaces_operator('symbol', 'Add', 'float')
def _addsym(visitor: 'ProgramVisitor', sdfg: SDFG, state: SDFGState,
            op1: symbolic.symbol, op2: Union[int, float]):
    return op1 + op2


def _is_scalar(sdfg: SDFG, arrname: str):
    """ Checks whether array is pseudo-scalar (shape=(1,)). """
    shape = sdfg.arrays[arrname].shape
    if len(shape) == 1 and shape[0] == 1:
        return True
    return False


def _inverse_dict_lookup(dict: Dict[str, Any], value: Any):
    """ Finds the first key in a dictionary with the input value. """
    for k, v in dict.items():
        if v == value:
            return k
    return None


def _is_op_boolean(op: str):
    if op in {'And', 'Or', 'Not', 'Eq', 'NotEq', 'Lt', 'LtE', 'Gt', 'GtE'}:
        return True
    return False


def _array_x_binop(visitor: 'ProgramVisitor', sdfg: SDFG, state: SDFGState,
                   op1: str, op2: str, op: str, opcode: str):

    arr1 = sdfg.arrays[op1]
    type1 = arr1.dtype.type
    isscal1 = _is_scalar(sdfg, op1)
    isnum1 = isscal1 and (op1 in visitor.numbers.values())
    if isnum1:
        type1 = _inverse_dict_lookup(visitor.numbers, op1)
    arr2 = sdfg.arrays[op2]
    type2 = arr2.dtype.type
    isscal2 = _is_scalar(sdfg, op2)
    isnum2 = isscal2 and (op2 in visitor.numbers.values())
    if isnum2:
        type2 = _inverse_dict_lookup(visitor.numbers, op2)
    if _is_op_boolean(op):
        restype = dace.bool
    else:
        restype = dace.DTYPE_TO_TYPECLASS[np.result_type(type1, type2).type]

    if isscal1:
        if isscal2:
            arr1 = sdfg.arrays[op1]
            arr2 = sdfg.arrays[op2]
            op3, arr3 = sdfg.add_temp_transient([1], restype, arr2.storage)
            tasklet = state.add_tasklet('_SS%s_' % op, {'s1', 's2'}, {'s3'},
                                        's3 = s1 %s s2' % opcode)
            n1 = state.add_read(op1)
            n2 = state.add_read(op2)
            n3 = state.add_write(op3)
            state.add_edge(n1, None, tasklet, 's1',
                           dace.Memlet.from_array(op1, arr1))
            state.add_edge(n2, None, tasklet, 's2',
                           dace.Memlet.from_array(op2, arr2))
            state.add_edge(tasklet, 's3', n3, None,
                           dace.Memlet.from_array(op3, arr3))
            return op3
        else:
            return _scalarbinop(sdfg, state, op1, op2, opcode, op, restype)
    else:
        if isscal2:
            return _scalarbinop(sdfg, state, op2, op1, opcode, op, restype,
                                True)
        else:
            return _binop(sdfg, state, op1, op2, opcode, op, restype)


def _makebinop(op, opcode):
    @oprepo.replaces_operator('Array', op, otherclass='Array')
    def _op(visitor: 'ProgramVisitor', sdfg: SDFG, state: SDFGState, op1: str,
            op2: str):
        return _array_x_binop(visitor, sdfg, state, op1, op2, op, opcode)

    @oprepo.replaces_operator('Scalar', op, otherclass='Scalar')
    def _op(visitor: 'ProgramVisitor', sdfg: SDFG, state: SDFGState, op1: str,
            op2: str):
        return _array_x_binop(visitor, sdfg, state, op1, op2, op, opcode)

    @oprepo.replaces_operator('Array', op, otherclass='Scalar')
    def _op(visitor: 'ProgramVisitor', sdfg: SDFG, state: SDFGState, op1: str,
            op2: str):
        return _array_x_binop(visitor, sdfg, state, op1, op2, op, opcode)

    @oprepo.replaces_operator('Scalar', op, otherclass='Array')
    def _op(visitor: 'ProgramVisitor', sdfg: SDFG, state: SDFGState, op1: str,
            op2: str):
        return _array_x_binop(visitor, sdfg, state, op1, op2, op, opcode)


# Define all standard Python augmented assignment operators
for op, opcode in [
    ('None', None),
    ('Add', '+'),
    ('Sub', '-'),
    ('Mult', '*'),
    ('Div', '/'),
    ('FloorDiv', '//'),
    ('Mod', '%'),
    ('Pow', '**'),
    ('LShift', '<<'),
    ('RShift', '>>'),
    ('BitOr', '|'),
    ('BitXor', '^'),
    ('BitAnd', '&'),
]:
    _makeassignop(op, opcode)

augassign_ops = {
    'Add': '+',
    'Sub': '-',
    'Mult': '*',
    'Div': '/',
    'FloorDiv': '//',
    'Mod': '%',
    'Pow': '**',
    'LShift': '<<',
    'RShift': '>>',
    'BitOr': '|',
    'BitXor': '^',
    'BitAnd': '&'
}

# Define all standard Python unary operators
for op, opcode in [('UAdd', '+'), ('USub', '-'), ('Not', 'not'),
                   ('Invert', '~')]:
    _makeunop(op, opcode)

# Define all standard Python binary operators
# NOTE: ('MatMult', '@') is defined separately
for op, opcode in [('Add', '+'), ('Sub', '-'), ('Mult', '*'), ('Div', '/'),
                   ('FloorDiv', '//'), ('Mod', '%'), ('Pow', '**'),
                   ('LShift', '<<'), ('RShift', '>>'), ('BitOr', '|'),
                   ('BitXor', '^'), ('BitAnd', '&'), ('And', 'and'),
                   ('Or', 'or'), ('Eq', '=='), ('NotEq', '!='), ('Lt', '<'),
                   ('LtE', '<='), ('Gt', '>'), ('GtE', '>=')]:
    _makebinop(op, opcode)


@oprepo.replaces_operator('Array', 'MatMult')
def _matmult(visitor, sdfg: SDFG, state: SDFGState, op1: str, op2: str):

    arr1 = sdfg.arrays[op1]
    arr2 = sdfg.arrays[op2]
    if (len(arr1.shape) != 2 or len(arr2.shape) != 2
            or arr1.shape[1] != arr2.shape[0]):
        raise SyntaxError('Matrix sizes must match')

    type1 = arr1.dtype.type
    type2 = arr2.dtype.type
    restype = dace.DTYPE_TO_TYPECLASS[np.result_type(type1, type2).type]

    op3, arr3 = sdfg.add_temp_transient((arr1.shape[0], arr2.shape[1]),
                                        restype, arr1.storage)

    acc1 = state.add_read(op1)
    acc2 = state.add_read(op2)
    acc3 = state.add_write(op3)
    import dace.libraries.blas as blas  # Avoid import loop
    tasklet = blas.MatMul('_MatMult_', restype)
    state.add_node(tasklet)
    state.add_edge(acc1, None, tasklet, '_a',
                   dace.Memlet.from_array(op1, arr1))
    state.add_edge(acc2, None, tasklet, '_b',
                   dace.Memlet.from_array(op2, arr2))
    state.add_edge(tasklet, '_c', acc3, None,
                   dace.Memlet.from_array(op3, arr3))

    return op3


def until(val, substr):
    """ Helper function that returns the substring of a string until a certain pattern. """
    if substr not in val:
        return val
    return val[:val.find(substr)]


############################################


def parse_dace_program(f, argtypes, global_vars, modules, other_sdfgs,
                       constants):
    """ Parses a `@dace.program` function into a _ProgramNode object.
        :param f: A Python function to parse.
        :param argtypes: An dictionary of (name, type) for the given
                         function's arguments, which may pertain to data
                         nodes or symbols (scalars).
        :param global_vars: A dictionary of global variables in the closure
                            of `f`.
        :param modules: A dictionary from an imported module name to the
                        module itself.
        :param other_sdfgs: Other SDFG and DaceProgram objects in the context
                            of this function.
        :param constants: A dictionary from a name to a constant value.
        :return: Hierarchical tree of `astnodes._Node` objects, where the top
                 level node is an `astnodes._ProgramNode`.
        @rtype: SDFG
    """
    src_ast, src_file, src_line, src = astutils.function_to_ast(f)

    # Resolve symbols to their names
    symrepl = {
        k: v.name
        for k, v in global_vars.items() if isinstance(v, symbolic.symbol)
    }
    src_ast = astutils.ASTFindReplace(symrepl).visit(src_ast)

    # Resolve data structures
    src_ast = StructTransformer(global_vars).visit(src_ast)

    src_ast = ModuleResolver(modules).visit(src_ast)
    # Convert modules after resolution
    for mod, modval in modules.items():
        if mod == 'builtins':
            continue
        newmod = global_vars[mod]
        del global_vars[mod]
        global_vars[modval] = newmod

    # Resolve constants to their values (if they are not already defined in this scope)
    src_ast = GlobalResolver({
        k: v
        for k, v in global_vars.items()
        if dtypes.isconstant(v) and not k in argtypes and k != '_'
    }).visit(src_ast)

    pv = ProgramVisitor(name=f.__name__,
                        filename=src_file,
                        line_offset=src_line,
                        col_offset=0,
                        global_vars=global_vars,
                        constants=constants,
                        scope_arrays=argtypes,
                        scope_vars={},
                        other_sdfgs=other_sdfgs)

    sdfg, _, _ = pv.parse_program(src_ast.body[0])
    sdfg.set_sourcecode(src, 'python')

    return sdfg


class DaceSyntaxError(Exception):
    def __init__(self, visitor, node: ast.AST, message: str):
        self.visitor = visitor
        self.node = node
        self.message = message

    def __str__(self):
        # Try to recover line and column
        try:
            line = self.node.lineno
            col = self.node.col_offset
        except AttributeError:
            line = 0
            col = 0

        return (self.message + "\n  in File " + str(self.visitor.filename) +
                ", line " + str(line) + ":" + str(col))


class StructTransformer(ast.NodeTransformer):
    """ A Python AST transformer that replaces `Call`s to create structs with
        the custom StructInitializer AST node. """
    def __init__(self, gvars):
        super().__init__()
        self._structs = {
            k: v
            for k, v in gvars.items() if isinstance(v, dtypes.struct)
        }

    def visit_Call(self, node: ast.Call):
        # Struct initializer
        name = rname(node.func)
        if name not in self._structs:
            return self.generic_visit(node)

        # Parse name and fields
        struct = self._structs[name]
        name = struct.name
        fields = {rname(arg.arg): arg.value for arg in node.keywords}
        if tuple(fields.keys()) != tuple(struct.fields.keys()):
            raise SyntaxError('Mismatch in fields in struct definition')

        # Create custom node
        #new_node = astutils.StructInitializer(name, fields)
        #return ast.copy_location(new_node, node)

        node.func = ast.copy_location(
            ast.Name(id='__DAPPSTRUCT_' + name, ctx=ast.Load()), node.func)

        return node


# Replaces instances of modules Y imported with "import X as Y" by X
class ModuleResolver(ast.NodeTransformer):
    def __init__(self, modules: Dict[str, str]):
        self.modules = modules

    def visit_Attribute(self, node):
        # Traverse AST until reaching the top-level value (could be a name
        # or a function)
        cnode = node
        while isinstance(cnode.value, ast.Attribute):
            cnode = cnode.value

        if (isinstance(cnode.value, ast.Name)
                and cnode.value.id in self.modules):
            cnode.value.id = self.modules[cnode.value.id]

        return self.generic_visit(node)


def _targets(node: ast.Assign):
    for target in node.targets:
        if isinstance(target, (ast.Tuple, ast.List)):
            for elt in target.elts:
                yield elt
        else:
            yield target


# AST node types that are disallowed in DaCe programs
_DISALLOWED_STMTS = [
    'Global', 'Delete', 'Import', 'ImportFrom', 'Assert', 'Pass', 'Exec',
    'Print', 'Nonlocal', 'Yield', 'YieldFrom', 'Raise', 'Try', 'TryExcept',
    'TryFinally', 'ExceptHandler', 'Starred', 'Ellipsis', 'ClassDef',
    'AsyncFor', 'Await', 'Bytes', 'Set', 'Dict', 'ListComp', 'GeneratorExp',
    'SetComp', 'DictComp', 'comprehension'
]

MemletType = Union[ast.Call, ast.Attribute, ast.Subscript, ast.Name]
TaskletType = Union[ast.FunctionDef, ast.With, ast.For]


def _disallow_stmt(visitor, node):
    raise DaceSyntaxError(visitor, node,
                          'Keyword "%s" disallowed' % (type(node).__name__))


###############################################################
# Parsing functions
###############################################################


def _inner_eval_ast(defined, node, additional_syms=None):
    if isinstance(node, ast.AST):
        code = astutils.unparse(node)
    else:
        return node

    syms = {}
    syms.update(defined)
    if additional_syms is not None:
        syms.update(additional_syms)

    # First try to evaluate normally
    try:
        return eval(code, syms)
    except:  # Literally anything can happen here
        # If doesn't work, try to evaluate as a sympy expression
        # Replace subscript expressions with function calls (sympy support)
        code = code.replace('[', '(')
        code = code.replace(']', ')')
        return pystr_to_symbolic(code)


def _pyexpr_to_symbolic(defined_arrays_and_symbols: Dict[str, Any],
                        expr_ast: ast.AST):
    """ Converts a Python AST expression to a DaCe symbolic expression
        with error checks (raises `SyntaxError` on failure).
        :param defined_arrays_and_symbols: Defined arrays and symbols
               in the context of this expression.
        :param expr_ast: The Python AST expression to convert.
        :return: Symbolic expression.
    """
    # TODO!
    return _inner_eval_ast(defined_arrays_and_symbols, expr_ast)


def _ndslice_to_subset(ndslice):
    is_tuple = [isinstance(x, tuple) for x in ndslice]
    if not any(is_tuple):
        return subsets.Indices(ndslice)
    else:
        if not all(is_tuple):
            # If a mix of ranges and indices is found, convert to range
            for i in range(len(ndslice)):
                if not is_tuple[i]:
                    ndslice[i] = (ndslice[i], ndslice[i], 1)
        return subsets.Range(ndslice)


def _fill_missing_slices(das, ast_ndslice, array, indices):
    # Filling ndslice with default values from array dimensions
    # if ranges not specified (e.g., of the form "A[:]")
    ndslice = [None] * len(array.shape)
    ndslice_size = 1
    offsets = []
    idx = 0
    for i, dim in enumerate(ast_ndslice):
        if isinstance(dim, tuple):
            rb = _pyexpr_to_symbolic(das, dim[0] or 0)
            re = _pyexpr_to_symbolic(das, dim[1]
                                     or array.shape[indices[i]]) - 1
            rs = _pyexpr_to_symbolic(das, dim[2] or 1)
            ndslice[i] = (rb, re, rs)
            offsets.append(i)
            idx += 1
        else:
            ndslice[i] = _pyexpr_to_symbolic(das, dim)

    # Extend slices to unspecified dimensions
    for i in range(len(ast_ndslice), len(array.shape)):
        # ndslice[i] = (0, array.shape[idx] - 1, 1)
        # idx += 1
        ndslice[i] = (0, array.shape[i] - 1, 1)
        offsets.append(i)

    return ndslice, offsets


MemletExpr = namedtuple('MemletExpr',
                        ['name', 'accesses', 'wcr', 'wcr_identity', 'subset'])


def _parse_memlet_subset(array: data.Data,
                         node: Union[ast.Name, ast.Subscript],
                         das: Dict[str, Any]):
    array_dependencies = {}

    # Get memlet range
    ndslice = [(0, s - 1, 1) for s in array.shape]
    if isinstance(node, ast.Subscript):
        # Parse and evaluate ND slice(s) (possibly nested)
        ast_ndslices = astutils.subscript_to_ast_slice_recursive(node)
        offsets = list(range(len(array.shape)))

        # Loop over nd-slices (A[i][j][k]...)
        subset_array = []
        for ast_ndslice in ast_ndslices:
            # Cut out dimensions that were indexed in the previous slice
            narray = copy.deepcopy(array)
            narray.shape = [
                s for i, s in enumerate(array.shape) if i in offsets
            ]

            # Loop over the N dimensions
            ndslice, offsets = _fill_missing_slices(das, ast_ndslice, narray,
                                                    offsets)
            subset_array.append(_ndslice_to_subset(ndslice))

        subset = subset_array[0]

        # Compose nested indices, e.g., of the form "A[i,:,j,:][k,l]"
        for i in range(1, len(subset_array)):
            subset = subset.compose(subset_array[i])

        # Compute additional array dependencies (as a result of
        # indirection)
        # for dim in subset:
        #     if not isinstance(dim, tuple): dim = [dim]
        #     for r in dim:
        #         for expr in symbolic.swalk(r):
        #             if symbolic.is_sympy_userfunction(expr):
        #                 arr = expr.func.__name__
        #                 array_dependencies[arr] = self.curnode.globals[arr]

    else:  # Use entire range
        subset = _ndslice_to_subset(ndslice)

    return subset


# Parses a memlet statement
def ParseMemlet(visitor, defined_arrays_and_symbols: Dict[str, Any],
                node: MemletType):
    das = defined_arrays_and_symbols
    arrname = rname(node)
    if arrname not in das:
        raise DaceSyntaxError(visitor, node,
                              'Use of undefined data "%s" in memlet' % arrname)
    array = das[arrname]

    # Determine number of accesses to the memlet (default is the slice size)
    num_accesses = None
    write_conflict_resolution = None
    wcr_identity = None
    # Detects expressions of the form "A(2)[...]", "A(300)", "A(1, sum)[:]"
    if isinstance(node, ast.Call):
        if len(node.args) < 1 or len(node.args) > 3:
            raise DaceSyntaxError(
                visitor, node,
                'Number of accesses in memlet must be a number, symbolic '
                'expression, or -1 (dynamic)')
        num_accesses = _pyexpr_to_symbolic(das, node.args[0])
        if len(node.args) >= 2:
            write_conflict_resolution = node.args[1]
    elif isinstance(node, ast.Subscript) and isinstance(node.value, ast.Call):
        if len(node.value.args) < 1 or len(node.value.args) > 3:
            raise DaceSyntaxError(
                visitor, node,
                'Number of accesses in memlet must be a number, symbolic '
                'expression, or -1 (dynamic)')
        num_accesses = _pyexpr_to_symbolic(das, node.value.args[0])
        if len(node.value.args) >= 2:
            write_conflict_resolution = node.value.args[1]

    subset = _parse_memlet_subset(array, node, das)

    # If undefined, default number of accesses is the slice size
    if num_accesses is None:
        num_accesses = subset.num_elements()

    return MemletExpr(arrname, num_accesses, write_conflict_resolution,
                      wcr_identity, subset)


def _parse_memlet(visitor, src: MemletType, dst: MemletType,
                  defined_arrays_and_symbols: Dict[str, data.Data]):
    srcexpr, dstexpr, localvar = None, None, None
    if isinstance(src,
                  ast.Name) and rname(src) not in defined_arrays_and_symbols:
        localvar = rname(src)
    else:
        srcexpr = ParseMemlet(visitor, defined_arrays_and_symbols, src)
    if isinstance(dst,
                  ast.Name) and rname(dst) not in defined_arrays_and_symbols:
        if localvar is not None:
            raise DaceSyntaxError(
                visitor, src,
                'Memlet source and destination cannot both be local variables')
        localvar = rname(dst)
    else:
        dstexpr = ParseMemlet(visitor, defined_arrays_and_symbols, dst)

    if srcexpr is not None and dstexpr is not None:
        # Create two memlets
        raise NotImplementedError
    elif srcexpr is not None:
        expr = srcexpr
    else:
        expr = dstexpr

    return localvar, Memlet(expr.name,
                            expr.accesses,
                            expr.subset,
                            1,
                            wcr=expr.wcr,
                            wcr_identity=expr.wcr_identity)


def _subset_has_indirection(subset):
    for dim in subset:
        if not isinstance(dim, tuple):
            dim = [dim]
        for r in dim:
            if symbolic.contains_sympy_functions(r):
                return True
    return False


def add_indirection_subgraph(sdfg: SDFG,
                             graph: SDFGState,
                             src: nodes.Node,
                             dst: nodes.Node,
                             memlet: Memlet,
                             local_name: str,
                             PVisitor,
                             output: bool = False):
    """ Replaces the specified edge in the specified graph with a subgraph that
        implements indirection without nested memlet subsets. """

    array = sdfg.arrays[memlet.data]
    indirect_inputs = set()
    indirect_outputs = set()

    # Scheme for multi-array indirection:
    # 1. look for all arrays and accesses, create set of arrays+indices
    #    from which the index memlets will be constructed from
    # 2. each separate array creates a memlet, of which num_accesses = len(set)
    # 3. one indirection tasklet receives them all + original array and
    #    produces the right output index/range memlet
    #########################
    # Step 1
    accesses = OrderedDict()
    newsubset = copy.deepcopy(memlet.subset)
    for dimidx, dim in enumerate(memlet.subset):
        # Range/Index disambiguation
        direct_assignment = False
        if not isinstance(dim, tuple):
            dim = [dim]
            direct_assignment = True
        elif dim[0] == dim[1]:
            dim = [dim[0]]
            direct_assignment = True

        for i, r in enumerate(dim):
            for expr in symbolic.swalk(r, enter_functions=True):
                if symbolic.is_sympy_userfunction(expr):
                    fname = expr.func.__name__
                    if fname not in accesses:
                        accesses[fname] = []

                    # Replace function with symbol (memlet local name to-be)
                    if expr.args in accesses[fname]:
                        aindex = accesses[fname].index(expr.args)
                        toreplace = 'index_' + fname + '_' + str(aindex)
                    else:
                        accesses[fname].append(expr.args)
                        toreplace = 'index_' + fname + '_' + str(
                            len(accesses[fname]) - 1)

                    if direct_assignment:
                        # newsubset[dimidx] = newsubset[dimidx].subs(expr, toreplace)
                        newsubset[dimidx] = r.subs(expr, toreplace)
                    else:
                        rng = list(newsubset[dimidx])
                        rng[i] = rng[i].subs(expr, toreplace)
                        newsubset[dimidx] = tuple(rng)
                        # newsubset[dimidx][i] = r.subs(expr, toreplace)
    #########################
    # Step 2
    if output:
        ind_inputs = {'lookup'}
        ind_outputs = {'__ind_' + local_name}
    else:
        ind_inputs = {'__ind_' + local_name}
        ind_outputs = {'lookup'}
    # Add accesses to inputs
    for arrname, arr_accesses in accesses.items():
        for i in range(len(arr_accesses)):
            ind_inputs.add('index_%s_%d' % (arrname, i))

    tasklet = nodes.Tasklet("Indirection", ind_inputs, ind_outputs)

    # Create map if indirected subset is a range
    ind_entry = None
    ind_exit = None
    inp_base_path = [tasklet]
    out_base_path = [tasklet]
    if (isinstance(memlet.subset, subsets.Range)
            and memlet.subset.num_elements() != 1):
        rng = copy.deepcopy(memlet.subset)
        nonsqz_dims = rng.squeeze()
        ind_entry, ind_exit = graph.add_map(
            'indirection', {
                '__i%d' % i: '%s:%s+1:%s' % (s, e, t)
                for i, (s, e, t) in enumerate(rng)
            })
        inp_base_path.insert(0, ind_entry)
        out_base_path.append(ind_exit)

    input_index_memlets = []
    for arrname, arr_accesses in accesses.items():
        arr_name = arrname
        for i, access in enumerate(arr_accesses):
            if isinstance(access, (list, tuple)):
                access = access[0]
            if isinstance(access, sympy.Tuple):
                access = list(access)
            if not isinstance(access, (list, tuple)):
                access = [access]
            conn = None
            if PVisitor.nested:
                arr_rng = dace.subsets.Range([(a, a, 1) for a in access])
                if output:
                    arrname = PVisitor._add_write_access(arr_name,
                                                         arr_rng,
                                                         target=None)
                else:
                    arrname = PVisitor._add_read_access(arr_name,
                                                        arr_rng,
                                                        target=None)
                access = [0] * len(access)
                conn = 'index_%s_%d' % (arr_name, i)
            arr = sdfg.arrays[arrname]
            # Memlet to load the indirection index
            indexMemlet = Memlet(arrname, 1, subsets.Indices(access), 1)
            input_index_memlets.append(indexMemlet)
            read_node = graph.add_read(arrname)
            if PVisitor.nested or not isinstance(src, nodes.EntryNode):
                path = [read_node] + inp_base_path
            else:
                if output:
                    # TODO: This only works for Maps. Perhaps it should be
                    # generalized for other pairs of entry/exit nodes.
                    entry = None
                    if isinstance(dst, nodes.MapExit):
                        for node in graph.nodes():
                            if (isinstance(node, nodes.MapEntry)
                                    and node.map is dst.map):
                                entry = node
                                break
                    else:
                        raise NotImplementedError
                else:
                    entry = src
                path = [read_node, entry] + inp_base_path
            graph.add_memlet_path(*path,
                                  dst_conn="index_%s_%d" % (arr_name, i),
                                  memlet=indexMemlet)

    #########################
    # Step 3
    # Create new tasklet that will perform the indirection
    if output:
        code = "{arr}[{index}] = lookup"
    else:
        code = "lookup = {arr}[{index}]"

    newsubset = [r[0] if isinstance(r, tuple) else r for r in newsubset]
    if ind_entry:  # Amend newsubset when a range is indirected
        for i, idx in enumerate(nonsqz_dims):
            newsubset[idx] = '__i%d' % i

    tasklet.code = code.format(arr='__ind_' + local_name,
                               index=', '.join(
                                   [symbolic.symstr(s) for s in newsubset]))

    # Create transient variable to trigger the indirect load
    tmp_name = '__' + local_name + '_value'
    start_src = None
    end_dst = None
    if memlet.num_accesses == 1 and dst is not None:
        _, storage = sdfg.add_scalar(tmp_name, array.dtype, transient=True)
    else:
        rng = copy.deepcopy(memlet.subset)
        if isinstance(rng, subsets.Range):
            rng.squeeze()
        _, storage = sdfg.add_array(tmp_name,
                                    rng.bounding_box_size(),
                                    array.dtype,
                                    storage=dtypes.StorageType.Default,
                                    transient=True)
        # Force creation of transients for range indirection
        if output:
            if src:
                start_src = src
                src = None
        else:
            if dst:
                end_dst = dst
                dst = None

    # Create transients when implementing indirection
    # through slicing or when indirecting a range.
    if src is None:
        if start_src:
            src = graph.add_access(tmp_name)
        else:
            src = graph.add_read(tmp_name)
    elif dst is None:
        if end_dst:
            dst = graph.add_access(tmp_name)
        else:
            dst = graph.add_write(tmp_name)

    tmp_shape = storage.shape
    indirectRange = subsets.Range([(0, s - 1, 1) for s in tmp_shape])
    if ind_entry:  # Amend indirected range
        indirectRange = ','.join([ind for ind in ind_entry.map.params])

    # Create memlet that depends on the full array that we look up in
    fullRange = subsets.Range([(0, s - 1, 1) for s in array.shape])
    fullMemlet = Memlet(memlet.data, memlet.num_accesses, fullRange,
                        memlet.veclen)

    if output:
        if isinstance(dst, nodes.ExitNode):
            full_write_node = graph.add_write(memlet.data)
            path = out_base_path + [dst, full_write_node]
        elif isinstance(dst, nodes.AccessNode):
            path = out_base_path + [dst]
        else:
            raise Exception("Src node type for indirection is invalid.")
        graph.add_memlet_path(*path,
                              src_conn='__ind_' + local_name,
                              memlet=fullMemlet)
    else:
        if isinstance(src, nodes.EntryNode):
            full_read_node = graph.add_read(memlet.data)
            path = [full_read_node, src] + inp_base_path
        elif isinstance(src, nodes.AccessNode):
            path = [src] + inp_base_path
        else:
            raise Exception("Src node type for indirection is invalid.")
        graph.add_memlet_path(*path,
                              dst_conn='__ind_' + local_name,
                              memlet=fullMemlet)

    # Memlet to store the final value into the transient, and to load it into
    # the tasklet that needs it
    # indirectMemlet = Memlet('__' + local_name + '_value', memlet.num_accesses,
    #                         indirectRange, memlet.veclen)
    # graph.add_edge(tasklet, 'lookup', dataNode, None, indirectMemlet)

    valueMemlet = Memlet(
        tmp_name,
        1,  # memlet.num_accesses,
        indirectRange,
        memlet.veclen)
    if output:
        path = [src] + inp_base_path
        if isinstance(src, nodes.AccessNode):
            src_conn = None
        else:
            src_conn = local_name
        graph.add_memlet_path(*path,
                              src_conn=src_conn,
                              dst_conn='lookup',
                              memlet=valueMemlet)
        # Connect original source to the indirected-range-transient
        if start_src:
            if isinstance(start_src, nodes.AccessNode):
                src_conn = None
            else:
                src_conn = local_name
            graph.add_edge(start_src, src_conn, src, None,
                           Memlet.from_array(tmp_name, storage))
    else:
        path = out_base_path + [dst]
        if isinstance(dst, nodes.AccessNode):
            dst_conn = None
        else:
            dst_conn = local_name
        graph.add_memlet_path(*path,
                              src_conn='lookup',
                              dst_conn=dst_conn,
                              memlet=valueMemlet)
        # Connect original destination to the indirected-range-transient
        if end_dst:
            if isinstance(end_dst, nodes.AccessNode):
                dst_conn = None
            else:
                dst_conn = local_name
            graph.add_edge(dst, None, end_dst, dst_conn,
                           Memlet.from_array(tmp_name, storage))

    return tmp_name


class GlobalResolver(ast.NodeTransformer):
    """ Resolves global constants and lambda expressions if not
        already defined in the given scope. """
    def __init__(self, globals: Dict[str, Any]):
        self.globals = globals
        self.current_scope = set()

    def generic_visit(self, node: ast.AST):
        if hasattr(node, 'body') or hasattr(node, 'orelse'):
            oldscope = self.current_scope
            self.current_scope = set()
            self.current_scope.update(oldscope)
            result = super().generic_visit(node)
            self.current_scope = oldscope
            return result
        else:
            return super().generic_visit(node)

    def visit_Name(self, node: ast.Name):
        if isinstance(node.ctx, (ast.Store, ast.AugStore)):
            self.current_scope.add(node.id)
        else:
            if node.id in self.current_scope:
                return node
            if node.id in self.globals:
                return ast.copy_location(ast.Num(n=self.globals[node.id]),
                                         node)
        return node


class TaskletTransformer(ExtNodeTransformer):
    """ A visitor that traverses a data-centric tasklet, removes memlet
        annotations and returns input and output memlets.
    """
    def __init__(
            self,
            defined,
            sdfg: SDFG,
            state: SDFGState,
            filename: str,
            lang=dtypes.Language.Python,
            location: str = '-1',
            nested: bool = False,
            scope_arrays: Dict[str, data.Data] = dict(),
            scope_vars: Dict[str, str] = dict(),
            variables: Dict[str, str] = dict(),
            accesses: Dict[Tuple[str, dace.subsets.Subset, str], str] = dict()
    ):
        """ Creates an AST parser for tasklets.
            :param sdfg: The SDFG to add the tasklet in (used for defined arrays and symbols).
            :param state: The SDFG state to add the tasklet to.
        """
        self.sdfg = sdfg
        self.state = state
        self.defined = defined

        # For syntax errors
        self.filename = filename

        # Connectors generated from memlets
        self.inputs = {}  # type: Dict[str, Memlet]
        self.outputs = {}  # type: Dict[str, Memlet]

        self.extcode = None
        self.lang = lang
        self.globalcode = ''
        self.initcode = ''
        self.exitcode = ''
        self.location = location

        self.nested = nested
        self.scope_arrays = scope_arrays
        self.scope_vars = scope_vars
        self.variables = variables
        self.accesses = accesses

        self.sdfg_inputs = {}
        self.sdfg_outputs = {}

        # Disallow keywords
        for stmt in _DISALLOWED_STMTS:
            setattr(self, 'visit_' + stmt, lambda n: _disallow_stmt(self, n))

    def parse_tasklet(self, tasklet_ast: TaskletType):
        """ Parses the AST of a tasklet and returns the tasklet node, as well as input and output memlets.
            :param tasklet_ast: The Tasklet's Python AST to parse.
            :return: 3-tuple of (Tasklet node, input memlets, output memlets).
            @rtype: Tuple[Tasklet, Dict[str, Memlet], Dict[str, Memlet]]
        """
        # Should return a tasklet object (with connectors)
        self.visit(tasklet_ast)

        # Location identifier
        locinfo = dtypes.DebugInfo(tasklet_ast.lineno, tasklet_ast.col_offset,
                                   tasklet_ast.body[-1].lineno,
                                   tasklet_ast.body[-1].col_offset,
                                   self.filename)

        # Determine tasklet name (either declared as a function or use line #)
        name = getattr(tasklet_ast, 'name', 'tasklet_%d' % tasklet_ast.lineno)

        t = self.state.add_tasklet(name,
                                   set(self.inputs.keys()),
                                   set(self.outputs.keys()),
                                   self.extcode or tasklet_ast,
                                   language=self.lang,
                                   code_global=self.globalcode,
                                   code_init=self.initcode,
                                   code_exit=self.exitcode,
                                   location=self.location,
                                   debuginfo=locinfo)

        return t, self.inputs, self.outputs, self.accesses

    def _add_access(
            self,
            name: str,
            rng: subsets.Range,
            access_type: str,  # 'r' or 'w'
            target: Union[ast.Name, ast.Subscript],
            new_name: str = None,
            arr_type: data.Data = None) -> str:
        if access_type not in ('r', 'w'):
            raise ValueError("Access type {} is invalid".format(access_type))
        if new_name:
            var_name = new_name
        elif target:
            var_name = "__tmp_{l}_{c}".format(l=target.lineno,
                                              c=target.col_offset)
        else:
            var_name = self.sdfg.temp_data_name()

        parent_name = self.scope_vars[name]
        parent_array = self.scope_arrays[parent_name]
        if _subset_has_indirection(rng):
            squeezed_rng = list(range(len(rng)))
            shape = parent_array.shape
            strides = [parent_array.strides[d] for d in squeezed_rng]
        else:
            squeezed_rng = copy.deepcopy(rng)
            non_squeezed = squeezed_rng.squeeze()
            shape = squeezed_rng.size()
            if non_squeezed:
                strides = [parent_array.strides[d] for d in non_squeezed]
            else:
                strides = [1]
        dtype = parent_array.dtype

        if arr_type is None:
            arr_type = type(parent_array)
        if arr_type == data.Scalar:
            self.sdfg.add_scalar(var_name, dtype)
        elif arr_type == data.Array:
            self.sdfg.add_array(var_name, shape, dtype, strides=strides)
        elif arr_type == data.Stream:
            self.sdfg.add_stream(var_name, dtype)
        else:
            raise NotImplementedError(
                "Data type {} is not implemented".format(arr_type))

        self.accesses[(name, rng, access_type)] = (var_name, squeezed_rng)

        inner_indices = set()
        for n, r in reversed(list(enumerate(squeezed_rng))):
            if r == rng[n]:
                inner_indices.add(n)

        if access_type == 'r':
            if _subset_has_indirection(rng):
                self.sdfg_inputs[var_name] = (dace.Memlet.from_array(
                    parent_name, parent_array), inner_indices)
            else:
                self.sdfg_inputs[var_name] = (dace.Memlet(
                    parent_name, rng.num_elements(), rng, 1), inner_indices)
        else:
            if _subset_has_indirection(rng):
                self.sdfg_outputs[var_name] = (dace.Memlet.from_array(
                    parent_name, parent_array), inner_indices)
            else:
                self.sdfg_outputs[var_name] = (dace.Memlet(
                    parent_name, rng.num_elements(), rng, 1), inner_indices)

        return (var_name, squeezed_rng)

    def _add_read_access(self,
                         name: str,
                         rng: subsets.Range,
                         target: Union[ast.Name, ast.Subscript],
                         new_name: str = None,
                         arr_type: data.Data = None):

        if (name, rng, 'w') in self.accesses:
            return self.accesses[(name, rng, 'w')]
        elif (name, rng, 'r') in self.accesses:
            return self.accesses[(name, rng, 'r')]
        elif name in self.variables:
            return (self.variables[name], None)
        elif name in self.scope_vars:
            return self._add_access(name, rng, 'r', target, new_name, arr_type)
        else:
            raise NotImplementedError

    def _add_write_access(self,
                          name: str,
                          rng: subsets.Range,
                          target: Union[ast.Name, ast.Subscript],
                          new_name: str = None,
                          arr_type: data.Data = None):

        if (name, rng, 'w') in self.accesses:
            return self.accesses[(name, rng, 'w')]
        elif name in self.variables:
            return (self.variables[name], None)
        elif (name, rng, 'r') in self.accesses or name in self.scope_vars:
            return self._add_access(name, rng, 'w', target, new_name, arr_type)
        else:
            raise NotImplementedError

    def _get_range(self, node: Union[ast.Name, ast.Subscript, ast.Call],
                   name: str):
        if isinstance(node, ast.Name):
            actual_node = copy.deepcopy(node)
            actual_node.id = name
            rng = dace.subsets.Range(
                astutils.subscript_to_slice(actual_node, {
                    **self.sdfg.arrays,
                    **self.scope_arrays
                })[1])
        elif isinstance(node, ast.Subscript):
            actual_node = copy.deepcopy(node)
            if isinstance(actual_node.value, ast.Call):
                actual_node.value.func.id = name
            else:
                actual_node.value.id = name
            rng = dace.subsets.Range(
                astutils.subscript_to_slice(actual_node, {
                    **self.sdfg.arrays,
                    **self.scope_arrays
                })[1])
        elif isinstance(node, ast.Call):
            rng = dace.subsets.Range.from_array({
                **self.sdfg.arrays,
                **self.scope_arrays
            }[name])
        else:
            raise NotImplementedError

        return rng

    def _update_names(self,
                      node: Union[ast.Name, ast.Subscript, ast.Call],
                      name: str,
                      name_subscript: bool = False):
        if isinstance(node, ast.Name):
            node.id = name
        elif isinstance(node, ast.Subscript):
            if isinstance(node.value, ast.Call):
                node = node.value
                node.func.id = name
            elif name_subscript:
                node = node.value
                node.id = name
            else:
                node.value.id = name
        elif isinstance(node, ast.Call):
            node.func.id = name
        else:
            raise NotImplementedError

        return node

    def visit_TopLevelExpr(self, node):
        if isinstance(node.value, ast.BinOp):
            if isinstance(node.value.op, (ast.LShift, ast.RShift)):
                variables = {**self.variables, **self.scope_vars}
                target = node.value.right
                name = rname(target)
                name_sub = False
                if isinstance(node.value.op, ast.LShift):
                    if self.nested:
                        real_name = variables[name]
                        rng = self._get_range(target, real_name)
                        name, squeezed_rng = self._add_read_access(
                            name, rng, target)
                        if squeezed_rng is not None:
                            name_sub = True
                    else:
                        if name in variables:
                            name = variables[name]
                    node.value.right = self._update_names(
                        node.value.right, name, name_subscript=name_sub)
                    connector, memlet = _parse_memlet(self, node.value.right,
                                                      node.value.left,
                                                      self.sdfg.arrays)
                    if self.nested and _subset_has_indirection(rng):
                        memlet = dace.Memlet(memlet.data, rng.num_elements(),
                                             rng, 1)
                    if connector in self.inputs or connector in self.outputs:
                        raise DaceSyntaxError(
                            self, node,
                            'Local variable is already a tasklet input or output'
                        )
                    self.inputs[connector] = memlet
                    return None  # Remove from final tasklet code
                elif isinstance(node.value.op, ast.RShift):
                    if self.nested:
                        real_name = variables[name]
                        rng = self._get_range(target, real_name)
                        name, squeezed_rng = self._add_write_access(
                            name, rng, target)
                        if squeezed_rng is not None:
                            name_sub = True
                    else:
                        if name in variables:
                            name = variables[name]
                    node.value.right = self._update_names(
                        node.value.right, name, name_subscript=name_sub)
                    connector, memlet = _parse_memlet(self, node.value.left,
                                                      node.value.right,
                                                      self.sdfg.arrays)
                    if self.nested and _subset_has_indirection(rng):
                        memlet = dace.Memlet(memlet.data, rng.num_elements(),
                                             rng, 1)
                    if self.nested and name in self.sdfg_outputs:
                        out_memlet = self.sdfg_outputs[name][0]
                        out_memlet.num_accesses = memlet.num_accesses
                        out_memlet.veclen = memlet.veclen
                        out_memlet.wcr = memlet.wcr
                        out_memlet.wcr_identity = memlet.wcr_identity
                        out_memlet.wcr_conflict = memlet.wcr_conflict
                    if connector in self.inputs or connector in self.outputs:
                        raise DaceSyntaxError(
                            self, node,
                            'Local variable is already a tasklet input or output'
                        )
                    self.outputs[connector] = memlet
                    return None  # Remove from final tasklet code
        elif isinstance(node.value, ast.Str):
            return self.visit_TopLevelStr(node.value)

        return self.generic_visit(node)

    # Detect external tasklet code
    def visit_TopLevelStr(self, node: ast.Str):
        if self.extcode != None:
            raise DaceSyntaxError(
                self, node,
                'Cannot provide more than one intrinsic implementation ' +
                'for tasklet')
        self.extcode = node.s
        # TODO(later): Syntax for other languages?
        self.lang = dtypes.Language.CPP

        return node


# TODO: Take care of recursive SDFG generation w.r.t. temporary transient creation (maybe there
#  is no need if the temporary transients from the parent SDFG are added to the current SDFG arrays)


class ProgramVisitor(ExtNodeVisitor):
    """ A visitor that traverses a data-centric Python program AST and
        constructs an SDFG.
    """
    def __init__(
            self,
            name: str,
            filename: str,
            line_offset: int,
            col_offset: int,
            global_vars: Dict[str, Any],
            constants: Dict[str, Any],
            scope_arrays: Dict[str, data.Data],
            scope_vars: Dict[str, str],
            other_sdfgs: Dict[str,
                              SDFG],  # Dict[str, Union[SDFG, DaceProgram]]
            symbols: Optional[Dict[str, data.Data]] = None,
            nested: bool = False,
            tmp_idx: int = 0):
        """ ProgramVisitor init method

        Arguments:
            name {str} -- Name of DaCe program
            filename {str} -- Name of file containing DaCe program
            line_offset {int} -- Line where DaCe program is called
            col_offset {int} -- Column where DaCe program is called
            global_vars {Dict[str, Any]} -- Global variables
            constants {Dict[str, Any]} -- Constant values
            scope_arrays {Dict[str, data.Data]} -- Scope arrays
            scope_vars {Dict[str, str]} -- Scope variables
            other_sdfgs {Dict[str, Union[SDFG, DaceProgram]]} -- Other SDFGs

        Keyword Arguments:
            nested {bool} -- True, if SDFG is nested (default: {False})
            tmp_idx {int} -- First idx for tmp transient names (default: {0})
        """

        self.filename = filename
        if nested:
            self.name = "{n}_{l}_{c}".format(n=name,
                                             l=line_offset,
                                             c=col_offset)
        else:
            self.name = name

        self.globals = global_vars
        self.other_sdfgs = other_sdfgs
        self.nested = nested

        # Keeps track of scope arrays, numbers, variables and accesses
        self.scope_arrays = OrderedDict()
        self.scope_arrays.update(scope_arrays)
        self.scope_vars = {k: k for k in scope_arrays.keys()}
        self.scope_vars.update(scope_vars)
        self.numbers = dict()  # Dict[str, str]
        self.variables = dict()  # Dict[str, str]
        self.accesses = dict()

        # Entry point to the program
        # self.program = None
        self.sdfg = SDFG(self.name)
        if not self.nested:
            self.sdfg.arrays.update(scope_arrays)
            for arr in self.sdfg.arrays.values():
                for sym in arr.free_symbols:
                    if sym.name not in self.sdfg.symbols:
                        self.sdfg.add_symbol(sym.name, sym.dtype)
        self.sdfg._temp_transients = tmp_idx
        self.last_state = self.sdfg.add_state('init', is_start_state=True)
        self.inputs = {}
        self.outputs = {}

        # Add symbols
        for k, v in scope_arrays.items():
            if isinstance(v, data.Scalar):
                self.sdfg.add_symbol(k, v.dtype, override_dtype=True)
        symbols = symbols or {}
        for k, v in symbols.items():
            if k not in self.sdfg.symbols:
                self.sdfg.add_symbol(k, v.dtype, override_dtype=True)
        # Add constants
        for cstname, cstval in constants.items():
            self.sdfg.add_constant(cstname, cstval)

        # Add symbols. TODO: more elegant way
        for arr in scope_arrays.values():
            if arr is None:
                continue
            for dim in arr.shape:
                if not hasattr(dim, 'free_symbols'): continue
                self.scope_vars.update(
                    {str(k): self.globals[str(k)]
                     for k in dim.free_symbols})

        # Disallow keywords
        for stmt in _DISALLOWED_STMTS:
            setattr(self, 'visit_' + stmt, lambda n: _disallow_stmt(self, n))

    def parse_program(self,
                      program: Union[ast.FunctionDef, List[ast.AST]],
                      is_tasklet: bool = False):
        """ Parses a DaCe program or tasklet

        Arguments:
            program {ast.FunctionDef} -- DaCe program or tasklet

        Keyword Arguments:
            is_tasklet {bool} -- True, if program is tasklet (default: {False})

        Returns:
            Tuple[SDFG, Dict, Dict] -- Parsed SDFG, its inputs and outputs
        """

        if is_tasklet:
            program.decorator_list = []
            self.visit_FunctionDef(program)
        else:
            body = getattr(program, 'body', program)
            for stmt in body:
                self.visit_TopLevel(stmt)
        if len(self.sdfg.nodes()) == 0:
            self.sdfg.add_state("EmptyState")

        # Handle return values
        # Assignments to return values become __return* arrays
        for vname, arrname in self.variables.items():
            if vname.startswith('__return'):
                self.sdfg.replace(arrname, vname)

        # Return values become non-transient (accessible by the outside)
        for arrname, arr in self.sdfg.arrays.items():
            if arrname.startswith('__return'):
                arr.transient = False
                self.outputs[arrname] = Memlet.from_array(arrname, arr)
        ####

        # Try to replace transients with their python-assigned names
        for pyname, arrname in self.variables.items():
            if arrname in self.sdfg.arrays:
                if self.sdfg.arrays[arrname].transient:
                    if (pyname and data.validate_name(pyname)
                            and pyname not in self.sdfg.arrays):
                        self.sdfg.replace(arrname, pyname)

        return self.sdfg, self.inputs, self.outputs

    @property
    def defined(self):
        # Check parent SDFG arrays first
        # result = {
        #     k: self.parent_arrays[v]
        #     for k, v in self.variables.items() if v in self.parent_arrays
        # }
        result = {}
        result.update({
            k: self.sdfg.arrays[v]
            for k, v in self.scope_vars.items() if v in self.sdfg.arrays
        })
        result.update({
            k: self.scope_arrays[v]
            for k, v in self.scope_vars.items() if v in self.scope_arrays
        })
        result.update({
            k: self.sdfg.arrays[v]
            for k, v in self.variables.items() if v in self.sdfg.arrays
        })
        result.update({
            v: self.sdfg.arrays[v]
            for _, v in self.variables.items() if v in self.sdfg.arrays
        })
        # TODO: Is there a case of a variable-symbol?
        result.update({
            k: self.sdfg.symbols[v]
            for k, v in self.variables.items() if v in self.sdfg.symbols
        })

        return result

    def _add_state(self, label=None):
        state = self.sdfg.add_state(label)
        if self.last_state is not None:
            self.sdfg.add_edge(self.last_state, state, dace.InterstateEdge())
        self.last_state = state
        return state

    def _parse_arg(self, arg: Any, as_list=True):
        """ Parse possible values to slices or objects that can be used in
            the SDFG API. """
        if isinstance(arg, ast.Subscript) and rname(arg) == '_':
            # result = [
            #     ':'.join([str(d) for d in dim]) for dim in
            #     astutils.subscript_to_slice(arg, self.sdfg.arrays)[1]
            # ]
            rng = dace.subsets.Range(
                astutils.subscript_to_slice(arg, self.sdfg.arrays)[1])
            result = rng.string_list()
            if as_list is False and len(result) == 1:
                return result[0]
            return result

        return arg

    def _decorator_or_annotation_params(self, node: ast.FunctionDef
                                        ) -> List[Tuple[str, Any]]:
        """ Returns a list of parameters, either from the function parameters
            and decorator arguments or parameters and their annotations (type
            hints).
            :param node: The given function definition node.
            :return: A list of 2-tuples (name, value).
        """
        # If the arguments are defined in the decorator
        dec = node.decorator_list[0]
        if 'args' in dir(dec) and len(dec.args) > 0:
            # If it's one argument of the form of ND range, e.g., "_[0:M, 0:N]"
            parg0 = self._parse_arg(dec.args[0])
            if isinstance(parg0, list):
                args = parg0
            else:
                args = [self._parse_arg(arg) for arg in dec.args]
        else:  # Otherwise, use annotations
            args = [
                self._parse_arg(arg.annotation, as_list=False)
                for arg in node.args.args
            ]

        result = [(rname(arg), argval)
                  for arg, argval in zip(node.args.args, args)]

        # Ensure all arguments are annotated
        if len(result) != len(node.args.args):
            raise DaceSyntaxError(
                self, node,
                'All arguments in primitive %s must be annotated' % node.name)
        return result

<<<<<<< HEAD
    def _parse_subprogram(self,
                          name,
                          node,
                          is_tasklet=False,
                          body=None,
                          additional_syms=None):
        extrasyms = additional_syms or {}
        body = body or node.body
=======
    def _parse_subprogram(self, name, node, is_tasklet=False):

>>>>>>> 3796beef
        pv = ProgramVisitor(name=name,
                            filename=self.filename,
                            line_offset=node.lineno,
                            col_offset=node.col_offset,
                            global_vars=self.globals,
                            constants=self.sdfg.constants,
                            scope_arrays={
                                **self.scope_arrays,
                                **self.sdfg.arrays
                            },
                            scope_vars={
                                **self.scope_vars,
                                **self.variables
                            },
                            other_sdfgs=self.other_sdfgs,
<<<<<<< HEAD
                            symbols={
                                **self.sdfg.symbols,
                                **extrasyms
                            },
                            nested=True,
                            tmp_idx=self.sdfg._temp_transients + 1)

        return pv.parse_program(body, is_tasklet)
=======
                            nested=True,
                            tmp_idx=self.sdfg._temp_transients + 1)

        return pv.parse_program(node, is_tasklet)
>>>>>>> 3796beef

    def visit_FunctionDef(self, node: ast.FunctionDef):
        # Supported decorated function types: map, mapscope, consume,
        # consumescope, tasklet, program

        if len(node.decorator_list) > 1:
            raise DaceSyntaxError(
                self, node,
                'Exactly one DaCe decorator is allowed on a function')
        if len(node.decorator_list) == 0:
            dec = 'dace.tasklet'
        else:
            dec = rname(node.decorator_list[0])

        # Create a new state for the statement
        state = self._add_state("s{l}_{c}".format(l=node.lineno,
                                                  c=node.col_offset))

        # Define internal node for reconnection
        internal_node = None

        # Select primitive according to function type
        if dec == 'dace.tasklet':  # Tasklet
            internal_node, inputs, outputs, sdfg_inp, sdfg_out = self._parse_tasklet(
                state, node)

            # Add memlets
            self._add_dependencies(state, internal_node, None, None, inputs,
                                   outputs)
            self.inputs.update(sdfg_inp)
            self.outputs.update(sdfg_out)

        elif dec.startswith('dace.map') or dec.startswith(
                'dace.consume'):  # Scope or scope+tasklet
            if 'map' in dec:
                params = self._decorator_or_annotation_params(node)
                params, map_inputs = self._parse_map_inputs(
                    node.name, params, node)
                entry, exit = state.add_map(node.name, ndrange=params)
                param_syms = {
                    p: self.sdfg.symbols.get(rng[1], dace.int32)
                    for p, rng in zip(entry.map.params, entry.map.range)
                }
            elif 'consume' in dec:
                (stream_name, stream_elem, PE_tuple, condition,
                 chunksize) = self._parse_consume_inputs(node)
                map_inputs = {}
                entry, exit = state.add_consume(node.name,
                                                PE_tuple,
                                                condition,
                                                chunksize=chunksize)
<<<<<<< HEAD
                param_syms = {
                    PE_tuple[0]: self.sdfg.symbols.get(PE_tuple[1], dace.int32)
                }
=======
>>>>>>> 3796beef

            if dec.endswith('scope'):  # @dace.mapscope or @dace.consumescope
                sdfg, inputs, outputs = self._parse_subprogram(
                    node.name, node, additional_syms=param_syms)
            else:  # Scope + tasklet (e.g., @dace.map)
                name = "{}_body".format(entry.label)
                sdfg, inputs, outputs = self._parse_subprogram(
                    name, node, True, additional_syms=param_syms)

            internal_node = state.add_nested_sdfg(sdfg, self.sdfg,
                                                  set(inputs.keys()),
                                                  set(outputs.keys()))

            # If consume scope, inject stream inputs to the internal SDFG
            if 'consume' in dec:
                self._inject_consume_memlets(dec, entry, inputs, internal_node,
                                             sdfg, state, stream_elem,
                                             stream_name)

            # Connect internal node with scope/access nodes
            self._add_dependencies(state, internal_node, entry, exit, inputs,
                                   outputs, map_inputs)

        elif dec == 'dace.program':  # Nested SDFG
            raise DaceSyntaxError(
                self, node, 'Nested programs must be '
                'defined outside existing programs')
        else:
            raise DaceSyntaxError(self, node, 'Unsupported function decorator')

    def _inject_consume_memlets(self, dec, entry, inputs, internal_node, sdfg,
                                state, stream_elem, stream_name):
        """ Inject stream inputs to subgraph when creating a consume scope. """

        # Inject element to internal SDFG arrays
        ntrans = sdfg.temp_data_name()
        sdfg.add_array(ntrans, [1], self.sdfg.arrays[stream_name].dtype)
        internal_memlet = dace.Memlet(ntrans, 1, subsets.Indices([0]), 1)
        external_memlet = dace.Memlet(stream_name, dtypes.DYNAMIC,
                                      subsets.Indices([0]), 1)

        # Inject to internal tasklet
        if not dec.endswith('scope'):
            injected_node_count = 0
            for s in sdfg.nodes():
                for n in s.nodes():
                    if (isinstance(n, nodes.Tasklet)
                            and not isinstance(n, nodes.EmptyTasklet)):
                        n.add_in_connector(stream_elem)
                        rnode = s.add_read(ntrans)
                        s.add_edge(rnode, None, n, stream_elem,
                                   internal_memlet)
                        injected_node_count += 1
            assert injected_node_count == 1

        # Inject to nested SDFG node
        internal_node.add_in_connector(ntrans)
        stream_node = state.add_read(stream_name)
        state.add_edge_pair(entry,
                            internal_node,
                            stream_node,
                            external_memlet,
                            scope_connector='stream',
                            internal_connector=ntrans)

        # Mark as input so that no extra edges are added
        inputs[ntrans] = None

    def _parse_for_indices(self, node: ast.Expr):
        """Parses the indices of a for-loop statement

        Arguments:
            node {ast.Expr} -- Target of ast.For node

        Raises:
            DaceSyntaxError: If target is not ast.Tuple
            DaceSyntaxError: If index is not ast.Name
            DaceSyntaxError: If index ID is duplicate

        Returns:
            List[str] -- List of index IDs
        """

        if not isinstance(node, (ast.Name, ast.Tuple)):
            raise DaceSyntaxError(
                self, node, "Target of ast.For must be a name or a tuple")

        if isinstance(node, ast.Name):
            elts = (node, )
        else:
            elts = node.elts

        indices = []
        for n in elts:
            if not isinstance(n, ast.Name):
                raise DaceSyntaxError(self, n,
                                      "For-loop iterator must be ast.Name")
            idx_id = n.id
            if idx_id in indices:
                raise DaceSyntaxError(
                    self, n,
                    "Duplicate index id ({}) in for-loop".format(idx_id))
            indices.append(idx_id)

        return indices

    def _parse_value(self, node: Union[ast.Name, ast.Num]):
        """Parses a value

        Arguments:
            node {Union[ast.Name, ast.Num]} -- Value node

        Raises:
            DaceSyntaxError: If node is not ast.Name or ast.Num

        Returns:
            str -- Value id or number as string
        """

        if isinstance(node, ast.Name):
            return node.id
        elif isinstance(node, ast.Num):
            return str(node.n)
        else:
            return str(_pyexpr_to_symbolic(self.defined, node))

    def _parse_slice(self, node: ast.Slice):
        """Parses a range

        Arguments:
            node {ast.Slice} -- Slice node

        Returns:
            Tuple[str] -- Range in (from, to, step) format
        """

        return (self._parse_value(node.lower), self._parse_value(node.upper),
                self._parse_value(node.step) if node.step is not None else "1")

    def _parse_index_as_range(self, node: ast.Index):
        """Parses an index as range

        Arguments:
            node {ast.Index} -- Index node

        Returns:
            Tuple[str] -- Range in (from, to, step) format
        """

        val = self._parse_value(node.value)
        return (val, val, "1")

    def _parse_for_iterator(self, node: ast.Expr):
        """Parses the iterator of a for-loop statement

        Arguments:
            node {ast.Expr} -- Iterator (iter) of ast.For node

        Raises:
            DaceSyntaxError: If iterator is not ast.Subscript
            DaceSyntaxError: If iterator type is not supported
            NotImplementedError: If iterator type is not implemented

        Returns:
            Tuple[str, List[str]] -- Iterator type and iteration ranges
        """

        if not isinstance(node, (ast.Call, ast.Subscript)):
            raise DaceSyntaxError(
                self, node,
                "Iterator of ast.For must be a function or a subscript")

        iterator = rname(node)
        if iterator not in {'range', 'parrange', 'dace.map'}:
            raise DaceSyntaxError(
                self, node, "Iterator {} is unsupported".format(iterator))
        elif iterator in ['range', 'parrange']:
            if len(node.args) == 1:  # (par)range(stop)
                ranges = [('0', self._parse_value(node.args[0]), '1')]
            elif len(node.args) == 2:  # (par)range(start, stop)
                ranges = [(self._parse_value(node.args[0]),
                           self._parse_value(node.args[1]), '1')]
            elif len(node.args) == 3:  # (par)range(start, stop, step)
                ranges = [(self._parse_value(node.args[0]),
                           self._parse_value(node.args[1]),
                           self._parse_value(node.args[2]))]
            else:
                raise DaceSyntaxError(
                    self, node,
                    'Invalid number of arguments for "%s"' % iterator)
            if iterator == 'parrange':
                iterator = 'dace.map'
        else:
            ranges = []
            if isinstance(node.slice, ast.ExtSlice):
                for s in node.slice.dims:
                    ranges.append(self._parse_slice(s))
            elif isinstance(node.slice, ast.Slice):
                ranges.append(self._parse_slice(node.slice))
            else:  # isinstance(node.slice, ast.Index) is True
                ranges.append(self._parse_index_as_range(node.slice))

        return (iterator, ranges)

    def _parse_map_inputs(self, name: str, params: List[Tuple[str, str]],
                          node: ast.AST
                          ) -> Tuple[Dict[str, str], Dict[str, Memlet]]:
        """ Parse map parameters for data-dependent inputs, modifying the
            parameter dictionary and returning relevant memlets.
            :return: A 2-tuple of (parameter dictionary, mapping from connector
                     name to memlet).
        """
        new_params = []
        map_inputs = {}
        for k, v in params:
            vsp = list(v.split(':'))
            for i, (val, vid) in enumerate(zip(vsp, 'best')):
                # Walk through expression, find functions and replace with
                # variables
                ctr = 0
                repldict = {}
                for expr in symbolic.swalk(pystr_to_symbolic(val)):
                    if symbolic.is_sympy_userfunction(expr):
                        # If function contains a function
                        if any(
                                symbolic.contains_sympy_functions(a)
                                for a in expr.args):
                            raise DaceSyntaxError(
                                self, node,
                                'Indirect accesses not supported in map ranges'
                            )
                        arr = expr.func.__name__
                        newvar = '__%s_%s%d' % (name, vid, ctr)
                        repldict[arr] = newvar
                        # Create memlet
                        args = ','.join([str(a) for a in expr.args])
                        if arr in self.variables:
                            arr = self.variables[arr]
                        if arr not in self.sdfg.arrays:
                            rng = subsets.Range.from_string(args)
                            args = str(rng)
                        map_inputs[newvar] = Memlet.simple(arr, args)
                        # ','.join([str(a) for a in expr.args]))
                        ctr += 1
                # Replace functions with new variables
                for find, replace in repldict.items():
                    val = re.sub(r"%s\(.*?\)" % find, replace, val)
                vsp[i] = val

            new_params.append((k, ':'.join(vsp)))

        return new_params, map_inputs

    def _parse_consume_inputs(self, node: ast.FunctionDef
                              ) -> Tuple[str, str, Tuple[str, str], str, str]:
        """ Parse consume parameters from AST.
            :return: A 5-tuple of Stream name, internal stream name,
                     (PE index, number of PEs), condition, chunk size.
        """

        # Consume scopes in Python are defined as functions with the following
        # syntax:
        # @dace.consume(<stream name>, <number of PEs>[, <quiescence condition>,
        #               <chunk size>)
        # def func(<internal stream element name>, <internal PE index name>):

        # Parse decorator
        dec = node.decorator_list[0]
        if hasattr(dec, 'args') and len(dec.args) >= 2:
            stream_name = self.visit(dec.args[0])
            num_PEs = pystr_to_symbolic(self.visit(dec.args[1]))
            if len(dec.args) >= 3:
                # TODO: Does not work if the condition uses arrays
                condition = astutils.unparse(dec.args[2])
            else:
                condition = None  # Run until stream is empty
            if len(dec.args) >= 4:
                chunksize = pystr_to_symbolic(self.visit(dec.args[3]))
            else:
                chunksize = 1
        else:
            raise DaceSyntaxError(
                self, node, 'Consume scope decorator must '
                'contain at least two arguments')

        # Parse function
        if len(node.args.args) != 2:
            raise DaceSyntaxError(
                self, node, 'Consume scope function must '
                'contain two arguments')

        stream_elem, PE_index = tuple(a.arg for a in node.args.args)

        return (stream_name, stream_elem, (PE_index, num_PEs), condition,
                chunksize)

    def _find_access(self, name: str, rng: subsets.Range, mode: str):
        for n, r, m in self.accesses:
            if n == name and m == mode:
                if r == rng:
                    return True
                elif r.covers(rng):
                    print("WARNING: New access {n}[{rng}] already covered by"
                          " {n}[{r}]".format(n=name, rng=rng, r=r))
                elif rng.covers(r):
                    print("WARNING: New access {n}[{rng}] covers previous"
                          " access {n}[{r}]".format(n=name, rng=rng, r=r))
                return False

    def _add_dependencies(self,
                          state: SDFGState,
                          internal_node: nodes.CodeNode,
                          entry_node: nodes.EntryNode,
                          exit_node: nodes.ExitNode,
                          inputs: Dict[str, Memlet],
                          outputs: Dict[str, Memlet],
                          map_inputs: Dict[str, Memlet] = None):

        # Parse map inputs (for memory-based ranges)
        if map_inputs is not None:
            for conn, memlet in map_inputs.items():
                if self.nested:
                    new_name = self._add_read_access(memlet.data,
                                                     memlet.subset, None)
                    memlet = Memlet.from_array(new_name,
                                               self.sdfg.arrays[new_name])
                else:
                    new_name = memlet.data

                read_node = state.add_read(new_name)
                entry_node.add_in_connector(conn)
                state.add_edge(read_node, None, entry_node, conn, memlet)

        # Parse internal node inputs and indirect memory accesses
        if inputs:
            for conn, v in inputs.items():
                if v is None:  # Input already handled outside
                    continue
                if isinstance(v, nodes.Tasklet):
                    # Create a code->code node
                    new_scalar = self.sdfg.temp_data_name()
                    if isinstance(internal_node, nodes.NestedSDFG):
                        dtype = internal_node.sdfg.arrays[conn].dtype
                    else:
                        raise SyntaxError(
                            'Cannot determine connector type for '
                            'tasklet input dependency')
                    self.sdfg.add_scalar(new_scalar, dtype, transient=True)
                    sconn = list(v.out_connectors)[0]
                    state.add_edge(v, sconn, internal_node, conn,
                                   dace.Memlet.simple(new_scalar, '0'))
                    if entry_node is not None:
                        state.add_edge(entry_node, None, v, None,
                                       dace.EmptyMemlet())
                    continue

                if isinstance(v, tuple):
                    memlet, inner_indices = v
                else:
                    memlet, inner_indices = v, set()
                if _subset_has_indirection(memlet.subset):
                    read_node = entry_node
                    if entry_node is None:
                        read_node = state.add_read(memlet.data)
                    add_indirection_subgraph(self.sdfg, state, read_node,
                                             internal_node, memlet, conn, self)
                    continue
                if memlet.data not in self.sdfg.arrays:
                    arr = self.scope_arrays[memlet.data]
                    if entry_node:
                        scope_memlet = propagate_memlet(
                            state, memlet, entry_node, True, arr)
                    else:
                        scope_memlet = copy.deepcopy(memlet)
                    irng = memlet.subset
                    orng = copy.deepcopy(scope_memlet.subset)
                    outer_indices = []
                    for n, (i, o) in enumerate(zip(irng, orng)):
                        if i == o and n not in inner_indices:
                            outer_indices.append(n)
                        elif n not in inner_indices:
                            inner_indices.add(n)
                    irng.pop(outer_indices)
                    orng.pop(outer_indices)
                    irng.offset(orng, True)
                    if (memlet.data, scope_memlet.subset,
                            'w') in self.accesses:
                        vname = self.accesses[(memlet.data,
                                               scope_memlet.subset, 'w')][0]
                        memlet = Memlet.simple(vname, str(irng))
                    elif (memlet.data, scope_memlet.subset,
                          'r') in self.accesses:
                        vname = self.accesses[(memlet.data,
                                               scope_memlet.subset, 'r')][0]
                        memlet = Memlet.simple(vname, str(irng))
                    else:
                        name = memlet.data
                        vname = "{c}_in_from_{s}{n}".format(
                            c=conn,
                            s=self.sdfg.nodes().index(state),
                            n=('_%s' % state.node_id(entry_node)
                               if entry_node else ''))
                        self.accesses[(name, scope_memlet.subset,
                                       'r')] = (vname, orng)
                        orig_shape = orng.size()
                        shape = [d for d in orig_shape if d != 1]
                        strides = [
                            i for j, i in enumerate(arr.strides)
                            if j not in outer_indices
                        ]
                        strides = [
                            s for d, s in zip(orig_shape, strides) if d != 1
                        ]
                        if not shape:
                            shape = [1]
                            strides = [1]
                        # TODO: Formulate this better
                        if not strides:
                            strides = [arr.strides[-1]]
                        dtype = arr.dtype
                        if isinstance(memlet.data, data.Stream):
                            self.sdfg.add_stream(vname, dtype)
                        else:
                            self.sdfg.add_array(vname,
                                                shape,
                                                dtype,
                                                strides=strides)
                        self.inputs[vname] = (scope_memlet, inner_indices)
                        # self.inputs[vname] = (memlet.data, scope_memlet.subset, inner_indices)
                        memlet.data = vname
                        # memlet.subset.offset(memlet.subset, True, outer_indices)
                else:
                    vname = memlet.data
            # for conn, memlet in inputs.items():
            #     if _subset_has_indirection(memlet.subset):
            #         read_node = entry_node
            #         if entry_node is None:
            #             read_node = state.add_read(memlet.data)
            #         add_indirection_subgraph(self.sdfg, state, read_node,
            #                                  internal_node, memlet, conn)
            #         continue

                read_node = state.add_read(vname)

                if entry_node is not None:
                    state.add_memlet_path(read_node,
                                          entry_node,
                                          internal_node,
                                          memlet=memlet,
                                          src_conn=None,
                                          dst_conn=conn)
                else:
                    state.add_edge(read_node, None, internal_node, conn,
                                   memlet)
        else:
            if entry_node is not None:
                state.add_nedge(entry_node, internal_node, dace.EmptyMemlet())

        # Parse internal node outputs
        if outputs:
            for conn, v in outputs.items():
                if v is None:  # Output already handled outside
                    continue
                if isinstance(v, tuple):
                    memlet, inner_indices = v
                else:
                    memlet, inner_indices = v, set()
                if _subset_has_indirection(memlet.subset):
                    write_node = exit_node
                    if exit_node is None:
                        write_node = state.add_write(memlet.data)
                    add_indirection_subgraph(self.sdfg, state, internal_node,
                                             write_node, memlet, conn, self,
                                             True)
                    continue
                inner_memlet = memlet
                if memlet.data not in self.sdfg.arrays:
                    arr = self.scope_arrays[memlet.data]
                    if entry_node:
                        scope_memlet = propagate_memlet(
                            state, memlet, entry_node, True, arr)
                    else:
                        scope_memlet = copy.deepcopy(memlet)
                    irng = memlet.subset
                    orng = copy.deepcopy(scope_memlet.subset)
                    outer_indices = []
                    for n, (i, o) in enumerate(zip(irng, orng)):
                        if i == o and n not in inner_indices:
                            outer_indices.append(n)
                        elif n not in inner_indices:
                            inner_indices.add(n)
                    irng.pop(outer_indices)
                    orng.pop(outer_indices)
                    irng.offset(orng, True)
                    if self._find_access(memlet.data, scope_memlet.subset,
                                         'w'):
                        vname = self.accesses[(memlet.data,
                                               scope_memlet.subset, 'w')][0]
                        inner_memlet = Memlet.simple(vname, str(irng))
                        inner_memlet.num_accesses = memlet.num_accesses
                        inner_memlet.veclen = memlet.veclen
                    else:
                        name = memlet.data
                        vname = "{c}_out_of_{s}{n}".format(
                            c=conn,
                            s=self.sdfg.nodes().index(state),
                            n=('_%s' %
                               state.node_id(exit_node) if exit_node else ''))
                        self.accesses[(name, scope_memlet.subset,
                                       'w')] = (vname, orng)
                        orig_shape = orng.size()
                        shape = [d for d in orig_shape if d != 1]
                        strides = [
                            i for j, i in enumerate(arr.strides)
                            if j not in outer_indices
                        ]
                        strides = [
                            s for d, s in zip(orig_shape, strides) if d != 1
                        ]
                        if not shape:
                            shape = [1]
                            strides = [1]
                        # TODO: Formulate this better
                        if not strides:
                            strides = [arr.strides[-1]]
                        dtype = arr.dtype
                        if isinstance(memlet.data, data.Stream):
                            self.sdfg.add_stream(vname, dtype)
                        else:
                            self.sdfg.add_array(vname,
                                                shape,
                                                dtype,
                                                strides=strides)
                        self.outputs[vname] = (scope_memlet, inner_indices)
                        # self.outputs[vname] = (memlet.data, scope_memlet.subset, inner_indices)
                        inner_memlet.data = vname
                        # memlet.subset.offset(memlet.subset, True, outer_indices)
                else:
                    vname = memlet.data
                write_node = state.add_write(vname)
                if exit_node is not None:
                    state.add_memlet_path(internal_node,
                                          exit_node,
                                          write_node,
                                          memlet=inner_memlet,
                                          src_conn=conn,
                                          dst_conn=None)
                else:
                    state.add_edge(internal_node, conn, write_node, None,
                                   inner_memlet)
        else:
            if exit_node is not None:
                state.add_nedge(internal_node, exit_node, dace.EmptyMemlet())

    def _recursive_visit(self,
                         body: List[ast.AST],
                         name: str,
                         lineno: int,
                         last_state=True):
        """ Visits a subtree of the AST, creating special states before and after the visit.
            Returns the previous state, and the first and last internal states of the
            recursive visit. """
        before_state = self.last_state
        self.last_state = None
        first_internal_state = self._add_state('%s_%d' % (name, lineno))

        # Recursive loop processing
        for stmt in body:
            self.visit_TopLevel(stmt)

        # Create the next state
        last_internal_state = self.last_state
        if last_state:
            self.last_state = None
            self._add_state('end%s_%d' % (name, lineno))

        return before_state, first_internal_state, last_internal_state

    def visit_For(self, node: ast.For):
        # We allow three types of for loops:
        # 1. `for i in range(...)`: Creates a looping state
        # 2. `for i in parrange(...)`: Creates a 1D map
        # 3. `for i,j,k in dace.map[0:M, 0:N, 0:K]`: Creates an ND map
        # print(ast.dump(node))
        indices = self._parse_for_indices(node.target)
        iterator, ranges = self._parse_for_iterator(node.iter)

        if len(indices) != len(ranges):
            raise DaceSyntaxError(
                self, node,
                "Number of indices and ranges of for-loop do not match")

        if iterator == 'dace.map':
            state = self._add_state('MapState')
            params = [(k, ':'.join(v)) for k, v in zip(indices, ranges)]
            param_syms = {
                p: self.sdfg.symbols.get(rng[1], dace.int32)
                for p, rng in zip(indices, ranges)
            }
            params, map_inputs = self._parse_map_inputs(
                'map_%d' % node.lineno, params, node)
            me, mx = state.add_map(name='%s_%d' % (self.name, node.lineno),
                                   ndrange=params)
            # body = SDFG('MapBody')
            body, inputs, outputs = self._parse_subprogram(
                'MapBody', node, additional_syms=param_syms)
            tasklet = state.add_nested_sdfg(body, self.sdfg, inputs.keys(),
                                            outputs.keys())
            self._add_dependencies(state, tasklet, me, mx, inputs, outputs,
                                   map_inputs)
        elif iterator == 'range':
            # Add an initial loop state with a None last_state (so as to not
            # create an interstate edge)
            last_state = self.last_state
            self.last_state = None
            state = self._add_state('LoopState')
            self.last_state = None
            after_state = self._add_state('after_loop')

            # TODO(later): Take range start/skip into account as well
            param_syms = {
                indices[0]: self.sdfg.symbols.get(ranges[0][1], dace.int32)
            }

            body, inputs, outputs = self._parse_subprogram(
                'ForBody', node, additional_syms=param_syms)
            tasklet = state.add_nested_sdfg(body, self.sdfg, inputs.keys(),
                                            outputs.keys())
            self._add_dependencies(state, tasklet, None, None, inputs, outputs)

            # Add loop to SDFG
            loop_cond = '>' if ((
                pystr_to_symbolic(ranges[0][2]) < 0) == True) else '<'
            self.sdfg.add_loop(
                last_state, state, after_state, indices[0], ranges[0][0],
                '%s %s %s' % (indices[0], loop_cond, ranges[0][1]),
                '%s + %s' % (indices[0], ranges[0][2]))

    def visit_While(self, node: ast.While):
        # Add an initial loop state with a None last_state (so as to not
        # create an interstate edge)
        laststate, first_loop_state, last_loop_state = \
            self._recursive_visit(node.body, 'while', node.lineno)
        end_loop_state = self.last_state

        # Add loop to SDFG
        loop_cond = astutils.unparse(node.test)
        self.sdfg.add_loop(laststate, first_loop_state, end_loop_state, None,
                           None, loop_cond, None, last_loop_state)

    def visit_If(self, node: ast.If):
        # Add a guard state
        self._add_state('if_guard')

        # Visit recursively
        laststate, first_if_state, last_if_state = \
            self._recursive_visit(node.body, 'if', node.lineno)
        end_if_state = self.last_state

        # Connect the states
        cond = astutils.unparse(node.test)
        cond_else = astutils.unparse(astutils.negate_expr(node.test))
        self.sdfg.add_edge(laststate, first_if_state,
                           dace.InterstateEdge(cond))
        self.sdfg.add_edge(last_if_state, end_if_state, dace.InterstateEdge())

        # Process 'else'/'elif' statements
        if len(node.orelse) > 0:
            # Visit recursively
            _, first_else_state, last_else_state = \
                self._recursive_visit(node.orelse, 'else', node.lineno, False)

            # Connect the states
            self.sdfg.add_edge(laststate, first_else_state,
                               dace.InterstateEdge(cond_else))
            self.sdfg.add_edge(last_else_state, end_if_state,
                               dace.InterstateEdge())
            self.last_state = end_if_state
        else:
            self.sdfg.add_edge(laststate, end_if_state,
                               dace.InterstateEdge(cond_else))

    def _parse_index(self, node: ast.Index):

        indices = []
        for idx in node.value.elts:
            indices.append(self._parse_value(idx))

        return indices

    def _parse_tasklet(self, state: SDFGState, node: TaskletType):
        ttrans = TaskletTransformer(self.defined,
                                    self.sdfg,
                                    state,
                                    self.filename,
                                    nested=self.nested,
                                    scope_arrays=self.scope_arrays,
                                    scope_vars=self.scope_vars,
                                    variables=self.variables,
                                    accesses=self.accesses)
        node, inputs, outputs, self.accesses = ttrans.parse_tasklet(node)

        # Convert memlets to their actual data nodes
        for i in inputs.values():
            if not isinstance(i, tuple) and i.data in self.scope_vars.keys():
                i.data = self.scope_vars[i.data]
        for o in outputs.values():
            if not isinstance(o, tuple) and o.data in self.scope_vars.keys():
                o.data = self.scope_vars[o.data]
        return node, inputs, outputs, ttrans.sdfg_inputs, ttrans.sdfg_outputs

    def _add_assignment(self,
                        node: Union[ast.Assign, ast.AugAssign],
                        target: Union[str, Tuple[str, subsets.Range]],
                        operand: Union[str, Tuple[str, subsets.Range]],
                        op: str = None):

        if isinstance(target, tuple):
            target_name, target_subset = target
        else:
            target_name = target
            target_array = self.sdfg.arrays[target_name]
            target_subset = subsets.Range.from_array(target_array)
        if isinstance(operand, tuple):
            op_name, op_subset = operand
        else:
            op_name = operand
            op_array = self.sdfg.arrays[op_name]
            op_subset = subsets.Range.from_array(op_array)

        state = self._add_state("assign_{l}_{c}".format(l=node.lineno,
                                                        c=node.col_offset))

        if target_subset.num_elements() != 1:
            if op_subset.num_elements() != 1:
                op1 = state.add_read(op_name)
                op2 = state.add_write(target_name)
                memlet = Memlet(target_name, target_subset.num_elements(),
                                target_subset, 1)
                memlet.other_subset = op_subset
                state.add_nedge(op1, op2, memlet)
            else:
                memlet = Memlet.simple(
                    target_name,
                    ','.join(['__i%d' % i for i in range(len(target_subset))]))
                if op:
                    memlet.wcr = LambdaProperty.from_string(
                        'lambda x, y: x {} y'.format(op))
                state.add_mapped_tasklet(
                    state.label, {
                        '__i%d' % i: '%s:%s+1:%s' % (start, end, step)
                        for i, (start, end, step) in enumerate(target_subset)
                    },
                    {'__inp': Memlet.simple(op_name, '%s' % op_subset[0][0])},
                    '__out = __inp', {'__out': memlet},
                    external_edges=True)
        else:
            if op_subset.num_elements() != 1:
                raise DaceSyntaxError(
                    self, node, "Incompatible subsets %s and %s" %
                    (target_subset, op_subset))
            op1 = state.add_read(op_name)
            op2 = state.add_write(target_name)
            tasklet = state.add_tasklet(name=state.label,
                                        inputs={'__inp'},
                                        outputs={'__out'},
                                        code='__out = __inp')
            inp_memlet = Memlet.simple(op_name, '%s' % op_subset[0][0])
            out_memlet = Memlet.simple(target_name, '%s' % target_subset[0][0])
            state.add_edge(op1, None, tasklet, '__inp', inp_memlet)
            state.add_edge(tasklet, '__out', op2, None, out_memlet)

    def _add_aug_assignment(self, node: Union[ast.Assign, ast.AugAssign],
                            rtarget: Union[str, Tuple[str, subsets.Range]],
                            wtarget: Union[str, Tuple[str, subsets.Range]],
                            operand: Union[str, Tuple[str, subsets.Range]],
                            op: str):

        if isinstance(rtarget, tuple):
            rtarget_name, rtarget_subset = rtarget
        else:
            rtarget_name = rtarget
            rtarget_array = self.sdfg.arrays[rtarget_name]
            rtarget_subset = subsets.Range.from_array(rtarget_array)
        if isinstance(wtarget, tuple):
            wtarget_name, wtarget_subset = wtarget
        else:
            wtarget_name = wtarget
            wtarget_array = self.sdfg.arrays[wtarget_name]
            wtarget_subset = subsets.Range.from_array(wtarget_array)
        if isinstance(operand, tuple):
            op_name, op_subset = operand
        else:
            op_name = operand
            op_array = self.sdfg.arrays[op_name]
            op_subset = subsets.Range.from_array(op_array)

        state = self._add_state("assign_{l}_{c}".format(l=node.lineno,
                                                        c=node.col_offset))

        if wtarget_subset.num_elements() != 1:
            if op_subset.num_elements() != 1:
                if wtarget_subset.size() == op_subset.size():
                    in1_subset = copy.deepcopy(rtarget_subset)
                    in1_subset.offset(wtarget_subset, True)
                    in1_memlet = Memlet.simple(
                        rtarget_name, ','.join([
                            '__i%d + %d' % (i, s)
                            for i, (s, _, _) in enumerate(in1_subset)
                        ]))
                    in2_subset = copy.deepcopy(op_subset)
                    in2_subset.offset(wtarget_subset, True)
                    in2_memlet = Memlet.simple(
                        op_name, ','.join([
                            '__i%d + %d' % (i, s)
                            for i, (s, _, _) in enumerate(in2_subset)
                        ]))
                    out_memlet = Memlet.simple(
                        wtarget_name, ','.join(
                            ['__i%d' % i for i in range(len(wtarget_subset))]))
                    state.add_mapped_tasklet(state.label, {
                        '__i%d' % i: '%s:%s+1:%s' % (start, end, step)
                        for i, (start, end, step) in enumerate(wtarget_subset)
                    }, {
                        '__in1': in1_memlet,
                        '__in2': in2_memlet
                    },
                                             '__out = __in1 {op} __in2'.format(
                                                 op=op), {'__out': out_memlet},
                                             external_edges=True)
                else:
                    op1 = state.add_read(op_name)
                    op2 = state.add_write(wtarget_name)
                    memlet = Memlet(wtarget_name,
                                    wtarget_subset.num_elements(),
                                    wtarget_subset, 1)
                    memlet.other_subset = op_subset
                    if op is not None:
                        memlet.wcr = LambdaProperty.from_string(
                            'lambda x, y: x {} y'.format(op))
                    state.add_nedge(op1, op2, memlet)
            else:
                in1_subset = copy.deepcopy(rtarget_subset)
                in1_subset.offset(wtarget_subset, True)
                in1_memlet = Memlet.simple(
                    rtarget_name, ','.join([
                        '__i%d + %d' % (i, s)
                        for i, (s, _, _) in enumerate(in1_subset)
                    ]))
                in2_memlet = Memlet.simple(op_name, '%s' % op_subset[0][0])
                out_memlet = Memlet.simple(
                    wtarget_name,
                    ','.join(['__i%d' % i
                              for i in range(len(wtarget_subset))]))
                state.add_mapped_tasklet(
                    state.label, {
                        '__i%d' % i: '%s:%s+1:%s' % (start, end, step)
                        for i, (start, end, step) in enumerate(wtarget_subset)
                    }, {
                        '__in1': in1_memlet,
                        '__in2': in2_memlet
                    },
                    '__out = __in1 {op} __in2'.format(op=op),
                    {'__out': out_memlet},
                    external_edges=True)
        else:
            if op_subset.num_elements() != 1:
                raise DaceSyntaxError(
                    self, node, "Incompatible subsets %s, %s and %s" %
                    (rtarget_subset, op_subset, wtarget_subset))
            else:
                op1 = state.add_read(rtarget_name)
                op2 = state.add_read(op_name)
                op3 = state.add_write(wtarget_name)
                tasklet = state.add_tasklet(
                    name=state.label,
                    inputs={'__in1', '__in2'},
                    outputs={'__out'},
                    code='__out = __in1 {op} __in2'.format(op=op))
                in1_memlet = Memlet.simple(rtarget_name,
                                           '%s' % rtarget_subset[0][0])
                in2_memlet = Memlet.simple(op_name, '%s' % op_subset[0][0])
                out_memlet = Memlet.simple(wtarget_name,
                                           '%s' % wtarget_subset[0][0])
                state.add_edge(op1, None, tasklet, '__in1', in1_memlet)
                state.add_edge(op2, None, tasklet, '__in2', in2_memlet)
                state.add_edge(tasklet, '__out', op3, None, out_memlet)

    def _get_variable_name(self, node, name):
        if name in self.variables:
            return self.variables[name]
        elif name in self.scope_vars:
            return self.scope_vars[name]
        else:
            raise DaceSyntaxError(self, node,
                                  'Array "%s" used before definition' % name)

    def _add_access(
            self,
            name: str,
            rng: subsets.Range,
            access_type: str,  # 'r' or 'w'
            target: Union[ast.Name, ast.Subscript],
            new_name: str = None,
            arr_type: data.Data = None) -> str:
        if access_type not in ('r', 'w'):
            raise ValueError("Access type {} is invalid".format(access_type))
        if new_name:
            var_name = new_name
        elif target:
            var_name = "__tmp_{l}_{c}_{a}".format(l=target.lineno,
                                                  c=target.col_offset,
                                                  a=access_type)
        else:
            var_name = self.sdfg.temp_data_name()

        parent_name = self.scope_vars[name]
        parent_array = self.scope_arrays[parent_name]
        squeezed_rng = copy.deepcopy(rng)
        non_squeezed = squeezed_rng.squeeze()
        shape = squeezed_rng.size()
        dtype = parent_array.dtype

        if arr_type is None:
            arr_type = type(parent_array)
        if arr_type == data.Scalar:
            self.sdfg.add_scalar(var_name, dtype)
        elif arr_type == data.Array:
            if non_squeezed:
                strides = [parent_array.strides[d] for d in non_squeezed]
            else:
                strides = [1]
            self.sdfg.add_array(var_name, shape, dtype, strides=strides)
        elif arr_type == data.Stream:
            self.sdfg.add_stream(var_name, dtype)
        else:
            raise NotImplementedError(
                "Data type {} is not implemented".format(arr_type))

        self.accesses[(name, rng, access_type)] = (var_name, squeezed_rng)

        inner_indices = set(non_squeezed)

        if access_type == 'r':
            self.inputs[var_name] = (dace.Memlet(parent_name,
                                                 rng.num_elements(), rng,
                                                 1), inner_indices)
        else:
            self.outputs[var_name] = (dace.Memlet(parent_name,
                                                  rng.num_elements(), rng,
                                                  1), inner_indices)

        return var_name

    def _add_read_access(self,
                         name: str,
                         rng: subsets.Range,
                         target: Union[ast.Name, ast.Subscript],
                         new_name: str = None,
                         arr_type: data.Data = None):

        if (name, rng, 'w') in self.accesses:
            return self.accesses[(name, rng, 'w')][0]
        elif (name, rng, 'r') in self.accesses:
            return self.accesses[(name, rng, 'r')][0]
        elif name in self.variables:
            return self.variables[name]
        elif name in self.scope_vars:
            return self._add_access(name, rng, 'r', target, new_name, arr_type)
        else:
            raise NotImplementedError

    def _add_write_access(self,
                          name: str,
                          rng: subsets.Range,
                          target: Union[ast.Name, ast.Subscript],
                          new_name: str = None,
                          arr_type: data.Data = None):

        if (name, rng, 'w') in self.accesses:
            return self.accesses[(name, rng, 'w')][0]
        elif name in self.variables:
            return self.variables[name]
        elif (name, rng, 'r') in self.accesses or name in self.scope_vars:
            return self._add_access(name, rng, 'w', target, new_name, arr_type)
        else:
            raise NotImplementedError

    def visit_Assign(self, node: ast.Assign):

        self._visit_assign(node, node.targets[0], None)

    def _visit_assign(self, node, node_target, op):
        # Get targets (elts) and results
        elts = None
        results = None
        if isinstance(node_target, (ast.Tuple, ast.List)):
            elts = node_target.elts
        else:
            elts = [node_target]

        results = []
        if isinstance(node.value, (ast.Tuple, ast.List)):
            for n in node.value.elts:
                if isinstance(n, ast.Num):
                    results.append(self._convert_num_to_array(n))
                else:
                    results.extend(self._gettype(n))
        else:
            if isinstance(node.value, ast.Num):
                results.append(self._convert_num_to_array(node.value))
            else:
                results.extend(self._gettype(node.value))

        if len(results) != len(elts):
            raise DaceSyntaxError(
                self, node, 'Function returns %d values but %d provided' %
                (len(results), len(elts)))

        defined_vars = {**self.variables, **self.scope_vars}
        defined_arrays = {**self.sdfg.arrays, **self.scope_arrays}

        for target, (result, _) in zip(elts, results):

            name = rname(target)
            true_name = None
            if name in defined_vars:
                true_name = defined_vars[name]
                true_array = defined_arrays[true_name]

            if (isinstance(target, ast.Name) and true_name and not op
                    and not isinstance(true_array, data.Scalar)):
                raise DaceSyntaxError(
                    self, target,
                    'Cannot reassign value to variable "{}"'.format(name))

            if not true_name and op:
                raise DaceSyntaxError(
                    self, target,
                    'Variable "{}" used before definition'.format(name))

            new_data = None
            if not true_name:
                if (result in self.sdfg.arrays
                        and not self.sdfg.arrays[result].transient):
                    result_data = self.sdfg.arrays[result]
                    true_name, new_data = _add_transient_data(
                        self.sdfg, result_data)
                    self.variables[name] = true_name
                    defined_vars[name] = true_name
                else:
                    self.variables[name] = result
                    defined_vars[name] = result
                    continue

            if new_data:
                rng = dace.subsets.Range.from_array(new_data)
            else:
                true_target = copy.deepcopy(target)
                if isinstance(target, ast.Name):
                    true_target.id = true_name
                elif isinstance(target, ast.Subscript):
                    true_target.value.id = true_name
                rng = dace.subsets.Range(
                    astutils.subscript_to_slice(true_target,
                                                defined_arrays)[1])

            if self.nested and not new_data:  # Nested SDFG
                if op:
                    rtarget = self._add_read_access(name, rng, target)
                    wtarget = self._add_write_access(name, rng, target)
                    self._add_aug_assignment(node, rtarget, wtarget, result,
                                             op)
                else:
                    wtarget = self._add_write_access(name, rng, target)
                    self._add_assignment(node, wtarget, result)
            else:  # Top-level SDFG
                output_indirection = None
                if _subset_has_indirection(rng):
                    output_indirection = self.sdfg.add_state(
                        'slice_%s_%d' % (true_name, node.lineno))
                    wnode = output_indirection.add_write(true_name)
                    memlet = Memlet.simple(true_name, str(rng))
                    tmp = self.sdfg.temp_data_name()
                    wtarget = add_indirection_subgraph(self.sdfg,
                                                       output_indirection,
                                                       None, wnode, memlet,
                                                       tmp, self, True)
                else:
                    wtarget = (true_name, rng)
                if op:
                    if _subset_has_indirection(rng):
                        self._add_state('slice_%s_%d' %
                                        (true_name, node.lineno))
                        rnode = self.last_state.add_read(true_name)
                        memlet = Memlet.simple(true_name, str(rng))
                        tmp = self.sdfg.temp_data_name()
                        rtarget = add_indirection_subgraph(
                            self.sdfg, self.last_state, rnode, None, memlet,
                            tmp, self)
                    else:
                        rtarget = (true_name, rng)
                    self._add_aug_assignment(node, rtarget, wtarget, result,
                                             op)
                else:
                    self._add_assignment(node, wtarget, result)

                if output_indirection:
                    self.sdfg.add_edge(self.last_state, output_indirection,
                                       dace.graph.edges.InterstateEdge())
                    self.last_state = output_indirection

    def visit_AugAssign(self, node: ast.AugAssign):

        self._visit_assign(node, node.target,
                           augassign_ops[type(node.op).__name__])

    def _get_keyword_value(self, keywords: List[ast.keyword], arg: str):
        """Finds a keyword in list and returns its value

        Arguments:
            keywords {List[ast.keyword]} -- Keyword list
            arg {str} -- Keyword ID

        Raises:
            DaceSyntaxError: If keyword is not found

        Returns:
            Any -- Keyword value
        """

        for kword in keywords:
            if kword.arg == arg:
                return kword.value

        raise DaceSyntaxError(self, keywords,
                              "Keyword {} not found".format(arg))

    def _parse_shape(self, node: Union[ast.List, ast.Tuple, ast.Attribute]):
        """Parses the shape of an array

        Arguments:
            node {Union[ast.List, ast.Tuple, ast.Attribute]} -- Shape node

        Raises:
            DaceSyntaxError: If shape node is ast.Attribute, but the attribute is not a shape
            DaceSyntaxError: If shape node is neither a list/tuple nor an attribute

        Returns:
            List[Union[str, int, dace.symbol]] -- Shape
        """

        if isinstance(node, (ast.List, ast.Tuple)):
            shape = []
            for length in node.elts:
                shape.append(self._parse_value(length))
        elif isinstance(node, ast.Attribute):
            if node.attr != "shape":
                raise DaceSyntaxError(
                    self, node,
                    "Attribute {} is not shape".format(rname(node)))
            shape = self.scope_arrays[node.value.id].shape
        else:
            raise DaceSyntaxError(
                self, node,
                "Array shape must either be a list of dimension lengths or "
                " the shape attribute of another array.")

        return shape

    def _parse_dtype(self, node: ast.Attribute):
        """Parses the dtype of an array

        Arguments:
            node {ast.Attribute} -- Dtype node

        Raises:
            DaceSyntaxError: If dtype node is an ast.Attribute, but the attribute is not a dtype
            DaceSyntaxError: If dtype node is not ast.Attribute

        Returns:
            Any -- Dtype
        """

        if isinstance(node, ast.Attribute):
            if node.value.id in {"dace", "numpy"}:
                dtype = getattr(self.globals[node.value.id], node.attr)
            elif node.attr != "dtype":
                raise DaceSyntaxError(
                    self, node,
                    "Attribute {} is not dtype".format(rname(node)))
            else:
                dtype = self.scope_arrays[node.value.id].dtype
        else:
            raise DaceSyntaxError(
                self, node, "Array dtype must either be a dace/numpy type or "
                " the dtype attribute of another array.")

        return dtype

    def _parse_ndarray(self, node: ast.Call):
        """Parses a call to numpy.ndarray

        Arguments:
            node {ast.Call} -- Call node

        Returns:
            Tuple[shape, dtype] -- Shape and dtype of the array
        """

        num_args = len(node.args)
        # num_kwargs = len(node.keywords)

        if num_args == 0:
            shape_node = self._get_keyword_value(node.keywords, "shape")
            shape = self._parse_shape(shape_node)
            print(shape)
            dtype_node = self._get_keyword_value(node.keywords, "dtype")
            dtype = self._parse_dtype(dtype_node)
            print(dtype)
        elif num_args == 1:
            shape_node = node.args[0]
            shape = self._parse_shape(shape_node)
            print(shape)
            dtype_node = self._get_keyword_value(node.keywords, "dtype")
            dtype = self._parse_dtype(dtype_node)
            print(dtype)
        elif num_args >= 2:
            shape_node = node.args[0]
            shape = self._parse_shape(shape_node)
            print(shape)
            dtype_node = node.args[1]
            dtype = self._parse_dtype(dtype_node)
            print(dtype)

        return (shape, dtype)

    def _parse_function_arg(self, arg: ast.AST):
        # Obtain a string representation
        return self.visit(arg)

    def _is_inputnode(self, sdfg: SDFG, name: str):
        visited_data = set()
        for state in sdfg.nodes():
            visited_state_data = set()
            for node in state.nodes():
                if isinstance(node, nodes.AccessNode) and node.data == name:
                    visited_state_data.add(node.data)
                    if (node.data not in visited_data
                            and state.in_degree(node) == 0):
                        return True
            visited_data = visited_data.union(visited_state_data)

    def _is_outputnode(self, sdfg: SDFG, name: str):
        for state in sdfg.nodes():
            for node in state.nodes():
                if isinstance(node, nodes.AccessNode) and node.data == name:
                    if state.in_degree(node) > 0:
                        return True

    def visit_Call(self, node: ast.Call):
        from dace.frontend.python.parser import DaceProgram  # Avoiding import loop

        funcname = rname(node)
        func = None

        # Check if the function exists as an SDFG in a different module
        modname = until(funcname, '.')
        if ('.' in funcname and len(modname) > 0 and modname in self.globals
                and dtypes.ismodule(self.globals[modname])):
            func = getattr(self.globals[modname], funcname[len(modname) + 1:])

            # Not an SDFG, ignore (might be a recognized function, see below)
            if not isinstance(func, (SDFG, DaceProgram)):
                func = None
            else:
                # An SDFG, replace dots in name with underscores
                funcname = funcname.replace('.', '_')

        # If the function exists as a global SDFG or @dace.program, use it
        if func or funcname in self.other_sdfgs:
            if func is None:
                func = self.other_sdfgs[funcname]
            if isinstance(func, SDFG):
                sdfg = copy.deepcopy(func)
                args = [(arg.arg, self._parse_function_arg(arg.value))
                        for arg in node.keywords]
                required_args = list(sdfg.arglist().keys())
                # Add keyword arguments to variables
                for (k, v) in args:
                    self.variables[k] = v
            elif isinstance(func, DaceProgram):
                args = [(aname, self._parse_function_arg(arg))
                        for aname, arg in zip(func.argnames, node.args)]
                args += [(arg.arg, self._parse_function_arg(arg.value))
                         for arg in node.keywords]
                required_args = func.argnames

                sdfg = copy.deepcopy(
                    func.to_sdfg(*({
                        **self.defined,
                        **self.sdfg.arrays,
                        **self.sdfg.symbols
                    }[arg] if isinstance(arg, str) else arg
                                   for aname, arg in args)))

            else:
                raise DaceSyntaxError(
                    self, node, 'Unrecognized SDFG type "%s" in call to "%s"' %
                    (type(func).__name__, funcname))

            # Avoid import loops
            from dace.frontend.python.parser import infer_symbols_from_shapes

            # Map internal SDFG symbols by adding keyword arguments
            symbols = set(sdfg.undefined_symbols(False).keys())
            try:
                mapping = infer_symbols_from_shapes(
                    sdfg, {
                        k: self.sdfg.arrays[v]
                        for k, v in args if v in self.sdfg.arrays
                    },
                    set(sym.arg for sym in node.keywords
                        if sym.arg in symbols))
            except ValueError as ex:
                raise DaceSyntaxError(self, node, str(ex))
            if len(mapping) == 0:  # Default to same-symbol mapping
                mapping = None

            # Add undefined symbols to required arguments
            if mapping:
                required_args.extend(
                    [sym for sym in symbols if sym not in mapping])
            else:
                required_args.extend(
                    [sym for sym in symbols if sym not in required_args])

            # Argument checks
            for arg in node.keywords:
                if arg.arg not in required_args:
                    raise DaceSyntaxError(
                        self, node, 'Invalid keyword argument "%s" in call to '
                        '"%s"' % (arg.arg, funcname))
            if len(args) != len(required_args):
                raise DaceSyntaxError(
                    self, node, 'Argument number mismatch in'
                    ' call to "%s" (expected %d,'
                    ' got %d)' % (funcname, len(required_args), len(args)))

            # Remove newly-defined symbols from arguments
            if mapping is not None:
                symbols -= set(mapping.keys())
            if len(symbols) > 0:
                mapping = mapping or {}
            args_to_remove = []
            for i, (aname, arg) in enumerate(args):
                if aname in symbols:
                    args_to_remove.append(args[i])
                    mapping[aname] = arg
            for arg in args_to_remove:
                args.remove(arg)

            # Change transient names
            arrays_before = list(sdfg.arrays.items())
            for arrname, array in arrays_before:
                if array.transient and arrname[:5] == '__tmp':
                    if int(arrname[5:]) < self.sdfg._temp_transients:
                        if self.sdfg._temp_transients > sdfg._temp_transients:
                            new_name = self.sdfg.temp_data_name()
                        else:
                            new_name = sdfg.temp_data_name()
                        sdfg.replace(arrname, new_name)
            self.sdfg._temp_transients = max(self.sdfg._temp_transients,
                                             sdfg._temp_transients)
            sdfg._temp_transients = self.sdfg._temp_transients

            # TODO: This workaround needs to be formalized (pass-by-assignment)
            slice_state = None
            output_slices = set()
            for arg in itertools.chain(node.args,
                                       [kw.value for kw in node.keywords]):
                if isinstance(arg, ast.Subscript):
                    slice_state = self.last_state
                    break

            # Make sure that any scope vars in the arguments are substituted
            # by an access.
            for i, (aname, arg) in enumerate(args):
                if arg not in self.sdfg.arrays:
                    if isinstance(arg, str) and arg in self.scope_arrays:
                        newarg = self._add_read_access(
                            arg,
                            subsets.Range.from_array(self.scope_arrays[arg]),
                            node)
                    else:
                        newarg = arg
                    args[i] = (aname, newarg)

            state = self._add_state('call_%s_%d' % (funcname, node.lineno))
            argdict = {
                conn: Memlet.from_array(arg, self.sdfg.arrays[arg])
                for conn, arg in args if arg in self.sdfg.arrays
            }
            # Handle scalar inputs to nested SDFG calls
            for conn, arg in args:
                if (arg not in self.sdfg.arrays
                        and conn not in (mapping or {}).keys() | symbols):
                    argdict[conn] = state.add_tasklet(
                        'scalar', {}, {'__out_' + conn},
                        '__out_%s = %s' % (conn, arg))

            inputs = {
                k: v
                for k, v in argdict.items() if self._is_inputnode(sdfg, k)
            }
            outputs = {
                k: v
                for k, v in argdict.items() if self._is_outputnode(sdfg, k)
            }
            # Unset parent inputs/read accesses that
            # turn out to be outputs/write accesses.
            # TODO: Is there a case where some data is both input and output?
            # TODO: If yes, is it a problem?
            for memlet in outputs.values():
                aname = memlet.data
                rng = memlet.subset
                access_value = (aname, rng)
                access_key = _inverse_dict_lookup(self.accesses, access_value)
                if access_key:
                    # Delete read access and create write access and output
                    vname = aname[:-1] + 'w'
                    name, rng, atype = access_key
                    if atype == 'r':
                        del self.accesses[access_key]
                        access_value = self._add_write_access(name,
                                                              rng,
                                                              node,
                                                              new_name=vname)
                        memlet.data = vname
                    # Delete the old read descriptor
                    conn_used = False
                    for s in self.sdfg.nodes():
                        for n in s.data_nodes():
                            if n.data == aname:
                                conn_used = True
                                break
                        if conn_used:
                            break
                    if not conn_used:
                        del self.sdfg.arrays[aname]
                if aname in self.inputs.keys():
                    # Delete input
                    del self.inputs[aname]
                # Delete potential input slicing
                if slice_state:
                    for n in slice_state.nodes():
                        if isinstance(n, nodes.AccessNode) and n.data == aname:
                            for e in slice_state.in_edges(n):
                                sub = None
                                for s in itertools.chain(
                                        node.args,
                                    [kw.value for kw in node.keywords]):
                                    if isinstance(s, ast.Subscript):
                                        if s.value.id == e.src.data:
                                            sub = s
                                            break
                                if not sub:
                                    raise KeyError("Did not find output "
                                                   "subscript")
                                output_slices.add((sub, ast.Name(id=aname)))
                                slice_state.remove_edge(e)
                                slice_state.remove_node(e.src)
                            slice_state.remove_node(n)
                            break

            # Add return values as additional outputs
            rets = []
            for arrname, arr in sdfg.arrays.items():
                if arrname.startswith('__return'):
                    # Add a transient to the current SDFG
                    new_arrname = '%s_ret_%d' % (sdfg.name, len(rets))
                    newarr = copy.deepcopy(arr)
                    newarr.transient = True

                    # Substitute symbol mapping to get actual shape/strides
                    if mapping is not None:
                        # Two-step replacement (N -> __dacesym_N --> mapping[N])
                        # to avoid clashes
                        for sym, symvalue in mapping.items():
                            if str(sym) != str(symvalue):
                                sd.replace_properties(newarr, sym,
                                                      '__dacesym_' + sym)
                        for sym, symvalue in mapping.items():
                            if str(sym) != str(symvalue):
                                sd.replace_properties(newarr,
                                                      '__dacesym_' + sym,
                                                      symvalue)

                    new_arrname = self.sdfg.add_datadesc(new_arrname,
                                                         newarr,
                                                         find_new_name=True)

                    # Create an output entry for the connectors
                    outputs[arrname] = dace.Memlet.from_array(new_arrname, arr)
                    rets.append(new_arrname)

            nsdfg = state.add_nested_sdfg(sdfg, self.sdfg, inputs.keys(),
                                          outputs.keys(), mapping)
            self._add_dependencies(state, nsdfg, None, None, inputs, outputs)

            if output_slices:
                if len(rets) > 0:
                    raise DaceSyntaxError(
                        self, node, 'Both return values and output slices '
                        'unsupported')

                assign_node = ast.Assign()
                targets = []
                value = []
                for t, v in output_slices:
                    targets.append(t)
                    value.append(v)
                assign_node = ast.Assign(targets=ast.Tuple(elts=targets),
                                         value=ast.Tuple(elts=value),
                                         lineno=node.lineno,
                                         col_offset=node.col_offset)
                return self._visit_assign(assign_node, assign_node.targets,
                                          None)

            # Return SDFG return values, if exist
            if len(rets) == 1:
                return rets[0]
            return rets

        # TODO: If the function is a callback, implement it as a tasklet

        # Otherwise, try to find a default implementation for the SDFG
        func = oprepo.Replacements.get(funcname)
        if func is None:
            # Check for SDFG as fallback
            func = oprepo.Replacements.get(funcname)
            if func is None:
                raise DaceSyntaxError(
                    self, node,
                    'Function "%s" is not registered with an SDFG implementation'
                    % funcname)
            print(
                'WARNING: Function "%s" is not registered with an %s implementation, falling back to SDFG'
                % funcname)

        args = [self._parse_function_arg(arg) for arg in node.args]
        keywords = {
            arg.arg: self._parse_function_arg(arg.value)
            for arg in node.keywords
        }

        self._add_state('call_%d' % node.lineno)

        result = func(self.sdfg, self.last_state, *args, **keywords)

        if not isinstance(result, (tuple, list)):
            return [result]
        return result

    # Used for memlet expressions outside of tasklets, otherwise ignored
    def visit_TopLevelExpr(self, node: ast.Expr):
        if isinstance(node.value, ast.BinOp):
            # Add two access nodes and a memlet (the arrays must already exist)
            if isinstance(node.value.op, ast.LShift):
                src = node.value.right
                dst = node.value.left
            elif isinstance(node.value.op, ast.RShift):
                src = node.value.left
                dst = node.value.right
            else:
                # Top-level binary operator that is not a memlet, does nothing
                self.generic_visit(node)
                return

            # Create an edge between the two data descriptors
            state = self._add_state('globalmemlet_%d' % node.lineno)
            src_expr = ParseMemlet(self, self.defined, src)
            dst_expr = ParseMemlet(self, self.defined, dst)
            src_name = src_expr.name
            if src_name not in self.sdfg.arrays:
                src_name = self._add_read_access(src_name, src_expr.subset,
                                                 None)
            dst_name = dst_expr.name
            if dst_name not in self.sdfg.arrays:
                dst_name = self._add_write_access(dst_name, dst_expr.subset,
                                                  None)

            rnode = state.add_read(src_name)
            wnode = state.add_write(dst_name)
            state.add_nedge(
                rnode, wnode,
                Memlet(src_name,
                       src_expr.accesses,
                       subsets.Range.from_array(self.sdfg.arrays[src_name]),
                       1,
                       wcr=dst_expr.wcr,
                       wcr_identity=dst_expr.wcr_identity))
            return

        # Calling reduction or other SDFGs / functions
        elif isinstance(node.value, ast.Call):
            # Handles reduction and calling other SDFGs / DaCe programs
            # self._add_state('call_%d' % node.lineno)
            self.visit_Call(node.value)
            return

        self.generic_visit(node)

    def visit_Return(self, node: ast.Return):
        # Modify node value to become an expression
        new_node = ast.copy_location(ast.Expr(value=node.value), node)

        # Return values can either be tuples or a single object
        if isinstance(node.value, (ast.Tuple, ast.List)):
            ast_tuple = ast.copy_location(
                ast.parse('(%s,)' % ','.join(
                    '__return_%d' % i
                    for i in range(len(node.value.elts)))).body[0].value, node)
            self._visit_assign(new_node, ast_tuple, None)
        else:
            ast_name = ast.copy_location(ast.Name(id='__return'), node)
            self._visit_assign(new_node, ast_name, None)

    def visit_With(self, node, is_async=False):
        # "with dace.tasklet" syntax
        if len(node.items) == 1:
            dec = node.items[0].context_expr
            funcname = rname(dec)
            if funcname == 'dace.tasklet':
                # Parse as tasklet
                state = self._add_state('with_%d' % node.lineno)
                tasklet, inputs, outputs, sdfg_inp, sdfg_out = self._parse_tasklet(
                    state, node)

                # Add memlets
                self._add_dependencies(state, tasklet, None, None, inputs,
                                       outputs)
                self.inputs.update(sdfg_inp)
                self.outputs.update(sdfg_out)
                return

        raise DaceSyntaxError(
            self, node,
            'General "with" statements disallowed in DaCe programs')

    def visit_AsyncWith(self, node):
        return self.visit_With(node, is_async=True)

    def _visitname(self, name: str, node: ast.AST):
        # First, if it is defined in the parser, use the definition
        if name in self.variables:
            return self.variables[name]

        # If an allowed global, use directly
        if name in self.globals:
            return _inner_eval_ast(self.globals, node)

        if name in self.sdfg.arrays:
            return name

        if name in self.sdfg.symbols:
            return name

        if name not in self.scope_vars:
            raise DaceSyntaxError(self, node,
                                  'Use of undefined variable "%s"' % name)
        return self.scope_vars[name]

    #### Visitors that return arrays
    def visit_Str(self, node: ast.Str):
        # A string constant returns itself
        return node.s

    def visit_Num(self, node: ast.Num):
        return node.n

    def visit_Name(self, node: ast.Name):
        # If visiting a name, check if it is a defined variable or a global
        return self._visitname(node.id, node)

    def visit_Attribute(self, node: ast.Attribute):
        # If visiting an attribute, return attribute value if it's of an array or global
        name = until(astutils.unparse(node), '.')
        result = self._visitname(name, node)
        if result in self.sdfg.arrays:
            arr = self.sdfg.arrays[result]
        elif result in self.scope_arrays:
            arr = self.scope_arrays[result]
        else:
            return result
        try:
            return getattr(arr, node.attr)
        except KeyError:
            return result

    def visit_List(self, node: ast.List):
        # Recursively loop over elements
        return [self.visit(a) for a in node.elts]

    def visit_Tuple(self, node: ast.Tuple):
        # Recursively loop over elements
        return tuple(self.visit(a) for a in node.elts)

    def visit_Lambda(self, node: ast.Lambda):
        # Return a string representation of the function
        return astutils.unparse(node)

    ############################################################

    def _gettype(self, opnode: ast.AST) -> List[Tuple[str, str]]:
        """ Returns an operand and its type as a 2-tuple of strings. """
        operands = self.visit(opnode)
        if isinstance(operands, (list, tuple)):
            if len(operands) == 0:
                raise DaceSyntaxError(self, opnode,
                                      'Operand has no return value')
        else:
            operands = [operands]

        result = []
        for operand in operands:
            if isinstance(operand, str) and operand in self.sdfg.arrays:
                result.append(
                    (operand, type(self.sdfg.arrays[operand]).__name__))
            elif isinstance(operand, str) and operand in self.scope_arrays:
                result.append(
                    (operand, type(self.scope_arrays[operand]).__name__))
            else:
                result.append((operand, type(operand).__name__))

        return result

    def _convert_num_to_array(self, node: ast.Num):
        name = None
        if node.n not in self.numbers:
            dtype = None
            if isinstance(node.n, int):
                dtype = dace.int64
            elif isinstance(node.n, float):
                dtype = dace.float64
            elif isinstance(node.n, complex):
                dtype = dace.complex128
            else:
                raise NotImplementedError
            name, _ = self.sdfg.add_temp_transient([1], dtype, toplevel=True)
            self.numbers[node.n] = name
            init_state = None
            if not self.sdfg.nodes():
                init_state = self.sdfg.add_state('init')
                self.last_state = init_state
            else:
                init_state = self.sdfg.nodes()[0]
            tasklet = init_state.add_tasklet('init_{}'.format(name), {},
                                             {'out'},
                                             'out = {}'.format(node.n))
            access = init_state.add_write(name)
            init_state.add_edge(tasklet, 'out', access, None,
                                dace.Memlet.simple(name, '0'))
        else:
            name = self.numbers[node.n]
        return name, 'Array'

    def _visit_op(self, node: Union[ast.UnaryOp, ast.BinOp, ast.BoolOp],
                  op1: ast.AST, op2: ast.AST):
        opname = None
        try:
            opname = type(node.op).__name__
        except:
            pass

        # Parse operands
        op1_parsed = self._gettype(op1)
        if len(op1_parsed) > 1:
            raise DaceSyntaxError(self, op1, 'Operand cannot be a tuple')
        operand1, op1type = op1_parsed[0]
        if op2 is not None:
            op2_parsed = self._gettype(op2)
            if len(op2_parsed) > 1:
                raise DaceSyntaxError(self, op2, 'Operand cannot be a tuple')
            operand2, op2type = op2_parsed[0]
        else:
            operand2, op2type = None, None

        if isinstance(node, ast.BinOp):
            if op1type == 'Array' and isinstance(op2, ast.Num):
                operand2, op2type = self._convert_num_to_array(op2)
            elif op2type == 'Array' and isinstance(op1, ast.Num):
                operand1, op1type = self._convert_num_to_array(op1)

        func = oprepo.Replacements.getop(op1type, opname, otherclass=op2type)
        if func is None:
            # Check for SDFG as fallback
            func = oprepo.Replacements.getop(op1type,
                                             opname,
                                             otherclass=op2type)
            if func is None:
                raise DaceSyntaxError(
                    self, node,
                    'Operator "%s" is not defined for types %s and %s' %
                    (opname, op1type, op2type))
            print(
                'WARNING: Operator "%s" is not registered with an implementation for'
                'types %s and %s, falling back to SDFG' %
                (opname, op1type, op2type))

        self._add_state('%s_%d' % (type(node).__name__, node.lineno))
        try:
            result = func(self, self.sdfg, self.last_state, operand1, operand2)
        except SyntaxError as ex:
            raise DaceSyntaxError(self, node, str(ex))

        return result

    def visit_UnaryOp(self, node: ast.UnaryOp):
        return self._visit_op(node, node.operand, None)

    def visit_BinOp(self, node: ast.BinOp):
        return self._visit_op(node, node.left, node.right)

    def visit_BoolOp(self, node: ast.BoolOp):
        last = node.values[0]
        # Syntax of BoolOp is a list of values, we parse left to right
        for i in range(1, len(node.values)):
            last = self._visit_op(node, last, node.values[i])
        return last

    def visit_Compare(self, node: ast.Compare):
        if len(node.ops) > 1 or len(node.comparators) > 1:
            raise NotImplementedError
        binop_node = ast.BinOp(node.left,
                               node.ops[0],
                               node.comparators[0],
                               lineno=node.lineno,
                               col_offset=node.col_offset)
        return self.visit_BinOp(binop_node)

    ### Subscript (slicing) handling
    def visit_Subscript(self, node: ast.Subscript):

        if self.nested:

            defined_vars = {**self.variables, **self.scope_vars}
            defined_arrays = {**self.sdfg.arrays, **self.scope_arrays}

            name = rname(node)
            true_name = defined_vars[name]

            # If this subscript originates from an external array, create the
            # subset in the edge going to the connector, as well as a local
            # reference to the subset
            if (true_name not in self.sdfg.arrays
                    and isinstance(node.value, ast.Name)):
                true_node = copy.deepcopy(node)
                true_node.value.id = true_name
                rng = dace.subsets.Range(
                    astutils.subscript_to_slice(true_node, defined_arrays)[1])

                return self._add_read_access(name, rng, node)

        # Obtain array
        node_parsed = self._gettype(node.value)
        if len(node_parsed) > 1:
            raise DaceSyntaxError(self, node.value,
                                  'Subscripted object cannot '
                                  'be a tuple')
        array, arrtype = node_parsed[0]
        if arrtype == 'str' or arrtype in dtypes._CTYPES:
            raise DaceSyntaxError(self, node,
                                  'Type "%s" cannot be sliced' % arrtype)

        # Try to construct memlet from subscript
        # expr: MemletExpr = ParseMemlet(self, self.defined, node)
        # TODO: This needs to be formalized better
        node.value = ast.Name(id=array)
        expr: MemletExpr = ParseMemlet(self, self.sdfg.arrays, node)
        arrobj = self.sdfg.arrays[array]

        # TODO: Check dimensionality of access and extend as necessary

        # Add slicing state
        self._add_state('slice_%s_%d' % (array, node.lineno))
        rnode = self.last_state.add_read(array)
        if _subset_has_indirection(expr.subset):
            memlet = Memlet(array, expr.accesses, expr.subset, 1, expr.wcr,
                            expr.wcr_identity)
            tmp = self.sdfg.temp_data_name()
            return add_indirection_subgraph(self.sdfg, self.last_state, rnode,
                                            None, memlet, tmp, self)
        else:
            other_subset = copy.deepcopy(expr.subset)
            other_subset.squeeze()
            tmp, tmparr = self.sdfg.add_temp_transient(other_subset.size(),
                                                       arrobj.dtype,
                                                       arrobj.storage)
            wnode = self.last_state.add_write(tmp)
            self.last_state.add_nedge(
                rnode, wnode,
                Memlet(array, expr.accesses, expr.subset, 1, expr.wcr,
                       expr.wcr_identity, other_subset))
            return tmp

    ##################################<|MERGE_RESOLUTION|>--- conflicted
+++ resolved
@@ -1965,7 +1965,6 @@
                 'All arguments in primitive %s must be annotated' % node.name)
         return result
 
-<<<<<<< HEAD
     def _parse_subprogram(self,
                           name,
                           node,
@@ -1974,10 +1973,6 @@
                           additional_syms=None):
         extrasyms = additional_syms or {}
         body = body or node.body
-=======
-    def _parse_subprogram(self, name, node, is_tasklet=False):
-
->>>>>>> 3796beef
         pv = ProgramVisitor(name=name,
                             filename=self.filename,
                             line_offset=node.lineno,
@@ -1993,7 +1988,6 @@
                                 **self.variables
                             },
                             other_sdfgs=self.other_sdfgs,
-<<<<<<< HEAD
                             symbols={
                                 **self.sdfg.symbols,
                                 **extrasyms
@@ -2002,12 +1996,6 @@
                             tmp_idx=self.sdfg._temp_transients + 1)
 
         return pv.parse_program(body, is_tasklet)
-=======
-                            nested=True,
-                            tmp_idx=self.sdfg._temp_transients + 1)
-
-        return pv.parse_program(node, is_tasklet)
->>>>>>> 3796beef
 
     def visit_FunctionDef(self, node: ast.FunctionDef):
         # Supported decorated function types: map, mapscope, consume,
@@ -2059,12 +2047,9 @@
                                                 PE_tuple,
                                                 condition,
                                                 chunksize=chunksize)
-<<<<<<< HEAD
                 param_syms = {
                     PE_tuple[0]: self.sdfg.symbols.get(PE_tuple[1], dace.int32)
                 }
-=======
->>>>>>> 3796beef
 
             if dec.endswith('scope'):  # @dace.mapscope or @dace.consumescope
                 sdfg, inputs, outputs = self._parse_subprogram(
