# Copyright 2019-2021 ETH Zurich and the DaCe authors. All rights reserved.
import ast
import astunparse
from collections import OrderedDict
import copy
import itertools
import re
import sys
import warnings
from numbers import Number
from typing import Any, Dict, List, Set, Tuple, Union, Callable, Optional

import dace
from dace import data, dtypes, subsets, symbolic, sdfg as sd
from dace.config import Config
from dace.frontend.common import op_repository as oprepo
from dace.frontend.python import astutils
from dace.frontend.python.common import DaceSyntaxError, inverse_dict_lookup
from dace.frontend.python.astutils import ExtNodeVisitor, ExtNodeTransformer
from dace.frontend.python.astutils import rname
from dace.frontend.python import nested_call, replacements
from dace.frontend.python.memlet_parser import (DaceSyntaxError, parse_memlet,
                                                pyexpr_to_symbolic, ParseMemlet,
                                                inner_eval_ast, MemletExpr)
from dace.sdfg import nodes
from dace.sdfg.propagation import propagate_memlet, propagate_subset
from dace.memlet import Memlet
from dace.properties import LambdaProperty, CodeBlock
from dace.sdfg import SDFG, SDFGState
from dace.symbolic import pystr_to_symbolic

import numpy
import sympy

# register replacements in oprepo
import dace.frontend.python.replacements
from dace.frontend.python.replacements import _sym_type

# Type hints
Size = Union[int, dace.symbolic.symbol]
ShapeTuple = Tuple[Size]
ShapeList = List[Size]
Shape = Union[ShapeTuple, ShapeList]


def until(val, substr):
    """ Helper function that returns the substring of a string until a certain pattern. """
    if substr not in val:
        return val
    return val[:val.find(substr)]


augassign_ops = {
    'Add': '+',
    'Sub': '-',
    'Mult': '*',
    'Div': '/',
    'FloorDiv': '//',
    'Mod': '%',
    'Pow': '**',
    'LShift': '<<',
    'RShift': '>>',
    'BitOr': '|',
    'BitXor': '^',
    'BitAnd': '&'
}


class AddTransientMethods(object):
    """ A management singleton for methods that add transient data to SDFGs. """

    _methods = {}

    @staticmethod
    def get(datatype):
        """ Returns a method. """
        if datatype not in AddTransientMethods._methods:
            return None
        return AddTransientMethods._methods[datatype]


@dtypes.paramdec
def specifies_datatype(func: Callable[[Any, data.Data, Any], Tuple[str,
                                                                   data.Data]],
                       datatype=None):
    AddTransientMethods._methods[datatype] = func
    return func


@specifies_datatype(datatype=data.Scalar)
def _method(sdfg: SDFG, sample_data: data.Scalar, dtype: dtypes.typeclass):
    name = sdfg.temp_data_name()
    _, new_data = sdfg.add_scalar(name, dtype, transient=True)
    return name, new_data


@specifies_datatype(datatype=data.Array)
def _method(sdfg: SDFG, sample_data: data.Array, dtype):
    name, new_data = sdfg.add_temp_transient(sample_data.shape, dtype)
    return name, new_data


@specifies_datatype(datatype=data.Stream)
def _method(sdfg: SDFG, sample_data: data.Stream, dtype):
    name = sdfg.temp_data_name()
    new_data = sdfg.add_stream(name,
                               dtype,
                               buffer_size=sample_data.buffer_size,
                               shape=sample_data.shape,
                               transient=True)
    return name, new_data


def _add_transient_data(sdfg: SDFG,
                        sample_data: data.Data,
                        dtype: dtypes.typeclass = None):
    """ Adds to the sdfg transient data of the same dtype, shape and other
        parameters as sample_data. """
    func = AddTransientMethods.get(type(sample_data))
    if func is None:
        raise NotImplementedError
    if dtype is None:
        return func(sdfg, sample_data, sample_data.dtype)
    else:
        return func(sdfg, sample_data, dtype)


def parse_dace_program(f,
                       name,
                       argtypes,
                       global_vars,
                       modules,
                       other_sdfgs,
                       constants,
                       strict=None):
    """ Parses a `@dace.program` function into a _ProgramNode object.
        :param f: A Python function to parse.
        :param argtypes: An dictionary of (name, type) for the given
                         function's arguments, which may pertain to data
                         nodes or symbols (scalars).
        :param global_vars: A dictionary of global variables in the closure
                            of `f`.
        :param modules: A dictionary from an imported module name to the
                        module itself.
        :param other_sdfgs: Other SDFG and DaceProgram objects in the context
                            of this function.
        :param constants: A dictionary from a name to a constant value.
        :param strict: Whether to apply strict transformations after parsing nested dace programs.
        :return: Hierarchical tree of `astnodes._Node` objects, where the top
                 level node is an `astnodes._ProgramNode`.
        @rtype: SDFG
    """
    src_ast, src_file, src_line, src = astutils.function_to_ast(f)

    # Resolve data structures
    src_ast = StructTransformer(global_vars).visit(src_ast)

    src_ast = ModuleResolver(modules).visit(src_ast)
    # Convert modules after resolution
    for mod, modval in modules.items():
        if mod == 'builtins':
            continue
        newmod = global_vars[mod]
        del global_vars[mod]
        global_vars[modval] = newmod

    # Resolve constants to their values (if they are not already defined in this scope)
    # and symbols to their names
    src_ast = GlobalResolver({
        k: v
        for k, v in global_vars.items() if not k in argtypes and k != '_'
    }).visit(src_ast)

    pv = ProgramVisitor(name=name,
                        filename=src_file,
                        line_offset=src_line,
                        col_offset=0,
                        global_vars=global_vars,
                        constants=constants,
                        scope_arrays=argtypes,
                        scope_vars={},
                        other_sdfgs=other_sdfgs,
                        strict=strict)

    sdfg, _, _, _ = pv.parse_program(src_ast.body[0])
    sdfg.set_sourcecode(src, 'python')

    return sdfg


class StructTransformer(ast.NodeTransformer):
    """ A Python AST transformer that replaces `Call`s to create structs with
        the custom StructInitializer AST node. """
    def __init__(self, gvars):
        super().__init__()
        self._structs = {
            k: v
            for k, v in gvars.items() if isinstance(v, dtypes.struct)
        }

    def visit_Call(self, node: ast.Call):
        # Struct initializer
        name = rname(node.func)
        if name not in self._structs:
            return self.generic_visit(node)

        # Parse name and fields
        struct = self._structs[name]
        name = struct.name
        fields = {rname(arg.arg): arg.value for arg in node.keywords}
        if tuple(sorted(fields.keys())) != tuple(sorted(struct.fields.keys())):
            raise SyntaxError('Mismatch in fields in struct definition')

        # Create custom node
        #new_node = astutils.StructInitializer(name, fields)
        #return ast.copy_location(new_node, node)

        node.func = ast.copy_location(
            ast.Name(id='__DACESTRUCT_' + name, ctx=ast.Load()), node.func)

        return node


# Replaces instances of modules Y imported with "import X as Y" by X
class ModuleResolver(ast.NodeTransformer):
    def __init__(self, modules: Dict[str, str]):
        self.modules = modules

    def visit_Attribute(self, node):
        # Traverse AST until reaching the top-level value (could be a name
        # or a function)
        cnode = node
        while isinstance(cnode.value, ast.Attribute):
            cnode = cnode.value

        if (isinstance(cnode.value, ast.Name)
                and cnode.value.id in self.modules):
            cnode.value.id = self.modules[cnode.value.id]

        return self.generic_visit(node)


# AST node types that are disallowed in DaCe programs
_DISALLOWED_STMTS = [
    'Global', 'Delete', 'Import', 'ImportFrom', 'Assert', 'Pass', 'Exec',
    'Print', 'Nonlocal', 'Yield', 'YieldFrom', 'Raise', 'Try', 'TryExcept',
    'TryFinally', 'ExceptHandler', 'Starred', 'ClassDef', 'AsyncFor', 'Await',
    'Bytes', 'Set', 'Dict', 'ListComp', 'GeneratorExp', 'SetComp', 'DictComp',
    'comprehension'
]

TaskletType = Union[ast.FunctionDef, ast.With, ast.For]


def _disallow_stmt(visitor, node):
    raise DaceSyntaxError(visitor, node,
                          'Keyword "%s" disallowed' % (type(node).__name__))


###############################################################
# Parsing functions
###############################################################


def _subset_has_indirection(subset, pvisitor: 'ProgramVisitor' = None):
    for dim in subset:
        if not isinstance(dim, tuple):
            dim = [dim]
        for r in dim:
            if symbolic.contains_sympy_functions(r):
                return True
            if pvisitor:
                for s in r.free_symbols:
                    try:
                        name = pvisitor._visitname(str(s), None)
                        if name in pvisitor.sdfg.arrays:
                            return True
                    except DaceSyntaxError:
                        continue
    return False


def add_indirection_subgraph(sdfg: SDFG,
                             graph: SDFGState,
                             src: nodes.Node,
                             dst: nodes.Node,
                             memlet: Memlet,
                             local_name: str,
                             pvisitor: 'ProgramVisitor',
                             output: bool = False,
                             with_wcr: bool = False):
    """ Replaces the specified edge in the specified graph with a subgraph that
        implements indirection without nested memlet subsets. """

    array = sdfg.arrays[memlet.data]
    indirect_inputs = set()
    indirect_outputs = set()

    # Scheme for multi-array indirection:
    # 1. look for all arrays and accesses, create set of arrays+indices
    #    from which the index memlets will be constructed from
    # 2. each separate array creates a memlet, of which num_accesses = len(set)
    # 3. one indirection tasklet receives them all + original array and
    #    produces the right output index/range memlet
    #########################
    # Step 1
    accesses = OrderedDict()
    newsubset = copy.deepcopy(memlet.subset)
    for dimidx, dim in enumerate(memlet.subset):
        # Range/Index disambiguation
        direct_assignment = False
        if not isinstance(dim, tuple):
            dim = [dim]
            direct_assignment = True
        elif dim[0] == dim[1]:
            dim = [dim[0]]
            direct_assignment = True

        for i, r in enumerate(dim):
            for expr in symbolic.swalk(r, enter_functions=True):
                fname = None
                if symbolic.is_sympy_userfunction(expr):
                    fname = expr.func.__name__
                else:
                    try:
                        rname = pvisitor._visitname(str(expr), None)
                    except DaceSyntaxError:
                        continue
                    if rname in pvisitor.sdfg.arrays:
                        fname = rname
                if fname:
                    if fname not in accesses:
                        accesses[fname] = []

                    # Replace function with symbol (memlet local name to-be)
                    if expr.args in accesses[fname]:
                        aindex = accesses[fname].index(expr.args)
                        toreplace = 'index_' + fname + '_' + str(aindex)
                    else:
                        if expr.args:
                            accesses[fname].append(expr.args)
                        else:
                            # Scalar access
                            accesses[fname].append(0)
                        toreplace = 'index_' + fname + '_' + str(
                            len(accesses[fname]) - 1)

                    if direct_assignment:
                        # newsubset[dimidx] = newsubset[dimidx].subs(expr, toreplace)
                        newsubset[dimidx] = r.subs(expr, toreplace)
                    else:
                        rng = list(newsubset[dimidx])
                        rng[i] = rng[i].subs(expr, toreplace)
                        newsubset[dimidx] = tuple(rng)
                        # newsubset[dimidx][i] = r.subs(expr, toreplace)
    #########################
    # Step 2
    if output:
        ind_inputs = {'lookup': None}
        ind_outputs = {('__ind_' + local_name): None}
    else:
        ind_inputs = {('__ind_' + local_name): None}
        ind_outputs = {'lookup': None}
    # Add accesses to inputs
    for arrname, arr_accesses in accesses.items():
        for i in range(len(arr_accesses)):
            ind_inputs['index_%s_%d' % (arrname, i)] = None

    tasklet = nodes.Tasklet("Indirection", ind_inputs, ind_outputs)

    # Create map if indirected subset is a range
    ind_entry = None
    ind_exit = None
    inp_base_path = [tasklet]
    out_base_path = [tasklet]
    if (isinstance(memlet.subset, subsets.Range)
            and memlet.subset.num_elements() != 1):
        rng = copy.deepcopy(memlet.subset)
        nonsqz_dims = rng.squeeze()
        mapped_rng = []
        for i, r in enumerate(memlet.subset):
            if i in nonsqz_dims:
                mapped_rng.append(r)
        ind_entry, ind_exit = graph.add_map('indirection', {
            '__i%d' % i: '%s:%s+1:%s' % (s, e, t)
            for i, (s, e, t) in enumerate(mapped_rng)
        },
                                            debuginfo=pvisitor.current_lineinfo)
        inp_base_path.insert(0, ind_entry)
        out_base_path.append(ind_exit)

    input_index_memlets = []
    for arrname, arr_accesses in accesses.items():
        arr_name = arrname
        for i, access in enumerate(arr_accesses):
            if isinstance(access, (list, tuple)):
                access = access[0]
            if isinstance(access, sympy.Tuple):
                access = list(access)
            if not isinstance(access, (list, tuple)):
                access = [access]
            conn = None
            if pvisitor.nested:
                # TODO: Make this work for nested for-loops
                arr_rng = dace.subsets.Range([(a, a, 1) for a in access])
                if output:
                    arrname, rng = pvisitor._add_write_access(arr_name,
                                                              arr_rng,
                                                              target=None)
                else:
                    arrname, rng = pvisitor._add_read_access(arr_name,
                                                             arr_rng,
                                                             target=None)
                conn = 'index_%s_%d' % (arr_name, i)
                arr = sdfg.arrays[arrname]
                subset = subsets.Range.from_array(arr)
            else:
                subset = subsets.Indices(access)
            # Memlet to load the indirection index
            indexMemlet = Memlet.simple(arrname, subset)
            input_index_memlets.append(indexMemlet)
            read_node = graph.add_read(arrname,
                                       debuginfo=pvisitor.current_lineinfo)
            if pvisitor.nested or not isinstance(src, nodes.EntryNode):
                path = [read_node] + inp_base_path
            else:
                if output:
                    # TODO: This only works for Maps. Perhaps it should be
                    # generalized for other pairs of entry/exit nodes.
                    entry = None
                    if isinstance(dst, nodes.MapExit):
                        for node in graph.nodes():
                            if (isinstance(node, nodes.MapEntry)
                                    and node.map is dst.map):
                                entry = node
                                break
                    else:
                        raise NotImplementedError
                else:
                    entry = src
                path = [read_node, entry] + inp_base_path
            graph.add_memlet_path(*path,
                                  dst_conn="index_%s_%d" % (arr_name, i),
                                  memlet=indexMemlet)

    #########################
    # Step 3
    # Create new tasklet that will perform the indirection
    if output:
        code = "{arr}[{index}] = lookup"
    else:
        code = "lookup = {arr}[{index}]"

    newsubset = [r[0] if isinstance(r, tuple) else r for r in newsubset]
    if ind_entry:  # Amend newsubset when a range is indirected
        for i, idx in enumerate(nonsqz_dims):
            newsubset[idx] = '__i%d' % i

    tasklet.code = CodeBlock(
        code.format(arr='__ind_' + local_name,
                    index=', '.join([symbolic.symstr(s) for s in newsubset])))

    # Create transient variable to trigger the indirect load
    tmp_name = '__' + local_name + '_value'
    start_src = None
    end_dst = None
    if memlet.num_accesses == 1 and dst is not None:
        _, storage = sdfg.add_scalar(tmp_name, array.dtype, transient=True)
    else:
        rng = copy.deepcopy(memlet.subset)
        if isinstance(rng, subsets.Range):
            rng.squeeze()
        _, storage = sdfg.add_array(tmp_name,
                                    rng.bounding_box_size(),
                                    array.dtype,
                                    storage=dtypes.StorageType.Default,
                                    transient=True)
        # Force creation of transients for range indirection
        if output:
            if src:
                start_src = src
                src = None
        else:
            if dst:
                end_dst = dst
                dst = None

    # Create transients when implementing indirection
    # through slicing or when indirecting a range.
    if src is None:
        if start_src:
            src = graph.add_access(tmp_name,
                                   debuginfo=pvisitor.current_lineinfo)
        else:
            src = graph.add_read(tmp_name, debuginfo=pvisitor.current_lineinfo)
    elif dst is None:
        if end_dst:
            dst = graph.add_access(tmp_name,
                                   debuginfo=pvisitor.current_lineinfo)
        else:
            dst = graph.add_write(tmp_name, debuginfo=pvisitor.current_lineinfo)

    tmp_shape = storage.shape
    indirectRange = subsets.Range([(0, s - 1, 1) for s in tmp_shape])
    if ind_entry:  # Amend indirected range
        indirectRange = ','.join([
            "{} - {}".format(ind, r[0])
            for ind, r in zip(ind_entry.map.params, mapped_rng)
        ])

    # Create memlet that depends on the full array that we look up in
    fullRange = subsets.Range([(0, s - 1, 1) for s in array.shape])
    fullMemlet = Memlet.simple(memlet.data,
                               fullRange,
                               num_accesses=memlet.num_accesses)
    fullMemlet.dynamic = memlet.dynamic

    if output:
        if isinstance(dst, nodes.ExitNode):
            full_write_node = graph.add_write(
                memlet.data, debuginfo=pvisitor.current_lineinfo)
            path = out_base_path + [dst, full_write_node]
        elif isinstance(dst, nodes.AccessNode):
            path = out_base_path + [dst]
        else:
            raise Exception("Src node type for indirection is invalid.")
        if with_wcr:
            fullMemlet.wcr = memlet.wcr
        graph.add_memlet_path(*path,
                              src_conn='__ind_' + local_name,
                              memlet=fullMemlet)
    else:
        if isinstance(src, nodes.EntryNode):
            full_read_node = graph.add_read(memlet.data,
                                            debuginfo=pvisitor.current_lineinfo)
            path = [full_read_node, src] + inp_base_path
        elif isinstance(src, nodes.AccessNode):
            path = [src] + inp_base_path
        else:
            raise Exception("Src node type for indirection is invalid.")
        graph.add_memlet_path(*path,
                              dst_conn='__ind_' + local_name,
                              memlet=fullMemlet)

    # Memlet to store the final value into the transient, and to load it into
    # the tasklet that needs it
    # indirectMemlet = Memlet.simple('__' + local_name + '_value',
    #                         indirectRange, num_accesses=memlet.num_accesses)
    # graph.add_edge(tasklet, 'lookup', dataNode, None, indirectMemlet)

    valueMemlet = Memlet.simple(tmp_name, indirectRange, num_accesses=1)
    if output:
        path = [src] + inp_base_path
        if isinstance(src, nodes.AccessNode):
            src_conn = None
        else:
            src_conn = local_name
        graph.add_memlet_path(*path,
                              src_conn=src_conn,
                              dst_conn='lookup',
                              memlet=valueMemlet)
        # Connect original source to the indirected-range-transient
        if start_src:
            if isinstance(start_src, nodes.AccessNode):
                src_conn = None
            else:
                src_conn = local_name
            graph.add_edge(start_src, src_conn, src, None,
                           Memlet.from_array(tmp_name, storage))
    else:
        path = out_base_path + [dst]
        if isinstance(dst, nodes.AccessNode):
            dst_conn = None
        else:
            dst_conn = local_name
        graph.add_memlet_path(*path,
                              src_conn='lookup',
                              dst_conn=dst_conn,
                              memlet=valueMemlet)
        # Connect original destination to the indirected-range-transient
        if end_dst:
            if isinstance(end_dst, nodes.AccessNode):
                dst_conn = None
            else:
                dst_conn = local_name
            graph.add_edge(dst, None, end_dst, dst_conn,
                           Memlet.from_array(tmp_name, storage))

    return tmp_name


class GlobalResolver(ast.NodeTransformer):
    """ Resolves global constants and lambda expressions if not
        already defined in the given scope. """
    def __init__(self, globals: Dict[str, Any]):
        self.globals = globals
        self.current_scope = set()

    def generic_visit(self, node: ast.AST):
        if hasattr(node, 'body') or hasattr(node, 'orelse'):
            oldscope = self.current_scope
            self.current_scope = set()
            self.current_scope.update(oldscope)
            result = super().generic_visit(node)
            self.current_scope = oldscope
            return result
        else:
            return super().generic_visit(node)

    def global_value_to_node(self, value, parent_node, recurse=False):
        # if recurse is false, we don't allow recursion into lists
        # this should not happen anyway; the globals dict should only contain
        # single "level" lists
        if not recurse and isinstance(value, (list, tuple)):
            # bail after more than one level of lists
            return None

        if isinstance(value, list):
            elts = [self.global_value_to_node(v, parent_node) for v in value]
            if any(e is None for e in elts):
                return None
            newnode = ast.List(elts=elts, ctx=parent_node.ctx)
        elif isinstance(value, tuple):
            elts = [self.global_value_to_node(v, parent_node) for v in value]
            if any(e is None for e in elts):
                return None
            newnode = ast.Tuple(elts=elts, ctx=parent_node.ctx)
        elif isinstance(value, symbolic.symbol):
            # symbols resolve to the symbol name
            newnode = ast.Name(id=value.name, ctx=ast.Load())
        elif dtypes.isconstant(value):
            # otherwise we must have a non list or tuple constant; emit a constant node

            # Compatibility check since Python changed their AST nodes
            if sys.version_info >= (3, 8):
                newnode = ast.Constant(value=value, kind='')
            else:
                if value is None:
                    newnode = ast.NameConstant(value=None)
                else:
                    newnode = ast.Num(n=value)
        else:
            return None

        if parent_node is not None:
            return ast.copy_location(newnode, parent_node)
        else:
            return newnode

    def visit_Name(self, node: ast.Name):
        if isinstance(node.ctx, (ast.Store, ast.AugStore)):
            self.current_scope.add(node.id)
        else:
            if node.id in self.current_scope:
                return node
            if node.id in self.globals:
                global_val = self.globals[node.id]
                newnode = self.global_value_to_node(global_val,
                                                    parent_node=node,
                                                    recurse=True)
                if newnode is None:
                    return node
                return newnode
        return node

    def visit_keyword(self, node: ast.keyword):
        if node.arg in self.globals and isinstance(self.globals[node.arg],
                                                   symbolic.symbol):
            node.arg = self.globals[node.arg].name
        return self.generic_visit(node)

    def visit_Attribute(self, node: ast.Attribute) -> Any:
        # TODO(later): Support more levels of modules (mod.mod2.mod3.value)
        if (isinstance(node.value, ast.Name)
                and isinstance(node.value.ctx, ast.Load)
                and node.value.id in self.globals
                and hasattr(self.globals[node.value.id], node.attr)):
            global_val = getattr(self.globals[node.value.id], node.attr)
            # TODO: Without this check, dace dtypes do not serialize well
            if not isinstance(global_val, dtypes.typeclass):
                newnode = self.global_value_to_node(global_val,
                                                    parent_node=node,
                                                    recurse=True)
                if newnode is not None:
                    return newnode
        return self.generic_visit(node)


class TaskletTransformer(ExtNodeTransformer):
    """ A visitor that traverses a data-centric tasklet, removes memlet
        annotations and returns input and output memlets.
    """
    def __init__(self,
                 defined,
                 sdfg: SDFG,
                 state: SDFGState,
                 filename: str,
                 lang=dtypes.Language.Python,
                 location: dict = {},
                 nested: bool = False,
                 scope_arrays: Dict[str, data.Data] = dict(),
                 scope_vars: Dict[str, str] = dict(),
                 variables: Dict[str, str] = dict(),
                 accesses: Dict[Tuple[str, dace.subsets.Subset, str],
                                str] = dict(),
                 symbols: Dict[str, "dace.symbol"] = dict()):
        """ Creates an AST parser for tasklets.
            :param sdfg: The SDFG to add the tasklet in (used for defined arrays and symbols).
            :param state: The SDFG state to add the tasklet to.
        """
        self.sdfg = sdfg
        self.state = state
        self.defined = defined

        # For syntax errors
        self.filename = filename

        # Connectors generated from memlets
        self.inputs = {}  # type: Dict[str, Memlet]
        self.outputs = {}  # type: Dict[str, Memlet]

        self.extcode = None
        self.lang = lang
        self.globalcode = ''
        self.initcode = ''
        self.exitcode = ''
        self.location = location

        self.nested = nested
        self.scope_arrays = scope_arrays
        self.scope_vars = scope_vars
        self.variables = variables
        self.accesses = accesses

        self.sdfg_inputs = {}
        self.sdfg_outputs = {}

        # Tmp fix for missing state symbol propatation
        self.symbols = symbols

        # Disallow keywords
        for stmt in _DISALLOWED_STMTS:
            setattr(self, 'visit_' + stmt, lambda n: _disallow_stmt(self, n))

    def parse_tasklet(self,
                      tasklet_ast: TaskletType,
                      name: Optional[str] = None):
        """ Parses the AST of a tasklet and returns the tasklet node, as well as input and output memlets.
            :param tasklet_ast: The Tasklet's Python AST to parse.
            :param name: Optional name to use as prefix for tasklet.
            :return: 3-tuple of (Tasklet node, input memlets, output memlets).
            @rtype: Tuple[Tasklet, Dict[str, Memlet], Dict[str, Memlet]]
        """
        # Should return a tasklet object (with connectors)
        self.visit(tasklet_ast)

        # Location identifier
        locinfo = dtypes.DebugInfo(tasklet_ast.lineno, tasklet_ast.col_offset,
                                   tasklet_ast.body[-1].lineno,
                                   tasklet_ast.body[-1].col_offset,
                                   self.filename)

        # Determine tasklet name (either declared as a function or use line #)
        if name is not None:
            name += '_' + str(tasklet_ast.lineno)
        else:
            name = getattr(tasklet_ast, 'name',
                           'tasklet_%d' % tasklet_ast.lineno)

        t = self.state.add_tasklet(name,
                                   set(self.inputs.keys()),
                                   set(self.outputs.keys()),
                                   self.extcode or tasklet_ast.body,
                                   language=self.lang,
                                   code_global=self.globalcode,
                                   code_init=self.initcode,
                                   code_exit=self.exitcode,
                                   location=self.location,
                                   debuginfo=locinfo)

        return t, self.inputs, self.outputs, self.accesses

    def _add_access(
            self,
            name: str,
            rng: subsets.Range,
            access_type: str,  # 'r' or 'w'
            target: Union[ast.Name, ast.Subscript],
            new_name: str = None,
            arr_type: data.Data = None) -> str:
        if access_type not in ('r', 'w'):
            raise ValueError("Access type {} is invalid".format(access_type))
        if new_name:
            var_name = new_name
        elif target:
            var_name = "__tmp_{l}_{c}".format(l=target.lineno,
                                              c=target.col_offset)
        else:
            var_name = self.sdfg.temp_data_name()

        parent_name = self.scope_vars[name]
        parent_array = self.scope_arrays[parent_name]
        if _subset_has_indirection(rng):
            squeezed_rng = list(range(len(rng)))
            shape = parent_array.shape
            strides = [parent_array.strides[d] for d in squeezed_rng]
            # TODO: Why is squeezed_rng an index in the first place?
            squeezed_rng = subsets.Range([(i, i, 1) for i in squeezed_rng])
        else:
            ignore_indices = []
            sym_rng = []
            for i, r in enumerate(rng):
                for s, sr in self.symbols.items():
                    if s in symbolic.symlist(r).values():
                        ignore_indices.append(i)
                        sym_rng.append(sr)

            if ignore_indices:
                tmp_memlet = Memlet.simple(parent_name, rng)
                use_dst = True if access_type == 'w' else False
                for s, r in self.symbols.items():
                    tmp_memlet = propagate_subset([tmp_memlet],
                                                  parent_array, [s],
                                                  r,
                                                  use_dst=use_dst)

            squeezed_rng = copy.deepcopy(rng)
            non_squeezed = squeezed_rng.squeeze(ignore_indices)
            # TODO: Need custom shape computation here
            shape = squeezed_rng.size()
            for i, sr in zip(ignore_indices, sym_rng):
                iMin, iMax, step = sr.ranges[0]
                ts = rng.tile_sizes[i]
                sqz_idx = squeezed_rng.ranges.index(rng.ranges[i])
                shape[sqz_idx] = ts * sympy.ceiling(
                    ((iMax.approx
                      if isinstance(iMax, symbolic.SymExpr) else iMax) + 1 -
                     (iMin.approx if isinstance(iMin, symbolic.SymExpr) else
                      iMin)) / (step.approx if isinstance(
                          step, symbolic.SymExpr) else step))
            # squeezed_rng = copy.deepcopy(rng)
            # non_squeezed = squeezed_rng.squeeze()
            # shape = squeezed_rng.size()
            if non_squeezed:
                strides = [parent_array.strides[d] for d in non_squeezed]
            else:
                strides = [1]
        dtype = parent_array.dtype

        if arr_type is None:
            arr_type = type(parent_array)
        if arr_type == data.Scalar:
            self.sdfg.add_scalar(var_name, dtype)
        elif arr_type == data.Array:
            self.sdfg.add_array(var_name, shape, dtype, strides=strides)
        elif arr_type == data.Stream:
            self.sdfg.add_stream(var_name, dtype)
        else:
            raise NotImplementedError(
                "Data type {} is not implemented".format(arr_type))

        self.accesses[(name, rng, access_type)] = (var_name, squeezed_rng)

        inner_indices = set()
        for n, r in reversed(list(enumerate(squeezed_rng))):
            if r == rng[n]:
                inner_indices.add(n)

        if access_type == 'r':
            if _subset_has_indirection(rng):
                self.sdfg_inputs[var_name] = (dace.Memlet.from_array(
                    parent_name, parent_array), inner_indices)
            else:
                self.sdfg_inputs[var_name] = (dace.Memlet.simple(
                    parent_name, rng), inner_indices)
        else:
            if _subset_has_indirection(rng):
                self.sdfg_outputs[var_name] = (dace.Memlet.from_array(
                    parent_name, parent_array), inner_indices)
            else:
                self.sdfg_outputs[var_name] = (dace.Memlet.simple(
                    parent_name, rng), inner_indices)

        return (var_name, squeezed_rng)

    def _add_read_access(self,
                         name: str,
                         rng: subsets.Range,
                         target: Union[ast.Name, ast.Subscript],
                         new_name: str = None,
                         arr_type: data.Data = None):

        if (name, rng, 'w') in self.accesses:
            return self.accesses[(name, rng, 'w')]
        elif (name, rng, 'r') in self.accesses:
            return self.accesses[(name, rng, 'r')]
        elif name in self.variables:
            return (self.variables[name], None)
        elif name in self.scope_vars:
            # TODO: Does the TaskletTransformer need the double slice fix?
            new_name, new_rng = self._add_access(name, rng, 'r', target,
                                                 new_name, arr_type)
            return (new_name, new_rng)
        else:
            raise NotImplementedError

    def _add_write_access(self,
                          name: str,
                          rng: subsets.Range,
                          target: Union[ast.Name, ast.Subscript],
                          new_name: str = None,
                          arr_type: data.Data = None):

        if (name, rng, 'w') in self.accesses:
            return self.accesses[(name, rng, 'w')]
        elif name in self.variables:
            return (self.variables[name], None)
        elif (name, rng, 'r') in self.accesses or name in self.scope_vars:
            return self._add_access(name, rng, 'w', target, new_name, arr_type)
        else:
            raise NotImplementedError

    def _get_range(self, node: Union[ast.Name, ast.Subscript, ast.Call],
                   name: str):
        if isinstance(node, ast.Name):
            actual_node = copy.deepcopy(node)
            actual_node.id = name
            expr: MemletExpr = ParseMemlet(self, {
                **self.sdfg.arrays,
                **self.scope_arrays,
                **self.defined
            }, actual_node)
            rng = expr.subset
        elif isinstance(node, ast.Subscript):
            actual_node = copy.deepcopy(node)
            if isinstance(actual_node.value, ast.Call):
                actual_node.value.func.id = name
            else:
                actual_node.value.id = name
            expr: MemletExpr = ParseMemlet(self, {
                **self.sdfg.arrays,
                **self.scope_arrays,
                **self.defined
            }, actual_node)
            rng = expr.subset
        elif isinstance(node, ast.Call):
            rng = dace.subsets.Range.from_array({
                **self.sdfg.arrays,
                **self.scope_arrays
            }[name])
        else:
            raise NotImplementedError

        return rng

    def _update_names(self,
                      node: Union[ast.Name, ast.Subscript, ast.Call],
                      name: str,
                      name_subscript: bool = False):
        if isinstance(node, ast.Name):
            node.id = name
        elif isinstance(node, ast.Subscript):
            if isinstance(node.value, ast.Call):
                node = node.value
                node.func.id = name
            elif name_subscript:
                node = node.value
                node.id = name
            else:
                node.value.id = name
        elif isinstance(node, ast.Call):
            node.func.id = name
        else:
            raise NotImplementedError

        return node

    def visit_TopLevelExpr(self, node):
        if isinstance(node.value, ast.BinOp):
            if isinstance(node.value.op, (ast.LShift, ast.RShift)):
                variables = {**self.variables, **self.scope_vars}
                target = node.value.right
                name = rname(target)
                name_sub = False
                if isinstance(node.value.op, ast.LShift):
                    squeezed_rng = None
                    if self.nested:
                        real_name = variables[name]
                        rng = self._get_range(target, real_name)
                        name, squeezed_rng = self._add_read_access(
                            name, rng, target)
                        if squeezed_rng is not None:
                            name_sub = True
                    else:
                        if name in variables:
                            name = variables[name]
                    node.value.right = self._update_names(
                        node.value.right, name, name_subscript=name_sub)
                    connector, memlet = parse_memlet(self, node.value.right,
                                                     node.value.left,
                                                     self.sdfg.arrays)
                    # Fix memlet with correct subset
                    if squeezed_rng is not None:
                        # TODO: Fix for `contains_sympy_functions`
                        # not liking ints
                        memlet.subset = subsets.Range([
                            (symbolic.pystr_to_symbolic(b),
                             symbolic.pystr_to_symbolic(e),
                             symbolic.pystr_to_symbolic(s))
                            for b, e, s in squeezed_rng.ranges
                        ])
                    if self.nested and _subset_has_indirection(rng):
                        memlet = dace.Memlet.simple(memlet.data, rng)
                    if connector in self.inputs or connector in self.outputs:
                        raise DaceSyntaxError(
                            self, node,
                            'Local variable is already a tasklet input or output'
                        )
                    self.inputs[connector] = memlet
                    return None  # Remove from final tasklet code
                elif isinstance(node.value.op, ast.RShift):
                    squeezed_rng = None
                    if self.nested:
                        real_name = variables[name]
                        rng = self._get_range(target, real_name)
                        name, squeezed_rng = self._add_write_access(
                            name, rng, target)
                        if squeezed_rng is not None:
                            name_sub = True
                    else:
                        if name in variables:
                            name = variables[name]
                    node.value.right = self._update_names(
                        node.value.right, name, name_subscript=name_sub)
                    connector, memlet = parse_memlet(self, node.value.left,
                                                     node.value.right,
                                                     self.sdfg.arrays)
                    # Fix memlet with correct subset
                    if squeezed_rng is not None:
                        # TODO: Fix for `contains_sympy_functions`
                        # not liking ints
                        memlet.subset = subsets.Range([
                            (symbolic.pystr_to_symbolic(b),
                             symbolic.pystr_to_symbolic(e),
                             symbolic.pystr_to_symbolic(s))
                            for b, e, s in squeezed_rng.ranges
                        ])
                    if self.nested and _subset_has_indirection(rng):
                        memlet = dace.Memlet.simple(memlet.data, rng)
                    if self.nested and name in self.sdfg_outputs:
                        out_memlet = self.sdfg_outputs[name][0]
                        out_memlet.volume = memlet.volume
                        out_memlet.dynamic = memlet.dynamic
                        out_memlet.wcr = memlet.wcr
                        out_memlet.wcr_nonatomic = memlet.wcr_nonatomic
                    if connector in self.inputs or connector in self.outputs:
                        raise DaceSyntaxError(
                            self, node,
                            'Local variable is already a tasklet input or output'
                        )
                    self.outputs[connector] = memlet
                    return None  # Remove from final tasklet code
        elif isinstance(node.value, ast.Str):
            return self.visit_TopLevelStr(node.value)

        return self.generic_visit(node)

    # Detect external tasklet code
    def visit_TopLevelStr(self, node: ast.Str):
        if self.extcode != None:
            raise DaceSyntaxError(
                self, node,
                'Cannot provide more than one intrinsic implementation ' +
                'for tasklet')
        self.extcode = node.s
        # TODO(later): Syntax for other languages?
        self.lang = dtypes.Language.CPP

        return node

    def visit_Name(self, node: ast.Name):
        # If accessing a symbol, add it to the SDFG symbol list
        if (isinstance(node.ctx, ast.Load) and node.id in self.defined
                and isinstance(self.defined[node.id], symbolic.symbol)):
            if node.id not in self.sdfg.symbols:
                self.sdfg.add_symbol(node.id, self.defined[node.id].dtype)
        return self.generic_visit(node)


class ProgramVisitor(ExtNodeVisitor):
    """ A visitor that traverses a data-centric Python program AST and
        constructs an SDFG.
    """
    def __init__(self,
                 name: str,
                 filename: str,
                 line_offset: int,
                 col_offset: int,
                 global_vars: Dict[str, Any],
                 constants: Dict[str, Any],
                 scope_arrays: Dict[str, data.Data],
                 scope_vars: Dict[str, str],
                 map_symbols: Set[Union[str, 'symbol']] = None,
                 other_sdfgs: Dict[str, Union[SDFG, 'DaceProgram']] = None,
                 nested: bool = False,
                 tmp_idx: int = 0,
                 strict: Optional[bool] = None):
        """ ProgramVisitor init method

        Arguments:
            name {str} -- Name of DaCe program
            filename {str} -- Name of file containing DaCe program
            line_offset {int} -- Line where DaCe program is called
            col_offset {int} -- Column where DaCe program is called
            global_vars {Dict[str, Any]} -- Global variables
            constants {Dict[str, Any]} -- Constant values
            scope_arrays {Dict[str, data.Data]} -- Scope arrays
            scope_vars {Dict[str, str]} -- Scope variables
            other_sdfgs {Dict[str, Union[SDFG, DaceProgram]]} -- Other SDFGs
            strict {bool} -- Whether to apply strict transforms after parsing nested dace programs

        Keyword Arguments:
            nested {bool} -- True, if SDFG is nested (default: {False})
            tmp_idx {int} -- First idx for tmp transient names (default: {0})
        """

        self.filename = filename
        if nested:
            self.name = "{n}_{l}_{c}".format(n=name,
                                             l=line_offset,
                                             c=col_offset)
        else:
            self.name = name

        self.globals = global_vars
        self.other_sdfgs = other_sdfgs
        self.nested = nested
        self.strict = strict

        # Keeps track of scope arrays, numbers, variables and accesses
        self.scope_arrays = OrderedDict()
        self.scope_arrays.update(scope_arrays)
        self.scope_vars = {k: k for k in scope_arrays.keys()}
        self.scope_vars.update(scope_vars)
        self.numbers = dict()  # Dict[str, str]
        self.variables = dict()  # Dict[str, str]
        self.accesses = dict()
        self.views: Dict[str, str] = {}  # Keeps track of views

        # Keep track of map symbols from upper scopes
        map_symbols = map_symbols or set()
        self.map_symbols = set()
        self.map_symbols.update(map_symbols)

        # Entry point to the program
        # self.program = None
        self.sdfg = SDFG(self.name)
        if not self.nested:
            self.sdfg.arrays.update(scope_arrays)
            for arr in self.sdfg.arrays.values():
                for sym in arr.free_symbols:
                    if sym.name not in self.sdfg.symbols:
                        self.sdfg.add_symbol(sym.name, sym.dtype)
        self.sdfg._temp_transients = tmp_idx
        self.last_state = self.sdfg.add_state('init', is_start_state=True)
        self.inputs = {}
        self.outputs = {}
        self.current_lineinfo = dtypes.DebugInfo(line_offset, col_offset,
                                                 line_offset, col_offset,
                                                 filename)

        # Add constants
        for cstname, cstval in constants.items():
            self.sdfg.add_constant(cstname, cstval)

        # Add symbols
        for arr in scope_arrays.values():
            self.scope_vars.update(
                {str(k): self.globals[str(k)]
                 for k in arr.free_symbols})

        # Disallow keywords
        for stmt in _DISALLOWED_STMTS:
            setattr(self, 'visit_' + stmt, lambda n: _disallow_stmt(self, n))

        # Loop status
        self.loop_idx = -1
        self.continue_states = []
        self.break_states = []

        # Tmp fix for missing state symbol propagation
        self.symbols = dict()

    def visit(self, node: ast.AST):
        """Visit a node."""
        if hasattr(node, 'lineno'):
            self.current_lineinfo = dtypes.DebugInfo(node.lineno,
                                                     node.col_offset,
                                                     node.lineno,
                                                     node.col_offset,
                                                     self.filename)
        return super().visit(node)

    def parse_program(self, program: ast.FunctionDef, is_tasklet: bool = False):
        """ Parses a DaCe program or tasklet

        Arguments:
            program {ast.FunctionDef} -- DaCe program or tasklet

        Keyword Arguments:
            is_tasklet {bool} -- True, if program is tasklet (default: {False})

        Returns:
            Tuple[SDFG, Dict, Dict] -- Parsed SDFG, its inputs and outputs
        """

        if is_tasklet:
            program.decorator_list = []
            self.visit_FunctionDef(program)
        else:
            for stmt in program.body:
                self.visit_TopLevel(stmt)
        if len(self.sdfg.nodes()) == 0:
            self.sdfg.add_state("EmptyState")

        # Handle return values
        # Assignments to return values become __return* arrays
        for vname, arrname in self.variables.items():
            if vname.startswith('__return'):
                if isinstance(self.sdfg.arrays[arrname], data.View):
                    # In case of a view, make a copy
                    desc = self.sdfg.arrays[arrname]
                    return_state = self._add_state()
                    r = return_state.add_read(arrname)
                    w = return_state.add_write(vname)
                    if vname not in self.sdfg.arrays:
                        self.sdfg.add_array(
                            vname,
                            desc.shape,
                            desc.dtype,
                            storage=desc.storage,
                            transient=False,
                            strides=desc.strides,
                            offset=desc.offset,
                            debuginfo=desc.debuginfo,
                            total_size=desc.total_size,
                            allow_conflicts=desc.allow_conflicts)
                    return_state.add_nedge(r, w, Memlet(vname))
                else:
                    # Other cases can be replaced with return value directly
                    self.sdfg.replace(arrname, vname)

        # Return values become non-transient (accessible by the outside)
        for arrname, arr in self.sdfg.arrays.items():
            if arrname.startswith('__return'):
                arr.transient = False
                self.outputs[arrname] = Memlet.from_array(arrname, arr)
        ####

        # Map view access nodes to their respective data
        for state in self.sdfg.nodes():
            for vnode in list(state.data_nodes()):
                if vnode.data in self.views:
                    if state.in_degree(vnode) == 0:
                        aname = self.views[vnode.data]
                        arr = self.sdfg.arrays[aname]
                        r = state.add_read(aname)
                        state.add_nedge(r, vnode, Memlet.from_array(aname, arr))
                    elif state.out_degree(vnode) == 0:
                        aname = self.views[vnode.data]
                        arr = self.sdfg.arrays[aname]
                        w = state.add_write(aname)
                        state.add_nedge(vnode, w, Memlet.from_array(aname, arr))
                    else:
                        raise ValueError(f'View "{vnode.data}" already has'
                                         'both incoming and outgoing edges')

        # Try to replace transients with their python-assigned names
        for pyname, arrname in self.variables.items():
            if arrname in self.sdfg.arrays:
                if self.sdfg.arrays[arrname].transient:
                    if (pyname and dtypes.validate_name(pyname)
                            and pyname not in self.sdfg.arrays):
                        self.sdfg.replace(arrname, pyname)

        return self.sdfg, self.inputs, self.outputs, self.symbols

    @property
    def defined(self):
        # Check parent SDFG arrays first
        result = {}
        result.update({
            k: v
            for k, v in self.globals.items() if isinstance(v, symbolic.symbol)
        })
        result.update({
            k: self.sdfg.arrays[v]
            for k, v in self.scope_vars.items() if v in self.sdfg.arrays
        })
        result.update({
            k: self.scope_arrays[v]
            for k, v in self.scope_vars.items() if v in self.scope_arrays
        })
        result.update({
            k: self.sdfg.arrays[v]
            for k, v in self.variables.items() if v in self.sdfg.arrays
        })
        result.update({
            v: self.sdfg.arrays[v]
            for _, v in self.variables.items() if v in self.sdfg.arrays
        })
        # TODO: Is there a case of a variable-symbol?
        result.update({
            k: self.sdfg.symbols[v]
            for k, v in self.variables.items() if v in self.sdfg.symbols
        })

        return result

    def _add_state(self, label=None):
        state = self.sdfg.add_state(label)
        if self.last_state is not None:
            self.sdfg.add_edge(self.last_state, state, dace.InterstateEdge())
        self.last_state = state
        return state

    def _parse_arg(self, arg: Any, as_list=True):
        """ Parse possible values to slices or objects that can be used in
            the SDFG API. """
        if isinstance(arg, ast.Subscript) and rname(arg) == '_':
            # TODO: Refactor to return proper symbols and not strings.
            rng = dace.subsets.Range(
                astutils.subscript_to_slice(arg, self.sdfg.arrays)[1])
            repldict = dict()
            for sname in rng.free_symbols:
                if sname in self.defined:
                    repldict[sname] = self.defined[sname]
            if repldict:
                rng.replace(repldict)
            result = rng.string_list()
            if as_list is False and len(result) == 1:
                return result[0]
            return result

        return arg

    def _decorator_or_annotation_params(
            self, node: ast.FunctionDef) -> List[Tuple[str, Any]]:
        """ Returns a list of parameters, either from the function parameters
            and decorator arguments or parameters and their annotations (type
            hints).
            :param node: The given function definition node.
            :return: A list of 2-tuples (name, value).
        """
        # If the arguments are defined in the decorator
        dec = node.decorator_list[0]
        if 'args' in dir(dec) and len(dec.args) > 0:
            # If it's one argument of the form of ND range, e.g., "_[0:M, 0:N]"
            parg0 = self._parse_arg(dec.args[0])
            if isinstance(parg0, list):
                args = parg0
            else:
                args = [self._parse_arg(arg) for arg in dec.args]
        else:  # Otherwise, use annotations
            args = [
                self._parse_arg(arg.annotation, as_list=False)
                for arg in node.args.args
            ]

        result = [(rname(arg), argval)
                  for arg, argval in zip(node.args.args, args)]

        # Ensure all arguments are annotated
        if len(result) != len(node.args.args):
            raise DaceSyntaxError(
                self, node,
                'All arguments in primitive %s must be annotated' % node.name)
        return result

    def _parse_subprogram(self,
                          name,
                          node,
                          is_tasklet=False,
                          extra_symbols=None,
                          extra_map_symbols=None):
        extra_symbols = extra_symbols or {}
        extra_map_symbols = extra_map_symbols or set()
        map_symbols = self.map_symbols.union(extra_map_symbols)
        local_vars = {}
        local_vars.update(self.globals)
        local_vars.update(extra_symbols)
        pv = ProgramVisitor(name=name,
                            filename=self.filename,
                            line_offset=node.lineno,
                            col_offset=node.col_offset,
                            global_vars=local_vars,
                            constants=self.sdfg.constants,
                            scope_arrays={
                                **self.scope_arrays,
                                **self.sdfg.arrays
                            },
                            scope_vars={
                                **self.scope_vars,
                                **self.variables,
                            },
                            map_symbols=map_symbols,
                            other_sdfgs=self.other_sdfgs,
                            nested=True,
                            tmp_idx=self.sdfg._temp_transients + 1)

        return pv.parse_program(node, is_tasklet)

    def _symbols_from_params(
            self, params: List[Tuple[str, Union[str, dtypes.typeclass]]],
            memlet_inputs: Dict[str, Memlet]) -> Dict[str, symbolic.symbol]:
        """
        Returns a mapping between symbol names to their type, as a symbol 
        object to maintain compatibility with global symbols. Used to maintain 
        typed symbols in SDFG scopes (e.g., map, consume).
        """
        from dace.codegen.tools.type_inference import infer_expr_type
        result = {}

        # Add map inputs first
        dyn_inputs = {}
        for name, val in memlet_inputs.items():
            dyn_inputs[name] = symbolic.symbol(
                name, self.scope_arrays[val.data].dtype)
        result.update(dyn_inputs)

        for name, val in params:
            if isinstance(val, dtypes.typeclass):
                result[name] = symbolic.symbol(name, dtype=val)
            else:
                values = str(val).split(':')
                if len(values) == 2:
                    result[name] = symbolic.symbol(
                        name,
                        dtypes.result_type_of(
                            infer_expr_type(values[0], {
                                **self.globals,
                                **dyn_inputs
                            }),
                            infer_expr_type(values[1], {
                                **self.globals,
                                **dyn_inputs
                            })))
                else:
                    result[name] = symbolic.symbol(
                        name,
                        infer_expr_type(values[0], {
                            **self.globals,
                            **dyn_inputs
                        }))

        return result

    def visit_FunctionDef(self, node: ast.FunctionDef):
        # Supported decorated function types: map, mapscope, consume,
        # consumescope, tasklet, program

        if len(node.decorator_list) > 1:
            raise DaceSyntaxError(
                self, node,
                'Exactly one DaCe decorator is allowed on a function')
        if len(node.decorator_list) == 0:
            dec = 'dace.tasklet'
        else:
            dec = rname(node.decorator_list[0])

        # Create a new state for the statement
        state = self._add_state("s{l}_{c}".format(l=node.lineno,
                                                  c=node.col_offset))

        # Define internal node for reconnection
        internal_node = None

        # Select primitive according to function type
        if dec == 'dace.tasklet':  # Tasklet
            internal_node, inputs, outputs, sdfg_inp, sdfg_out = self._parse_tasklet(
                state, node)

            # Add memlets
            self._add_dependencies(state, internal_node, None, None, inputs,
                                   outputs)
            self.inputs.update(sdfg_inp)
            self.outputs.update(sdfg_out)

        elif dec.startswith('dace.map') or dec.startswith(
                'dace.consume'):  # Scope or scope+tasklet
            if 'map' in dec:
                params = self._decorator_or_annotation_params(node)
                params, map_inputs = self._parse_map_inputs(
                    node.name, params, node)
                map_symbols = self._symbols_from_params(params, map_inputs)
                entry, exit = state.add_map(node.name,
                                            ndrange=params,
                                            debuginfo=self.current_lineinfo)
            elif 'consume' in dec:
                (stream_name, stream_elem, PE_tuple, condition,
                 chunksize) = self._parse_consume_inputs(node)
                params = [
                    PE_tuple, (stream_elem, self.sdfg.arrays[stream_name].dtype)
                ]
                map_inputs = {}
                map_symbols = set()
                entry, exit = state.add_consume(node.name,
                                                PE_tuple,
                                                condition,
                                                chunksize=chunksize,
                                                debuginfo=self.current_lineinfo)

            if dec.endswith('scope'):  # @dace.mapscope or @dace.consumescope
                # TODO: Now that we return the nested for-loop symbols,
                # can we use them for something here?
                sdfg, inputs, outputs, _ = self._parse_subprogram(
                    node.name,
                    node,
                    extra_symbols=self._symbols_from_params(params, map_inputs),
                    extra_map_symbols=map_symbols)
            else:  # Scope + tasklet (e.g., @dace.map)
                name = "{}_body".format(entry.label)
                # TODO: Now that we return the nested for-loop symbols,
                # can we use them for something here?
                sdfg, inputs, outputs, _ = self._parse_subprogram(
                    name,
                    node,
                    True,
                    extra_symbols=self._symbols_from_params(params, map_inputs),
                    extra_map_symbols=map_symbols)

            internal_node = state.add_nested_sdfg(
                sdfg,
                self.sdfg,
                set(inputs.keys()),
                set(outputs.keys()),
                debuginfo=self.current_lineinfo)
            self._add_nested_symbols(internal_node)

            # If consume scope, inject stream inputs to the internal SDFG
            if 'consume' in dec:
                free_symbols_before = copy.copy(sdfg.free_symbols)
                self._inject_consume_memlets(dec, entry, inputs, internal_node,
                                             sdfg, state, stream_elem,
                                             stream_name)
                # Remove symbols defined after injection
                syms_to_remove = free_symbols_before - sdfg.free_symbols
                syms_to_remove.add(stream_elem)
                for sym in syms_to_remove:
                    del internal_node.symbol_mapping[sym]
                    del sdfg.symbols[sym]

            # Connect internal node with scope/access nodes
            self._add_dependencies(state, internal_node, entry, exit, inputs,
                                   outputs, map_inputs)

        elif dec == 'dace.program':  # Nested SDFG
            raise DaceSyntaxError(
                self, node, 'Nested programs must be '
                'defined outside existing programs')
        else:
            raise DaceSyntaxError(self, node, 'Unsupported function decorator')

    def _inject_consume_memlets(self, dec, entry, inputs, internal_node, sdfg,
                                state, stream_elem, stream_name):
        """ Inject stream inputs to subgraph when creating a consume scope. """

        # Inject element to internal SDFG arrays
        ntrans = sdfg.temp_data_name()
        sdfg.add_array(ntrans, [1], self.sdfg.arrays[stream_name].dtype)
        internal_memlet = dace.Memlet.simple(ntrans, subsets.Indices([0]))
        external_memlet = dace.Memlet.simple(stream_name,
                                             subsets.Indices([0]),
                                             num_accesses=-1)

        # Inject to internal tasklet
        if not dec.endswith('scope'):
            injected_node_count = 0
            for s in sdfg.nodes():
                for n in s.nodes():
                    if isinstance(n, nodes.Tasklet):
                        n.add_in_connector(stream_elem)
                        rnode = s.add_read(ntrans,
                                           debuginfo=self.current_lineinfo)
                        s.add_edge(rnode, None, n, stream_elem, internal_memlet)
                        injected_node_count += 1
            assert injected_node_count == 1

        # Inject to nested SDFG node
        internal_node.add_in_connector(ntrans)
        stream_node = state.add_read(stream_name,
                                     debuginfo=self.current_lineinfo)
        state.add_edge_pair(entry,
                            internal_node,
                            stream_node,
                            external_memlet,
                            scope_connector='stream',
                            internal_connector=ntrans)

        # Mark as input so that no extra edges are added
        inputs[ntrans] = None

    def _parse_for_indices(self, node: ast.Expr):
        """Parses the indices of a for-loop statement

        Arguments:
            node {ast.Expr} -- Target of ast.For node

        Raises:
            DaceSyntaxError: If target is not ast.Tuple
            DaceSyntaxError: If index is not ast.Name
            DaceSyntaxError: If index ID is duplicate

        Returns:
            List[str] -- List of index IDs
        """

        if not isinstance(node, (ast.Name, ast.Tuple)):
            raise DaceSyntaxError(
                self, node, "Target of ast.For must be a name or a tuple")

        if isinstance(node, ast.Name):
            elts = (node, )
        else:
            elts = node.elts

        indices = []
        for n in elts:
            if not isinstance(n, ast.Name):
                raise DaceSyntaxError(self, n,
                                      "For-loop iterator must be ast.Name")
            idx_id = n.id
            if idx_id in indices:
                raise DaceSyntaxError(
                    self, n,
                    "Duplicate index id ({}) in for-loop".format(idx_id))
            indices.append(idx_id)

        return indices

    def _parse_value(self, node: Union[ast.Name, ast.Num, ast.Constant]):
        """Parses a value

        Arguments:
            node {Union[ast.Name, ast.Num, ast.Constant]} -- Value node

        Raises:
            DaceSyntaxError: If node is not ast.Name or ast.Num/Constant

        Returns:
            str -- Value id or number as string
        """

        if isinstance(node, ast.Name):
            return node.id
        elif isinstance(node, ast.Num):
            return str(node.n)
        elif isinstance(node, ast.Constant):
            return str(node.value)
        else:
            return str(self.visit(node))

    def _parse_slice(self, node: ast.Slice):
        """Parses a range

        Arguments:
            node {ast.Slice} -- Slice node

        Returns:
            Tuple[str] -- Range in (from, to, step) format
        """

        return (self._parse_value(node.lower), self._parse_value(node.upper),
                self._parse_value(node.step) if node.step is not None else "1")

    def _parse_index_as_range(self, node: Union[ast.Index, ast.Tuple]):
        """
        Parses an index as range
        :param node: Index node
        :return: Range in (from, to, step) format
        """
        if isinstance(node, ast.Index):
            val = self._parse_value(node.value)
        elif isinstance(node, ast.Tuple):
            val = self._parse_value(node.elts)
        else:
            val = self._parse_value(node)
        return (val, val, "1")

    def _parse_for_iterator(self, node: ast.Expr):
        """Parses the iterator of a for-loop statement

        Arguments:
            node {ast.Expr} -- Iterator (iter) of ast.For node

        Raises:
            DaceSyntaxError: If iterator is not ast.Subscript
            DaceSyntaxError: If iterator type is not supported
            NotImplementedError: If iterator type is not implemented

        Returns:
            Tuple[str, List[str], List[ast.AST]] -- Iterator type, iteration 
                                                    ranges, and AST versions of
                                                    the ranges
        """

        if not isinstance(node, (ast.Call, ast.Subscript)):
            raise DaceSyntaxError(
                self, node,
                "Iterator of ast.For must be a function or a subscript")

        iterator = rname(node)

        ast_ranges = []

        if iterator not in {'range', 'parrange', 'dace.map'}:
            raise DaceSyntaxError(self, node,
                                  "Iterator {} is unsupported".format(iterator))
        elif iterator in ['range', 'parrange']:
            # AST nodes for common expressions
            zero = ast.parse('0').body[0]
            one = ast.parse('1').body[0]

            def visit_ast_or_value(arg):
                ast_res = self._visit_ast_or_value(arg)
                val_res = self._parse_value(ast_res)
                return val_res, ast_res

            if len(node.args) == 1:  # (par)range(stop)
                valr, astr = visit_ast_or_value(node.args[0])
                ranges = [('0', valr, '1')]
                ast_ranges = [(zero, astr, one)]
            elif len(node.args) == 2:  # (par)range(start, stop)
                valr0, astr0 = visit_ast_or_value(node.args[0])
                valr1, astr1 = visit_ast_or_value(node.args[1])
                ranges = [(valr0, valr1, '1')]
                ast_ranges = [(astr0, astr1, one)]
            elif len(node.args) == 3:  # (par)range(start, stop, step)
                valr0, astr0 = visit_ast_or_value(node.args[0])
                valr1, astr1 = visit_ast_or_value(node.args[1])
                valr2, astr2 = visit_ast_or_value(node.args[2])
                ranges = [(valr0, valr1, valr2)]
                ast_ranges = [(astr0, astr1, astr2)]
            else:
                raise DaceSyntaxError(
                    self, node,
                    'Invalid number of arguments for "%s"' % iterator)
            if iterator == 'parrange':
                iterator = 'dace.map'
        else:
            ranges = []
            if isinstance(node.slice, (ast.Tuple, ast.ExtSlice)):
                for s in node.slice.dims:
                    ranges.append(self._parse_slice(s))
            elif isinstance(node.slice, ast.Slice):
                ranges.append(self._parse_slice(node.slice))
            else:  # isinstance(node.slice, ast.Index) is True
                ranges.append(self._parse_index_as_range(node.slice))

        return (iterator, ranges, ast_ranges)

    def _parse_map_inputs(
            self, name: str, params: List[Tuple[str, str]],
            node: ast.AST) -> Tuple[Dict[str, str], Dict[str, Memlet]]:
        """ Parse map parameters for data-dependent inputs, modifying the
            parameter dictionary and returning relevant memlets.
            :return: A 2-tuple of (parameter dictionary, mapping from connector
                     name to memlet).
        """
        new_params = []
        map_inputs = {}
        for k, v in params:
            vsp = list(v.split(':'))
            for i, (val, vid) in enumerate(zip(vsp, 'best')):
                # Walk through expression, find functions and replace with
                # variables
                ctr = 0
                repldict = {}
                symval = pystr_to_symbolic(val)

                for atom in symval.free_symbols:
                    if symbolic.issymbolic(atom, self.sdfg.constants):
                        # Check for undefined variables
                        if str(atom) not in self.defined:
                            raise DaceSyntaxError(
                                self, node, 'Undefined variable "%s"' % atom)
                        # Add to global SDFG symbols
                        if str(atom) not in self.sdfg.symbols:
                            self.sdfg.add_symbol(str(atom), atom.dtype)

                for expr in symbolic.swalk(symval):
                    if symbolic.is_sympy_userfunction(expr):
                        # If function contains a function
                        if any(
                                symbolic.contains_sympy_functions(a)
                                for a in expr.args):
                            raise DaceSyntaxError(
                                self, node,
                                'Indirect accesses not supported in map ranges')
                        arr = expr.func.__name__
                        newvar = '__%s_%s%d' % (name, vid, ctr)
                        repldict[arr] = newvar
                        # Create memlet
                        args = ','.join([str(a) for a in expr.args])
                        if arr in self.variables:
                            arr = self.variables[arr]
                        if arr not in self.sdfg.arrays:
                            rng = subsets.Range.from_string(args)
                            args = str(rng)
                        map_inputs[newvar] = Memlet.simple(arr, args)
                        # ','.join([str(a) for a in expr.args]))
                        ctr += 1
                # Replace functions with new variables
                for find, replace in repldict.items():
                    val = re.sub(r"%s\(.*?\)" % find, replace, val)
                vsp[i] = val

            new_params.append((k, ':'.join(vsp)))

        return new_params, map_inputs

    def _parse_consume_inputs(
            self, node: ast.FunctionDef
    ) -> Tuple[str, str, Tuple[str, str], str, str]:
        """ Parse consume parameters from AST.
            :return: A 5-tuple of Stream name, internal stream name,
                     (PE index, number of PEs), condition, chunk size.
        """

        # Consume scopes in Python are defined as functions with the following
        # syntax:
        # @dace.consume(<stream name>, <number of PEs>[, <quiescence condition>,
        #               <chunk size>)
        # def func(<internal stream element name>, <internal PE index name>):

        # Parse decorator
        dec = node.decorator_list[0]
        if hasattr(dec, 'args') and len(dec.args) >= 2:
            stream_name = self.visit(dec.args[0])
            num_PEs = pystr_to_symbolic(self.visit(dec.args[1]))
            if len(dec.args) >= 3:
                # TODO: Does not work if the condition uses arrays
                condition = astutils.unparse(dec.args[2])
            else:
                condition = None  # Run until stream is empty
            if len(dec.args) >= 4:
                chunksize = pystr_to_symbolic(self.visit(dec.args[3]))
            else:
                chunksize = 1
        else:
            raise DaceSyntaxError(
                self, node, 'Consume scope decorator must '
                'contain at least two arguments')

        # Parse function
        if len(node.args.args) != 2:
            raise DaceSyntaxError(
                self, node, 'Consume scope function must '
                'contain two arguments')

        stream_elem, PE_index = tuple(a.arg for a in node.args.args)

        return (stream_name, stream_elem, (PE_index, num_PEs), condition,
                chunksize)

    def _find_access(self, name: str, rng: subsets.Range, mode: str):
        for n, r, m in self.accesses:
            if n == name and m == mode:
                if r == rng:
                    return True
                elif r.covers(rng):
                    print("WARNING: New access {n}[{rng}] already covered by"
                          " {n}[{r}]".format(n=name, rng=rng, r=r))
                elif rng.covers(r):
                    print("WARNING: New access {n}[{rng}] covers previous"
                          " access {n}[{r}]".format(n=name, rng=rng, r=r))
                return False

    def _add_dependencies(self,
                          state: SDFGState,
                          internal_node: nodes.CodeNode,
                          entry_node: nodes.EntryNode,
                          exit_node: nodes.ExitNode,
                          inputs: Dict[str, Memlet],
                          outputs: Dict[str, Memlet],
                          map_inputs: Dict[str, Memlet] = None,
                          symbols: Dict[str, 'dace.symbol'] = dict()):

        # Parse map inputs (for memory-based ranges)
        if map_inputs:
            for conn, memlet in map_inputs.items():
                if self.nested:
                    # TODO: Make this work nested for-loops
                    new_name, _ = self._add_read_access(memlet.data,
                                                        memlet.subset, None)
                    memlet = Memlet.from_array(new_name,
                                               self.sdfg.arrays[new_name])
                else:
                    new_name = memlet.data

                read_node = state.add_read(new_name,
                                           debuginfo=self.current_lineinfo)
                entry_node.add_in_connector(conn)
                state.add_edge(read_node, None, entry_node, conn, memlet)

        # Parse internal node inputs and indirect memory accesses
        if inputs:
            for conn, v in inputs.items():
                if v is None:  # Input already handled outside
                    continue
                if isinstance(v, nodes.Tasklet):
                    # Create a code->code node
                    new_scalar = self.sdfg.temp_data_name()
                    if isinstance(internal_node, nodes.NestedSDFG):
                        dtype = internal_node.sdfg.arrays[conn].dtype
                    else:
                        raise SyntaxError('Cannot determine connector type for '
                                          'tasklet input dependency')
                    self.sdfg.add_scalar(new_scalar, dtype, transient=True)
                    state.add_edge(v, conn, internal_node, conn,
                                   dace.Memlet.simple(new_scalar, '0'))
                    if entry_node is not None:
                        state.add_edge(entry_node, None, v, None, dace.Memlet())
                    continue

                if isinstance(v, tuple):
                    memlet, inner_indices = v
                else:
                    memlet, inner_indices = v, set()
                if memlet.data in self.sdfg.arrays:
                    arr = self.sdfg.arrays[memlet.data]
                else:
                    arr = self.scope_arrays[memlet.data]
                for s, r in symbols.items():
                    memlet = propagate_subset([memlet],
                                              arr, [s],
                                              r,
                                              use_dst=False)
                if _subset_has_indirection(memlet.subset, self):
                    read_node = entry_node
                    if entry_node is None:
                        read_node = state.add_read(
                            memlet.data, debuginfo=self.current_lineinfo)
                    add_indirection_subgraph(self.sdfg, state, read_node,
                                             internal_node, memlet, conn, self)
                    continue
                if memlet.data not in self.sdfg.arrays:
                    arr = self.scope_arrays[memlet.data]
                    if entry_node:
                        scope_memlet = propagate_memlet(state, memlet,
                                                        entry_node, True, arr)
                    else:
                        scope_memlet = copy.deepcopy(memlet)
                    irng = memlet.subset
                    orng = copy.deepcopy(scope_memlet.subset)
                    outer_indices = []
                    for n, (i, o) in enumerate(zip(irng, orng)):
                        if i == o and n not in inner_indices:
                            outer_indices.append(n)
                        elif n not in inner_indices:
                            inner_indices.add(n)
                    irng.pop(outer_indices)
                    orng.pop(outer_indices)
                    irng.offset(orng, True)
                    if (memlet.data, scope_memlet.subset, 'w') in self.accesses:
                        vname = self.accesses[(memlet.data, scope_memlet.subset,
                                               'w')][0]
                        memlet = Memlet.simple(vname, str(irng))
                    elif (memlet.data, scope_memlet.subset,
                          'r') in self.accesses:
                        vname = self.accesses[(memlet.data, scope_memlet.subset,
                                               'r')][0]
                        memlet = Memlet.simple(vname, str(irng))
                    else:
                        name = memlet.data
                        vname = "{c}_in_from_{s}{n}".format(
                            c=conn,
                            s=self.sdfg.nodes().index(state),
                            n=('_%s' %
                               state.node_id(entry_node) if entry_node else ''))
                        self.accesses[(name, scope_memlet.subset,
                                       'r')] = (vname, orng)
                        orig_shape = orng.size()
                        shape = [
                            d for i, d in enumerate(orig_shape)
                            if d != 1 or i in inner_indices
                        ]
                        strides = [
                            i for j, i in enumerate(arr.strides)
                            if j not in outer_indices
                        ]
                        strides = [
                            s
                            for i, (d, s) in enumerate(zip(orig_shape, strides))
                            if d != 1 or i in inner_indices
                        ]
                        if not shape:
                            shape = [1]
                            strides = [1]
                        # TODO: Formulate this better
                        if not strides:
                            strides = [arr.strides[-1]]
                        dtype = arr.dtype
                        if isinstance(memlet.data, data.Stream):
                            self.sdfg.add_stream(vname, dtype)
                        else:
                            self.sdfg.add_array(vname,
                                                shape,
                                                dtype,
                                                strides=strides)
                        self.inputs[vname] = (scope_memlet, inner_indices)
                        # self.inputs[vname] = (memlet.data, scope_memlet.subset, inner_indices)
                        memlet.data = vname
                        # memlet.subset.offset(memlet.subset, True, outer_indices)
                else:
                    vname = memlet.data

                read_node = state.add_read(vname,
                                           debuginfo=self.current_lineinfo)

                if entry_node is not None:
                    state.add_memlet_path(read_node,
                                          entry_node,
                                          internal_node,
                                          memlet=memlet,
                                          src_conn=None,
                                          dst_conn=conn)
                else:
                    state.add_edge(read_node, None, internal_node, conn, memlet)
        else:
            if entry_node is not None:
                state.add_nedge(entry_node, internal_node, dace.Memlet())

        # Parse internal node outputs
        if outputs:
            for conn, v in outputs.items():
                if v is None:  # Output already handled outside
                    continue
                if isinstance(v, tuple):
                    memlet, inner_indices = v
                else:
                    memlet, inner_indices = v, set()
                if memlet.data in self.sdfg.arrays:
                    arr = self.sdfg.arrays[memlet.data]
                else:
                    arr = self.scope_arrays[memlet.data]
                for s, r in symbols.items():
                    memlet = propagate_subset([memlet],
                                              arr, [s],
                                              r,
                                              use_dst=True)
                if _subset_has_indirection(memlet.subset, self):
                    write_node = exit_node
                    if exit_node is None:
                        write_node = state.add_write(
                            memlet.data, debuginfo=self.current_lineinfo)
                    add_indirection_subgraph(self.sdfg, state, internal_node,
                                             write_node, memlet, conn, self,
                                             True)
                    continue
                inner_memlet = memlet
                if memlet.data not in self.sdfg.arrays:
                    arr = self.scope_arrays[memlet.data]
                    if entry_node:
                        scope_memlet = propagate_memlet(state, memlet,
                                                        entry_node, True, arr)
                    else:
                        scope_memlet = copy.deepcopy(memlet)
                    irng = memlet.subset
                    orng = copy.deepcopy(scope_memlet.subset)
                    outer_indices = []
                    for n, (i, o) in enumerate(zip(irng, orng)):
                        if i == o and n not in inner_indices:
                            outer_indices.append(n)
                        elif n not in inner_indices:
                            inner_indices.add(n)
                    irng.pop(outer_indices)
                    orng.pop(outer_indices)
                    irng.offset(orng, True)
                    if self._find_access(memlet.data, scope_memlet.subset, 'w'):
                        vname = self.accesses[(memlet.data, scope_memlet.subset,
                                               'w')][0]
                        inner_memlet = Memlet.simple(vname, str(irng))
                        inner_memlet.num_accesses = memlet.num_accesses
                        inner_memlet.dynamic = memlet.dynamic
                    else:
                        name = memlet.data
                        vname = "{c}_out_of_{s}{n}".format(
                            c=conn,
                            s=self.sdfg.nodes().index(state),
                            n=('_%s' %
                               state.node_id(exit_node) if exit_node else ''))
                        self.accesses[(name, scope_memlet.subset,
                                       'w')] = (vname, orng)
                        orig_shape = orng.size()
                        shape = [d for d in orig_shape if d != 1]
                        shape = [
                            d for i, d in enumerate(orig_shape)
                            if d != 1 or i in inner_indices
                        ]
                        strides = [
                            i for j, i in enumerate(arr.strides)
                            if j not in outer_indices
                        ]
                        strides = [
                            s
                            for i, (d, s) in enumerate(zip(orig_shape, strides))
                            if d != 1 or i in inner_indices
                        ]
                        if not shape:
                            shape = [1]
                            strides = [1]
                        # TODO: Formulate this better
                        if not strides:
                            strides = [arr.strides[-1]]
                        dtype = arr.dtype
                        if isinstance(memlet.data, data.Stream):
                            self.sdfg.add_stream(vname, dtype)
                        else:
                            self.sdfg.add_array(vname,
                                                shape,
                                                dtype,
                                                strides=strides)
                        self.outputs[vname] = (scope_memlet, inner_indices)
                        # self.outputs[vname] = (memlet.data, scope_memlet.subset, inner_indices)
                        inner_memlet.data = vname
                        # memlet.subset.offset(memlet.subset, True, outer_indices)
                else:
                    vname = memlet.data
                write_node = state.add_write(vname,
                                             debuginfo=self.current_lineinfo)
                if exit_node is not None:
                    state.add_memlet_path(internal_node,
                                          exit_node,
                                          write_node,
                                          memlet=inner_memlet,
                                          src_conn=conn,
                                          dst_conn=None)
                else:
                    state.add_edge(internal_node, conn, write_node, None,
                                   inner_memlet)
        else:
            if exit_node is not None:
                state.add_nedge(internal_node, exit_node, dace.Memlet())

    def _add_nested_symbols(self, nsdfg_node: nodes.NestedSDFG):
        """ 
        Adds symbols from nested SDFG mapping values (if appear as globals)
        to current SDFG.
        """
        for mv in nsdfg_node.symbol_mapping.values():
            for sym in mv.free_symbols:
                if (sym.name not in self.sdfg.symbols
                        and sym.name in self.globals):
                    self.sdfg.add_symbol(sym.name, self.globals[sym.name].dtype)

    def _recursive_visit(self,
                         body: List[ast.AST],
                         name: str,
                         lineno: int,
                         last_state=True,
                         extra_symbols=None):
        """ Visits a subtree of the AST, creating special states before and after the visit.
            Returns the previous state, and the first and last internal states of the
            recursive visit. """
        before_state = self.last_state
        self.last_state = None
        first_internal_state = self._add_state('%s_%d' % (name, lineno))

        # Add iteration variables to recursive visit
        if extra_symbols:
            old_globals = self.globals
            self.globals = copy.copy(self.globals)
            self.globals.update(extra_symbols)

        # Recursive loop processing
        for stmt in body:
            self.visit_TopLevel(stmt)

        # Create the next state
        last_internal_state = self.last_state
        if last_state:
            self.last_state = None
            self._add_state('end%s_%d' % (name, lineno))

        # Revert new symbols
        if extra_symbols:
            self.globals = old_globals

        return before_state, first_internal_state, last_internal_state

    def _replace_with_global_symbols(self, expr: sympy.Expr) -> sympy.Expr:
        repldict = dict()
        for s in expr.free_symbols:
            if s.name in self.defined:
                repldict[s] = self.defined[s.name]
        return expr.subs(repldict)

    def visit_For(self, node: ast.For):
        # We allow three types of for loops:
        # 1. `for i in range(...)`: Creates a looping state
        # 2. `for i in parrange(...)`: Creates a 1D map
        # 3. `for i,j,k in dace.map[0:M, 0:N, 0:K]`: Creates an ND map
        # print(ast.dump(node))
        indices = self._parse_for_indices(node.target)
        iterator, ranges, ast_ranges = self._parse_for_iterator(node.iter)

        if len(indices) != len(ranges):
            raise DaceSyntaxError(
                self, node,
                "Number of indices and ranges of for-loop do not match")

        if iterator == 'dace.map':
            state = self._add_state('MapState')
            params = [(k, ':'.join([str(t) for t in v]))
                      for k, v in zip(indices, ranges)]
            params, map_inputs = self._parse_map_inputs('map_%d' % node.lineno,
                                                        params, node)
            me, mx = state.add_map(name='%s_%d' % (self.name, node.lineno),
                                   ndrange=params,
                                   debuginfo=self.current_lineinfo)
            # body = SDFG('MapBody')
            body, inputs, outputs, symbols = self._parse_subprogram(
                self.name,
                node,
                extra_symbols=self._symbols_from_params(params, map_inputs),
                extra_map_symbols=self._symbols_from_params(params, map_inputs))
            tasklet = state.add_nested_sdfg(body,
                                            self.sdfg,
                                            inputs.keys(),
                                            outputs.keys(),
                                            debuginfo=self.current_lineinfo)
            self._add_nested_symbols(tasklet)
            self._add_dependencies(state, tasklet, me, mx, inputs, outputs,
                                   map_inputs, symbols)
        elif iterator == 'range':
            # Create an extra typed symbol for the loop iterate
            from dace.codegen.tools.type_inference import infer_expr_type

            sym_name = indices[0]
            integer = True
            nonnegative = None
            positive = None

            start = self._replace_with_global_symbols(
                symbolic.pystr_to_symbolic(ranges[0][0]))
            stop = self._replace_with_global_symbols(
                symbolic.pystr_to_symbolic(ranges[0][1]))
            step = self._replace_with_global_symbols(
                symbolic.pystr_to_symbolic(ranges[0][2]))
            try:
                conditions = [s >= 0 for s in (start, stop, step)]
                if (conditions == [True, True, True]
                        or (start > stop and step < 0)):
                    nonnegative = True
                    if start != 0:
                        positive = True
            except:
                pass

            sym_obj = symbolic.symbol(
                indices[0],
                dtypes.result_type_of(
                    infer_expr_type(ranges[0][0], self.sdfg.symbols),
                    infer_expr_type(ranges[0][1], self.sdfg.symbols),
                    infer_expr_type(ranges[0][2], self.sdfg.symbols)),
                integer=integer,
                nonnegative=nonnegative,
                positive=positive)

            # TODO: What if two consecutive loops use the same symbol
            # but different ranges?
            if sym_name in self.sdfg.symbols.keys():
                for k, v in self.symbols.items():
                    if (str(k) == sym_name
                            and v != subsets.Range([(start, stop - 1, step)])):
                        warnings.warn(
                            "Two for-loops using the same variable ({}) but "
                            "different ranges in the same nested SDFG level. "
                            "This may work but is not officially supported."
                            "".format(sym_name))
                        break
            else:
                self.sdfg.add_symbol(sym_name, sym_obj.dtype)

            extra_syms = {sym_name: sym_obj}

            self.symbols[sym_obj] = subsets.Range([(start, stop - 1, step)])

            # Add range symbols as necessary
            for rng in ranges[0]:
                symrng = pystr_to_symbolic(rng)
                for atom in symrng.free_symbols:
                    if symbolic.issymbolic(atom, self.sdfg.constants):
                        astr = str(atom)
                        # Check for undefined variables
                        if astr not in self.defined:
                            raise DaceSyntaxError(
                                self, node, 'Undefined variable "%s"' % atom)
                        # Add to global SDFG symbols if not a scalar
                        if (astr not in self.sdfg.symbols
                                and astr not in self.variables):
                            self.sdfg.add_symbol(astr, atom.dtype)

            # Add an initial loop state with a None last_state (so as to not
            # create an interstate edge)
            self.loop_idx += 1
            self.continue_states.append([])
            self.break_states.append([])
            laststate, first_loop_state, last_loop_state = self._recursive_visit(
                node.body, 'for', node.lineno, extra_symbols=extra_syms)
            end_loop_state = self.last_state

            # Add loop to SDFG
            loop_cond = '>' if ((pystr_to_symbolic(ranges[0][2]) < 0)
                                == True) else '<'
            _, loop_guard, loop_end = self.sdfg.add_loop(
                laststate, first_loop_state, end_loop_state, indices[0],
                astutils.unparse(ast_ranges[0][0]), '%s %s %s' %
                (indices[0], loop_cond, astutils.unparse(ast_ranges[0][1])),
                '%s + %s' % (indices[0], astutils.unparse(ast_ranges[0][2])),
                last_loop_state)
            incr = {indices[0]: '%s + %s' % (indices[0], ranges[0][2])}
            continue_states = self.continue_states.pop()
            while continue_states:
                next_state = continue_states.pop()
                out_edges = self.sdfg.out_edges(next_state)
                for e in out_edges:
                    self.sdfg.remove_edge(e)
                self.sdfg.add_edge(next_state, loop_guard,
                                   dace.InterstateEdge(assignments=incr))
            break_states = self.break_states.pop()
            while break_states:
                next_state = break_states.pop()
                out_edges = self.sdfg.out_edges(next_state)
                for e in out_edges:
                    self.sdfg.remove_edge(e)
                self.sdfg.add_edge(next_state, loop_end, dace.InterstateEdge())
            self.loop_idx -= 1
        else:
            raise DaceSyntaxError(
                self, node, 'Unsupported for-loop iterator "%s"' % iterator)

    def _visit_test(self, node: ast.Expr):
        # Fix for scalar promotion tests
        # TODO: Maybe those tests should use the SDFG API instead of the
        # Python frontend which can change how it handles conditions.
        simple_ast_nodes = (ast.Constant, ast.Name, ast.NameConstant, ast.Num)
        is_test_simple = isinstance(node, simple_ast_nodes)
        if not is_test_simple:
            if isinstance(node, ast.Compare):
                is_left_simple = isinstance(node.left, simple_ast_nodes)
                is_right_simple = (len(node.comparators) == 1 and isinstance(
                    node.comparators[0], simple_ast_nodes))
                if is_left_simple and is_right_simple:
                    is_test_simple = True

        # Visit test-condition
        if not is_test_simple:
            parsed_node = self.visit(node)
            if isinstance(parsed_node, str) and parsed_node in self.sdfg.arrays:
                datadesc = self.sdfg.arrays[parsed_node]
                if isinstance(datadesc, data.Array):
                    parsed_node += '[0]'
        else:
            parsed_node = astutils.unparse(node)

        # Generate conditions
        cond = astutils.unparse(parsed_node)
        cond_else = astutils.unparse(astutils.negate_expr(parsed_node))

        return cond, cond_else

    def visit_While(self, node: ast.While):
        # Get loop condition expression
        begin_guard = self._add_state("while_guard")
        loop_cond, _ = self._visit_test(node.test)
        end_guard = self.last_state

        # Parse body
        self.loop_idx += 1
        self.continue_states.append([])
        self.break_states.append([])
        laststate, first_loop_state, last_loop_state = \
            self._recursive_visit(node.body, 'while', node.lineno)
        end_loop_state = self.last_state

        assert (laststate == end_guard)

        # Add symbols from test as necessary
        symcond = pystr_to_symbolic(loop_cond)
        if symbolic.issymbolic(symcond):
            for atom in symcond.free_symbols:
                if symbolic.issymbolic(atom, self.sdfg.constants):
                    astr = str(atom)
                    # Check for undefined variables
                    if astr not in self.defined:
                        raise DaceSyntaxError(self, node,
                                              'Undefined variable "%s"' % atom)
                    # Add to global SDFG symbols if not a scalar
                    if (astr not in self.sdfg.symbols
                            and astr not in self.variables):
                        self.sdfg.add_symbol(astr, atom.dtype)

        # Add loop to SDFG
        _, loop_guard, loop_end = self.sdfg.add_loop(laststate,
                                                     first_loop_state,
                                                     end_loop_state, None, None,
                                                     loop_cond, None,
                                                     last_loop_state)

        # Connect the correct while-guard state
        # Current state:
        # begin_guard -> ... -> end_guard/laststate -> loop_guard -> first_loop
        # Desired state:
        # begin_guard -> ... -> end_guard/laststate -> first_loop
        for e in list(self.sdfg.in_edges(loop_guard)):
            if e.src != laststate:
                self.sdfg.add_edge(e.src, begin_guard, e.data)
            self.sdfg.remove_edge(e)
        for e in list(self.sdfg.out_edges(loop_guard)):
            self.sdfg.add_edge(end_guard, e.dst, e.data)
            self.sdfg.remove_edge(e)
        self.sdfg.remove_node(loop_guard)

        continue_states = self.continue_states.pop()
        while continue_states:
            next_state = continue_states.pop()
            out_edges = self.sdfg.out_edges(next_state)
            for e in out_edges:
                self.sdfg.remove_edge(e)
            self.sdfg.add_edge(next_state, begin_guard, dace.InterstateEdge())
        break_states = self.break_states.pop()
        while break_states:
            next_state = break_states.pop()
            out_edges = self.sdfg.out_edges(next_state)
            for e in out_edges:
                self.sdfg.remove_edge(e)
            self.sdfg.add_edge(next_state, loop_end, dace.InterstateEdge())
        self.loop_idx -= 1

    def visit_Break(self, node: ast.Break):
        if self.loop_idx < 0:
            error_msg = "'break' is only supported inside for and while loops "
            if self.nested:
                error_msg += ("('break' is not supported in Maps and cannot be "
                              " used in nested DaCe program calls to break out "
                              " of loops of outer scopes)")
            raise DaceSyntaxError(self, node, error_msg)
        self.break_states[self.loop_idx].append(self.last_state)

    def visit_Continue(self, node: ast.Continue):
        if self.loop_idx < 0:
            error_msg = ("'continue' is only supported inside for and while "
                         "loops ")
            if self.nested:
                error_msg += ("('continue' is not supported in Maps and cannot "
                              " be used in nested DaCe program calls to "
                              " continue loops of outer scopes)")
            raise DaceSyntaxError(self, node, error_msg)
        self.continue_states[self.loop_idx].append(self.last_state)

    def visit_If(self, node: ast.If):
        # Add a guard state
        self._add_state('if_guard')

        # Generate conditions
        cond, cond_else = self._visit_test(node.test)

        # Visit recursively
        laststate, first_if_state, last_if_state = \
            self._recursive_visit(node.body, 'if', node.lineno)
        end_if_state = self.last_state

        # Connect the states
        self.sdfg.add_edge(laststate, first_if_state, dace.InterstateEdge(cond))
        self.sdfg.add_edge(last_if_state, end_if_state, dace.InterstateEdge())

        # Process 'else'/'elif' statements
        if len(node.orelse) > 0:
            # Visit recursively
            _, first_else_state, last_else_state = \
                self._recursive_visit(node.orelse, 'else', node.lineno, False)

            # Connect the states
            self.sdfg.add_edge(laststate, first_else_state,
                               dace.InterstateEdge(cond_else))
            self.sdfg.add_edge(last_else_state, end_if_state,
                               dace.InterstateEdge())
            self.last_state = end_if_state
        else:
            self.sdfg.add_edge(laststate, end_if_state,
                               dace.InterstateEdge(cond_else))

    def _parse_tasklet(self, state: SDFGState, node: TaskletType, name=None):
        ttrans = TaskletTransformer(self.defined,
                                    self.sdfg,
                                    state,
                                    self.filename,
                                    nested=self.nested,
                                    scope_arrays=self.scope_arrays,
                                    scope_vars=self.scope_vars,
                                    variables=self.variables,
                                    accesses=self.accesses,
                                    symbols=self.symbols)
        node, inputs, outputs, self.accesses = ttrans.parse_tasklet(node, name)

        # Convert memlets to their actual data nodes
        for i in inputs.values():
            if not isinstance(i, tuple) and i.data in self.scope_vars.keys():
                i.data = self.scope_vars[i.data]
        for o in outputs.values():
            if not isinstance(o, tuple) and o.data in self.scope_vars.keys():
                o.data = self.scope_vars[o.data]
        return node, inputs, outputs, ttrans.sdfg_inputs, ttrans.sdfg_outputs

    def _add_assignment(self,
                        node: Union[ast.Assign, ast.AugAssign],
                        target: Union[str, Tuple[str, subsets.Range]],
                        operand: Union[str, Tuple[str, subsets.Range]],
                        op: Optional[str] = None,
                        boolarr: Optional[str] = None):
        # TODO: Refactor these if/else blocks. Maybe
        # the subset should never be None?
        if isinstance(target, tuple):
            target_name, target_subset = target
            if target_subset is None:
                target_array = self.sdfg.arrays[target_name]
                target_subset = subsets.Range.from_array(target_array)
        else:
            target_name = target
            target_array = self.sdfg.arrays[target_name]
            target_subset = subsets.Range.from_array(target_array)
        if isinstance(operand, tuple):
            op_name, op_subset = operand
            if op_subset is None:
                op_array = self.sdfg.arrays[op_name]
                op_subset = subsets.Range.from_array(op_array)
        elif operand in self.sdfg.arrays:
            op_name = operand
            op_array = self.sdfg.arrays[op_name]
            op_subset = subsets.Range.from_array(op_array)
        else:
            op_name = None
            op_array = None
            op_subset = subsets.Range([(0, 0, 1)])
            if symbolic.issymbolic(operand):
                for sym in operand.free_symbols:
                    if str(sym) not in self.sdfg.symbols:
                        self.sdfg.add_symbol(str(sym),
                                             self.globals[str(sym)].dtype)
                operand = symbolic.symstr(operand)

        tasklet_code = ''
        input_memlets = {}
        if target_subset.num_elements() != 1:
            target_index = ','.join(
                ['__i%d' % i for i in range(len(target_subset))])
        else:
            target_index = '0'

        # Handle boolean array access
        if boolarr is not None:
            if boolarr in self.sdfg.arrays:  # Array
                input_memlets['__in_cond'] = Memlet(
                    f'{boolarr}[{target_index}]')
                tasklet_code += 'if __in_cond:\n    '
            else:  # Constant
                tasklet_code += f'if {boolarr}[{target_index}]:\n    '

        state = self._add_state("assign_{l}_{c}".format(l=node.lineno,
                                                        c=node.col_offset))

        if target_subset.num_elements() != 1:
            if op_subset.num_elements() != 1:
                if target_subset.size() == op_subset.size() and op:
                    inp_subset = copy.deepcopy(op_subset)
                    inp_subset.offset(target_subset, True)
                    inp_memlet = Memlet("{a}[{s}]".format(
                        a=op_name,
                        s=','.join([
                            '__i%d + %d' % (i, s)
                            for i, (s, _, _) in enumerate(inp_subset)
                        ])))
                    out_memlet = Memlet("{a}[{s}]".format(a=target_name,
                                                          s=target_index))
                    if op:
                        out_memlet.wcr = LambdaProperty.from_string(
                            'lambda x, y: x {} y'.format(op))

                    if boolarr is not None:
                        inp_memlet.dynamic = True
                        out_memlet.dynamic = True

                    tasklet_code += '__out = __inp'
                    state.add_mapped_tasklet(state.label, {
                        '__i%d' % i: '%s:%s+1:%s' % (start, end, step)
                        for i, (start, end, step) in enumerate(target_subset)
                    }, {
                        '__inp': inp_memlet,
                        **input_memlets
                    },
                                             tasklet_code,
                                             {'__out': out_memlet},
                                             external_edges=True,
                                             debuginfo=self.current_lineinfo)
                else:
                    if boolarr is not None:
                        raise NotImplementedError

                    op1 = state.add_read(op_name,
                                         debuginfo=self.current_lineinfo)
                    op2 = state.add_write(target_name,
                                          debuginfo=self.current_lineinfo)
                    memlet = Memlet("{a}[{s}]".format(a=target_name,
                                                      s=target_subset))
                    memlet.other_subset = op_subset
                    if op:
                        memlet.wcr = LambdaProperty.from_string(
                            'lambda x, y: x {} y'.format(op))
                    state.add_nedge(op1, op2, memlet)
            else:
                memlet = Memlet("{a}[{s}]".format(
                    a=target_name,
                    s=','.join(['__i%d' % i
                                for i in range(len(target_subset))])))
                if op:
                    memlet.wcr = LambdaProperty.from_string(
                        'lambda x, y: x {} y'.format(op))
                if op_name:
                    inp_memlet = {
                        '__inp': Memlet("{a}[{s}]".format(a=op_name,
                                                          s=op_subset))
                    }
                    tasklet_code += '__out = __inp'
                else:
                    inp_memlet = dict()
                    tasklet_code += '__out = {}'.format(operand)

                if boolarr is not None:
                    for m in inp_memlet.values():
                        m.dynamic = True
                    memlet.dynamic = True

                inp_memlet.update(input_memlets)
                state.add_mapped_tasklet(state.label, {
                    '__i%d' % i: '%s:%s+1:%s' % (start, end, step)
                    for i, (start, end, step) in enumerate(target_subset)
                },
                                         inp_memlet,
                                         tasklet_code, {'__out': memlet},
                                         external_edges=True,
                                         debuginfo=self.current_lineinfo)
        else:
            if op_subset.num_elements() != 1:
                raise DaceSyntaxError(
                    self, node, "Incompatible subsets %s and %s" %
                    (target_subset, op_subset))
            if op_name:
                op1 = state.add_read(op_name, debuginfo=self.current_lineinfo)
                inp_conn = {'__inp'}
                tasklet_code += '__out = __inp'
            else:
                inp_conn = set()
                tasklet_code += '__out = {}'.format(operand)
            inp_conn |= set(input_memlets.keys())
            op2 = state.add_write(target_name, debuginfo=self.current_lineinfo)
            tasklet = state.add_tasklet(name=state.label,
                                        inputs=inp_conn,
                                        outputs={'__out'},
                                        code=tasklet_code,
                                        debuginfo=self.current_lineinfo)
            if op_name:
                inp_memlet = Memlet.simple(op_name, '%s' % op_subset)
                if boolarr is not None:
                    inp_memlet.dynamic = True
                state.add_edge(op1, None, tasklet, '__inp', inp_memlet)

            out_memlet = Memlet.simple(target_name, '%s' % target_subset)
            if boolarr is not None:
                out_memlet.dynamic = True

            for cname, memlet in input_memlets.items():
                r = state.add_read(memlet.data)
                state.add_edge(r, None, tasklet, cname, memlet)

            if op:
                out_memlet.wcr = LambdaProperty.from_string(
                    'lambda x, y: x {} y'.format(op))

            state.add_edge(tasklet, '__out', op2, None, out_memlet)

    def _add_aug_assignment(self,
                            node: Union[ast.Assign, ast.AugAssign],
                            rtarget: Union[str, Tuple[str, subsets.Range]],
                            wtarget: Union[str, Tuple[str, subsets.Range]],
                            operand: Union[str, Tuple[str, subsets.Range]],
                            op: str,
                            boolarr: Optional[str] = None):

        # TODO: Refactor these if/else blocks. Maybe
        # the subset should never be None?
        if isinstance(rtarget, tuple):
            rtarget_name, rtarget_subset = rtarget
            if rtarget_subset is None:
                rtarget_array = self.sdfg.arrays[rtarget_name]
                rtarget_subset = subsets.Range.from_array(rtarget_array)
        else:
            rtarget_name = rtarget
            rtarget_array = self.sdfg.arrays[rtarget_name]
            rtarget_subset = subsets.Range.from_array(rtarget_array)
        if isinstance(wtarget, tuple):
            wtarget_name, wtarget_subset = wtarget
            if wtarget_subset is None:
                wtarget_array = self.sdfg.arrays[wtarget_name]
                wtarget_subset = subsets.Range.from_array(wtarget_array)
        else:
            wtarget_name = wtarget
            wtarget_array = self.sdfg.arrays[wtarget_name]
            wtarget_subset = subsets.Range.from_array(wtarget_array)
        if isinstance(operand, tuple):
            op_name, op_subset = operand
            if op_subset is None:
                op_array = self.sdfg.arrays[op_name]
                op_subset = subsets.Range.from_array(op_array)
        elif operand in self.sdfg.arrays:
            op_name = operand
            op_array = self.sdfg.arrays[op_name]
            op_subset = subsets.Range.from_array(op_array)
        else:
            op_name = None
            op_array = None
            op_subset = subsets.Range([(0, 0, 1)])
            if symbolic.issymbolic(operand):
                for sym in operand.free_symbols:
                    if str(sym) not in self.sdfg.symbols:
                        self.sdfg.add_symbol(str(sym),
                                             self.globals[str(sym)].dtype)
                operand = symbolic.symstr(operand)

        tasklet_code = ''
        input_memlets = {}
        if wtarget_subset.num_elements() != 1:
            wtarget_index = ','.join(
                ['__i%d' % i for i in range(len(wtarget_subset))])
        else:
            wtarget_index = '0'

        # Handle boolean array access
        if boolarr is not None:
            if boolarr in self.sdfg.arrays:  # Array
                input_memlets['__in_cond'] = Memlet(
                    f'{boolarr}[{wtarget_index}]')
                tasklet_code += 'if __in_cond:\n    '
            else:  # Constant
                tasklet_code += f'if {boolarr}[{wtarget_index}]:\n    '

        state = self._add_state("augassign_{l}_{c}".format(l=node.lineno,
                                                           c=node.col_offset))

        if wtarget_subset.num_elements() != 1:
            if op_subset.num_elements() != 1:
                if wtarget_subset.size() == op_subset.size():
                    in1_subset = copy.deepcopy(rtarget_subset)
                    in1_subset.offset(wtarget_subset, True)
                    in1_memlet = Memlet.simple(
                        rtarget_name, ','.join([
                            '__i%d + %d' % (i, s)
                            for i, (s, _, _) in enumerate(in1_subset)
                        ]))
                    in2_subset = copy.deepcopy(op_subset)
                    in2_subset.offset(wtarget_subset, True)
                    in2_memlet = Memlet.simple(
                        op_name, ','.join([
                            '__i%d + %d' % (i, s)
                            for i, (s, _, _) in enumerate(in2_subset)
                        ]))
                    out_memlet = Memlet.simple(
                        wtarget_name, ','.join(
                            ['__i%d' % i for i in range(len(wtarget_subset))]))
                    if boolarr is not None:
                        in1_memlet.dynamic = True
                        out_memlet.dynamic = True
                    tasklet_code += '__out = __in1 {op} __in2'.format(op=op)
                    state.add_mapped_tasklet(state.label, {
                        '__i%d' % i: '%s:%s+1:%s' % (start, end, step)
                        for i, (start, end, step) in enumerate(wtarget_subset)
                    }, {
                        '__in1': in1_memlet,
                        '__in2': in2_memlet,
                        **input_memlets,
                    },
                                             tasklet_code,
                                             {'__out': out_memlet},
                                             external_edges=True,
                                             debuginfo=self.current_lineinfo)
                else:
                    if boolarr is not None:
                        raise NotImplementedError
                    op1 = state.add_read(op_name,
                                         debuginfo=self.current_lineinfo)
                    op2 = state.add_write(wtarget_name,
                                          debuginfo=self.current_lineinfo)
                    memlet = Memlet.simple(wtarget_name, wtarget_subset)
                    memlet.other_subset = op_subset
                    if op is not None:
                        memlet.wcr = LambdaProperty.from_string(
                            'lambda x, y: x {} y'.format(op))
                        memlet.wcr_nonatomic = True
                    state.add_nedge(op1, op2, memlet)
            else:
                in1_subset = copy.deepcopy(rtarget_subset)
                in1_subset.offset(wtarget_subset, True)
                in1_memlet = Memlet.simple(
                    rtarget_name, ','.join([
                        '__i%d + %d' % (i, s)
                        for i, (s, _, _) in enumerate(in1_subset)
                    ]))
                if op_name:
                    in2_memlet = Memlet.simple(op_name, '%s' % op_subset)
                    inp_memlets = {'__in1': in1_memlet, '__in2': in2_memlet}
                    tasklet_code += '__out = __in1 {op} __in2'.format(op=op)
                else:
                    inp_memlets = {'__in1': in1_memlet}
                    tasklet_code += '__out = __in1 {op} {n}'.format(op=op,
                                                                    n=operand)
                inp_memlets.update(input_memlets)
                out_memlet = Memlet.simple(
                    wtarget_name,
                    ','.join(['__i%d' % i for i in range(len(wtarget_subset))]))
                if boolarr is not None:
                    in1_memlet.dynamic = True
                    out_memlet.dynamic = True
                state.add_mapped_tasklet(state.label, {
                    '__i%d' % i: '%s:%s+1:%s' % (start, end, step)
                    for i, (start, end, step) in enumerate(wtarget_subset)
                },
                                         inp_memlets,
                                         tasklet_code, {'__out': out_memlet},
                                         external_edges=True,
                                         debuginfo=self.current_lineinfo)
        else:
            if op_subset.num_elements() != 1:
                raise DaceSyntaxError(
                    self, node, "Incompatible subsets %s, %s and %s" %
                    (rtarget_subset, op_subset, wtarget_subset))
            else:
                op1 = state.add_read(rtarget_name,
                                     debuginfo=self.current_lineinfo)
                if op_name:
                    op2 = state.add_read(op_name,
                                         debuginfo=self.current_lineinfo)
                    inp_conns = {'__in1', '__in2'}
                    tasklet_code += '__out = __in1 {op} __in2'.format(op=op)
                else:
                    inp_conns = {'__in1'}
                    tasklet_code += '__out = __in1 {op} {n}'.format(op=op,
                                                                    n=operand)
                inp_conns |= set(input_memlets.keys())
                op3 = state.add_write(wtarget_name,
                                      debuginfo=self.current_lineinfo)
                tasklet = state.add_tasklet(name=state.label,
                                            inputs=inp_conns,
                                            outputs={'__out'},
                                            code=tasklet_code,
                                            debuginfo=self.current_lineinfo)
                in1_memlet = Memlet.simple(rtarget_name, '%s' % rtarget_subset)
                if op_name:
                    in2_memlet = Memlet.simple(op_name, '%s' % op_subset)
                    state.add_edge(op2, None, tasklet, '__in2', in2_memlet)
                for cname, memlet in input_memlets.items():
                    r = state.add_read(memlet.data)
                    state.add_edge(r, None, tasklet, cname, memlet)

                out_memlet = Memlet.simple(wtarget_name, '%s' % wtarget_subset)
                if boolarr is not None:
                    in1_memlet.dynamic = True
                    out_memlet.dynamic = True
                state.add_edge(op1, None, tasklet, '__in1', in1_memlet)
                state.add_edge(tasklet, '__out', op3, None, out_memlet)

    def _add_access(
            self,
            name: str,
            rng: subsets.Range,
            access_type: str,  # 'r' or 'w'
            target: Union[ast.Name, ast.Subscript],
            new_name: str = None,
            arr_type: data.Data = None) -> str:
        if access_type not in ('r', 'w'):
            raise ValueError("Access type {} is invalid".format(access_type))
        if new_name:
            var_name = new_name
        elif target:
            var_name = "__tmp_{l}_{c}_{a}".format(l=target.lineno,
                                                  c=target.col_offset,
                                                  a=access_type)
        else:
            var_name = self.sdfg.temp_data_name()

        parent_name = self.scope_vars[name]
        parent_array = self.scope_arrays[parent_name]
        if _subset_has_indirection(rng, self):
            # squeezed_rng = list(range(len(rng)))
            shape = parent_array.shape
            # strides = [parent_array.strides[d] for d in squeezed_rng]
            # # TODO: Why is squeezed_rng an index in the first place?
            # squeezed_rng = subsets.Range([(i, i, 1) for i in squeezed_rng])
            squeezed_rng = subsets.Range.from_array(parent_array)
            non_squeezed = list(range(len(rng)))
        else:
            ignore_indices = []
            sym_rng = []
            for i, r in enumerate(rng):
                for s, sr in self.symbols.items():
                    if s in symbolic.symlist(r).values():
                        ignore_indices.append(i)
                        sym_rng.append(sr)

            if ignore_indices:
                tmp_memlet = Memlet.simple(parent_name, rng)
                use_dst = True if access_type == 'w' else False
                for s, r in self.symbols.items():
                    tmp_memlet = propagate_subset([tmp_memlet],
                                                  parent_array, [s],
                                                  r,
                                                  use_dst=use_dst)

            squeezed_rng = copy.deepcopy(rng)
            non_squeezed = squeezed_rng.squeeze(ignore_indices)
            # TODO: Need custom shape computation here
            shape = squeezed_rng.size()
            for i, sr in zip(ignore_indices, sym_rng):
                iMin, iMax, step = sr.ranges[0]
                ts = rng.tile_sizes[i]
                sqz_idx = squeezed_rng.ranges.index(rng.ranges[i])
                shape[sqz_idx] = ts * sympy.ceiling(
                    ((iMax.approx
                      if isinstance(iMax, symbolic.SymExpr) else iMax) + 1 -
                     (iMin.approx if isinstance(iMin, symbolic.SymExpr) else
                      iMin)) / (step.approx if isinstance(
                          step, symbolic.SymExpr) else step))
        dtype = parent_array.dtype

        if arr_type is None:
            arr_type = type(parent_array)
        if arr_type == data.Scalar:
            self.sdfg.add_scalar(var_name, dtype)
        elif arr_type == data.Array:
            if non_squeezed:
                strides = [parent_array.strides[d] for d in non_squeezed]
            else:
                strides = [1]
            self.sdfg.add_array(var_name, shape, dtype, strides=strides)
        elif arr_type == data.Stream:
            self.sdfg.add_stream(var_name, dtype)
        else:
            raise NotImplementedError(
                "Data type {} is not implemented".format(arr_type))

        self.accesses[(name, rng, access_type)] = (var_name, squeezed_rng)

        inner_indices = set(non_squeezed)

        if access_type == 'r':
            if _subset_has_indirection(rng, self):
                self.inputs[var_name] = (dace.Memlet.from_array(
                    parent_name, parent_array), inner_indices)
            else:
                self.inputs[var_name] = (dace.Memlet.simple(parent_name,
                                                            rng), inner_indices)
        else:
            if _subset_has_indirection(rng, self):
                self.outputs[var_name] = (dace.Memlet.from_array(
                    parent_name, parent_array), inner_indices)
            else:
                self.outputs[var_name] = (dace.Memlet.simple(parent_name, rng),
                                          inner_indices)

        return (var_name, squeezed_rng)

    def _add_read_access(self,
                         name: str,
                         rng: subsets.Range,
                         target: Union[ast.Name, ast.Subscript],
                         new_name: str = None,
                         arr_type: data.Data = None):
        if name in self.sdfg.arrays:
            return (name, None)
        elif (name, rng, 'w') in self.accesses:
            return self.accesses[(name, rng, 'w')]
        elif (name, rng, 'r') in self.accesses:
            return self.accesses[(name, rng, 'r')]
        elif name in self.variables:
            return (self.variables[name], None)
        elif name in self.scope_vars:
            new_name, new_rng = self._add_access(name, rng, 'r', target,
                                                 new_name, arr_type)
            full_rng = subsets.Range.from_array(self.sdfg.arrays[new_name])
            if _subset_has_indirection(rng, self):
                new_name, new_rng = self.make_slice(new_name, rng)
            elif full_rng != new_rng:
                new_name, new_rng = self.make_slice(new_name, new_rng)
            return (new_name, new_rng)
        else:
            raise NotImplementedError

    def _add_write_access(self,
                          name: str,
                          rng: subsets.Range,
                          target: Union[ast.Name, ast.Subscript],
                          new_name: str = None,
                          arr_type: data.Data = None):

        if name in self.sdfg.arrays:
            return (name, None)
        if (name, rng, 'w') in self.accesses:
            return self.accesses[(name, rng, 'w')]
        elif name in self.variables:
            return (self.variables[name], None)
        elif (name, rng, 'r') in self.accesses or name in self.scope_vars:
            return self._add_access(name, rng, 'w', target, new_name, arr_type)
        else:
            raise NotImplementedError

    def visit_NamedExpr(self, node):  # node : ast.NamedExpr
        self._visit_assign(node, node.target, None)

    def visit_Assign(self, node: ast.Assign):
        # Compute first target
        self._visit_assign(node, node.targets[0], None)

        # Then, for other targets make copies
        for target in node.targets[1:]:
            assign_from_first = ast.copy_location(
                ast.Assign(targets=[target], value=node.targets[0]), node)
            self._visit_assign(assign_from_first, target, None)

    def visit_AnnAssign(self, node: ast.AnnAssign):
        type_name = rname(node.annotation)
        try:
            dtype = eval(type_name)
            if not isinstance(dtype, dtypes.typeclass):
                raise NotImplementedError
        except:
            dtype = None
            warnings.warn('typeclass {} is not supported'.format(type_name))
        if node.value is None:  # Annotating type without assignment
            return self.generic_visit(node)
        self._visit_assign(node, node.target, None, dtype=dtype)

    def _visit_assign(self, node, node_target, op, dtype=None, is_return=False):
        # Get targets (elts) and results
        elts = None
        results = None
        if isinstance(node_target, (ast.Tuple, ast.List)):
            elts = node_target.elts
        else:
            elts = [node_target]

        results = []
        if isinstance(node.value, (ast.Tuple, ast.List)):
            for n in node.value.elts:
                results.extend(self._gettype(n))
        else:
            results.extend(self._gettype(node.value))

        if len(results) != len(elts):
            raise DaceSyntaxError(
                self, node, 'Function returns %d values but %d provided' %
                (len(results), len(elts)))

        defined_vars = {**self.variables, **self.scope_vars}
        defined_arrays = {**self.sdfg.arrays, **self.scope_arrays}

        for target, (result, _) in zip(elts, results):

            name = rname(target)
            true_name = None
            if name in defined_vars:
                true_name = defined_vars[name]
                true_array = defined_arrays[true_name]

            if (not is_return and isinstance(target, ast.Name) and true_name
                    and not op and not isinstance(true_array, data.Scalar)
                    and not (true_array.shape == (1, ))):
                raise DaceSyntaxError(
                    self, target,
                    'Cannot reassign value to variable "{}"'.format(name))

            if not true_name and op:
                raise DaceSyntaxError(
                    self, target,
                    'Variable "{}" used before definition'.format(name))

            new_data = None
            dtype_keys = tuple(dtypes.DTYPE_TO_TYPECLASS.keys())
            if not (symbolic.issymbolic(result) or isinstance(
                    result, dtype_keys) or result in self.sdfg.arrays):
                raise DaceSyntaxError(
                    self, result, "In assignments, the rhs may only be "
                    "data, numerical/boolean constants "
                    "and symbols")
            if not true_name:
                if (symbolic.issymbolic(result)
                        or isinstance(result, dtype_keys)):
                    if symbolic.issymbolic(result):
                        rtype = _sym_type(result)
                    else:
                        rtype = type(result)
                    if name.startswith('__return'):
                        true_name, new_data = self.sdfg.add_temp_transient(
                            [1], rtype)
                    else:
                        true_name = self.sdfg.temp_data_name()
                        if dtype:
                            ttype = dtype
                        else:
                            ttype = rtype
                        _, new_data = self.sdfg.add_scalar(true_name,
                                                           ttype,
                                                           transient=True)
                    self.variables[name] = true_name
                    defined_vars[name] = true_name
                elif result in self.sdfg.arrays:
                    result_data = self.sdfg.arrays[result]
                    if (name.startswith('__return')
                            and isinstance(result_data, data.Scalar)):
                        true_name, new_data = self.sdfg.add_temp_transient(
                            [1], result_data.dtype)
                        self.variables[name] = true_name
                        defined_vars[name] = true_name
                    elif not result_data.transient:
                        true_name, new_data = _add_transient_data(
                            self.sdfg, result_data, dtype)
                        self.variables[name] = true_name
                        defined_vars[name] = true_name
                    else:
                        self.variables[name] = result
                        defined_vars[name] = result
                        continue

            boolarr = None
            if new_data:
                rng = dace.subsets.Range.from_array(new_data)
            else:
                true_target = copy.deepcopy(target)
                if isinstance(target, ast.Name):
                    true_target.id = true_name
                elif isinstance(target, ast.Subscript):
                    true_target.value.id = true_name

                    # Visit slice contents
                    true_target.slice = self.visit(true_target.slice)
                    defined_arrays = {
                        **self.sdfg.arrays,
                        **self.scope_arrays,
                        **self.defined
                    }

                expr: MemletExpr = ParseMemlet(self, defined_arrays,
                                               true_target)
                rng = expr.subset

                # Figure out whether the target subcript is an array-index
                # indirection or a boolean array
                array_indirection = False
                if expr.arrdims:
                    for arr in expr.arrdims.values():
                        if isinstance(arr, str):
                            if arr in self.sdfg.arrays:
                                desc = self.sdfg.arrays[arr]
                                if desc.dtype == dtypes.bool:
                                    boolarr = arr
                            elif arr in self.sdfg.constants:
                                desc = self.sdfg.constants[arr]
                                if desc.dtype == numpy.bool_:
                                    boolarr = arr
                            else:
                                raise IndexError(
                                    f'Array index "{arr}" undefined')
                        elif isinstance(arr, (list, tuple)):
                            if numpy.array(arr).dtype == numpy.bool_:
                                carr = numpy.array(
                                    arrname, dtype=dtypes.typeclass(int).type)
                                cname = self.sdfg.find_new_constant(
                                    f'__ind{i}_{aname}')
                                self.sdfg.add_constant(cname, carr)
                                boolarr = cname

                        array_indirection = boolarr is None

                if array_indirection:
                    raise NotImplementedError(
                        'Array indexing as assignment target not yet '
                        'implemented')
                if boolarr is not None and _subset_has_indirection(rng, self):
                    raise IndexError(
                        'Boolean array indexing cannot be combined '
                        'with indirect access')

            if self.nested and not new_data:
                new_name, new_rng = self._add_write_access(name, rng, target)
            else:
                new_name, new_rng = true_name, rng

            # Strict independent access check for augmented assignments
            if op:
                independent = True
                waccess = inverse_dict_lookup(self.accesses,
                                              (new_name, new_rng))
                if self.map_symbols and waccess:
                    for s in self.map_symbols:
                        if s not in waccess[1].free_symbols:
                            independent = False
                            break

            # Handle output indirection
            output_indirection = None
            if _subset_has_indirection(rng, self):
                output_indirection = self.sdfg.add_state(
                    'wslice_%s_%d' % (new_name, node.lineno))
                wnode = output_indirection.add_write(
                    new_name, debuginfo=self.current_lineinfo)
                memlet = Memlet.simple(new_name, str(rng))
                # Dependent augmented assignments need WCR in the
                # indirection edge.
                with_wcr = False
                if op and not independent:
                    memlet.wcr = LambdaProperty.from_string(
                        'lambda x, y: x {} y'.format(op))
                    with_wcr = True
                    # WCR not needed in the assignment edge any longer.
                    op = None
                tmp = self.sdfg.temp_data_name()
                ind_name = add_indirection_subgraph(self.sdfg,
                                                    output_indirection,
                                                    None,
                                                    wnode,
                                                    memlet,
                                                    tmp,
                                                    self,
                                                    True,
                                                    with_wcr=with_wcr)
                wtarget = ind_name
            else:
                wtarget = (new_name, new_rng)

            # Handle augassign input indirection
            # (only needed for independent augmented assignments)
            if op and independent:
                if _subset_has_indirection(rng, self):
                    self._add_state('rslice_%s_%d' % (new_name, node.lineno))
                    rnode = self.last_state.add_read(
                        new_name, debuginfo=self.current_lineinfo)
                    memlet = Memlet.simple(new_name, str(rng))
                    tmp = self.sdfg.temp_data_name()
                    ind_name = add_indirection_subgraph(self.sdfg,
                                                        self.last_state, rnode,
                                                        None, memlet, tmp, self)
                    rtarget = ind_name
                else:
                    rtarget = (new_name, new_rng)

            # Generate subgraph for assignment
            if op and independent:
                self._add_aug_assignment(node, rtarget, wtarget, result, op,
                                         boolarr)
            else:
                self._add_assignment(node, wtarget, result, op, boolarr)

            # Connect states properly when there is output indirection
            if output_indirection:
                self.sdfg.add_edge(self.last_state, output_indirection,
                                   dace.sdfg.InterstateEdge())
                self.last_state = output_indirection

    def visit_AugAssign(self, node: ast.AugAssign):
        self._visit_assign(node, node.target,
                           augassign_ops[type(node.op).__name__])

    def _get_keyword_value(self, keywords: List[ast.keyword], arg: str):
        """Finds a keyword in list and returns its value

        Arguments:
            keywords {List[ast.keyword]} -- Keyword list
            arg {str} -- Keyword ID

        Raises:
            DaceSyntaxError: If keyword is not found

        Returns:
            Any -- Keyword value
        """

        for kword in keywords:
            if kword.arg == arg:
                return kword.value

        raise DaceSyntaxError(self, keywords,
                              "Keyword {} not found".format(arg))

    def _parse_shape(self, node: Union[ast.List, ast.Tuple, ast.Attribute]):
        """Parses the shape of an array

        Arguments:
            node {Union[ast.List, ast.Tuple, ast.Attribute]} -- Shape node

        Raises:
            DaceSyntaxError: If shape node is ast.Attribute, but the attribute is not a shape
            DaceSyntaxError: If shape node is neither a list/tuple nor an attribute

        Returns:
            List[Union[str, int, dace.symbol]] -- Shape
        """

        if isinstance(node, (ast.List, ast.Tuple)):
            shape = []
            for length in node.elts:
                shape.append(self._parse_value(length))
        elif isinstance(node, ast.Attribute):
            if node.attr != "shape":
                raise DaceSyntaxError(
                    self, node, "Attribute {} is not shape".format(rname(node)))
            shape = self.scope_arrays[node.value.id].shape
        else:
            raise DaceSyntaxError(
                self, node,
                "Array shape must either be a list of dimension lengths or "
                " the shape attribute of another array.")

        return shape

    def _parse_dtype(self, node: ast.Attribute):
        """Parses the dtype of an array

        Arguments:
            node {ast.Attribute} -- Dtype node

        Raises:
            DaceSyntaxError: If dtype node is an ast.Attribute, but the attribute is not a dtype
            DaceSyntaxError: If dtype node is not ast.Attribute

        Returns:
            Any -- Dtype
        """

        if isinstance(node, ast.Attribute):
            if node.value.id in {"dace", "numpy"}:
                dtype = getattr(self.globals[node.value.id], node.attr)
            elif node.attr != "dtype":
                raise DaceSyntaxError(
                    self, node, "Attribute {} is not dtype".format(rname(node)))
            else:
                dtype = self.scope_arrays[node.value.id].dtype
        else:
            raise DaceSyntaxError(
                self, node, "Array dtype must either be a dace/numpy type or "
                " the dtype attribute of another array.")

        return dtype

    def _parse_ndarray(self, node: ast.Call):
        """Parses a call to numpy.ndarray

        Arguments:
            node {ast.Call} -- Call node

        Returns:
            Tuple[shape, dtype] -- Shape and dtype of the array
        """

        num_args = len(node.args)
        # num_kwargs = len(node.keywords)

        if num_args == 0:
            shape_node = self._get_keyword_value(node.keywords, "shape")
            shape = self._parse_shape(shape_node)
            dtype_node = self._get_keyword_value(node.keywords, "dtype")
            dtype = self._parse_dtype(dtype_node)
        elif num_args == 1:
            shape_node = node.args[0]
            shape = self._parse_shape(shape_node)
            dtype_node = self._get_keyword_value(node.keywords, "dtype")
            dtype = self._parse_dtype(dtype_node)
        elif num_args >= 2:
            shape_node = node.args[0]
            shape = self._parse_shape(shape_node)
            dtype_node = node.args[1]
            dtype = self._parse_dtype(dtype_node)

        return (shape, dtype)

    def _parse_function_arg(self, arg: ast.AST):
        # Obtain a string representation
        return self.visit(arg)

    def _is_inputnode(self, sdfg: SDFG, name: str):
        visited_data = set()
        for state in sdfg.nodes():
            visited_state_data = set()
            for node in state.nodes():
                if isinstance(node, nodes.AccessNode) and node.data == name:
                    visited_state_data.add(node.data)
                    if (node.data not in visited_data
                            and state.in_degree(node) == 0):
                        return True
            visited_data = visited_data.union(visited_state_data)

    def _is_outputnode(self, sdfg: SDFG, name: str):
        for state in sdfg.nodes():
            for node in state.nodes():
                if isinstance(node, nodes.AccessNode) and node.data == name:
                    if state.in_degree(node) > 0:
                        return True

    def visit_Call(self, node: ast.Call):
        from dace.frontend.python.parser import DaceProgram  # Avoiding import loop

        funcname = rname(node)
        func = None

        # Check if the function exists as an SDFG in a different module
        modname = until(funcname, '.')
        if ('.' in funcname and len(modname) > 0 and modname in self.globals
                and dtypes.ismodule(self.globals[modname])):
            try:
                func = getattr(self.globals[modname],
                               funcname[len(modname) + 1:])
            except AttributeError:
                func = None

            # Not an SDFG, ignore (might be a recognized function, see below)
            if not isinstance(func, (SDFG, DaceProgram)):
                func = None
            else:
                # An SDFG, replace dots in name with underscores
                funcname = funcname.replace('.', '_')

        # If the function exists as a global SDFG or @dace.program, use it
        if func or funcname in self.other_sdfgs:
            if func is None:
                func = self.other_sdfgs[funcname]
            if isinstance(func, SDFG):
                sdfg = copy.deepcopy(func)
                args = [(arg.arg, self._parse_function_arg(arg.value))
                        for arg in node.keywords]
                required_args = [
                    a for a in sdfg.arglist().keys() if a not in sdfg.symbols
                ]
            elif isinstance(func, DaceProgram):
                args = [(aname, self._parse_function_arg(arg))
                        for aname, arg in zip(func.argnames, node.args)]
                args += [(arg.arg, self._parse_function_arg(arg.value))
                         for arg in node.keywords]
                required_args = func.argnames

                sdfg = copy.deepcopy(
                    func.to_sdfg(*({
                        **self.defined,
                        **self.sdfg.arrays,
                        **self.sdfg.symbols
                    }[arg] if isinstance(arg, str) else arg
                                   for aname, arg in args),
                                 strict=self.strict,
                                 save=False))

            else:
                raise DaceSyntaxError(
                    self, node, 'Unrecognized SDFG type "%s" in call to "%s"' %
                    (type(func).__name__, funcname))

            # Avoid import loops
            from dace.frontend.python.parser import infer_symbols_from_shapes

            # Map internal SDFG symbols by adding keyword arguments
            # symbols = set(sdfg.symbols.keys())
            symbols = sdfg.free_symbols
            try:
                mapping = infer_symbols_from_shapes(
                    sdfg, {
                        k: self.sdfg.arrays[v]
                        for k, v in args if v in self.sdfg.arrays
                    },
                    set(sym.arg for sym in node.keywords if sym.arg in symbols))
            except ValueError as ex:
                raise DaceSyntaxError(self, node, str(ex))
            if len(mapping) == 0:  # Default to same-symbol mapping
                mapping = None

            # Add undefined symbols to required arguments
            if mapping:
                required_args.extend(
                    [sym for sym in symbols if sym not in mapping])
            else:
                required_args.extend(symbols)

            # Argument checks
            for arg in node.keywords:
                if arg.arg not in required_args:
                    raise DaceSyntaxError(
                        self, node, 'Invalid keyword argument "%s" in call to '
                        '"%s"' % (arg.arg, funcname))
            if len(args) != len(required_args):
                raise DaceSyntaxError(
                    self, node, 'Argument number mismatch in'
                    ' call to "%s" (expected %d,'
                    ' got %d)' % (funcname, len(required_args), len(args)))

            # Remove newly-defined symbols from arguments
            if mapping is not None:
                symbols -= set(mapping.keys())
            # if len(symbols) > 0:
            #     mapping = mapping or {}
            # TODO: Why above the None fix was applied when there were symbols?
            mapping = mapping or {}
            args_to_remove = []
            for i, (aname, arg) in enumerate(args):
                if aname in symbols:
                    args_to_remove.append(args[i])
                    mapping[aname] = arg
            for arg in args_to_remove:
                args.remove(arg)

            # Change connector names
            updated_args = []
            for i, (conn, arg) in enumerate(args):
                if (conn in self.scope_vars.keys()
                        or conn in self.sdfg.arrays.keys()
                        or conn in self.sdfg.symbols):
                    if self.sdfg._temp_transients > sdfg._temp_transients:
                        new_conn = self.sdfg.temp_data_name()
                    else:
                        new_conn = sdfg.temp_data_name()
                    warnings.warn("Renaming nested SDFG connector {c} to "
                                  "{n}".format(c=conn, n=new_conn))
                    sdfg.replace(conn, new_conn)
                    updated_args.append((new_conn, arg))
                else:
                    updated_args.append((conn, arg))
            args = updated_args

            # Change transient names
            arrays_before = list(sdfg.arrays.items())
            for arrname, array in arrays_before:
                if array.transient and arrname[:5] == '__tmp':
                    if int(arrname[5:]) < self.sdfg._temp_transients:
                        if self.sdfg._temp_transients > sdfg._temp_transients:
                            new_name = self.sdfg.temp_data_name()
                        else:
                            new_name = sdfg.temp_data_name()
                        sdfg.replace(arrname, new_name)
            self.sdfg._temp_transients = max(self.sdfg._temp_transients,
                                             sdfg._temp_transients)
            sdfg._temp_transients = self.sdfg._temp_transients

            # TODO: This workaround needs to be formalized (pass-by-assignment)
            slice_state = None
            output_slices = set()
            for arg in itertools.chain(node.args,
                                       [kw.value for kw in node.keywords]):
                if isinstance(arg, ast.Subscript):
                    slice_state = self.last_state
                    break

            # Make sure that any scope vars in the arguments are substituted
            # by an access.
            for i, (aname, arg) in enumerate(args):
                if arg not in self.sdfg.arrays:
                    if isinstance(arg, str) and arg in self.scope_arrays:
                        # TODO: Do we need to do something with the sqz range?
                        newarg, _ = self._add_read_access(
                            arg,
                            subsets.Range.from_array(self.scope_arrays[arg]),
                            node)
                    else:
                        newarg = arg
                    args[i] = (aname, newarg)

            state = self._add_state('call_%s_%d' % (funcname, node.lineno))
            argdict = {
                conn: Memlet.from_array(arg, self.sdfg.arrays[arg])
                for conn, arg in args if arg in self.sdfg.arrays
            }
            # Handle scalar inputs to nested SDFG calls
            for conn, arg in args:
                if (arg not in self.sdfg.arrays
                        and conn not in mapping.keys() | symbols):
                    argdict[conn] = state.add_tasklet(
                        'scalar', {}, {conn},
                        '%s = %s' % (conn, arg),
                        debuginfo=self.current_lineinfo)

            inputs = {
                k: v
                for k, v in argdict.items() if self._is_inputnode(sdfg, k)
            }
            outputs = {
                k: copy.deepcopy(v) if k in inputs else v
                for k, v in argdict.items() if self._is_outputnode(sdfg, k)
            }
            # If an argument does not register as input nor as output,
            # put it in the inputs.
            # This may happen with input argument that are used to set
            # a promoted scalar.
            for k, v in argdict.items():
                if k not in inputs.keys() and k not in outputs.keys():
                    inputs[k] = v
            # Unset parent inputs/read accesses that
            # turn out to be outputs/write accesses.
            # TODO: Is there a case where some data is both input and output?
            # TODO: If yes, is it a problem?
            for memlet in outputs.values():
                aname = memlet.data
                rng = memlet.subset
                access_value = (aname, rng)
                access_key = inverse_dict_lookup(self.accesses, access_value)
                if access_key:
                    # Delete read access and create write access and output
                    vname = aname[:-1] + 'w'
                    name, rng, atype = access_key
                    if atype == 'r':
                        del self.accesses[access_key]
                        access_value = self._add_write_access(name,
                                                              rng,
                                                              node,
                                                              new_name=vname)
                        memlet.data = vname
                    # Delete the old read descriptor
                    conn_used = False
                    for s in self.sdfg.nodes():
                        for n in s.data_nodes():
                            if n.data == aname:
                                conn_used = True
                                break
                        if conn_used:
                            break
                    if not conn_used:
                        del self.sdfg.arrays[aname]
                if aname in self.inputs.keys():
                    # Delete input
                    del self.inputs[aname]
                # Delete potential input slicing
                if slice_state:
                    for n in slice_state.nodes():
                        if isinstance(n, nodes.AccessNode) and n.data == aname:
                            for e in slice_state.in_edges(n):
                                sub = None
                                for s in itertools.chain(
                                        node.args,
                                    [kw.value for kw in node.keywords]):
                                    if isinstance(s, ast.Subscript):
                                        if s.value.id == e.src.data:
                                            sub = s
                                            break
                                if not sub:
                                    raise KeyError("Did not find output "
                                                   "subscript")
                                output_slices.add((sub, ast.Name(id=aname)))
                                slice_state.remove_edge(e)
                                slice_state.remove_node(e.src)
                            slice_state.remove_node(n)
                            break

            # Add return values as additional outputs
            rets = []
            for arrname, arr in sdfg.arrays.items():
                if arrname.startswith('__return') and not arr.transient:
                    # Add a transient to the current SDFG
                    new_arrname = '%s_ret_%d' % (sdfg.name, len(rets))
                    newarr = copy.deepcopy(arr)
                    newarr.transient = True

                    # Substitute symbol mapping to get actual shape/strides
                    if mapping is not None:
                        # Two-step replacement (N -> __dacesym_N --> mapping[N])
                        # to avoid clashes
                        for sym, symvalue in mapping.items():
                            if str(sym) != str(symvalue):
                                sd.replace_properties(
                                    newarr, {
                                        symbolic.symbol(str(sym)):
                                        symbolic.symbol('__dacesym_' + str(sym))
                                    }, sym, '__dacesym_' + sym)
                        for sym, symvalue in mapping.items():
                            if str(sym) != str(symvalue):
                                sd.replace_properties(
                                    newarr, {
                                        symbolic.symbol('__dacesym_' + str(sym)):
                                        symbolic.pystr_to_symbolic(symvalue)
                                    }, '__dacesym_' + str(sym), symvalue)

                    new_arrname = self.sdfg.add_datadesc(new_arrname,
                                                         newarr,
                                                         find_new_name=True)

                    # Create an output entry for the connectors
                    outputs[arrname] = dace.Memlet.from_array(
                        new_arrname, newarr)
                    rets.append(new_arrname)

            nsdfg = state.add_nested_sdfg(sdfg,
                                          self.sdfg,
                                          inputs.keys(),
                                          outputs.keys(),
                                          mapping,
                                          debuginfo=self.current_lineinfo)
            self._add_nested_symbols(nsdfg)
            self._add_dependencies(state, nsdfg, None, None, inputs, outputs)

            if output_slices:
                if len(rets) > 0:
                    raise DaceSyntaxError(
                        self, node, 'Both return values and output slices '
                        'unsupported')

                assign_node = ast.Assign()
                targets = []
                value = []
                for t, v in output_slices:
                    targets.append(t)
                    value.append(v)
                assign_node = ast.Assign(targets=ast.Tuple(elts=targets),
                                         value=ast.Tuple(elts=value),
                                         lineno=node.lineno,
                                         col_offset=node.col_offset)
                assign_node = ast.fix_missing_locations(assign_node)
                return self._visit_assign(assign_node, assign_node.targets,
                                          None)

            # Return SDFG return values, if exist
            if len(rets) == 1:
                return rets[0]
            return rets

        # Set arguments
        args = []

        # TODO: If the function is a callback, implement it as a tasklet

        # NumPy ufunc support
        found_ufunc = False
        if modname == "numpy" and len(funcname) > 6:
            name = funcname[len(modname) + 1:]
            npfuncname = until(name, '.')
            func = getattr(self.globals[modname], npfuncname)
            if isinstance(func, numpy.ufunc):
                ufunc_name = npfuncname
                if len(funcname) > len(modname) + len(npfuncname) + 1:
                    method_name = funcname[len(modname) + len(npfuncname) + 2:]
                else:
                    method_name = None
                func = oprepo.Replacements.get_ufunc(method_name)
                if ufunc_name in replacements.ufuncs.keys() and func:
                    found_ufunc = True

        # Check if this is a method called on an object
        if ('.' in funcname and len(modname) > 0 and modname in self.defined):
            methodname = funcname[len(modname) + 1:]
            classname = type(self.defined[modname]).__name__
            func = oprepo.Replacements.get_method(classname, methodname)
            if func is None:
                raise DaceSyntaxError(
                    self, node,
                    'Method "%s" is not registered for object type "%s"' %
                    (methodname, classname))
            # Add object as first argument
            if modname in self.variables.keys():
                arg = self.variables[modname]
            else:
                arg = self.scope_vars[modname]
            args.append(arg)
        # Otherwise, try to find a default implementation for the SDFG
        elif not found_ufunc:
            func = oprepo.Replacements.get(funcname)
            if func is None:
                raise DaceSyntaxError(
                    self, node, 'Function "%s" is not registered with an SDFG '
                    'implementation' % funcname)

        # NOTE: Temporary fix for MPI library-node replacements
        # Parsing the arguments with `_parse_function_arg` will generate
        # slices even for the output arguments.
        # We make a special exception for MPI calls (`dace.comm` namespace)
        # and we pass instead the array names and the ranges accessed.
        # The replacement functions are responsible for generating the correct
        # subgraph/memlets.
        if funcname.startswith("dace.comm"):
            mpi_args = []
            for arg in node.args:
                # We are only looking for subscripts on arrays of the current SDFG.
                # If it is not a subscript, then we just pass the array pointer directly.
                # If it is not an array of the current SDFG, then the normal
                # argument parsing will create a connector, i.e. a pointer.
                if (isinstance(arg, ast.Subscript) and
                    (rname(arg) in self.sdfg.arrays.keys() or
                     (rname(arg) in self.variables.keys() and
                      self.variables[rname(arg)] in self.sdfg.arrays.keys()))):
                    arg.slice = self.visit(arg.slice)
                    expr: MemletExpr = ParseMemlet(self, {
                        **self.sdfg.arrays,
                        **self.defined
                    }, arg)
                    name = rname(arg)
                    if name in self.variables.keys():
                        name = self.variables[name]
                    mpi_args.append((name, expr.subset))
                else:
                    mpi_args.append(self._parse_function_arg(arg))
            args.extend(mpi_args)
        else:
            args.extend([self._parse_function_arg(arg) for arg in node.args])
        keywords = {
            arg.arg: self._parse_function_arg(arg.value)
            for arg in node.keywords
        }

        self._add_state('call_%d' % node.lineno)
        self.last_state.set_default_lineinfo(self.current_lineinfo)

        if found_ufunc:
            result = func(self, node, self.sdfg, self.last_state, ufunc_name,
                          args, keywords)
        else:
            result = func(self, self.sdfg, self.last_state, *args, **keywords)

        self.last_state.set_default_lineinfo(None)

        if isinstance(result,
                      tuple) and type(result[0]) is nested_call.NestedCall:
            self.last_state = result[0].last_state
            result = result[1]

        if not isinstance(result, (tuple, list)):
            return [result]
        return result

    # Used for memlet expressions outside of tasklets, otherwise ignored
    def visit_TopLevelExpr(self, node: ast.Expr):
        if isinstance(node.value, ast.BinOp):
            # Add two access nodes and a memlet (the arrays must already exist)
            if isinstance(node.value.op, ast.LShift):
                src = node.value.right
                dst = node.value.left
            elif isinstance(node.value.op, ast.RShift):
                src = node.value.left
                dst = node.value.right
            else:
                # Top-level binary operator that is not a memlet, does nothing
                self.generic_visit(node)
                return

            # Create an edge between the two data descriptors
            state = self._add_state('globalmemlet_%d' % node.lineno)
            src_expr = ParseMemlet(self, self.defined, src)
            dst_expr = ParseMemlet(self, self.defined, dst)
            if src_expr.arrdims or dst_expr.arrdims:
                raise NotImplementedError(
                    'Copying with array indices only allowed through assignment '
                    'expressions ("A[...] = B[...]")')
            src_name = src_expr.name
            src_rng = None
            if src_name not in self.sdfg.arrays:
                src_name, src_rng = self._add_read_access(
                    src_name, src_expr.subset, None)
            dst_name = dst_expr.name
            dst_rng = None
            if dst_name not in self.sdfg.arrays:
                dst_name, dst_rng = self._add_write_access(
                    dst_name, dst_expr.subset, None)

            rnode = state.add_read(src_name, debuginfo=self.current_lineinfo)
            wnode = state.add_write(dst_name, debuginfo=self.current_lineinfo)
            if isinstance(self.sdfg.arrays[dst_name], data.Stream):
                dst_rng = dst_rng or subsets.Range.from_array(
                    self.sdfg.arrays[dst_name])
                mem = Memlet.simple(dst_name,
                                    dst_rng,
                                    num_accesses=dst_expr.accesses,
                                    wcr_str=dst_expr.wcr)
            else:
                src_rng = src_rng or subsets.Range.from_array(
                    self.sdfg.arrays[src_name])
                mem = Memlet.simple(src_name,
                                    src_rng,
                                    num_accesses=src_expr.accesses,
                                    wcr_str=dst_expr.wcr)
            state.add_nedge(rnode, wnode, mem)
            return

        # Calling reduction or other SDFGs / functions
        elif isinstance(node.value, ast.Call):
            # Handles reduction and calling other SDFGs / DaCe programs
            # self._add_state('call_%d' % node.lineno)
            self.visit_Call(node.value)
            return

        elif (sys.version_info.major == 3 and sys.version_info.minor >= 8
              and isinstance(node.value, ast.NamedExpr)):
            self.visit_NamedExpr(node.value)
            return

        self.generic_visit(node)

    def visit_Return(self, node: ast.Return):
        # Modify node value to become an expression
        new_node = ast.copy_location(ast.Expr(value=node.value), node)

        # Return values can either be tuples or a single object
        if isinstance(node.value, (ast.Tuple, ast.List)):
            ast_tuple = ast.copy_location(
                ast.parse('(%s,)' % ','.join(
                    '__return_%d' % i
                    for i in range(len(node.value.elts)))).body[0].value, node)
            self._visit_assign(new_node, ast_tuple, None, is_return=True)
        else:
            ast_name = ast.copy_location(ast.Name(id='__return'), node)
            self._visit_assign(new_node, ast_name, None, is_return=True)

    def visit_With(self, node, is_async=False):
        # "with dace.tasklet" syntax
        if len(node.items) == 1:
            dec = node.items[0].context_expr
            funcname = rname(dec)
            if funcname == 'dace.tasklet':
                # Parse as tasklet
                state = self._add_state('with_%d' % node.lineno)

                # Parse tasklet name
                namelist = self.name.split('_')
                if len(namelist) > 2:  # Remove trailing line and column number
                    name = '_'.join(namelist[:-2])
                else:
                    name = self.name

                tasklet, inputs, outputs, sdfg_inp, sdfg_out = \
                    self._parse_tasklet(state, node, name)

                # Add memlets
                self._add_dependencies(state, tasklet, None, None, inputs,
                                       outputs)
                self.inputs.update(sdfg_inp)
                self.outputs.update(sdfg_out)
                return

        raise DaceSyntaxError(
            self, node, 'General "with" statements disallowed in DaCe programs')

    def visit_AsyncWith(self, node):
        return self.visit_With(node, is_async=True)

    def _visitname(self, name: str, node: ast.AST):
        if isinstance(name, (sympy.Symbol, symbolic.symbol)):
            name = str(name)
        elif symbolic.issymbolic(name, self.sdfg.constants):
            raise TypeError(
                'Symbolic expression found instead of variable name')

        # First, if it is defined in the parser, use the definition
        if name in self.variables:
            return self.variables[name]

        # TODO: Why if the following code-block is moved after the code-block
        # looking for `name` in `self.sdfg.symbols`, a lot of tests break?
        # If an allowed global, use directly
        if name in self.globals:
            result = inner_eval_ast(self.globals, node)
            # If a symbol, add to symbols
            if (isinstance(result, symbolic.symbol)
                    and name not in self.sdfg.symbols.keys()):
                self.sdfg.add_symbol(result.name, result.dtype)
            return result

        if name in self.sdfg.arrays:
            return name

        if name in self.sdfg.symbols:
            return name

        if name not in self.scope_vars:
            raise DaceSyntaxError(self, node,
                                  'Use of undefined variable "%s"' % name)
        rname = self.scope_vars[name]
        if rname in self.scope_arrays:
            rng = subsets.Range.from_array(self.scope_arrays[rname])
            rname, _ = self._add_read_access(rname, rng, node)
        return rname

    #### Visitors that return arrays
    def visit_Str(self, node: ast.Str):
        # A string constant returns itself
        return node.s

    def visit_Num(self, node: ast.Num):
<<<<<<< HEAD
        return node.n

    def visit_Constant(self, node: ast.Constant):
=======
        if isinstance(node.n, bool):
            return dace.bool_(node.n)
        if isinstance(node.n, (int, float, complex)):
            return dtypes.DTYPE_TO_TYPECLASS[type(node.n)](node.n)
        return node.n

    def visit_Constant(self, node: ast.Constant):
        if isinstance(node.value, bool):
            return dace.bool_(node.value)
        if isinstance(node.value, (int, float, complex)):
            return dtypes.DTYPE_TO_TYPECLASS[type(node.value)](node.value)
>>>>>>> 491dcb0a
        return node.value

    def visit_Name(self, node: ast.Name):
        # If visiting a name, check if it is a defined variable or a global
        return self._visitname(node.id, node)

    def visit_NameConstant(self, node: ast.NameConstant):
        return self.visit_Constant(node)

    def visit_Attribute(self, node: ast.Attribute):
        # If visiting an attribute, return attribute value if it's of an array or global
        name = until(astutils.unparse(node), '.')
        result = self._visitname(name, node)
        if result in self.sdfg.arrays:
            arr = self.sdfg.arrays[result]
        elif result in self.scope_arrays:
            arr = self.scope_arrays[result]
        else:
            return result

        # Try to find sub-SDFG attribute
        func = oprepo.Replacements.get_attribute(type(arr).__name__, node.attr)
        if func is not None:
            return func(self, self.sdfg, self.last_state, result)

        # Otherwise, try to find compile-time attribute (such as shape)
        try:
            return getattr(arr, node.attr)
        except KeyError:
            return result

    def visit_List(self, node: ast.List):
        # Recursively loop over elements
        return [self.visit(a) for a in node.elts]

    def visit_Tuple(self, node: ast.Tuple):
        # Recursively loop over elements
        return tuple(self.visit(a) for a in node.elts)

    def visit_Lambda(self, node: ast.Lambda):
        # Return a string representation of the function
        return astutils.unparse(node)

    ############################################################

    def _gettype(self, opnode: ast.AST) -> List[Tuple[str, str]]:
        """ Returns an operand and its type as a 2-tuple of strings. """
        operands = self.visit(opnode)
        if isinstance(operands, (list, tuple)):
            if len(operands) == 0:
                raise DaceSyntaxError(self, opnode,
                                      'Operand has no return value')
        else:
            operands = [operands]

        result = []
        for operand in operands:
            if isinstance(operand, str) and operand in self.sdfg.arrays:
                result.append(
                    (operand, type(self.sdfg.arrays[operand]).__name__))
            elif isinstance(operand, str) and operand in self.scope_arrays:
                result.append(
                    (operand, type(self.scope_arrays[operand]).__name__))
            elif isinstance(operand, tuple(dtypes.DTYPE_TO_TYPECLASS.keys())):
                if isinstance(operand, (bool, numpy.bool_)):
                    result.append((operand, 'BoolConstant'))
                else:
                    result.append((operand, 'NumConstant'))
            elif isinstance(operand, sympy.Basic):
                result.append((operand, 'symbol'))
            else:
                result.append((operand, type(operand).__name__))

        return result

    def _visit_op(self, node: Union[ast.UnaryOp, ast.BinOp, ast.BoolOp],
                  op1: ast.AST, op2: ast.AST):
        opname = None
        try:
            opname = type(node.op).__name__
        except:
            pass

        # Parse operands
        op1_parsed = self._gettype(op1)
        if len(op1_parsed) > 1:
            raise DaceSyntaxError(self, op1, 'Operand cannot be a tuple')
        operand1, op1type = op1_parsed[0]
        if op2 is not None:
            op2_parsed = self._gettype(op2)
            if len(op2_parsed) > 1:
                raise DaceSyntaxError(self, op2, 'Operand cannot be a tuple')
            operand2, op2type = op2_parsed[0]
        else:
            operand2, op2type = None, None

        func = oprepo.Replacements.getop(op1type, opname, otherclass=op2type)
        if func is None:
            # Check for SDFG as fallback
            func = oprepo.Replacements.getop(op1type,
                                             opname,
                                             otherclass=op2type)
            if func is None:
                raise DaceSyntaxError(
                    self, node,
                    'Operator "%s" is not defined for types %s and %s' %
                    (opname, op1type, op2type))
            print(
                'WARNING: Operator "%s" is not registered with an implementation for'
                'types %s and %s, falling back to SDFG' %
                (opname, op1type, op2type))

        self._add_state('%s_%d' % (type(node).__name__, node.lineno))
        self.last_state.set_default_lineinfo(self.current_lineinfo)
        try:
            result = func(self, self.sdfg, self.last_state, operand1, operand2)
        except SyntaxError as ex:
            raise DaceSyntaxError(self, node, str(ex))
        if not isinstance(result, (list, tuple)):
            results = [result]
        else:
            results = result
        for r in results:
            if isinstance(r, str) and r in self.sdfg.arrays.keys():
                if r in self.variables.keys():
                    raise DaceSyntaxError(
                        self, node,
                        "Variable {v} has been already defined".format(v=r))
                self.variables[r] = r

        self.last_state.set_default_lineinfo(None)

        return result

    def visit_UnaryOp(self, node: ast.UnaryOp):
        return self._visit_op(node, node.operand, None)

    def visit_BinOp(self, node: ast.BinOp):
        return self._visit_op(node, node.left, node.right)

    def visit_BoolOp(self, node: ast.BoolOp):
        last = node.values[0]
        # Syntax of BoolOp is a list of values, we parse left to right
        for i in range(1, len(node.values)):
            last = self._visit_op(node, last, node.values[i])
        return last

    def visit_Compare(self, node: ast.Compare):
        if len(node.ops) > 1 or len(node.comparators) > 1:
            raise NotImplementedError
        binop_node = ast.BinOp(node.left,
                               node.ops[0],
                               node.comparators[0],
                               lineno=node.lineno,
                               col_offset=node.col_offset)
        return self.visit_BinOp(binop_node)

    ### Subscript (slicing) handling
    def visit_Subscript(self, node: ast.Subscript):

        if self.nested:

            defined_vars = {**self.variables, **self.scope_vars}
            defined_arrays = {
                **self.sdfg.arrays,
                **self.scope_arrays,
                **self.defined
            }

            name = rname(node)
            true_name = defined_vars[name]

            # If this subscript originates from an external array, create the
            # subset in the edge going to the connector, as well as a local
            # reference to the subset
            if (true_name not in self.sdfg.arrays
                    and isinstance(node.value, ast.Name)):
                true_node = copy.deepcopy(node)
                true_node.value.id = true_name
                expr: MemletExpr = ParseMemlet(self, defined_arrays, true_node)
                rng = expr.subset
                # rng = dace.subsets.Range(
                #     astutils.subscript_to_slice(true_node, defined_arrays)[1])

                # return self._add_read_access(name, rng, node)
                new_name, new_rng = self._add_read_access(name, rng, node)
                new_arr = self.sdfg.arrays[new_name]
                full_rng = subsets.Range.from_array(new_arr)
                if new_rng.ranges == full_rng.ranges:
                    return new_name
                else:
                    new_name, _ = self.make_slice(new_name, new_rng)
                    return new_name

        # Obtain array/tuple
        node_parsed = self._gettype(node.value)

        if len(node_parsed) > 1:
            # If the value is a tuple of constants (e.g., array.shape) and the
            # slice is constant, return the value itself
            nslice = self.visit(node.slice)
            if isinstance(nslice, (ast.Index, Number)):
                if isinstance(nslice, ast.Index):
                    v = self._parse_value(nslice.value)
                else:
                    v = nslice
                try:
                    value, valtype = node_parsed[int(v)]
                    return value
                except (TypeError, ValueError):
                    pass  # Passthrough to exception

            raise DaceSyntaxError(self, node.value, 'Subscripted object cannot '
                                  'be a tuple')
        array, arrtype = node_parsed[0]
        if arrtype == 'str' or arrtype in dtypes._CTYPES:
            raise DaceSyntaxError(self, node,
                                  'Type "%s" cannot be sliced' % arrtype)

        # Visit slice contents
        if isinstance(node.slice, ast.Constant):  # 1D index (since Python 3.9)
            node.slice = self._visit_ast_or_value(node.slice)
        else:
            node.slice = self.visit(node.slice)

        # Try to construct memlet from subscript
        # expr: MemletExpr = ParseMemlet(self, self.defined, node)
        # TODO: This needs to be formalized better
        node.value = ast.Name(id=array)
        # expr: MemletExpr = ParseMemlet(self, self.sdfg.arrays, node)
        expr: MemletExpr = ParseMemlet(self, {
            **self.sdfg.arrays,
            **self.defined
        }, node)
        arrobj = self.sdfg.arrays[array]

        # Consider array dims (rhs expression)
        has_array_indirection = False
        for dim, arrname in expr.arrdims.items():
            # Boolean arrays only allowed as lhs
            if (isinstance(arrname, str)
                    and self.sdfg.arrays[arrname].dtype == dtypes.bool):
                raise IndexError('Boolean array indexing is only supported for '
                                 'assignment targets (e.g., "A[A > 5] += 1")')
            has_array_indirection = True

        # Add slicing state
        self._add_state('slice_%s_%d' % (array, node.lineno))
        rnode = self.last_state.add_read(array, debuginfo=self.current_lineinfo)
        if has_array_indirection:
            # Make copy slicing state
            return self._array_indirection_subgraph(rnode, expr)
        if _subset_has_indirection(expr.subset, self):
            memlet = Memlet.simple(array,
                                   expr.subset,
                                   num_accesses=expr.accesses,
                                   wcr_str=expr.wcr)
            tmp = self.sdfg.temp_data_name()
            return add_indirection_subgraph(self.sdfg, self.last_state, rnode,
                                            None, memlet, tmp, self)
        else:
            other_subset = copy.deepcopy(expr.subset)

            # Make new axes and squeeze for scalar subsets (as per numpy behavior)
            # For example: A[0, np.newaxis, 5:7] results in a 1x2 ndarray
            new_axes = []
            if expr.new_axes:
                new_axes = other_subset.unsqueeze(expr.new_axes)
            other_subset.squeeze(ignore_indices=new_axes)

            tmp, tmparr = self.sdfg.add_temp_transient(other_subset.size(),
                                                       arrobj.dtype,
                                                       arrobj.storage)
            wnode = self.last_state.add_write(tmp,
                                              debuginfo=self.current_lineinfo)
            self.last_state.add_nedge(
                rnode, wnode,
                Memlet.simple(array,
                              expr.subset,
                              num_accesses=expr.accesses,
                              wcr_str=expr.wcr,
                              other_subset_str=other_subset))
            return tmp

    def _visit_ast_or_value(self, node: ast.AST):
        result = self.visit(node)
        newnode = None
        if result is None:
            return node
        if isinstance(result, (list, tuple)):
            res_num = len(result)
        else:
            res_num = 1
            result = [result]
        out = []
        for i, r in enumerate(result):
            if isinstance(r, ast.AST):
                newnode = r
            elif isinstance(r, (Number, numpy.bool_)):
                # Compatibility check since Python changed their AST nodes
                if sys.version_info >= (3, 8):
                    newnode = ast.Constant(value=r, kind='')
                else:
                    newnode = ast.Num(n=r)
            else:
                newnode = ast.Name(id=r)
            ast.copy_location(newnode, node)
            out.append(newnode)
        if res_num == 1:
            out = out[0]
        return out

    def visit_Index(self, node: ast.Index) -> Any:
        if isinstance(node.value, ast.Tuple):
            for i, elt in enumerate(node.value.elts):
                node.value.elts[i] = self._visit_ast_or_value(elt)
            return node
        node.value = self._visit_ast_or_value(node.value)
        return node

    def visit_ExtSlice(self, node: ast.ExtSlice) -> Any:
        for i, dim in enumerate(node.dims):
            node.dims[i] = self._visit_ast_or_value(dim)

        return node

    def make_slice(self, arrname: str, rng: subsets.Range):

        array = arrname
        arrobj = self.sdfg.arrays[arrname]

        # Add slicing state
        # TODO: naming issue, we don't have the linenumber here
        self._add_state('slice_%s' % (array))
        rnode = self.last_state.add_read(array, debuginfo=self.current_lineinfo)
        other_subset = copy.deepcopy(rng)
        other_subset.squeeze()
        if _subset_has_indirection(rng, self):
            memlet = Memlet.simple(array, rng)
            tmp = self.sdfg.temp_data_name()
            tmp = add_indirection_subgraph(self.sdfg, self.last_state, rnode,
                                           None, memlet, tmp, self)
        else:
            tmp, tmparr = self.sdfg.add_temp_transient(other_subset.size(),
                                                       arrobj.dtype,
                                                       arrobj.storage)
            wnode = self.last_state.add_write(tmp,
                                              debuginfo=self.current_lineinfo)
            self.last_state.add_nedge(
                rnode, wnode,
                Memlet.simple(array,
                              rng,
                              num_accesses=rng.num_elements(),
                              other_subset_str=other_subset))
        return tmp, other_subset

    def _array_indirection_subgraph(self, rnode: nodes.AccessNode,
                                    expr: MemletExpr) -> str:
        aname = rnode.data
        idesc = self.sdfg.arrays[aname]

        if expr.new_axes:
            # NOTE: Matching behavior with numpy would be to append all new
            # axes in the end
            raise IndexError('New axes unsupported when array indices are used')

        # Create output shape dimensions based on the sizes of the arrays
        output_shape = None
        constant_indices: Dict[int, str] = {}
        for i, arrname in expr.arrdims.items():
            if isinstance(arrname, str):  # Array or constant
                if arrname in self.sdfg.arrays:
                    desc = self.sdfg.arrays[arrname]
                elif arrname in self.sdfg.constants:
                    desc = self.sdfg.constants[arrname]
                    constant_indices[i] = arrname
                else:
                    raise NameError(f'Array "{arrname}" used in indexing '
                                    f'"{aname}" not found')
                shape = desc.shape
            else:  # Literal list or tuple, add as constant and use shape
                arrname = [
                    v if isinstance(v, Number) else self._parse_value(v)
                    for v in arrname
                ]
                carr = numpy.array(arrname, dtype=dtypes.typeclass(int).type)
                cname = self.sdfg.find_new_constant(f'__ind{i}_{aname}')
                self.sdfg.add_constant(cname, carr)
                constant_indices[i] = cname
                shape = carr.shape

            if output_shape is not None and tuple(shape) != output_shape:
                raise IndexError(
                    f'Mismatch in array index shapes in access of '
                    f'"{aname}": {arrname} (shape {shape}) '
                    f'does not match existing shape {output_shape}')
            elif output_shape is None:
                output_shape = tuple(shape)

        # Check subset shapes for matching the array shapes
        input_index = []
        i0 = symbolic.pystr_to_symbolic('__i0')
        for i, elem in enumerate(expr.subset.size()):
            if i in expr.arrdims:
                input_index.append((0, elem - 1, 1))
                continue
            if len(output_shape) > 1:
                raise IndexError('Combining multidimensional array indices and '
                                 'numeric subsets is unsupported (array '
                                 f'"{aname}").')
            if (elem, ) != output_shape:
                # TODO(later): Properly broadcast multiple (and missing) shapes
                raise IndexError(
                    f'Mismatch in array index shapes in access of '
                    f'"{aname}": Subset {expr.subset[i]} '
                    f'does not match existing shape {output_shape}')

            # Since there can only be one-dimensional outputs if arrays and
            # subsets are both involved, express memlet as a function of _i0
            rb, _, rs = expr.subset[i]
            input_index.append((rb + i0 * rs, rb + i0 * rs, 1))

        outname, _ = self.sdfg.add_temp_transient(output_shape, idesc.dtype)

        # Make slice subgraph - input shape dimensions are len(expr.subset) and
        # output shape dimensions are len(output_shape)

        # Make map with output shape
        state: SDFGState = self.last_state
        wnode = state.add_write(outname)
        maprange = [(f'__i{i}', f'0:{s}') for i, s in enumerate(output_shape)]
        me, mx = state.add_map('indirect_slice',
                               maprange,
                               debuginfo=self.current_lineinfo)

        # Make indirection tasklet for array-index dimensions
        array_indices = set(expr.arrdims.keys()) - set(constant_indices.keys())
        output_str = ', '.join(ind for ind, _ in maprange)
        access_str = ', '.join([
            f'__inp{i}' if i in array_indices else f'{cname}[{output_str}]'
            for i in expr.arrdims.keys()
        ])
        t = state.add_tasklet('indirection',
                              {'__arr'} | set(f'__inp{i}'
                                              for i in array_indices),
                              {'__out'}, f'__out = __arr[{access_str}]')

        # Offset input memlet according to offset and stride if fixed, or
        # entire array with volume 1 if array-index
        input_subset = subsets.Range(input_index)
        state.add_edge_pair(me,
                            t,
                            rnode,
                            Memlet(data=aname, subset=input_subset, volume=1),
                            internal_connector='__arr')
        # Add array-index memlets
        for dim in array_indices:
            arrname = expr.arrdims[dim]
            arrnode = state.add_read(arrname)
            state.add_edge_pair(me,
                                t,
                                arrnode,
                                Memlet(data=arrname,
                                       subset=subsets.Range([
                                           (ind, ind, 1) for ind, _ in maprange
                                       ])),
                                internal_connector=f'__inp{dim}')

        # Output matches the output shape exactly
        output_index = subsets.Range([(ind, ind, 1) for ind, _ in maprange])
        state.add_edge_pair(mx,
                            t,
                            wnode,
                            Memlet(data=outname, subset=output_index),
                            external_memlet=Memlet(data=outname),
                            internal_connector='__out')

        return outname

    ##################################<|MERGE_RESOLUTION|>--- conflicted
+++ resolved
@@ -3992,11 +3992,6 @@
         return node.s
 
     def visit_Num(self, node: ast.Num):
-<<<<<<< HEAD
-        return node.n
-
-    def visit_Constant(self, node: ast.Constant):
-=======
         if isinstance(node.n, bool):
             return dace.bool_(node.n)
         if isinstance(node.n, (int, float, complex)):
@@ -4008,7 +4003,6 @@
             return dace.bool_(node.value)
         if isinstance(node.value, (int, float, complex)):
             return dtypes.DTYPE_TO_TYPECLASS[type(node.value)](node.value)
->>>>>>> 491dcb0a
         return node.value
 
     def visit_Name(self, node: ast.Name):
