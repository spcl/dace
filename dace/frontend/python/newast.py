--- conflicted
+++ resolved
@@ -4201,27 +4201,6 @@
             updated_args.append((conn, arg))
         args = updated_args
 
-<<<<<<< HEAD
-        # Change transient names
-        arrays_before = list(sdfg.arrays.items())
-        for arrname, array in arrays_before:
-            if array.transient and arrname[:5] == '__tmp':
-                try:
-                    if int(arrname[5:]) < self.sdfg._temp_transients:
-                        if self.sdfg._temp_transients > sdfg._temp_transients:
-                            new_name = self.sdfg.temp_data_name()
-                        else:
-                            new_name = sdfg.temp_data_name()
-                        names_to_replace[arrname] = new_name
-                except ValueError:
-                    # In case the name is __tmp_* but not a number, do nothing
-                    pass
-        self.sdfg._temp_transients = max(self.sdfg._temp_transients, sdfg._temp_transients)
-        sdfg._temp_transients = self.sdfg._temp_transients
-        replace_datadesc_names(sdfg, names_to_replace)
-
-=======
->>>>>>> 796b0c0f
         # TODO: This workaround needs to be formalized (pass-by-assignment)
         slice_state = None
         output_slices = set()
