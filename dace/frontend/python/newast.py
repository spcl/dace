--- conflicted
+++ resolved
@@ -1609,12 +1609,7 @@
                             map_symbols=map_symbols,
                             annotated_types=self.annotated_types,
                             closure=self.closure,
-<<<<<<< HEAD
-                            nested=False,
-                            tmp_idx=self.sdfg._temp_transients + 1)
-=======
-                            nested=True)
->>>>>>> 7acf78db
+                            nested=False)
 
         try:
             nested_sdfg, nested_inputs, nested_outputs, nested_symbols = pv.parse_program(node, is_tasklet)
