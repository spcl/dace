import ast
from collections import OrderedDict
import copy
import itertools
import re
<<<<<<< HEAD
from typing import Any, Dict, List, Tuple, Union, Callable, Optional
import warnings
=======
import sys
from typing import Any, Dict, List, Tuple, Union, Callable, Optional
>>>>>>> 75f0f223

import dace
from dace import data, dtypes, subsets, symbolic, sdfg as sd
from dace.config import Config
from dace.frontend.common import op_repository as oprepo
from dace.frontend.python import astutils
from dace.frontend.python.common import DaceSyntaxError, inverse_dict_lookup
from dace.frontend.python.astutils import ExtNodeVisitor, ExtNodeTransformer
from dace.frontend.python.astutils import rname
from dace.frontend.python import nested_call
from dace.frontend.python.memlet_parser import (DaceSyntaxError, parse_memlet,
                                                pyexpr_to_symbolic, ParseMemlet,
                                                inner_eval_ast, MemletExpr)
from dace.sdfg import nodes
from dace.sdfg.propagation import propagate_memlet
from dace.memlet import Memlet
from dace.properties import LambdaProperty, CodeBlock
from dace.sdfg import SDFG, SDFGState
from dace.symbolic import pystr_to_symbolic

import sympy

# register replacements in oprepo
import dace.frontend.python.replacements

# Type hints
Size = Union[int, dace.symbolic.symbol]
ShapeTuple = Tuple[Size]
ShapeList = List[Size]
Shape = Union[ShapeTuple, ShapeList]


def until(val, substr):
    """ Helper function that returns the substring of a string until a certain pattern. """
    if substr not in val:
        return val
    return val[:val.find(substr)]


augassign_ops = {
    'Add': '+',
    'Sub': '-',
    'Mult': '*',
    'Div': '/',
    'FloorDiv': '//',
    'Mod': '%',
    'Pow': '**',
    'LShift': '<<',
    'RShift': '>>',
    'BitOr': '|',
    'BitXor': '^',
    'BitAnd': '&'
}


class AddTransientMethods(object):
    """ A management singleton for methods that add transient data to SDFGs. """

    _methods = {}

    @staticmethod
    def get(datatype):
        """ Returns a method. """
        if datatype not in AddTransientMethods._methods:
            return None
        return AddTransientMethods._methods[datatype]


@dtypes.paramdec
def specifies_datatype(func: Callable[[Any, data.Data], Tuple[str, data.Data]],
                       datatype=None):
    AddTransientMethods._methods[datatype] = func
    return func


@specifies_datatype(datatype=data.Scalar)
def _method(sdfg: SDFG, sample_data: data.Scalar):
    name = sdfg.temp_data_name()
    new_data = sdfg.add_scalar(name, sample_data.dtype, transient=True)
    return name, new_data


@specifies_datatype(datatype=data.Array)
def _method(sdfg: SDFG, sample_data: data.Array):
    name, new_data = sdfg.add_temp_transient(sample_data.shape,
                                             sample_data.dtype)
    return name, new_data


@specifies_datatype(datatype=data.Stream)
def _method(sdfg: SDFG, sample_data: data.Stream):
    name = sdfg.temp_data_name()
    new_data = sdfg.add_stream(name,
                               sample_data.dtype,
                               buffer_size=sample_data.buffer_size,
                               shape=sample_data.shape,
                               transient=True)
    return name, new_data


def _add_transient_data(sdfg: SDFG, sample_data: data.Data):
    """ Adds to the sdfg transient data of the same dtype, shape and other
        parameters as sample_data. """
    try:
        func = AddTransientMethods._methods[type(sample_data)]
        return func(sdfg, sample_data)
    except KeyError:
        raise NotImplementedError


<<<<<<< HEAD
##############################################################################
# Python function replacements ###############################################
##############################################################################


@oprepo.replaces('dace.define_local')
@oprepo.replaces('dace.ndarray')
def _define_local_ex(sdfg: SDFG,
                     state: SDFGState,
                     shape: Shape,
                     dtype: dace.typeclass,
                     storage: dtypes.StorageType = dtypes.StorageType.Default):
    """ Defines a local array in a DaCe program. """
    name, _ = sdfg.add_temp_transient(shape, dtype, storage=storage)
    return name


@oprepo.replaces('numpy.ndarray')
def _define_local(sdfg: SDFG, state: SDFGState, shape: Shape,
                  dtype: dace.typeclass):
    """ Defines a local array in a DaCe program. """
    return _define_local_ex(sdfg, state, shape, dtype)


@oprepo.replaces('dace.define_local_scalar')
def _define_local_scalar(
        sdfg: SDFG,
        state: SDFGState,
        dtype: dace.typeclass,
        storage: dtypes.StorageType = dtypes.StorageType.Default):
    """ Defines a local scalar in a DaCe program. """
    name = sdfg.temp_data_name()
    sdfg.add_scalar(name, dtype, transient=True, storage=storage)
    return name


@oprepo.replaces('dace.define_stream')
def _define_stream(sdfg: SDFG,
                   state: SDFGState,
                   dtype: dace.typeclass,
                   buffer_size: Size = 1):
    """ Defines a local stream array in a DaCe program. """
    name = sdfg.temp_data_name()
    sdfg.add_stream(name, dtype, buffer_size=buffer_size, transient=True)
    return name


@oprepo.replaces('dace.define_streamarray')
@oprepo.replaces('dace.stream')
def _define_streamarray(sdfg: SDFG,
                        state: SDFGState,
                        shape: Shape,
                        dtype: dace.typeclass,
                        buffer_size: Size = 1):
    """ Defines a local stream array in a DaCe program. """
    name = sdfg.temp_data_name()
    sdfg.add_stream(name,
                    dtype,
                    shape=shape,
                    buffer_size=buffer_size,
                    transient=True)
    return name


@oprepo.replaces('dace.reduce')
def _reduce(sdfg: SDFG,
            state: SDFGState,
            redfunction: Callable[[Any, Any], Any],
            input: str,
            output=None,
            axis=None,
            identity=None):
    # TODO(later): If output is None, derive the output size from the input and create a new node
    if output is None:
        inarr = input
        # Convert axes to tuple
        if axis is not None and not isinstance(axis, (tuple, list)):
            axis = (axis, )
        if axis is not None:
            axis = tuple(pystr_to_symbolic(a) for a in axis)
        input_subset = _parse_memlet_subset(sdfg.arrays[inarr],
                                            ast.parse(input).body[0].value, {})
        input_memlet = Memlet(inarr, input_subset.num_elements(), input_subset,
                              1)
        output_shape = None
        if axis is None:
            output_shape = [1]
        else:
            output_subset = copy.deepcopy(input_subset)
            output_subset.pop(axis)
            output_shape = output_subset.size()
        outarr, arr = sdfg.add_temp_transient(output_shape,
                                              sdfg.arrays[inarr].dtype,
                                              sdfg.arrays[inarr].storage)
        output_memlet = Memlet.from_array(outarr, arr)
    else:
        inarr = input
        outarr = output

        # Convert axes to tuple
        if axis is not None and not isinstance(axis, (tuple, list)):
            axis = (axis, )
        if axis is not None:
            axis = tuple(pystr_to_symbolic(a) for a in axis)

        # Compute memlets
        input_subset = _parse_memlet_subset(sdfg.arrays[inarr],
                                            ast.parse(input).body[0].value, {})
        input_memlet = Memlet(inarr, input_subset.num_elements(), input_subset,
                              1)
        output_subset = _parse_memlet_subset(sdfg.arrays[outarr],
                                             ast.parse(output).body[0].value,
                                             {})
        output_memlet = Memlet(outarr, output_subset.num_elements(),
                               output_subset, 1)

    # Create reduce subgraph
    inpnode = state.add_read(inarr)
    rednode = state.add_reduce(redfunction, axis, identity)
    outnode = state.add_write(outarr)
    state.add_nedge(inpnode, rednode, input_memlet)
    state.add_nedge(rednode, outnode, output_memlet)

    if output is None:
        return outarr
    else:
        return []


@oprepo.replaces('numpy.eye')
def eye(sdfg: SDFG, state: SDFGState, N, M=None, k=0, dtype=dace.float64):
    M = M or N
    name, _ = sdfg.add_temp_transient([N, M], dtype)

    state.add_mapped_tasklet('eye',
                             dict(i='0:%s' % N, j='0:%s' % M), {},
                             'val = 1 if i == (j - %s) else 0' % k,
                             dict(val=dace.Memlet.simple(name, 'i, j')),
                             external_edges=True)

    return name


def _simple_call(sdfg: SDFG,
                 state: SDFGState,
                 inpname: str,
                 func: str,
                 restype: dace.typeclass = None):
    """ Implements a simple call of the form `out = func(inp)`. """
    inparr = sdfg.arrays[inpname]
    if restype is None:
        restype = sdfg.arrays[inpname].dtype
    outname, outarr = sdfg.add_temp_transient(inparr.shape, restype,
                                              inparr.storage)
    num_elements = reduce(lambda x, y: x * y, inparr.shape)
    if num_elements == 1:
        inp = state.add_read(inpname)
        out = state.add_write(outname)
        tasklet = state.add_tasklet(func, {'__inp'}, {'__out'},
                                    '__out = {f}(__inp)'.format(f=func))
        state.add_edge(inp, None, tasklet, '__inp',
                       Memlet.from_array(inpname, inparr))
        state.add_edge(tasklet, '__out', out, None,
                       Memlet.from_array(outname, outarr))
    else:
        state.add_mapped_tasklet(
            name=func,
            map_ranges={
                '__i%d' % i: '0:%s' % n
                for i, n in enumerate(inparr.shape)
            },
            inputs={
                '__inp':
                Memlet.simple(
                    inpname,
                    ','.join(['__i%d' % i for i in range(len(inparr.shape))]))
            },
            code='__out = {f}(__inp)'.format(f=func),
            outputs={
                '__out':
                Memlet.simple(
                    outname,
                    ','.join(['__i%d' % i for i in range(len(inparr.shape))]))
            },
            external_edges=True)

    return outname


def _complex_to_scalar(complex_type: dace.typeclass):
    if complex_type is dace.complex64:
        return dace.float32
    elif complex_type is dace.complex128:
        return dace.float64
    else:
        return complex_type


@oprepo.replaces('exp')
@oprepo.replaces('dace.exp')
@oprepo.replaces('numpy.exp')
def _exp(sdfg: SDFG, state: SDFGState, input: str):
    return _simple_call(sdfg, state, input, 'exp')


@oprepo.replaces('sin')
@oprepo.replaces('dace.sin')
@oprepo.replaces('numpy.sin')
def _sin(sdfg: SDFG, state: SDFGState, input: str):
    return _simple_call(sdfg, state, input, 'sin')


@oprepo.replaces('cos')
@oprepo.replaces('dace.cos')
@oprepo.replaces('numpy.cos')
def _cos(sdfg: SDFG, state: SDFGState, input: str):
    return _simple_call(sdfg, state, input, 'cos')


@oprepo.replaces('sqrt')
@oprepo.replaces('dace.sqrt')
@oprepo.replaces('numpy.sqrt')
def _sqrt(sdfg: SDFG, state: SDFGState, input: str):
    return _simple_call(sdfg, state, input, 'sqrt')


@oprepo.replaces('log')
@oprepo.replaces('dace.log')
@oprepo.replaces('numpy.log')
def _log(sdfg: SDFG, state: SDFGState, input: str):
    return _simple_call(sdfg, state, input, 'log')


@oprepo.replaces('conj')
@oprepo.replaces('dace.conj')
@oprepo.replaces('numpy.conj')
def _conj(sdfg: SDFG, state: SDFGState, input: str):
    return _simple_call(sdfg, state, input, 'conj')


@oprepo.replaces('real')
@oprepo.replaces('dace.real')
@oprepo.replaces('numpy.real')
def _real(sdfg: SDFG, state: SDFGState, input: str):
    inptype = sdfg.arrays[input].dtype
    return _simple_call(sdfg, state, input, 'real',
                        _complex_to_scalar(inptype))


@oprepo.replaces('imag')
@oprepo.replaces('dace.imag')
@oprepo.replaces('numpy.imag')
def _imag(sdfg: SDFG, state: SDFGState, input: str):
    inptype = sdfg.arrays[input].dtype
    return _simple_call(sdfg, state, input, 'imag',
                        _complex_to_scalar(inptype))


@oprepo.replaces('transpose')
@oprepo.replaces('dace.transpose')
@oprepo.replaces('numpy.transpose')
def _transpose(sdfg: SDFG, state: SDFGState, inpname: str):

    arr1 = sdfg.arrays[inpname]
    restype = arr1.dtype
    outname, arr2 = sdfg.add_temp_transient((arr1.shape[1], arr1.shape[0]),
                                            restype, arr1.storage)

    acc1 = state.add_read(inpname)
    acc2 = state.add_write(outname)
    import dace.libraries.blas  # Avoid import loop
    tasklet = dace.libraries.blas.Transpose('_Transpose_', restype)
    state.add_node(tasklet)
    state.add_edge(acc1, None, tasklet, '_inp',
                   dace.Memlet.from_array(inpname, arr1))
    state.add_edge(tasklet, '_out', acc2, None,
                   dace.Memlet.from_array(outname, arr2))

    return outname


##############################################################################
# Python operation replacements ##############################################
##############################################################################


def _assignop(sdfg: SDFG, state: SDFGState, op1: str, opcode: str,
              opname: str):
    """ Implements a general element-wise array assignment operator. """
    arr1 = sdfg.arrays[op1]

    name, _ = sdfg.add_temp_transient(arr1.shape, arr1.dtype, arr1.storage)
    write_memlet = None
    if opcode:
        write_memlet = Memlet.simple(
            name,
            ','.join(['__i%d' % i for i in range(len(arr1.shape))]),
            wcr_str='lambda x, y: x %s y' % opcode)
    else:
        write_memlet = Memlet.simple(
            name, ','.join(['__i%d' % i for i in range(len(arr1.shape))]))
    state.add_mapped_tasklet(
        "_%s_" % opname,
        {'__i%d' % i: '0:%s' % s
         for i, s in enumerate(arr1.shape)}, {
             '__in1':
             Memlet.simple(
                 op1, ','.join(['__i%d' % i for i in range(len(arr1.shape))]))
         },
        '__out = __in1', {'__out': write_memlet},
        external_edges=True)
    return name


def _unop(sdfg: SDFG, state: SDFGState, op1: str, opcode: str, opname: str):
    """ Implements a general element-wise array unary operator. """
    arr1 = sdfg.arrays[op1]

    name, _ = sdfg.add_temp_transient(arr1.shape, arr1.dtype, arr1.storage)
    state.add_mapped_tasklet(
        "_%s_" % opname,
        {'__i%d' % i: '0:%s' % s
         for i, s in enumerate(arr1.shape)}, {
             '__in1':
             Memlet.simple(
                 op1, ','.join(['__i%d' % i for i in range(len(arr1.shape))]))
         },
        '__out = %s __in1' % opcode, {
            '__out':
            Memlet.simple(
                name, ','.join(['__i%d' % i for i in range(len(arr1.shape))]))
        },
        external_edges=True)
    return name


def _binop(sdfg: SDFG, state: SDFGState, op1: str, op2: str, opcode: str,
           opname: str, restype: dace.typeclass):
    """ Implements a general element-wise array binary operator. """
    arr1 = sdfg.arrays[op1]
    arr2 = sdfg.arrays[op2]
    if (len(arr1.shape) != len(arr2.shape)
            or any(s1 != s2 for s1, s2 in zip(arr1.shape, arr2.shape))):
        raise SyntaxError('Array sizes must match')

    name, _ = sdfg.add_temp_transient(arr1.shape, restype, arr1.storage)
    state.add_mapped_tasklet(
        "_%s_" % opname,
        {'__i%d' % i: '0:%s' % s
         for i, s in enumerate(arr1.shape)}, {
             '__in1':
             Memlet.simple(
                 op1, ','.join(['__i%d' % i for i in range(len(arr1.shape))])),
             '__in2':
             Memlet.simple(
                 op2, ','.join(['__i%d' % i for i in range(len(arr1.shape))]))
         },
        '__out = __in1 %s __in2' % opcode, {
            '__out':
            Memlet.simple(
                name, ','.join(['__i%d' % i for i in range(len(arr1.shape))]))
        },
        external_edges=True)
    return name


def _scalarbinop(sdfg: SDFG,
                 state: SDFGState,
                 scalop: str,
                 arrop: str,
                 opcode: str,
                 opname: str,
                 restype: dace.typeclass,
                 reverse: bool = False):
    """ Implements a general Scalar-Array binary operator. """
    scalar = sdfg.arrays[scalop]
    arr = sdfg.arrays[arrop]

    name, _ = sdfg.add_temp_transient(arr.shape, restype, arr.storage)
    state.add_mapped_tasklet(
        "_SA%s_" % opname,
        {'__i%d' % i: '0:%s' % s
         for i, s in enumerate(arr.shape)}, {
             '__in1':
             Memlet.simple(scalop, '0'),
             '__in2':
             Memlet.simple(
                 arrop, ','.join(['__i%d' % i
                                  for i in range(len(arr.shape))])),
         },
        '__out = %s %s %s' % ('__in2' if reverse else '__in1', opcode,
                              '__in1' if reverse else '__in2'),
        {
            '__out':
            Memlet.simple(
                name, ','.join(['__i%d' % i for i in range(len(arr.shape))]))
        },
        external_edges=True)
    return name


# Defined as a function in order to include the op and the opcode in the closure
def _makeassignop(op, opcode):
    @oprepo.replaces_operator('Array', op)
    def _op(visitor: 'ProgramVisitor',
            sdfg: SDFG,
            state: SDFGState,
            op1: str,
            op2=None):
        return _assignop(sdfg, state, op1, opcode, op)


def _makeunop(op, opcode):
    @oprepo.replaces_operator('Array', op)
    def _op(visitor: 'ProgramVisitor',
            sdfg: SDFG,
            state: SDFGState,
            op1: str,
            op2=None):
        return _unop(sdfg, state, op1, opcode, op)


@oprepo.replaces_operator('int', 'USub', None)
@oprepo.replaces_operator('float', 'USub', None)
def _neg(visitor: 'ProgramVisitor',
         sdfg: SDFG,
         state: SDFGState,
         op1: Union[int, float],
         op2=None):
    return -op1


@oprepo.replaces_operator('symbol', 'Add', 'int')
@oprepo.replaces_operator('symbol', 'Add', 'float')
def _addsym(visitor: 'ProgramVisitor', sdfg: SDFG, state: SDFGState,
            op1: symbolic.symbol, op2: Union[int, float]):
    return op1 + op2


@oprepo.replaces_operator('str', 'Add', 'int')
@oprepo.replaces_operator('str', 'Add', 'float')
def _addstr(visitor: 'ProgramVisitor', sdfg: SDFG, state: SDFGState, op1: str,
            op2: Union[int, float]):
    if op1 in sdfg.symbols:
        return dace.symbol(op1) + op2
    else:
        raise TypeError('Cannot add "%s" (type %s) and "%s" (type %s)' %
                        (op1, type(op1).__name__, op2, type(op2).__name__))


def _is_scalar(sdfg: SDFG, arrname: str):
    """ Checks whether array is pseudo-scalar (shape=(1,)). """
    shape = sdfg.arrays[arrname].shape
    if len(shape) == 1 and shape[0] == 1:
        return True
    return False


def _inverse_dict_lookup(dict: Dict[str, Any], value: Any):
    """ Finds the first key in a dictionary with the input value. """
    for k, v in dict.items():
        if v == value:
            return k
    return None


def _is_op_boolean(op: str):
    if op in {'And', 'Or', 'Not', 'Eq', 'NotEq', 'Lt', 'LtE', 'Gt', 'GtE'}:
        return True
    return False


def _array_x_binop(visitor: 'ProgramVisitor', sdfg: SDFG, state: SDFGState,
                   op1: str, op2: str, op: str, opcode: str):

    arr1 = sdfg.arrays[op1]
    type1 = arr1.dtype.type
    isscal1 = _is_scalar(sdfg, op1)
    isnum1 = isscal1 and (op1 in visitor.numbers.values())
    if isnum1:
        type1 = _inverse_dict_lookup(visitor.numbers, op1)
    arr2 = sdfg.arrays[op2]
    type2 = arr2.dtype.type
    isscal2 = _is_scalar(sdfg, op2)
    isnum2 = isscal2 and (op2 in visitor.numbers.values())
    if isnum2:
        type2 = _inverse_dict_lookup(visitor.numbers, op2)
    if _is_op_boolean(op):
        restype = dace.bool
    else:
        restype = dace.DTYPE_TO_TYPECLASS[np.result_type(type1, type2).type]

    if isscal1:
        if isscal2:
            arr1 = sdfg.arrays[op1]
            arr2 = sdfg.arrays[op2]
            op3, arr3 = sdfg.add_temp_transient([1], restype, arr2.storage)
            tasklet = state.add_tasklet('_SS%s_' % op, {'s1', 's2'}, {'s3'},
                                        's3 = s1 %s s2' % opcode)
            n1 = state.add_read(op1)
            n2 = state.add_read(op2)
            n3 = state.add_write(op3)
            state.add_edge(n1, None, tasklet, 's1',
                           dace.Memlet.from_array(op1, arr1))
            state.add_edge(n2, None, tasklet, 's2',
                           dace.Memlet.from_array(op2, arr2))
            state.add_edge(tasklet, 's3', n3, None,
                           dace.Memlet.from_array(op3, arr3))
            return op3
        else:
            return _scalarbinop(sdfg, state, op1, op2, opcode, op, restype)
    else:
        if isscal2:
            return _scalarbinop(sdfg, state, op2, op1, opcode, op, restype,
                                True)
        else:
            return _binop(sdfg, state, op1, op2, opcode, op, restype)


def _makebinop(op, opcode):
    @oprepo.replaces_operator('Array', op, otherclass='Array')
    def _op(visitor: 'ProgramVisitor', sdfg: SDFG, state: SDFGState, op1: str,
            op2: str):
        return _array_x_binop(visitor, sdfg, state, op1, op2, op, opcode)

    @oprepo.replaces_operator('Scalar', op, otherclass='Scalar')
    def _op(visitor: 'ProgramVisitor', sdfg: SDFG, state: SDFGState, op1: str,
            op2: str):
        return _array_x_binop(visitor, sdfg, state, op1, op2, op, opcode)

    @oprepo.replaces_operator('Array', op, otherclass='Scalar')
    def _op(visitor: 'ProgramVisitor', sdfg: SDFG, state: SDFGState, op1: str,
            op2: str):
        return _array_x_binop(visitor, sdfg, state, op1, op2, op, opcode)

    @oprepo.replaces_operator('Scalar', op, otherclass='Array')
    def _op(visitor: 'ProgramVisitor', sdfg: SDFG, state: SDFGState, op1: str,
            op2: str):
        return _array_x_binop(visitor, sdfg, state, op1, op2, op, opcode)


# Define all standard Python augmented assignment operators
for op, opcode in [
    ('None', None),
    ('Add', '+'),
    ('Sub', '-'),
    ('Mult', '*'),
    ('Div', '/'),
    ('FloorDiv', '//'),
    ('Mod', '%'),
    ('Pow', '**'),
    ('LShift', '<<'),
    ('RShift', '>>'),
    ('BitOr', '|'),
    ('BitXor', '^'),
    ('BitAnd', '&'),
]:
    _makeassignop(op, opcode)

augassign_ops = {
    'Add': '+',
    'Sub': '-',
    'Mult': '*',
    'Div': '/',
    'FloorDiv': '//',
    'Mod': '%',
    'Pow': '**',
    'LShift': '<<',
    'RShift': '>>',
    'BitOr': '|',
    'BitXor': '^',
    'BitAnd': '&'
}

# Define all standard Python unary operators
for op, opcode in [('UAdd', '+'), ('USub', '-'), ('Not', 'not'),
                   ('Invert', '~')]:
    _makeunop(op, opcode)

# Define all standard Python binary operators
# NOTE: ('MatMult', '@') is defined separately
for op, opcode in [('Add', '+'), ('Sub', '-'), ('Mult', '*'), ('Div', '/'),
                   ('FloorDiv', '//'), ('Mod', '%'), ('Pow', '**'),
                   ('LShift', '<<'), ('RShift', '>>'), ('BitOr', '|'),
                   ('BitXor', '^'), ('BitAnd', '&'), ('And', 'and'),
                   ('Or', 'or'), ('Eq', '=='), ('NotEq', '!='), ('Lt', '<'),
                   ('LtE', '<='), ('Gt', '>'), ('GtE', '>=')]:
    _makebinop(op, opcode)


@oprepo.replaces_operator('Array', 'MatMult')
def _matmult(visitor, sdfg: SDFG, state: SDFGState, op1: str, op2: str):

    arr1 = sdfg.arrays[op1]
    arr2 = sdfg.arrays[op2]
    if (len(arr1.shape) != 2 or len(arr2.shape) != 2
            or arr1.shape[1] != arr2.shape[0]):
        raise SyntaxError('Matrix sizes must match')

    type1 = arr1.dtype.type
    type2 = arr2.dtype.type
    restype = dace.DTYPE_TO_TYPECLASS[np.result_type(type1, type2).type]

    op3, arr3 = sdfg.add_temp_transient((arr1.shape[0], arr2.shape[1]),
                                        restype, arr1.storage)

    acc1 = state.add_read(op1)
    acc2 = state.add_read(op2)
    acc3 = state.add_write(op3)
    import dace.libraries.blas as blas  # Avoid import loop
    tasklet = blas.MatMul('_MatMult_', restype)
    state.add_node(tasklet)
    state.add_edge(acc1, None, tasklet, '_a',
                   dace.Memlet.from_array(op1, arr1))
    state.add_edge(acc2, None, tasklet, '_b',
                   dace.Memlet.from_array(op2, arr2))
    state.add_edge(tasklet, '_c', acc3, None,
                   dace.Memlet.from_array(op3, arr3))

    return op3


def until(val, substr):
    """ Helper function that returns the substring of a string until a certain pattern. """
    if substr not in val:
        return val
    return val[:val.find(substr)]


############################################


=======
>>>>>>> 75f0f223
def parse_dace_program(f, argtypes, global_vars, modules, other_sdfgs,
                       constants):
    """ Parses a `@dace.program` function into a _ProgramNode object.
        :param f: A Python function to parse.
        :param argtypes: An dictionary of (name, type) for the given
                         function's arguments, which may pertain to data
                         nodes or symbols (scalars).
        :param global_vars: A dictionary of global variables in the closure
                            of `f`.
        :param modules: A dictionary from an imported module name to the
                        module itself.
        :param other_sdfgs: Other SDFG and DaceProgram objects in the context
                            of this function.
        :param constants: A dictionary from a name to a constant value.
        :return: Hierarchical tree of `astnodes._Node` objects, where the top
                 level node is an `astnodes._ProgramNode`.
        @rtype: SDFG
    """
    src_ast, src_file, src_line, src = astutils.function_to_ast(f)

    # Resolve symbols to their names
    symrepl = {
        k: v.name
        for k, v in global_vars.items() if isinstance(v, symbolic.symbol)
    }
    src_ast = astutils.ASTFindReplace(symrepl).visit(src_ast)

    # Resolve data structures
    src_ast = StructTransformer(global_vars).visit(src_ast)

    src_ast = ModuleResolver(modules).visit(src_ast)
    # Convert modules after resolution
    for mod, modval in modules.items():
        if mod == 'builtins':
            continue
        newmod = global_vars[mod]
        del global_vars[mod]
        global_vars[modval] = newmod

    # Resolve constants to their values (if they are not already defined in this scope)
    src_ast = GlobalResolver({
        k: v
        for k, v in global_vars.items()
        if (dtypes.isconstant(v) or symbolic.issymbolic(v))
           and not k in argtypes and k != '_'
    }).visit(src_ast)

    pv = ProgramVisitor(name=f.__name__,
                        filename=src_file,
                        line_offset=src_line,
                        col_offset=0,
                        global_vars=global_vars,
                        constants=constants,
                        scope_arrays=argtypes,
                        scope_vars={},
                        other_sdfgs=other_sdfgs)

    sdfg, _, _ = pv.parse_program(src_ast.body[0])
    sdfg.set_sourcecode(src, 'python')

    return sdfg


class StructTransformer(ast.NodeTransformer):
    """ A Python AST transformer that replaces `Call`s to create structs with
        the custom StructInitializer AST node. """
    def __init__(self, gvars):
        super().__init__()
        self._structs = {
            k: v
            for k, v in gvars.items() if isinstance(v, dtypes.struct)
        }

    def visit_Call(self, node: ast.Call):
        # Struct initializer
        name = rname(node.func)
        if name not in self._structs:
            return self.generic_visit(node)

        # Parse name and fields
        struct = self._structs[name]
        name = struct.name
        fields = {rname(arg.arg): arg.value for arg in node.keywords}
        if tuple(sorted(fields.keys())) != tuple(sorted(struct.fields.keys())):
            raise SyntaxError('Mismatch in fields in struct definition')

        # Create custom node
        #new_node = astutils.StructInitializer(name, fields)
        #return ast.copy_location(new_node, node)

        node.func = ast.copy_location(
            ast.Name(id='__DACESTRUCT_' + name, ctx=ast.Load()), node.func)

        return node


# Replaces instances of modules Y imported with "import X as Y" by X
class ModuleResolver(ast.NodeTransformer):
    def __init__(self, modules: Dict[str, str]):
        self.modules = modules

    def visit_Attribute(self, node):
        # Traverse AST until reaching the top-level value (could be a name
        # or a function)
        cnode = node
        while isinstance(cnode.value, ast.Attribute):
            cnode = cnode.value

        if (isinstance(cnode.value, ast.Name)
                and cnode.value.id in self.modules):
            cnode.value.id = self.modules[cnode.value.id]

        return self.generic_visit(node)


def _targets(node: ast.Assign):
    for target in node.targets:
        if isinstance(target, (ast.Tuple, ast.List)):
            for elt in target.elts:
                yield elt
        else:
            yield target


# AST node types that are disallowed in DaCe programs
_DISALLOWED_STMTS = [
    'Global', 'Delete', 'Import', 'ImportFrom', 'Assert', 'Pass', 'Exec',
    'Print', 'Nonlocal', 'Yield', 'YieldFrom', 'Raise', 'Try', 'TryExcept',
    'TryFinally', 'ExceptHandler', 'Starred', 'Ellipsis', 'ClassDef',
    'AsyncFor', 'Await', 'Bytes', 'Set', 'Dict', 'ListComp', 'GeneratorExp',
    'SetComp', 'DictComp', 'comprehension'
]

TaskletType = Union[ast.FunctionDef, ast.With, ast.For]


def _disallow_stmt(visitor, node):
    raise DaceSyntaxError(visitor, node,
                          'Keyword "%s" disallowed' % (type(node).__name__))


###############################################################
# Parsing functions
###############################################################


def _subset_has_indirection(subset):
    for dim in subset:
        if not isinstance(dim, tuple):
            dim = [dim]
        for r in dim:
            if symbolic.contains_sympy_functions(r):
                return True
    return False


def add_indirection_subgraph(sdfg: SDFG,
                             graph: SDFGState,
                             src: nodes.Node,
                             dst: nodes.Node,
                             memlet: Memlet,
                             local_name: str,
                             PVisitor: 'ProgramVisitor',
                             output: bool = False):
    """ Replaces the specified edge in the specified graph with a subgraph that
        implements indirection without nested memlet subsets. """

    array = sdfg.arrays[memlet.data]
    indirect_inputs = set()
    indirect_outputs = set()

    # Scheme for multi-array indirection:
    # 1. look for all arrays and accesses, create set of arrays+indices
    #    from which the index memlets will be constructed from
    # 2. each separate array creates a memlet, of which num_accesses = len(set)
    # 3. one indirection tasklet receives them all + original array and
    #    produces the right output index/range memlet
    #########################
    # Step 1
    accesses = OrderedDict()
    newsubset = copy.deepcopy(memlet.subset)
    for dimidx, dim in enumerate(memlet.subset):
        # Range/Index disambiguation
        direct_assignment = False
        if not isinstance(dim, tuple):
            dim = [dim]
            direct_assignment = True
        elif dim[0] == dim[1]:
            dim = [dim[0]]
            direct_assignment = True

        for i, r in enumerate(dim):
            for expr in symbolic.swalk(r, enter_functions=True):
                if symbolic.is_sympy_userfunction(expr):
                    fname = expr.func.__name__
                    if fname not in accesses:
                        accesses[fname] = []

                    # Replace function with symbol (memlet local name to-be)
                    if expr.args in accesses[fname]:
                        aindex = accesses[fname].index(expr.args)
                        toreplace = 'index_' + fname + '_' + str(aindex)
                    else:
                        accesses[fname].append(expr.args)
                        toreplace = 'index_' + fname + '_' + str(
                            len(accesses[fname]) - 1)

                    if direct_assignment:
                        # newsubset[dimidx] = newsubset[dimidx].subs(expr, toreplace)
                        newsubset[dimidx] = r.subs(expr, toreplace)
                    else:
                        rng = list(newsubset[dimidx])
                        rng[i] = rng[i].subs(expr, toreplace)
                        newsubset[dimidx] = tuple(rng)
                        # newsubset[dimidx][i] = r.subs(expr, toreplace)
    #########################
    # Step 2
    if output:
        ind_inputs = {'lookup': None}
        ind_outputs = {('__ind_' + local_name): None}
    else:
        ind_inputs = {('__ind_' + local_name): None}
        ind_outputs = {'lookup': None}
    # Add accesses to inputs
    for arrname, arr_accesses in accesses.items():
        for i in range(len(arr_accesses)):
            ind_inputs['index_%s_%d' % (arrname, i)] = None

    tasklet = nodes.Tasklet("Indirection", ind_inputs, ind_outputs)

    # Create map if indirected subset is a range
    ind_entry = None
    ind_exit = None
    inp_base_path = [tasklet]
    out_base_path = [tasklet]
    if (isinstance(memlet.subset, subsets.Range)
            and memlet.subset.num_elements() != 1):
        rng = copy.deepcopy(memlet.subset)
        nonsqz_dims = rng.squeeze()
        ind_entry, ind_exit = graph.add_map('indirection', {
            '__i%d' % i: '%s:%s+1:%s' % (s, e, t)
            for i, (s, e, t) in enumerate(rng)
        },
                                            debuginfo=PVisitor.current_lineinfo)
        inp_base_path.insert(0, ind_entry)
        out_base_path.append(ind_exit)

    input_index_memlets = []
    for arrname, arr_accesses in accesses.items():
        arr_name = arrname
        for i, access in enumerate(arr_accesses):
            if isinstance(access, (list, tuple)):
                access = access[0]
            if isinstance(access, sympy.Tuple):
                access = list(access)
            if not isinstance(access, (list, tuple)):
                access = [access]
            conn = None
            if PVisitor.nested:
                arr_rng = dace.subsets.Range([(a, a, 1) for a in access])
                if output:
                    arrname = PVisitor._add_write_access(arr_name,
                                                         arr_rng,
                                                         target=None)
                else:
                    arrname = PVisitor._add_read_access(arr_name,
                                                        arr_rng,
                                                        target=None)
                access = [0] * len(access)
                conn = 'index_%s_%d' % (arr_name, i)
            arr = sdfg.arrays[arrname]
            # Memlet to load the indirection index
            indexMemlet = Memlet.simple(arrname, subsets.Indices(access))
            input_index_memlets.append(indexMemlet)
            read_node = graph.add_read(arrname,
                                       debuginfo=PVisitor.current_lineinfo)
            if PVisitor.nested or not isinstance(src, nodes.EntryNode):
                path = [read_node] + inp_base_path
            else:
                if output:
                    # TODO: This only works for Maps. Perhaps it should be
                    # generalized for other pairs of entry/exit nodes.
                    entry = None
                    if isinstance(dst, nodes.MapExit):
                        for node in graph.nodes():
                            if (isinstance(node, nodes.MapEntry)
                                    and node.map is dst.map):
                                entry = node
                                break
                    else:
                        raise NotImplementedError
                else:
                    entry = src
                path = [read_node, entry] + inp_base_path
            graph.add_memlet_path(*path,
                                  dst_conn="index_%s_%d" % (arr_name, i),
                                  memlet=indexMemlet)

    #########################
    # Step 3
    # Create new tasklet that will perform the indirection
    if output:
        code = "{arr}[{index}] = lookup"
    else:
        code = "lookup = {arr}[{index}]"

    newsubset = [r[0] if isinstance(r, tuple) else r for r in newsubset]
    if ind_entry:  # Amend newsubset when a range is indirected
        for i, idx in enumerate(nonsqz_dims):
            newsubset[idx] = '__i%d' % i

    tasklet.code = CodeBlock(
        code.format(arr='__ind_' + local_name,
                    index=', '.join([symbolic.symstr(s) for s in newsubset])))

    # Create transient variable to trigger the indirect load
    tmp_name = '__' + local_name + '_value'
    start_src = None
    end_dst = None
    if memlet.num_accesses == 1 and dst is not None:
        _, storage = sdfg.add_scalar(tmp_name, array.dtype, transient=True)
    else:
        rng = copy.deepcopy(memlet.subset)
        if isinstance(rng, subsets.Range):
            rng.squeeze()
        _, storage = sdfg.add_array(tmp_name,
                                    rng.bounding_box_size(),
                                    array.dtype,
                                    storage=dtypes.StorageType.Default,
                                    transient=True)
        # Force creation of transients for range indirection
        if output:
            if src:
                start_src = src
                src = None
        else:
            if dst:
                end_dst = dst
                dst = None

    # Create transients when implementing indirection
    # through slicing or when indirecting a range.
    if src is None:
        if start_src:
            src = graph.add_access(tmp_name,
                                   debuginfo=PVisitor.current_lineinfo)
        else:
            src = graph.add_read(tmp_name, debuginfo=PVisitor.current_lineinfo)
    elif dst is None:
        if end_dst:
            dst = graph.add_access(tmp_name,
                                   debuginfo=PVisitor.current_lineinfo)
        else:
            dst = graph.add_write(tmp_name, debuginfo=PVisitor.current_lineinfo)

    tmp_shape = storage.shape
    indirectRange = subsets.Range([(0, s - 1, 1) for s in tmp_shape])
    if ind_entry:  # Amend indirected range
        indirectRange = ','.join([ind for ind in ind_entry.map.params])

    # Create memlet that depends on the full array that we look up in
    fullRange = subsets.Range([(0, s - 1, 1) for s in array.shape])
    fullMemlet = Memlet.simple(memlet.data,
                               fullRange,
                               num_accesses=memlet.num_accesses)
    fullMemlet.dynamic = memlet.dynamic

    if output:
        if isinstance(dst, nodes.ExitNode):
            full_write_node = graph.add_write(
                memlet.data, debuginfo=PVisitor.current_lineinfo)
            path = out_base_path + [dst, full_write_node]
        elif isinstance(dst, nodes.AccessNode):
            path = out_base_path + [dst]
        else:
            raise Exception("Src node type for indirection is invalid.")
        graph.add_memlet_path(*path,
                              src_conn='__ind_' + local_name,
                              memlet=fullMemlet)
    else:
        if isinstance(src, nodes.EntryNode):
            full_read_node = graph.add_read(memlet.data,
                                            debuginfo=PVisitor.current_lineinfo)
            path = [full_read_node, src] + inp_base_path
        elif isinstance(src, nodes.AccessNode):
            path = [src] + inp_base_path
        else:
            raise Exception("Src node type for indirection is invalid.")
        graph.add_memlet_path(*path,
                              dst_conn='__ind_' + local_name,
                              memlet=fullMemlet)

    # Memlet to store the final value into the transient, and to load it into
    # the tasklet that needs it
    # indirectMemlet = Memlet.simple('__' + local_name + '_value',
    #                         indirectRange, num_accesses=memlet.num_accesses)
    # graph.add_edge(tasklet, 'lookup', dataNode, None, indirectMemlet)

    valueMemlet = Memlet.simple(tmp_name, indirectRange, num_accesses=1)
    if output:
        path = [src] + inp_base_path
        if isinstance(src, nodes.AccessNode):
            src_conn = None
        else:
            src_conn = local_name
        graph.add_memlet_path(*path,
                              src_conn=src_conn,
                              dst_conn='lookup',
                              memlet=valueMemlet)
        # Connect original source to the indirected-range-transient
        if start_src:
            if isinstance(start_src, nodes.AccessNode):
                src_conn = None
            else:
                src_conn = local_name
            graph.add_edge(start_src, src_conn, src, None,
                           Memlet.from_array(tmp_name, storage))
    else:
        path = out_base_path + [dst]
        if isinstance(dst, nodes.AccessNode):
            dst_conn = None
        else:
            dst_conn = local_name
        graph.add_memlet_path(*path,
                              src_conn='lookup',
                              dst_conn=dst_conn,
                              memlet=valueMemlet)
        # Connect original destination to the indirected-range-transient
        if end_dst:
            if isinstance(end_dst, nodes.AccessNode):
                dst_conn = None
            else:
                dst_conn = local_name
            graph.add_edge(dst, None, end_dst, dst_conn,
                           Memlet.from_array(tmp_name, storage))

    return tmp_name


class GlobalResolver(ast.NodeTransformer):
    """ Resolves global constants and lambda expressions if not
        already defined in the given scope. """
    def __init__(self, globals: Dict[str, Any]):
        self.globals = globals
        self.current_scope = set()

    def generic_visit(self, node: ast.AST):
        if hasattr(node, 'body') or hasattr(node, 'orelse'):
            oldscope = self.current_scope
            self.current_scope = set()
            self.current_scope.update(oldscope)
            result = super().generic_visit(node)
            self.current_scope = oldscope
            return result
        else:
            return super().generic_visit(node)

    def visit_Name(self, node: ast.Name):
        if isinstance(node.ctx, (ast.Store, ast.AugStore)):
            self.current_scope.add(node.id)
        else:
            if node.id in self.current_scope:
                return node
            if node.id in self.globals:
                # Compatibility check since Python changed their AST nodes
                if sys.version_info >= (3, 8):
                    newnode = ast.Constant(value=self.globals[node.id], kind='')
                else:
                    newnode = ast.Num(n=self.globals[node.id])
                return ast.copy_location(newnode, node)
        return node


class TaskletTransformer(ExtNodeTransformer):
    """ A visitor that traverses a data-centric tasklet, removes memlet
        annotations and returns input and output memlets.
    """
    def __init__(self,
                 defined,
                 sdfg: SDFG,
                 state: SDFGState,
                 filename: str,
                 lang=dtypes.Language.Python,
                 location: dict = {},
                 nested: bool = False,
                 scope_arrays: Dict[str, data.Data] = dict(),
                 scope_vars: Dict[str, str] = dict(),
                 variables: Dict[str, str] = dict(),
                 accesses: Dict[Tuple[str, dace.subsets.Subset, str],
                                str] = dict()):
        """ Creates an AST parser for tasklets.
            :param sdfg: The SDFG to add the tasklet in (used for defined arrays and symbols).
            :param state: The SDFG state to add the tasklet to.
        """
        self.sdfg = sdfg
        self.state = state
        self.defined = defined

        # For syntax errors
        self.filename = filename

        # Connectors generated from memlets
        self.inputs = {}  # type: Dict[str, Memlet]
        self.outputs = {}  # type: Dict[str, Memlet]

        self.extcode = None
        self.lang = lang
        self.location = location

        self.nested = nested
        self.scope_arrays = scope_arrays
        self.scope_vars = scope_vars
        self.variables = variables
        self.accesses = accesses

        self.sdfg_inputs = {}
        self.sdfg_outputs = {}

        # Disallow keywords
        for stmt in _DISALLOWED_STMTS:
            setattr(self, 'visit_' + stmt, lambda n: _disallow_stmt(self, n))

    def parse_tasklet(self,
                      tasklet_ast: TaskletType,
                      name: Optional[str] = None):
        """ Parses the AST of a tasklet and returns the tasklet node, as well as input and output memlets.
            :param tasklet_ast: The Tasklet's Python AST to parse.
            :param name: Optional name to use as prefix for tasklet.
            :return: 3-tuple of (Tasklet node, input memlets, output memlets).
            @rtype: Tuple[Tasklet, Dict[str, Memlet], Dict[str, Memlet]]
        """
        # Should return a tasklet object (with connectors)
        self.visit(tasklet_ast)

        # Location identifier
        locinfo = dtypes.DebugInfo(tasklet_ast.lineno, tasklet_ast.col_offset,
                                   tasklet_ast.body[-1].lineno,
                                   tasklet_ast.body[-1].col_offset,
                                   self.filename)

        # Determine tasklet name (either declared as a function or use line #)
        if name is not None:
            name += '_' + str(tasklet_ast.lineno)
        else:
            name = getattr(tasklet_ast, 'name',
                           'tasklet_%d' % tasklet_ast.lineno)

        t = self.state.add_tasklet(name,
                                   set(self.inputs.keys()),
                                   set(self.outputs.keys()),
                                   self.extcode or tasklet_ast.body,
                                   language=self.lang,
                                   location=self.location,
                                   debuginfo=locinfo)

        return t, self.inputs, self.outputs, self.accesses

    def _add_access(
            self,
            name: str,
            rng: subsets.Range,
            access_type: str,  # 'r' or 'w'
            target: Union[ast.Name, ast.Subscript],
            new_name: str = None,
            arr_type: data.Data = None) -> str:
        if access_type not in ('r', 'w'):
            raise ValueError("Access type {} is invalid".format(access_type))
        if new_name:
            var_name = new_name
        elif target:
            var_name = "__tmp_{l}_{c}".format(l=target.lineno,
                                              c=target.col_offset)
        else:
            var_name = self.sdfg.temp_data_name()

        parent_name = self.scope_vars[name]
        parent_array = self.scope_arrays[parent_name]
        if _subset_has_indirection(rng):
            squeezed_rng = list(range(len(rng)))
            shape = parent_array.shape
            strides = [parent_array.strides[d] for d in squeezed_rng]
        else:
            squeezed_rng = copy.deepcopy(rng)
            non_squeezed = squeezed_rng.squeeze()
            shape = squeezed_rng.size()
            if non_squeezed:
                strides = [parent_array.strides[d] for d in non_squeezed]
            else:
                strides = [1]
        dtype = parent_array.dtype

        if arr_type is None:
            arr_type = type(parent_array)
        if arr_type == data.Scalar:
            self.sdfg.add_scalar(var_name, dtype)
        elif arr_type == data.Array:
            self.sdfg.add_array(var_name, shape, dtype, strides=strides)
        elif arr_type == data.Stream:
            self.sdfg.add_stream(var_name, dtype)
        else:
            raise NotImplementedError(
                "Data type {} is not implemented".format(arr_type))

        self.accesses[(name, rng, access_type)] = (var_name, squeezed_rng)

        inner_indices = set()
        for n, r in reversed(list(enumerate(squeezed_rng))):
            if r == rng[n]:
                inner_indices.add(n)

        if access_type == 'r':
            if _subset_has_indirection(rng):
                self.sdfg_inputs[var_name] = (dace.Memlet.from_array(
                    parent_name, parent_array), inner_indices)
            else:
                self.sdfg_inputs[var_name] = (dace.Memlet.simple(
                    parent_name, rng), inner_indices)
        else:
            if _subset_has_indirection(rng):
                self.sdfg_outputs[var_name] = (dace.Memlet.from_array(
                    parent_name, parent_array), inner_indices)
            else:
                self.sdfg_outputs[var_name] = (dace.Memlet.simple(
                    parent_name, rng), inner_indices)

        return (var_name, squeezed_rng)

    def _add_read_access(self,
                         name: str,
                         rng: subsets.Range,
                         target: Union[ast.Name, ast.Subscript],
                         new_name: str = None,
                         arr_type: data.Data = None):

        if (name, rng, 'w') in self.accesses:
            return self.accesses[(name, rng, 'w')]
        elif (name, rng, 'r') in self.accesses:
            return self.accesses[(name, rng, 'r')]
        elif name in self.variables:
            return (self.variables[name], None)
        elif name in self.scope_vars:
            return self._add_access(name, rng, 'r', target, new_name, arr_type)
        else:
            raise NotImplementedError

    def _add_write_access(self,
                          name: str,
                          rng: subsets.Range,
                          target: Union[ast.Name, ast.Subscript],
                          new_name: str = None,
                          arr_type: data.Data = None):

        if (name, rng, 'w') in self.accesses:
            return self.accesses[(name, rng, 'w')]
        elif name in self.variables:
            return (self.variables[name], None)
        elif (name, rng, 'r') in self.accesses or name in self.scope_vars:
            return self._add_access(name, rng, 'w', target, new_name, arr_type)
        else:
            raise NotImplementedError

    def _get_range(self, node: Union[ast.Name, ast.Subscript, ast.Call],
                   name: str):
        if isinstance(node, ast.Name):
            actual_node = copy.deepcopy(node)
            actual_node.id = name
            rng = dace.subsets.Range(
                astutils.subscript_to_slice(actual_node, {
                    **self.sdfg.arrays,
                    **self.scope_arrays
                })[1])
        elif isinstance(node, ast.Subscript):
            actual_node = copy.deepcopy(node)
            if isinstance(actual_node.value, ast.Call):
                actual_node.value.func.id = name
            else:
                actual_node.value.id = name
            rng = dace.subsets.Range(
                astutils.subscript_to_slice(actual_node, {
                    **self.sdfg.arrays,
                    **self.scope_arrays
                })[1])
        elif isinstance(node, ast.Call):
            rng = dace.subsets.Range.from_array({
                **self.sdfg.arrays,
                **self.scope_arrays
            }[name])
        else:
            raise NotImplementedError

        return rng

    def _update_names(self,
                      node: Union[ast.Name, ast.Subscript, ast.Call],
                      name: str,
                      name_subscript: bool = False):
        if isinstance(node, ast.Name):
            node.id = name
        elif isinstance(node, ast.Subscript):
            if isinstance(node.value, ast.Call):
                node = node.value
                node.func.id = name
            elif name_subscript:
                node = node.value
                node.id = name
            else:
                node.value.id = name
        elif isinstance(node, ast.Call):
            node.func.id = name
        else:
            raise NotImplementedError

        return node

    def visit_TopLevelExpr(self, node):
        if isinstance(node.value, ast.BinOp):
            if isinstance(node.value.op, (ast.LShift, ast.RShift)):
                variables = {**self.variables, **self.scope_vars}
                target = node.value.right
                name = rname(target)
                name_sub = False
                if isinstance(node.value.op, ast.LShift):
                    if self.nested:
                        real_name = variables[name]
                        rng = self._get_range(target, real_name)
                        name, squeezed_rng = self._add_read_access(
                            name, rng, target)
                        if squeezed_rng is not None:
                            name_sub = True
                    else:
                        if name in variables:
                            name = variables[name]
                    node.value.right = self._update_names(
                        node.value.right, name, name_subscript=name_sub)
                    connector, memlet = parse_memlet(self, node.value.right,
                                                     node.value.left,
                                                     self.sdfg.arrays)
                    if self.nested and _subset_has_indirection(rng):
                        memlet = dace.Memlet.simple(memlet.data, rng)
                    if connector in self.inputs or connector in self.outputs:
                        raise DaceSyntaxError(
                            self, node,
                            'Local variable is already a tasklet input or output'
                        )
                    self.inputs[connector] = memlet
                    return None  # Remove from final tasklet code
                elif isinstance(node.value.op, ast.RShift):
                    if self.nested:
                        real_name = variables[name]
                        rng = self._get_range(target, real_name)
                        name, squeezed_rng = self._add_write_access(
                            name, rng, target)
                        if squeezed_rng is not None:
                            name_sub = True
                    else:
                        if name in variables:
                            name = variables[name]
                    node.value.right = self._update_names(
                        node.value.right, name, name_subscript=name_sub)
                    connector, memlet = parse_memlet(self, node.value.left,
                                                     node.value.right,
                                                     self.sdfg.arrays)
                    if self.nested and _subset_has_indirection(rng):
                        memlet = dace.Memlet.simple(memlet.data, rng)
                    if self.nested and name in self.sdfg_outputs:
                        out_memlet = self.sdfg_outputs[name][0]
                        out_memlet.volume = memlet.volume
                        out_memlet.dynamic = memlet.dynamic
                        out_memlet.wcr = memlet.wcr
                        out_memlet.wcr_nonatomic = memlet.wcr_nonatomic
                    if connector in self.inputs or connector in self.outputs:
                        raise DaceSyntaxError(
                            self, node,
                            'Local variable is already a tasklet input or output'
                        )
                    self.outputs[connector] = memlet
                    return None  # Remove from final tasklet code
        elif isinstance(node.value, ast.Str):
            return self.visit_TopLevelStr(node.value)

        return self.generic_visit(node)

    # Detect external tasklet code
    def visit_TopLevelStr(self, node: ast.Str):
        if self.extcode != None:
            raise DaceSyntaxError(
                self, node,
                'Cannot provide more than one intrinsic implementation ' +
                'for tasklet')
        self.extcode = node.s
        # TODO(later): Syntax for other languages?
        self.lang = dtypes.Language.CPP

        return node


class ProgramVisitor(ExtNodeVisitor):
    """ A visitor that traverses a data-centric Python program AST and
        constructs an SDFG.
    """
    def __init__(
<<<<<<< HEAD
            self,
            name: str,
            filename: str,
            line_offset: int,
            col_offset: int,
            global_vars: Dict[str, Any],
            constants: Dict[str, Any],
            scope_arrays: Dict[str, data.Data],
            scope_vars: Dict[str, str],
            other_sdfgs: Dict[str,
                              SDFG],  # Dict[str, Union[SDFG, DaceProgram]]
            symbols: Optional[Dict[str, data.Data]] = None,
            nested: bool = False,
            tmp_idx: int = 0):
=======
        self,
        name: str,
        filename: str,
        line_offset: int,
        col_offset: int,
        global_vars: Dict[str, Any],
        constants: Dict[str, Any],
        scope_arrays: Dict[str, data.Data],
        scope_vars: Dict[str, str],
        other_sdfgs: Dict[str, SDFG],  # Dict[str, Union[SDFG, DaceProgram]]
        nested: bool = False,
        tmp_idx: int = 0):
>>>>>>> 75f0f223
        """ ProgramVisitor init method

        Arguments:
            name {str} -- Name of DaCe program
            filename {str} -- Name of file containing DaCe program
            line_offset {int} -- Line where DaCe program is called
            col_offset {int} -- Column where DaCe program is called
            global_vars {Dict[str, Any]} -- Global variables
            constants {Dict[str, Any]} -- Constant values
            scope_arrays {Dict[str, data.Data]} -- Scope arrays
            scope_vars {Dict[str, str]} -- Scope variables
            other_sdfgs {Dict[str, Union[SDFG, DaceProgram]]} -- Other SDFGs

        Keyword Arguments:
            nested {bool} -- True, if SDFG is nested (default: {False})
            tmp_idx {int} -- First idx for tmp transient names (default: {0})
        """

        self.filename = filename
        if nested:
            self.name = "{n}_{l}_{c}".format(n=name,
                                             l=line_offset,
                                             c=col_offset)
        else:
            self.name = name

        self.globals = global_vars
        self.other_sdfgs = other_sdfgs
        self.nested = nested

        # Keeps track of scope arrays, numbers, variables and accesses
        self.scope_arrays = OrderedDict()
        self.scope_arrays.update(scope_arrays)
        self.scope_vars = {k: k for k in scope_arrays.keys()}
        self.scope_vars.update(scope_vars)
        self.numbers = dict()  # Dict[str, str]
        self.variables = dict()  # Dict[str, str]
        self.accesses = dict()

        # Entry point to the program
        # self.program = None
        self.sdfg = SDFG(self.name)
        if not self.nested:
            self.sdfg.arrays.update(scope_arrays)
            for arr in self.sdfg.arrays.values():
                for sym in arr.free_symbols:
                    if sym.name not in self.sdfg.symbols:
                        self.sdfg.add_symbol(sym.name, sym.dtype)
        self.sdfg._temp_transients = tmp_idx
        self.last_state = self.sdfg.add_state('init', is_start_state=True)
        self.inputs = {}
        self.outputs = {}
        self.current_lineinfo = dtypes.DebugInfo(line_offset, col_offset,
                                                 line_offset, col_offset,
                                                 filename)

<<<<<<< HEAD
        # Add symbols
        for k, v in scope_arrays.items():
            if isinstance(v, data.Scalar):
                self.sdfg.add_symbol(k, v.dtype, override_dtype=True)
        symbols = symbols or {}
        for k, v in symbols.items():
            if k not in self.sdfg.symbols:
                self.sdfg.add_symbol(k, v.dtype, override_dtype=True)
=======
>>>>>>> 75f0f223
        # Add constants
        for cstname, cstval in constants.items():
            self.sdfg.add_constant(cstname, cstval)

        # Add symbols
        for arr in scope_arrays.values():
<<<<<<< HEAD
            if arr is None:
                continue
            for dim in arr.shape:
                if not hasattr(dim, 'free_symbols'): continue
                self.scope_vars.update(
                    {str(k): self.globals[str(k)]
                     for k in dim.free_symbols if str(k) in self.globals})
=======
            self.scope_vars.update(
                {str(k): self.globals[str(k)]
                 for k in arr.free_symbols})
>>>>>>> 75f0f223

        # Disallow keywords
        for stmt in _DISALLOWED_STMTS:
            setattr(self, 'visit_' + stmt, lambda n: _disallow_stmt(self, n))

<<<<<<< HEAD
    def parse_program(self,
                      program: Union[ast.FunctionDef, List[ast.AST]],
                      is_tasklet: bool = False):
=======
    def visit(self, node: ast.AST):
        """Visit a node."""
        self.current_lineinfo = dtypes.DebugInfo(node.lineno, node.col_offset,
                                                 node.lineno, node.col_offset,
                                                 self.filename)
        return super().visit(node)

    def parse_program(self, program: ast.FunctionDef, is_tasklet: bool = False):
>>>>>>> 75f0f223
        """ Parses a DaCe program or tasklet

        Arguments:
            program {ast.FunctionDef} -- DaCe program or tasklet

        Keyword Arguments:
            is_tasklet {bool} -- True, if program is tasklet (default: {False})

        Returns:
            Tuple[SDFG, Dict, Dict] -- Parsed SDFG, its inputs and outputs
        """

        if is_tasklet:
            program.decorator_list = []
            self.visit_FunctionDef(program)
        else:
            body = getattr(program, 'body', program)
            for stmt in body:
                self.visit_TopLevel(stmt)
        if len(self.sdfg.nodes()) == 0:
            self.sdfg.add_state("EmptyState")

        # Handle return values
        # Assignments to return values become __return* arrays
        for vname, arrname in self.variables.items():
            if vname.startswith('__return'):
                self.sdfg.replace(arrname, vname)

        # Return values become non-transient (accessible by the outside)
        for arrname, arr in self.sdfg.arrays.items():
            if arrname.startswith('__return'):
                arr.transient = False
                self.outputs[arrname] = Memlet.from_array(arrname, arr)
        ####

        # Try to replace transients with their python-assigned names
        for pyname, arrname in self.variables.items():
            if arrname in self.sdfg.arrays:
                if self.sdfg.arrays[arrname].transient:
                    if (pyname and dtypes.validate_name(pyname)
                            and pyname not in self.sdfg.arrays):
                        self.sdfg.replace(arrname, pyname)

        return self.sdfg, self.inputs, self.outputs

    @property
    def defined(self):
        # Check parent SDFG arrays first
        # result = {
        #     k: self.parent_arrays[v]
        #     for k, v in self.variables.items() if v in self.parent_arrays
        # }
        result = {}
        result.update({
            k: v
            for k, v in self.globals.items() if isinstance(v, symbolic.symbol)
        })
        result.update({
            k: self.sdfg.arrays[v]
            for k, v in self.scope_vars.items() if v in self.sdfg.arrays
        })
        result.update({
            k: self.scope_arrays[v]
            for k, v in self.scope_vars.items() if v in self.scope_arrays
        })
        result.update({
            k: self.sdfg.arrays[v]
            for k, v in self.variables.items() if v in self.sdfg.arrays
        })
        result.update({
            v: self.sdfg.arrays[v]
            for _, v in self.variables.items() if v in self.sdfg.arrays
        })
        # TODO: Is there a case of a variable-symbol?
        result.update({
            k: self.sdfg.symbols[v]
            for k, v in self.variables.items() if v in self.sdfg.symbols
        })

        return result

    def _add_state(self, label=None):
        state = self.sdfg.add_state(label)
        if self.last_state is not None:
            self.sdfg.add_edge(self.last_state, state, dace.InterstateEdge())
        self.last_state = state
        return state

    def _parse_arg(self, arg: Any, as_list=True):
        """ Parse possible values to slices or objects that can be used in
            the SDFG API. """
        if isinstance(arg, ast.Subscript) and rname(arg) == '_':
            # result = [
            #     ':'.join([str(d) for d in dim]) for dim in
            #     astutils.subscript_to_slice(arg, self.sdfg.arrays)[1]
            # ]
            rng = dace.subsets.Range(
                astutils.subscript_to_slice(arg, self.sdfg.arrays)[1])
            result = rng.string_list()
            if as_list is False and len(result) == 1:
                return result[0]
            return result

        return arg

    def _decorator_or_annotation_params(
            self, node: ast.FunctionDef) -> List[Tuple[str, Any]]:
        """ Returns a list of parameters, either from the function parameters
            and decorator arguments or parameters and their annotations (type
            hints).
            :param node: The given function definition node.
            :return: A list of 2-tuples (name, value).
        """
        # If the arguments are defined in the decorator
        dec = node.decorator_list[0]
        if 'args' in dir(dec) and len(dec.args) > 0:
            # If it's one argument of the form of ND range, e.g., "_[0:M, 0:N]"
            parg0 = self._parse_arg(dec.args[0])
            if isinstance(parg0, list):
                args = parg0
            else:
                args = [self._parse_arg(arg) for arg in dec.args]
        else:  # Otherwise, use annotations
            args = [
                self._parse_arg(arg.annotation, as_list=False)
                for arg in node.args.args
            ]

        result = [(rname(arg), argval)
                  for arg, argval in zip(node.args.args, args)]

        # Ensure all arguments are annotated
        if len(result) != len(node.args.args):
            raise DaceSyntaxError(
                self, node,
                'All arguments in primitive %s must be annotated' % node.name)
        return result

    def _parse_subprogram(self,
                          name,
                          node,
                          is_tasklet=False,
<<<<<<< HEAD
                          body=None,
                          additional_syms=None):
        extrasyms = additional_syms or {}
        body = body or node
=======
                          extra_symbols=None):
        extra_symbols = extra_symbols or {}
        local_vars = {}
        local_vars.update(self.globals)
        local_vars.update(extra_symbols)
>>>>>>> 75f0f223
        pv = ProgramVisitor(name=name,
                            filename=self.filename,
                            line_offset=node.lineno,
                            col_offset=node.col_offset,
                            global_vars=local_vars,
                            constants=self.sdfg.constants,
                            scope_arrays={
                                **self.scope_arrays,
                                **self.sdfg.arrays
                            },
                            scope_vars={
                                **self.scope_vars,
                                **self.variables,
                            },
                            other_sdfgs=self.other_sdfgs,
                            symbols={
                                **self.sdfg.symbols,
                                **extrasyms
                            },
                            nested=True,
                            tmp_idx=self.sdfg._temp_transients + 1)

        return pv.parse_program(body, is_tasklet)

    def _symbols_from_params(
            self, params: List[Tuple[str, Union[str, dtypes.typeclass]]],
            memlet_inputs: Dict[str, Memlet]) -> Dict[str, symbolic.symbol]:
        """
        Returns a mapping between symbol names to their type, as a symbol 
        object to maintain compatibility with global symbols. Used to maintain 
        typed symbols in SDFG scopes (e.g., map, consume).
        """
        from dace.codegen.tools.type_inference import infer_expr_type
        result = {}

        # Add map inputs first
        dyn_inputs = {}
        for name, val in memlet_inputs.items():
            dyn_inputs[name] = symbolic.symbol(
                name, self.scope_arrays[val.data].dtype)
        result.update(dyn_inputs)

        for name, val in params:
            if isinstance(val, dtypes.typeclass):
                result[name] = symbolic.symbol(name, dtype=val)
            else:
                values = str(val).split(':')
                if len(values) == 2:
                    result[name] = symbolic.symbol(
                        name,
                        dtypes.result_type_of(
                            infer_expr_type(values[0], {
                                **self.globals,
                                **dyn_inputs
                            }),
                            infer_expr_type(values[1], {
                                **self.globals,
                                **dyn_inputs
                            })))
                else:
                    result[name] = symbolic.symbol(
                        name,
                        infer_expr_type(values[0], {
                            **self.globals,
                            **dyn_inputs
                        }))

        return result

    def visit_FunctionDef(self, node: ast.FunctionDef):
        # Supported decorated function types: map, mapscope, consume,
        # consumescope, tasklet, program

        if len(node.decorator_list) > 1:
            raise DaceSyntaxError(
                self, node,
                'Exactly one DaCe decorator is allowed on a function')
        if len(node.decorator_list) == 0:
            dec = 'dace.tasklet'
        else:
            dec = rname(node.decorator_list[0])

        # Create a new state for the statement
        state = self._add_state("s{l}_{c}".format(l=node.lineno,
                                                  c=node.col_offset))

        # Define internal node for reconnection
        internal_node = None

        # Select primitive according to function type
        if dec == 'dace.tasklet':  # Tasklet
            internal_node, inputs, outputs, sdfg_inp, sdfg_out = self._parse_tasklet(
                state, node)

            # Add memlets
            self._add_dependencies(state, internal_node, None, None, inputs,
                                   outputs)
            self.inputs.update(sdfg_inp)
            self.outputs.update(sdfg_out)

        elif dec.startswith('dace.map') or dec.startswith(
                'dace.consume'):  # Scope or scope+tasklet
            if 'map' in dec:
                params = self._decorator_or_annotation_params(node)
                params, map_inputs = self._parse_map_inputs(
                    node.name, params, node)
<<<<<<< HEAD
                entry, exit = state.add_map(node.name, ndrange=params)
                param_syms = {
                    p: self.sdfg.symbols.get(rng[1], dace.int32)
                    for p, rng in zip(entry.map.params, entry.map.range)
                }
=======
                entry, exit = state.add_map(node.name,
                                            ndrange=params,
                                            debuginfo=self.current_lineinfo)
>>>>>>> 75f0f223
            elif 'consume' in dec:
                (stream_name, stream_elem, PE_tuple, condition,
                 chunksize) = self._parse_consume_inputs(node)
                params = [
                    PE_tuple, (stream_elem, self.sdfg.arrays[stream_name].dtype)
                ]
                map_inputs = {}
                entry, exit = state.add_consume(node.name,
                                                PE_tuple,
                                                condition,
<<<<<<< HEAD
                                                chunksize=chunksize)
                param_syms = {
                    PE_tuple[0]: self.sdfg.symbols.get(PE_tuple[1], dace.int32)
                }

            if dec.endswith('scope'):  # @dace.mapscope or @dace.consumescope
                sdfg, inputs, outputs = self._parse_subprogram(
                    node.name, node, additional_syms=param_syms)
            else:  # Scope + tasklet (e.g., @dace.map)
                name = "{}_body".format(entry.label)
                sdfg, inputs, outputs = self._parse_subprogram(
                    name, node, True, additional_syms=param_syms)

            internal_node = state.add_nested_sdfg(sdfg, self.sdfg,
                                                  set(inputs.keys()),
                                                  set(outputs.keys()))
=======
                                                chunksize=chunksize,
                                                debuginfo=self.current_lineinfo)

            if dec.endswith('scope'):  # @dace.mapscope or @dace.consumescope
                sdfg, inputs, outputs = self._parse_subprogram(
                    node.name,
                    node,
                    extra_symbols=self._symbols_from_params(params, map_inputs))
            else:  # Scope + tasklet (e.g., @dace.map)
                name = "{}_body".format(entry.label)
                sdfg, inputs, outputs = self._parse_subprogram(
                    name,
                    node,
                    True,
                    extra_symbols=self._symbols_from_params(params, map_inputs))

            internal_node = state.add_nested_sdfg(
                sdfg,
                self.sdfg,
                set(inputs.keys()),
                set(outputs.keys()),
                debuginfo=self.current_lineinfo)
            self._add_nested_symbols(internal_node)
>>>>>>> 75f0f223

            # If consume scope, inject stream inputs to the internal SDFG
            if 'consume' in dec:
                free_symbols_before = copy.copy(sdfg.free_symbols)
                self._inject_consume_memlets(dec, entry, inputs, internal_node,
                                             sdfg, state, stream_elem,
                                             stream_name)
                # Remove symbols defined after injection
                syms_to_remove = free_symbols_before - sdfg.free_symbols
                syms_to_remove.add(stream_elem)
                for sym in syms_to_remove:
                    del internal_node.symbol_mapping[sym]
                    del sdfg.symbols[sym]

            # Connect internal node with scope/access nodes
            self._add_dependencies(state, internal_node, entry, exit, inputs,
                                   outputs, map_inputs)

        elif dec == 'dace.program':  # Nested SDFG
            raise DaceSyntaxError(
                self, node, 'Nested programs must be '
                'defined outside existing programs')
        else:
            raise DaceSyntaxError(self, node, 'Unsupported function decorator')

    def _inject_consume_memlets(self, dec, entry, inputs, internal_node, sdfg,
                                state, stream_elem, stream_name):
        """ Inject stream inputs to subgraph when creating a consume scope. """

        # Inject element to internal SDFG arrays
        ntrans = sdfg.temp_data_name()
        sdfg.add_array(ntrans, [1], self.sdfg.arrays[stream_name].dtype)
        internal_memlet = dace.Memlet.simple(ntrans, subsets.Indices([0]))
        external_memlet = dace.Memlet.simple(stream_name,
                                             subsets.Indices([0]),
                                             num_accesses=-1)

        # Inject to internal tasklet
        if not dec.endswith('scope'):
            injected_node_count = 0
            for s in sdfg.nodes():
                for n in s.nodes():
                    if isinstance(n, nodes.Tasklet):
                        n.add_in_connector(stream_elem)
                        rnode = s.add_read(ntrans,
                                           debuginfo=self.current_lineinfo)
                        s.add_edge(rnode, None, n, stream_elem, internal_memlet)
                        injected_node_count += 1
            assert injected_node_count == 1

        # Inject to nested SDFG node
        internal_node.add_in_connector(ntrans)
        stream_node = state.add_read(stream_name,
                                     debuginfo=self.current_lineinfo)
        state.add_edge_pair(entry,
                            internal_node,
                            stream_node,
                            external_memlet,
                            scope_connector='stream',
                            internal_connector=ntrans)

        # Mark as input so that no extra edges are added
        inputs[ntrans] = None

    def _parse_for_indices(self, node: ast.Expr):
        """Parses the indices of a for-loop statement

        Arguments:
            node {ast.Expr} -- Target of ast.For node

        Raises:
            DaceSyntaxError: If target is not ast.Tuple
            DaceSyntaxError: If index is not ast.Name
            DaceSyntaxError: If index ID is duplicate

        Returns:
            List[str] -- List of index IDs
        """

        if not isinstance(node, (ast.Name, ast.Tuple)):
            raise DaceSyntaxError(
                self, node, "Target of ast.For must be a name or a tuple")

        if isinstance(node, ast.Name):
            elts = (node, )
        else:
            elts = node.elts

        indices = []
        for n in elts:
            if not isinstance(n, ast.Name):
                raise DaceSyntaxError(self, n,
                                      "For-loop iterator must be ast.Name")
            idx_id = n.id
            if idx_id in indices:
                raise DaceSyntaxError(
                    self, n,
                    "Duplicate index id ({}) in for-loop".format(idx_id))
            indices.append(idx_id)

        return indices

    def _parse_value(self, node: Union[ast.Name, ast.Num, ast.Constant]):
        """Parses a value

        Arguments:
            node {Union[ast.Name, ast.Num, ast.Constant]} -- Value node

        Raises:
            DaceSyntaxError: If node is not ast.Name or ast.Num/Constant

        Returns:
            str -- Value id or number as string
        """

        if isinstance(node, ast.Name):
            return node.id
        elif isinstance(node, ast.Num):
            return str(node.n)
        elif isinstance(node, ast.Constant):
            return str(node.value)
        else:
            return str(pyexpr_to_symbolic(self.defined, node))

    def _parse_slice(self, node: ast.Slice):
        """Parses a range

        Arguments:
            node {ast.Slice} -- Slice node

        Returns:
            Tuple[str] -- Range in (from, to, step) format
        """

        return (self._parse_value(node.lower), self._parse_value(node.upper),
                self._parse_value(node.step) if node.step is not None else "1")

    def _parse_index_as_range(self, node: ast.Index):
        """Parses an index as range

        Arguments:
            node {ast.Index} -- Index node

        Returns:
            Tuple[str] -- Range in (from, to, step) format
        """

        val = self._parse_value(node.value)
        return (val, val, "1")

    def _parse_for_iterator(self, node: ast.Expr):
        """Parses the iterator of a for-loop statement

        Arguments:
            node {ast.Expr} -- Iterator (iter) of ast.For node

        Raises:
            DaceSyntaxError: If iterator is not ast.Subscript
            DaceSyntaxError: If iterator type is not supported
            NotImplementedError: If iterator type is not implemented

        Returns:
            Tuple[str, List[str]] -- Iterator type and iteration ranges
        """

        if not isinstance(node, (ast.Call, ast.Subscript)):
            raise DaceSyntaxError(
                self, node,
                "Iterator of ast.For must be a function or a subscript")

        iterator = rname(node)
        if iterator not in {'range', 'parrange', 'dace.map'}:
            raise DaceSyntaxError(self, node,
                                  "Iterator {} is unsupported".format(iterator))
        elif iterator in ['range', 'parrange']:
            if len(node.args) == 1:  # (par)range(stop)
                ranges = [('0', self._parse_value(node.args[0]), '1')]
            elif len(node.args) == 2:  # (par)range(start, stop)
                ranges = [(self._parse_value(node.args[0]),
                           self._parse_value(node.args[1]), '1')]
            elif len(node.args) == 3:  # (par)range(start, stop, step)
                ranges = [(self._parse_value(node.args[0]),
                           self._parse_value(node.args[1]),
                           self._parse_value(node.args[2]))]
            else:
                raise DaceSyntaxError(
                    self, node,
                    'Invalid number of arguments for "%s"' % iterator)
            if iterator == 'parrange':
                iterator = 'dace.map'
        else:
            ranges = []
            if isinstance(node.slice, ast.ExtSlice):
                for s in node.slice.dims:
                    ranges.append(self._parse_slice(s))
            elif isinstance(node.slice, ast.Slice):
                ranges.append(self._parse_slice(node.slice))
            else:  # isinstance(node.slice, ast.Index) is True
                ranges.append(self._parse_index_as_range(node.slice))

        return (iterator, ranges)

    def _parse_map_inputs(
            self, name: str, params: List[Tuple[str, str]],
            node: ast.AST) -> Tuple[Dict[str, str], Dict[str, Memlet]]:
        """ Parse map parameters for data-dependent inputs, modifying the
            parameter dictionary and returning relevant memlets.
            :return: A 2-tuple of (parameter dictionary, mapping from connector
                     name to memlet).
        """
        new_params = []
        map_inputs = {}
        for k, v in params:
            vsp = list(v.split(':'))
            for i, (val, vid) in enumerate(zip(vsp, 'best')):
                # Walk through expression, find functions and replace with
                # variables
                ctr = 0
                repldict = {}
                symval = pystr_to_symbolic(val)

                for atom in symval.free_symbols:
                    if symbolic.issymbolic(atom, self.sdfg.constants):
                        # Check for undefined variables
                        if str(atom) not in self.defined:
                            raise DaceSyntaxError(
                                self, node, 'Undefined variable "%s"' % atom)
                        # Add to global SDFG symbols
                        if str(atom) not in self.sdfg.symbols:
                            self.sdfg.add_symbol(str(atom), atom.dtype)

                for expr in symbolic.swalk(symval):
                    if symbolic.is_sympy_userfunction(expr):
                        # If function contains a function
                        if any(
                                symbolic.contains_sympy_functions(a)
                                for a in expr.args):
                            raise DaceSyntaxError(
                                self, node,
                                'Indirect accesses not supported in map ranges')
                        arr = expr.func.__name__
                        newvar = '__%s_%s%d' % (name, vid, ctr)
                        repldict[arr] = newvar
                        # Create memlet
                        args = ','.join([str(a) for a in expr.args])
                        if arr in self.variables:
                            arr = self.variables[arr]
                        if arr not in self.sdfg.arrays:
                            rng = subsets.Range.from_string(args)
                            args = str(rng)
                        map_inputs[newvar] = Memlet.simple(arr, args)
                        # ','.join([str(a) for a in expr.args]))
                        ctr += 1
                # Replace functions with new variables
                for find, replace in repldict.items():
                    val = re.sub(r"%s\(.*?\)" % find, replace, val)
                vsp[i] = val

            new_params.append((k, ':'.join(vsp)))

        return new_params, map_inputs

    def _parse_consume_inputs(
        self, node: ast.FunctionDef
    ) -> Tuple[str, str, Tuple[str, str], str, str]:
        """ Parse consume parameters from AST.
            :return: A 5-tuple of Stream name, internal stream name,
                     (PE index, number of PEs), condition, chunk size.
        """

        # Consume scopes in Python are defined as functions with the following
        # syntax:
        # @dace.consume(<stream name>, <number of PEs>[, <quiescence condition>,
        #               <chunk size>)
        # def func(<internal stream element name>, <internal PE index name>):

        # Parse decorator
        dec = node.decorator_list[0]
        if hasattr(dec, 'args') and len(dec.args) >= 2:
            stream_name = self.visit(dec.args[0])
            num_PEs = pystr_to_symbolic(self.visit(dec.args[1]))
            if len(dec.args) >= 3:
                # TODO: Does not work if the condition uses arrays
                condition = astutils.unparse(dec.args[2])
            else:
                condition = None  # Run until stream is empty
            if len(dec.args) >= 4:
                chunksize = pystr_to_symbolic(self.visit(dec.args[3]))
            else:
                chunksize = 1
        else:
            raise DaceSyntaxError(
                self, node, 'Consume scope decorator must '
                'contain at least two arguments')

        # Parse function
        if len(node.args.args) != 2:
            raise DaceSyntaxError(
                self, node, 'Consume scope function must '
                'contain two arguments')

        stream_elem, PE_index = tuple(a.arg for a in node.args.args)

        return (stream_name, stream_elem, (PE_index, num_PEs), condition,
                chunksize)

    def _find_access(self, name: str, rng: subsets.Range, mode: str):
        for n, r, m in self.accesses:
            if n == name and m == mode:
                if r == rng:
                    return True
                elif r.covers(rng):
                    print("WARNING: New access {n}[{rng}] already covered by"
                          " {n}[{r}]".format(n=name, rng=rng, r=r))
                elif rng.covers(r):
                    print("WARNING: New access {n}[{rng}] covers previous"
                          " access {n}[{r}]".format(n=name, rng=rng, r=r))
                return False

    def _add_dependencies(self,
                          state: SDFGState,
                          internal_node: nodes.CodeNode,
                          entry_node: nodes.EntryNode,
                          exit_node: nodes.ExitNode,
                          inputs: Dict[str, Memlet],
                          outputs: Dict[str, Memlet],
                          map_inputs: Dict[str, Memlet] = None):

        # Parse map inputs (for memory-based ranges)
        if map_inputs is not None:
            for conn, memlet in map_inputs.items():
                if self.nested:
                    new_name = self._add_read_access(memlet.data, memlet.subset,
                                                     None)
                    memlet = Memlet.from_array(new_name,
                                               self.sdfg.arrays[new_name])
                else:
                    new_name = memlet.data

                read_node = state.add_read(new_name,
                                           debuginfo=self.current_lineinfo)
                entry_node.add_in_connector(conn)
                state.add_edge(read_node, None, entry_node, conn, memlet)

        # Parse internal node inputs and indirect memory accesses
        if inputs:
            for conn, v in inputs.items():
                if v is None:  # Input already handled outside
                    continue
                if isinstance(v, nodes.Tasklet):
                    # Create a code->code node
                    new_scalar = self.sdfg.temp_data_name()
                    if isinstance(internal_node, nodes.NestedSDFG):
                        dtype = internal_node.sdfg.arrays[conn].dtype
                    else:
                        raise SyntaxError('Cannot determine connector type for '
                                          'tasklet input dependency')
                    self.sdfg.add_scalar(new_scalar, dtype, transient=True)
                    sconn = list(v.out_connectors)[0]
                    state.add_edge(v, sconn, internal_node, conn,
                                   dace.Memlet.simple(new_scalar, '0'))
                    if entry_node is not None:
                        state.add_edge(entry_node, None, v, None, dace.Memlet())
                    continue

                if isinstance(v, tuple):
                    memlet, inner_indices = v
                else:
                    memlet, inner_indices = v, set()
                if _subset_has_indirection(memlet.subset):
                    read_node = entry_node
                    if entry_node is None:
                        read_node = state.add_read(
                            memlet.data, debuginfo=self.current_lineinfo)
                    add_indirection_subgraph(self.sdfg, state, read_node,
                                             internal_node, memlet, conn, self)
                    continue
                if memlet.data not in self.sdfg.arrays:
                    arr = self.scope_arrays[memlet.data]
                    if entry_node:
                        scope_memlet = propagate_memlet(state, memlet,
                                                        entry_node, True, arr)
                    else:
                        scope_memlet = copy.deepcopy(memlet)
                    irng = memlet.subset
                    orng = copy.deepcopy(scope_memlet.subset)
                    outer_indices = []
                    for n, (i, o) in enumerate(zip(irng, orng)):
                        if i == o and n not in inner_indices:
                            outer_indices.append(n)
                        elif n not in inner_indices:
                            inner_indices.add(n)
                    irng.pop(outer_indices)
                    orng.pop(outer_indices)
                    irng.offset(orng, True)
                    if (memlet.data, scope_memlet.subset, 'w') in self.accesses:
                        vname = self.accesses[(memlet.data, scope_memlet.subset,
                                               'w')][0]
                        memlet = Memlet.simple(vname, str(irng))
                    elif (memlet.data, scope_memlet.subset,
                          'r') in self.accesses:
                        vname = self.accesses[(memlet.data, scope_memlet.subset,
                                               'r')][0]
                        memlet = Memlet.simple(vname, str(irng))
                    else:
                        name = memlet.data
                        vname = "{c}_in_from_{s}{n}".format(
                            c=conn,
                            s=self.sdfg.nodes().index(state),
                            n=('_%s' %
                               state.node_id(entry_node) if entry_node else ''))
                        self.accesses[(name, scope_memlet.subset,
                                       'r')] = (vname, orng)
                        orig_shape = orng.size()
                        shape = [d for d in orig_shape if d != 1]
                        strides = [
                            i for j, i in enumerate(arr.strides)
                            if j not in outer_indices
                        ]
                        strides = [
                            s for d, s in zip(orig_shape, strides) if d != 1
                        ]
                        if not shape:
                            shape = [1]
                            strides = [1]
                        # TODO: Formulate this better
                        if not strides:
                            strides = [arr.strides[-1]]
                        dtype = arr.dtype
                        if isinstance(memlet.data, data.Stream):
                            self.sdfg.add_stream(vname, dtype)
                        else:
                            self.sdfg.add_array(vname,
                                                shape,
                                                dtype,
                                                strides=strides)
                        self.inputs[vname] = (scope_memlet, inner_indices)
                        # self.inputs[vname] = (memlet.data, scope_memlet.subset, inner_indices)
                        memlet.data = vname
                        # memlet.subset.offset(memlet.subset, True, outer_indices)
                else:
                    vname = memlet.data
            # for conn, memlet in inputs.items():
            #     if _subset_has_indirection(memlet.subset):
            #         read_node = entry_node
            #         if entry_node is None:
            #             read_node = state.add_read(memlet.data)
            #         add_indirection_subgraph(self.sdfg, state, read_node,
            #                                  internal_node, memlet, conn)
            #         continue

                read_node = state.add_read(vname,
                                           debuginfo=self.current_lineinfo)

                if entry_node is not None:
                    state.add_memlet_path(read_node,
                                          entry_node,
                                          internal_node,
                                          memlet=memlet,
                                          src_conn=None,
                                          dst_conn=conn)
                else:
                    state.add_edge(read_node, None, internal_node, conn, memlet)
        else:
            if entry_node is not None:
                state.add_nedge(entry_node, internal_node, dace.Memlet())

        # Parse internal node outputs
        if outputs:
            for conn, v in outputs.items():
                if v is None:  # Output already handled outside
                    continue
                if isinstance(v, tuple):
                    memlet, inner_indices = v
                else:
                    memlet, inner_indices = v, set()
                if _subset_has_indirection(memlet.subset):
                    write_node = exit_node
                    if exit_node is None:
                        write_node = state.add_write(
                            memlet.data, debuginfo=self.current_lineinfo)
                    add_indirection_subgraph(self.sdfg, state, internal_node,
                                             write_node, memlet, conn, self,
                                             True)
                    continue
                inner_memlet = memlet
                if memlet.data not in self.sdfg.arrays:
                    arr = self.scope_arrays[memlet.data]
                    if entry_node:
                        scope_memlet = propagate_memlet(state, memlet,
                                                        entry_node, True, arr)
                    else:
                        scope_memlet = copy.deepcopy(memlet)
                    irng = memlet.subset
                    orng = copy.deepcopy(scope_memlet.subset)
                    outer_indices = []
                    for n, (i, o) in enumerate(zip(irng, orng)):
                        if i == o and n not in inner_indices:
                            outer_indices.append(n)
                        elif n not in inner_indices:
                            inner_indices.add(n)
                    irng.pop(outer_indices)
                    orng.pop(outer_indices)
                    irng.offset(orng, True)
                    if self._find_access(memlet.data, scope_memlet.subset, 'w'):
                        vname = self.accesses[(memlet.data, scope_memlet.subset,
                                               'w')][0]
                        inner_memlet = Memlet.simple(vname, str(irng))
                        inner_memlet.num_accesses = memlet.num_accesses
                        inner_memlet.dynamic = memlet.dynamic
                    else:
                        name = memlet.data
                        vname = "{c}_out_of_{s}{n}".format(
                            c=conn,
                            s=self.sdfg.nodes().index(state),
                            n=('_%s' %
                               state.node_id(exit_node) if exit_node else ''))
                        self.accesses[(name, scope_memlet.subset,
                                       'w')] = (vname, orng)
                        orig_shape = orng.size()
                        shape = [d for d in orig_shape if d != 1]
                        strides = [
                            i for j, i in enumerate(arr.strides)
                            if j not in outer_indices
                        ]
                        strides = [
                            s for d, s in zip(orig_shape, strides) if d != 1
                        ]
                        if not shape:
                            shape = [1]
                            strides = [1]
                        # TODO: Formulate this better
                        if not strides:
                            strides = [arr.strides[-1]]
                        dtype = arr.dtype
                        if isinstance(memlet.data, data.Stream):
                            self.sdfg.add_stream(vname, dtype)
                        else:
                            self.sdfg.add_array(vname,
                                                shape,
                                                dtype,
                                                strides=strides)
                        self.outputs[vname] = (scope_memlet, inner_indices)
                        # self.outputs[vname] = (memlet.data, scope_memlet.subset, inner_indices)
                        inner_memlet.data = vname
                        # memlet.subset.offset(memlet.subset, True, outer_indices)
                else:
                    vname = memlet.data
                write_node = state.add_write(vname,
                                             debuginfo=self.current_lineinfo)
                if exit_node is not None:
                    state.add_memlet_path(internal_node,
                                          exit_node,
                                          write_node,
                                          memlet=inner_memlet,
                                          src_conn=conn,
                                          dst_conn=None)
                else:
                    state.add_edge(internal_node, conn, write_node, None,
                                   inner_memlet)
        else:
            if exit_node is not None:
                state.add_nedge(internal_node, exit_node, dace.Memlet())

    def _add_nested_symbols(self, nsdfg_node: nodes.NestedSDFG):
        """ 
        Adds symbols from nested SDFG mapping values (if appear as globals)
        to current SDFG.
        """
        for mv in nsdfg_node.symbol_mapping.values():
            for sym in mv.free_symbols:
                if (sym.name not in self.sdfg.symbols
                        and sym.name in self.globals):
                    self.sdfg.add_symbol(sym.name, sym.dtype)

    def _recursive_visit(self,
                         body: List[ast.AST],
                         name: str,
                         lineno: int,
                         last_state=True,
                         extra_symbols=None):
        """ Visits a subtree of the AST, creating special states before and after the visit.
            Returns the previous state, and the first and last internal states of the
            recursive visit. """
        before_state = self.last_state
        self.last_state = None
        first_internal_state = self._add_state('%s_%d' % (name, lineno))

        # Add iteration variables to recursive visit
        if extra_symbols:
            old_globals = self.globals
            self.globals = copy.copy(self.globals)
            self.globals.update(extra_symbols)

        # Recursive loop processing
        for stmt in body:
            self.visit_TopLevel(stmt)

        # Create the next state
        last_internal_state = self.last_state
        if last_state:
            self.last_state = None
            self._add_state('end%s_%d' % (name, lineno))

        # Revert new symbols
        if extra_symbols:
            self.globals = old_globals

        return before_state, first_internal_state, last_internal_state

    def visit_For(self, node: ast.For):
        # We allow three types of for loops:
        # 1. `for i in range(...)`: Creates a looping state
        # 2. `for i in parrange(...)`: Creates a 1D map
        # 3. `for i,j,k in dace.map[0:M, 0:N, 0:K]`: Creates an ND map
        # print(ast.dump(node))
        indices = self._parse_for_indices(node.target)
        iterator, ranges = self._parse_for_iterator(node.iter)

        if len(indices) != len(ranges):
            raise DaceSyntaxError(
                self, node,
                "Number of indices and ranges of for-loop do not match")

        if iterator == 'dace.map':
            state = self._add_state('MapState')
            params = [(k, ':'.join(v)) for k, v in zip(indices, ranges)]
<<<<<<< HEAD
            param_syms = {
                p: self.sdfg.symbols.get(rng[1], dace.int32)
                for p, rng in zip(indices, ranges)
            }
            params, map_inputs = self._parse_map_inputs(
                'map_%d' % node.lineno, params, node)
=======
            params, map_inputs = self._parse_map_inputs('map_%d' % node.lineno,
                                                        params, node)
>>>>>>> 75f0f223
            me, mx = state.add_map(name='%s_%d' % (self.name, node.lineno),
                                   ndrange=params,
                                   debuginfo=self.current_lineinfo)
            # body = SDFG('MapBody')
            body, inputs, outputs = self._parse_subprogram(
<<<<<<< HEAD
                'MapBody', node, additional_syms=param_syms)
            tasklet = state.add_nested_sdfg(body, self.sdfg, inputs.keys(),
                                            outputs.keys())
=======
                self.name,
                node,
                extra_symbols=self._symbols_from_params(params, map_inputs))
            tasklet = state.add_nested_sdfg(body,
                                            self.sdfg,
                                            inputs.keys(),
                                            outputs.keys(),
                                            debuginfo=self.current_lineinfo)
            self._add_nested_symbols(tasklet)
>>>>>>> 75f0f223
            self._add_dependencies(state, tasklet, me, mx, inputs, outputs,
                                   map_inputs)
        elif iterator == 'range':
            # Create an extra typed symbol for the loop iterate
            from dace.codegen.tools.type_inference import infer_expr_type
            extra_syms = {
                indices[0]:
                symbolic.symbol(
                    indices[0],
                    dtypes.result_type_of(
                        infer_expr_type(ranges[0][0], self.sdfg.symbols),
                        infer_expr_type(ranges[0][1], self.sdfg.symbols),
                        infer_expr_type(ranges[0][2], self.sdfg.symbols)))
            }

            # Add range symbols as necessary
            for rng in ranges[0]:
                rng = pystr_to_symbolic(rng)
                for atom in rng.free_symbols:
                    if symbolic.issymbolic(atom, self.sdfg.constants):
                        # Check for undefined variables
                        if str(atom) not in self.defined:
                            raise DaceSyntaxError(
                                self, node, 'Undefined variable "%s"' % atom)
                        # Add to global SDFG symbols
                        if str(atom) not in self.sdfg.symbols:
                            self.sdfg.add_symbol(str(atom), atom.dtype)

            # Add an initial loop state with a None last_state (so as to not
            # create an interstate edge)
<<<<<<< HEAD
            last_state = self.last_state
            self.last_state = None
            state = self._add_state('LoopState')
            self.last_state = None
            after_state = self._add_state('after_loop')

            # TODO(later): Take range start/skip into account as well
            param_syms = {
                indices[0]: self.sdfg.symbols.get(ranges[0][1], dace.int32)
            }

            body, inputs, outputs = self._parse_subprogram(
                'ForBody', node, additional_syms=param_syms)
            tasklet = state.add_nested_sdfg(body, self.sdfg, inputs.keys(),
                                            outputs.keys())
            self._add_dependencies(state, tasklet, None, None, inputs, outputs)
=======
            laststate, first_loop_state, last_loop_state = self._recursive_visit(
                node.body, 'for', node.lineno, extra_symbols=extra_syms)
            end_loop_state = self.last_state
>>>>>>> 75f0f223

            # Add loop to SDFG
            loop_cond = '>' if ((
                pystr_to_symbolic(ranges[0][2]) < 0) == True) else '<'
            self.sdfg.add_loop(
                last_state, state, after_state, indices[0], ranges[0][0],
                '%s %s %s' % (indices[0], loop_cond, ranges[0][1]),
<<<<<<< HEAD
                '%s + %s' % (indices[0], ranges[0][2]))
=======
                '%s + %s' % (indices[0], ranges[0][2]), last_loop_state)
        else:
            raise DaceSyntaxError(
                self, node, 'Unsupported for-loop iterator "%s"' % iterator)
>>>>>>> 75f0f223

    def visit_While(self, node: ast.While):
        # Add an initial loop state with a None last_state (so as to not
        # create an interstate edge)
        laststate, first_loop_state, last_loop_state = \
            self._recursive_visit(node.body, 'while', node.lineno)
        end_loop_state = self.last_state

        # Add loop to SDFG
        loop_cond = astutils.unparse(node.test)
        self.sdfg.add_loop(laststate, first_loop_state, end_loop_state, None,
                           None, loop_cond, None, last_loop_state)

    def visit_If(self, node: ast.If):
        # Add a guard state
        self._add_state('if_guard')

        # Visit recursively
        laststate, first_if_state, last_if_state = \
            self._recursive_visit(node.body, 'if', node.lineno)
        end_if_state = self.last_state

        # Connect the states
        cond = astutils.unparse(node.test)
        cond_else = astutils.unparse(astutils.negate_expr(node.test))
        self.sdfg.add_edge(laststate, first_if_state, dace.InterstateEdge(cond))
        self.sdfg.add_edge(last_if_state, end_if_state, dace.InterstateEdge())

        # Process 'else'/'elif' statements
        if len(node.orelse) > 0:
            # Visit recursively
            _, first_else_state, last_else_state = \
                self._recursive_visit(node.orelse, 'else', node.lineno, False)

            # Connect the states
            self.sdfg.add_edge(laststate, first_else_state,
                               dace.InterstateEdge(cond_else))
            self.sdfg.add_edge(last_else_state, end_if_state,
                               dace.InterstateEdge())
            self.last_state = end_if_state
        else:
            self.sdfg.add_edge(laststate, end_if_state,
                               dace.InterstateEdge(cond_else))

    def _parse_index(self, node: ast.Index):

        indices = []
        for idx in node.value.elts:
            indices.append(self._parse_value(idx))

        return indices

    def _parse_tasklet(self, state: SDFGState, node: TaskletType, name=None):
        ttrans = TaskletTransformer(self.defined,
                                    self.sdfg,
                                    state,
                                    self.filename,
                                    nested=self.nested,
                                    scope_arrays=self.scope_arrays,
                                    scope_vars=self.scope_vars,
                                    variables=self.variables,
                                    accesses=self.accesses)
        node, inputs, outputs, self.accesses = ttrans.parse_tasklet(node, name)

        # Convert memlets to their actual data nodes
        for i in inputs.values():
            if not isinstance(i, tuple) and i.data in self.scope_vars.keys():
                i.data = self.scope_vars[i.data]
        for o in outputs.values():
            if not isinstance(o, tuple) and o.data in self.scope_vars.keys():
                o.data = self.scope_vars[o.data]
        return node, inputs, outputs, ttrans.sdfg_inputs, ttrans.sdfg_outputs

    def _add_assignment(self,
                        node: Union[ast.Assign, ast.AugAssign],
                        target: Union[str, Tuple[str, subsets.Range]],
                        operand: Union[str, Tuple[str, subsets.Range]],
                        op: str = None):
        op_is_scalar = False
        if isinstance(target, tuple):
            target_name, target_subset = target
        else:
            target_name = target
            target_array = self.sdfg.arrays[target_name]
            target_subset = subsets.Range.from_array(target_array)
        if isinstance(operand, tuple):
            op_name, op_subset = operand
        elif isinstance(operand, (int, float, complex)):
            op_is_scalar = True
        else:
            op_name = operand
            op_array = self.sdfg.arrays[op_name]
            op_subset = subsets.Range.from_array(op_array)

        state = self._add_state("assign_{l}_{c}".format(l=node.lineno,
                                                        c=node.col_offset))

        if target_subset.num_elements() != 1:
            if not op_is_scalar and op_subset.num_elements() != 1:
                op1 = state.add_read(op_name, debuginfo=self.current_lineinfo)
                op2 = state.add_write(target_name,
                                      debuginfo=self.current_lineinfo)
                memlet = Memlet.simple(target_name, target_subset)
                memlet.other_subset = op_subset
                state.add_nedge(op1, op2, memlet)
            else:
                memlet = Memlet.simple(
                    target_name,
                    ','.join(['__i%d' % i for i in range(len(target_subset))]))
                if op:
                    memlet.wcr = LambdaProperty.from_string(
                        'lambda x, y: x {} y'.format(op))
                if op_is_scalar:
                    state.add_mapped_tasklet(state.label, {
                        '__i%d' % i: '%s:%s+1:%s' % (start, end, step)
                        for i, (start, end, step) in enumerate(target_subset)
                    }, {},
                                             '__out = %s' % operand,
                                             {'__out': memlet},
                                             external_edges=True,
                                             debuginfo=self.current_lineinfo)
                else:
                    state.add_mapped_tasklet(state.label, {
                        '__i%d' % i: '%s:%s+1:%s' % (start, end, step)
                        for i, (start, end, step) in enumerate(target_subset)
                    }, {
                        '__inp':
                        Memlet.simple(op_name, '%s' % op_subset[0][0])
                    },
                                             '__out = __inp', {'__out': memlet},
                                             external_edges=True,
                                             debuginfo=self.current_lineinfo)
        else:
            if not op_is_scalar and op_subset.num_elements() != 1:
                raise DaceSyntaxError(
                    self, node, "Incompatible subsets %s and %s" %
                    (target_subset, op_subset))
            if op_is_scalar:
                tasklet = state.add_tasklet(name=state.label,
                                            inputs={},
                                            outputs={'__out'},
                                            code='__out = %s' % operand,
                                            debuginfo=self.current_lineinfo)
            else:
                op1 = state.add_read(op_name, debuginfo=self.current_lineinfo)
                tasklet = state.add_tasklet(name=state.label,
                                            inputs={'__inp'},
                                            outputs={'__out'},
                                            code='__out = __inp',
                                            debuginfo=self.current_lineinfo)
                inp_memlet = Memlet.simple(op_name, '%s' % op_subset[0][0])
                state.add_edge(op1, None, tasklet, '__inp', inp_memlet)

            op2 = state.add_write(target_name, debuginfo=self.current_lineinfo)
            out_memlet = Memlet.simple(target_name, '%s' % target_subset[0][0])
            state.add_edge(tasklet, '__out', op2, None, out_memlet)

    def _add_aug_assignment(self, node: Union[ast.Assign, ast.AugAssign],
                            rtarget: Union[str, Tuple[str, subsets.Range]],
                            wtarget: Union[str, Tuple[str, subsets.Range]],
                            operand: Union[str, Tuple[str,
                                                      subsets.Range]], op: str):

        if isinstance(rtarget, tuple):
            rtarget_name, rtarget_subset = rtarget
        else:
            rtarget_name = rtarget
            rtarget_array = self.sdfg.arrays[rtarget_name]
            rtarget_subset = subsets.Range.from_array(rtarget_array)
        if isinstance(wtarget, tuple):
            wtarget_name, wtarget_subset = wtarget
        else:
            wtarget_name = wtarget
            wtarget_array = self.sdfg.arrays[wtarget_name]
            wtarget_subset = subsets.Range.from_array(wtarget_array)
        if isinstance(operand, tuple):
            op_name, op_subset = operand
        else:
            op_name = operand
            op_array = self.sdfg.arrays[op_name]
            op_subset = subsets.Range.from_array(op_array)

        state = self._add_state("augassign_{l}_{c}".format(l=node.lineno,
                                                           c=node.col_offset))

        if wtarget_subset.num_elements() != 1:
            if op_subset.num_elements() != 1:
                if wtarget_subset.size() == op_subset.size():
                    in1_subset = copy.deepcopy(rtarget_subset)
                    in1_subset.offset(wtarget_subset, True)
                    in1_memlet = Memlet.simple(
                        rtarget_name, ','.join([
                            '__i%d + %d' % (i, s)
                            for i, (s, _, _) in enumerate(in1_subset)
                        ]))
                    in2_subset = copy.deepcopy(op_subset)
                    in2_subset.offset(wtarget_subset, True)
                    in2_memlet = Memlet.simple(
                        op_name, ','.join([
                            '__i%d + %d' % (i, s)
                            for i, (s, _, _) in enumerate(in2_subset)
                        ]))
                    out_memlet = Memlet.simple(
                        wtarget_name, ','.join(
                            ['__i%d' % i for i in range(len(wtarget_subset))]))
                    state.add_mapped_tasklet(state.label, {
                        '__i%d' % i: '%s:%s+1:%s' % (start, end, step)
                        for i, (start, end, step) in enumerate(wtarget_subset)
                    }, {
                        '__in1': in1_memlet,
                        '__in2': in2_memlet
                    },
                                             '__out = __in1 {op} __in2'.format(
                                                 op=op), {'__out': out_memlet},
                                             external_edges=True,
                                             debuginfo=self.current_lineinfo)
                else:
                    op1 = state.add_read(op_name,
                                         debuginfo=self.current_lineinfo)
                    op2 = state.add_write(wtarget_name,
                                          debuginfo=self.current_lineinfo)
                    memlet = Memlet.simple(wtarget_name, wtarget_subset)
                    memlet.other_subset = op_subset
                    if op is not None:
                        memlet.wcr = LambdaProperty.from_string(
                            'lambda x, y: x {} y'.format(op))
                    state.add_nedge(op1, op2, memlet)
            else:
                in1_subset = copy.deepcopy(rtarget_subset)
                in1_subset.offset(wtarget_subset, True)
                in1_memlet = Memlet.simple(
                    rtarget_name, ','.join([
                        '__i%d + %d' % (i, s)
                        for i, (s, _, _) in enumerate(in1_subset)
                    ]))
                in2_memlet = Memlet.simple(op_name, '%s' % op_subset[0][0])
                out_memlet = Memlet.simple(
                    wtarget_name,
                    ','.join(['__i%d' % i for i in range(len(wtarget_subset))]))
                state.add_mapped_tasklet(
                    state.label, {
                        '__i%d' % i: '%s:%s+1:%s' % (start, end, step)
                        for i, (start, end, step) in enumerate(wtarget_subset)
                    }, {
                        '__in1': in1_memlet,
                        '__in2': in2_memlet
                    },
                    '__out = __in1 {op} __in2'.format(op=op),
                    {'__out': out_memlet},
                    external_edges=True,
                    debuginfo=self.current_lineinfo)
        else:
            if op_subset.num_elements() != 1:
                raise DaceSyntaxError(
                    self, node, "Incompatible subsets %s, %s and %s" %
                    (rtarget_subset, op_subset, wtarget_subset))
            else:
                op1 = state.add_read(rtarget_name,
                                     debuginfo=self.current_lineinfo)
                op2 = state.add_read(op_name, debuginfo=self.current_lineinfo)
                op3 = state.add_write(wtarget_name,
                                      debuginfo=self.current_lineinfo)
                tasklet = state.add_tasklet(
                    name=state.label,
                    inputs={'__in1', '__in2'},
                    outputs={'__out'},
                    code='__out = __in1 {op} __in2'.format(op=op),
                    debuginfo=self.current_lineinfo)
                in1_memlet = Memlet.simple(rtarget_name,
                                           '%s' % rtarget_subset[0][0])
                in2_memlet = Memlet.simple(op_name, '%s' % op_subset[0][0])
                out_memlet = Memlet.simple(wtarget_name,
                                           '%s' % wtarget_subset[0][0])
                state.add_edge(op1, None, tasklet, '__in1', in1_memlet)
                state.add_edge(op2, None, tasklet, '__in2', in2_memlet)
                state.add_edge(tasklet, '__out', op3, None, out_memlet)

    def _get_variable_name(self, node, name):
        if name in self.variables:
            return self.variables[name]
        elif name in self.scope_vars:
            return self.scope_vars[name]
        else:
            raise DaceSyntaxError(self, node,
                                  'Array "%s" used before definition' % name)

    def _add_access(
            self,
            name: str,
            rng: subsets.Range,
            access_type: str,  # 'r' or 'w'
            target: Union[ast.Name, ast.Subscript],
            new_name: str = None,
            arr_type: data.Data = None) -> str:
        if access_type not in ('r', 'w'):
            raise ValueError("Access type {} is invalid".format(access_type))
        if new_name:
            var_name = new_name
        elif target:
            var_name = "__tmp_{l}_{c}_{a}".format(l=target.lineno,
                                                  c=target.col_offset,
                                                  a=access_type)
        else:
            var_name = self.sdfg.temp_data_name()

        parent_name = self.scope_vars[name]
        parent_array = self.scope_arrays[parent_name]
        squeezed_rng = copy.deepcopy(rng)
        non_squeezed = squeezed_rng.squeeze()
        shape = squeezed_rng.size()
        dtype = parent_array.dtype

        if arr_type is None:
            arr_type = type(parent_array)
        if arr_type == data.Scalar:
            var_name, _ = self.sdfg.add_scalar(var_name,
                                               dtype,
                                               find_new_name=True)
        elif arr_type == data.Array:
            if non_squeezed:
                strides = [parent_array.strides[d] for d in non_squeezed]
            else:
                strides = [1]
            var_name, _ = self.sdfg.add_array(var_name,
                                              shape,
                                              dtype,
                                              strides=strides,
                                              find_new_name=True)
        elif arr_type == data.Stream:
            var_name, _ = self.sdfg.add_stream(var_name,
                                               dtype,
                                               find_new_name=True)
        else:
            raise NotImplementedError(
                "Data type {} is not implemented".format(arr_type))

        self.accesses[(name, rng, access_type)] = (var_name, squeezed_rng)

        inner_indices = set(non_squeezed)

        if access_type == 'r':
            self.inputs[var_name] = (dace.Memlet.simple(parent_name,
                                                        rng), inner_indices)
        else:
            self.outputs[var_name] = (dace.Memlet.simple(parent_name,
                                                         rng), inner_indices)

        return var_name

    def _add_read_access(self,
                         name: str,
                         rng: subsets.Range,
                         target: Union[ast.Name, ast.Subscript],
                         new_name: str = None,
                         arr_type: data.Data = None):

        if (name, rng, 'w') in self.accesses:
            return self.accesses[(name, rng, 'w')][0]
        elif (name, rng, 'r') in self.accesses:
            return self.accesses[(name, rng, 'r')][0]
        elif name in self.variables:
            return self.variables[name]
        elif name in self.scope_vars:
            return self._add_access(name, rng, 'r', target, new_name, arr_type)
        else:
            raise NotImplementedError

    def _add_write_access(self,
                          name: str,
                          rng: subsets.Range,
                          target: Union[ast.Name, ast.Subscript],
                          new_name: str = None,
                          arr_type: data.Data = None):

        if (name, rng, 'w') in self.accesses:
            return self.accesses[(name, rng, 'w')][0]
        elif name in self.variables:
            return self.variables[name]
        elif (name, rng, 'r') in self.accesses or name in self.scope_vars:
            return self._add_access(name, rng, 'w', target, new_name, arr_type)
        else:
            raise NotImplementedError

    def visit_Assign(self, node: ast.Assign):

        self._visit_assign(node, node.targets[0], None)

    def _visit_assign(self, node, node_target, op):
        # Get targets (elts) and results
        elts = None
        results = None
        if isinstance(node_target, (ast.Tuple, ast.List)):
            elts = node_target.elts
        else:
            elts = [node_target]

        results = []
        if isinstance(node.value, (ast.Tuple, ast.List)):
            for n in node.value.elts:
                if isinstance(n, (ast.Num, ast.Constant)):
                    results.append(self._convert_num_to_array(n))
                else:
                    results.extend(self._gettype(n))
        else:
            if isinstance(node.value, (ast.Constant, ast.Num)):
                results.append(self._convert_num_to_array(node.value))
            else:
                results.extend(self._gettype(node.value))

        if len(results) != len(elts):
            raise DaceSyntaxError(
                self, node, 'Function returns %d values but %d provided' %
                (len(results), len(elts)))

        defined_vars = {**self.variables, **self.scope_vars}
        defined_arrays = {**self.sdfg.arrays, **self.scope_arrays}

        for target, (result, _) in zip(elts, results):

            name = rname(target)
            true_name = None
            if name in defined_vars:
                true_name = defined_vars[name]
                true_array = defined_arrays[true_name]

            if (isinstance(target, ast.Name) and true_name and not op
                    and not isinstance(true_array, data.Scalar)
                    and not (true_array.shape == (1, ))):
                raise DaceSyntaxError(
                    self, target,
                    'Cannot reassign value to variable "{}"'.format(name))

            if not true_name and op:
                raise DaceSyntaxError(
                    self, target,
                    'Variable "{}" used before definition'.format(name))

            new_data = None
            if not true_name:
                if (result in self.sdfg.arrays
                        and not self.sdfg.arrays[result].transient):
                    result_data = self.sdfg.arrays[result]
                    true_name, new_data = _add_transient_data(
                        self.sdfg, result_data)
                    self.variables[name] = true_name
                    defined_vars[name] = true_name
                else:
                    self.variables[name] = result
                    defined_vars[name] = result
                    continue

            if new_data:
                rng = dace.subsets.Range.from_array(new_data)
            else:
                true_target = copy.deepcopy(target)
                if isinstance(target, ast.Name):
                    true_target.id = true_name
                elif isinstance(target, ast.Subscript):
                    true_target.value.id = true_name
                rng = dace.subsets.Range(
                    astutils.subscript_to_slice(true_target, defined_arrays)[1])

            if self.nested and not new_data:  # Nested SDFG
                if op:
                    rtarget = self._add_read_access(name, rng, target)
                    wtarget = self._add_write_access(name, rng, target)
                    self._add_aug_assignment(node, rtarget, wtarget, result, op)
                else:
                    wtarget = self._add_write_access(name, rng, target)
                    self._add_assignment(node, wtarget, result)
            else:  # Top-level SDFG
                output_indirection = None
                if _subset_has_indirection(rng):
                    output_indirection = self.sdfg.add_state(
                        'slice_%s_%d' % (true_name, node.lineno))
                    wnode = output_indirection.add_write(
                        true_name, debuginfo=self.current_lineinfo)
                    memlet = Memlet.simple(true_name, str(rng))
                    tmp = self.sdfg.temp_data_name()
                    wtarget = add_indirection_subgraph(self.sdfg,
                                                       output_indirection, None,
                                                       wnode, memlet, tmp, self,
                                                       True)
                else:
                    wtarget = (true_name, rng)
                if op:
                    if _subset_has_indirection(rng):
                        self._add_state('slice_%s_%d' %
                                        (true_name, node.lineno))
                        rnode = self.last_state.add_read(
                            true_name, debuginfo=self.current_lineinfo)
                        memlet = Memlet.simple(true_name, str(rng))
                        tmp = self.sdfg.temp_data_name()
                        rtarget = add_indirection_subgraph(
                            self.sdfg, self.last_state, rnode, None, memlet,
                            tmp, self)
                    else:
                        rtarget = (true_name, rng)
                    self._add_aug_assignment(node, rtarget, wtarget, result, op)
                else:
                    self._add_assignment(node, wtarget, result)

                if output_indirection:
                    self.sdfg.add_edge(self.last_state, output_indirection,
                                       dace.sdfg.InterstateEdge())
                    self.last_state = output_indirection

    def visit_AugAssign(self, node: ast.AugAssign):

        self._visit_assign(node, node.target,
                           augassign_ops[type(node.op).__name__])

    def _get_keyword_value(self, keywords: List[ast.keyword], arg: str):
        """Finds a keyword in list and returns its value

        Arguments:
            keywords {List[ast.keyword]} -- Keyword list
            arg {str} -- Keyword ID

        Raises:
            DaceSyntaxError: If keyword is not found

        Returns:
            Any -- Keyword value
        """

        for kword in keywords:
            if kword.arg == arg:
                return kword.value

        raise DaceSyntaxError(self, keywords,
                              "Keyword {} not found".format(arg))

    def _parse_shape(self, node: Union[ast.List, ast.Tuple, ast.Attribute]):
        """Parses the shape of an array

        Arguments:
            node {Union[ast.List, ast.Tuple, ast.Attribute]} -- Shape node

        Raises:
            DaceSyntaxError: If shape node is ast.Attribute, but the attribute is not a shape
            DaceSyntaxError: If shape node is neither a list/tuple nor an attribute

        Returns:
            List[Union[str, int, dace.symbol]] -- Shape
        """

        if isinstance(node, (ast.List, ast.Tuple)):
            shape = []
            for length in node.elts:
                shape.append(self._parse_value(length))
        elif isinstance(node, ast.Attribute):
            if node.attr != "shape":
                raise DaceSyntaxError(
                    self, node, "Attribute {} is not shape".format(rname(node)))
            shape = self.scope_arrays[node.value.id].shape
        else:
            raise DaceSyntaxError(
                self, node,
                "Array shape must either be a list of dimension lengths or "
                " the shape attribute of another array.")

        return shape

    def _parse_dtype(self, node: ast.Attribute):
        """Parses the dtype of an array

        Arguments:
            node {ast.Attribute} -- Dtype node

        Raises:
            DaceSyntaxError: If dtype node is an ast.Attribute, but the attribute is not a dtype
            DaceSyntaxError: If dtype node is not ast.Attribute

        Returns:
            Any -- Dtype
        """

        if isinstance(node, ast.Attribute):
            if node.value.id in {"dace", "numpy"}:
                dtype = getattr(self.globals[node.value.id], node.attr)
            elif node.attr != "dtype":
                raise DaceSyntaxError(
                    self, node, "Attribute {} is not dtype".format(rname(node)))
            else:
                dtype = self.scope_arrays[node.value.id].dtype
        else:
            raise DaceSyntaxError(
                self, node, "Array dtype must either be a dace/numpy type or "
                " the dtype attribute of another array.")

        return dtype

    def _parse_ndarray(self, node: ast.Call):
        """Parses a call to numpy.ndarray

        Arguments:
            node {ast.Call} -- Call node

        Returns:
            Tuple[shape, dtype] -- Shape and dtype of the array
        """

        num_args = len(node.args)
        # num_kwargs = len(node.keywords)

        if num_args == 0:
            shape_node = self._get_keyword_value(node.keywords, "shape")
            shape = self._parse_shape(shape_node)
            print(shape)
            dtype_node = self._get_keyword_value(node.keywords, "dtype")
            dtype = self._parse_dtype(dtype_node)
            print(dtype)
        elif num_args == 1:
            shape_node = node.args[0]
            shape = self._parse_shape(shape_node)
            print(shape)
            dtype_node = self._get_keyword_value(node.keywords, "dtype")
            dtype = self._parse_dtype(dtype_node)
            print(dtype)
        elif num_args >= 2:
            shape_node = node.args[0]
            shape = self._parse_shape(shape_node)
            print(shape)
            dtype_node = node.args[1]
            dtype = self._parse_dtype(dtype_node)
            print(dtype)

        return (shape, dtype)

    def _parse_function_arg(self, arg: ast.AST):
        # Obtain a string representation
        return self.visit(arg)

    def _is_inputnode(self, sdfg: SDFG, name: str):
        visited_data = set()
        for state in sdfg.nodes():
            visited_state_data = set()
            for node in state.nodes():
                if isinstance(node, nodes.AccessNode) and node.data == name:
                    visited_state_data.add(node.data)
                    if (node.data not in visited_data
                            and state.in_degree(node) == 0):
                        return True
            visited_data = visited_data.union(visited_state_data)

    def _is_outputnode(self, sdfg: SDFG, name: str):
        for state in sdfg.nodes():
            for node in state.nodes():
                if isinstance(node, nodes.AccessNode) and node.data == name:
                    if state.in_degree(node) > 0:
                        return True

    def visit_Call(self, node: ast.Call):
        from dace.frontend.python.parser import DaceProgram  # Avoiding import loop

        funcname = rname(node)
        func = None

        # Check if the function exists as an SDFG in a different module
        modname = until(funcname, '.')
        if ('.' in funcname and len(modname) > 0 and modname in self.globals
                and dtypes.ismodule(self.globals[modname])):
            func = getattr(self.globals[modname], funcname[len(modname) + 1:])

            # Not an SDFG, ignore (might be a recognized function, see below)
            if not isinstance(func, (SDFG, DaceProgram)):
                func = None
            else:
                # An SDFG, replace dots in name with underscores
                funcname = funcname.replace('.', '_')

        # If the function exists as a global SDFG or @dace.program, use it
        if func or funcname in self.other_sdfgs:
            if func is None:
                func = self.other_sdfgs[funcname]
            if isinstance(func, SDFG):
                sdfg = copy.deepcopy(func)
                args = [(arg.arg, self._parse_function_arg(arg.value))
                        for arg in node.keywords]
                required_args = list(sdfg.arglist().keys())
                # Add keyword arguments to variables
                for (k, v) in args:
                    self.variables[k] = v
            elif isinstance(func, DaceProgram):
                args = [(aname, self._parse_function_arg(arg))
                        for aname, arg in zip(func.argnames, node.args)]
                args += [(arg.arg, self._parse_function_arg(arg.value))
                         for arg in node.keywords]
                required_args = func.argnames

                sdfg = copy.deepcopy(
                    func.to_sdfg(*({
                        **self.defined,
                        **self.sdfg.arrays,
                        **self.sdfg.symbols
                    }[arg] if isinstance(arg, str) else arg
                                   for aname, arg in args)))

            else:
                raise DaceSyntaxError(
                    self, node, 'Unrecognized SDFG type "%s" in call to "%s"' %
                    (type(func).__name__, funcname))

            # Avoid import loops
            from dace.frontend.python.parser import infer_symbols_from_shapes

            # Map internal SDFG symbols by adding keyword arguments
            symbols = set(sdfg.symbols.keys())
            try:
                mapping = infer_symbols_from_shapes(
                    sdfg, {
                        k: self.sdfg.arrays[v]
                        for k, v in args if v in self.sdfg.arrays
                    },
                    set(sym.arg for sym in node.keywords if sym.arg in symbols))
            except ValueError as ex:
                raise DaceSyntaxError(self, node, str(ex))
            if len(mapping) == 0:  # Default to same-symbol mapping
                mapping = None

            # Add undefined symbols to required arguments
            if mapping:
                required_args.extend(
                    [sym for sym in symbols if sym not in mapping])
            else:
                required_args.extend(
                    [sym for sym in symbols if sym not in required_args])

            # Argument checks
            for arg in node.keywords:
                if arg.arg not in required_args:
                    raise DaceSyntaxError(
                        self, node, 'Invalid keyword argument "%s" in call to '
                        '"%s"' % (arg.arg, funcname))
            if len(args) != len(required_args):
                raise DaceSyntaxError(
                    self, node, 'Argument number mismatch in'
                    ' call to "%s" (expected %d,'
                    ' got %d)' % (funcname, len(required_args), len(args)))

            # Remove newly-defined symbols from arguments
            if mapping is not None:
                symbols -= set(mapping.keys())
            if len(symbols) > 0:
                mapping = mapping or {}
            args_to_remove = []
            for i, (aname, arg) in enumerate(args):
                if aname in symbols:
                    args_to_remove.append(args[i])
                    mapping[aname] = arg
            for arg in args_to_remove:
                args.remove(arg)

            # Change transient names
            arrays_before = list(sdfg.arrays.items())
            for arrname, array in arrays_before:
                if array.transient and arrname[:5] == '__tmp':
                    if int(arrname[5:]) < self.sdfg._temp_transients:
                        if self.sdfg._temp_transients > sdfg._temp_transients:
                            new_name = self.sdfg.temp_data_name()
                        else:
                            new_name = sdfg.temp_data_name()
                        sdfg.replace(arrname, new_name)
            self.sdfg._temp_transients = max(self.sdfg._temp_transients,
                                             sdfg._temp_transients)
            sdfg._temp_transients = self.sdfg._temp_transients

            # TODO: This workaround needs to be formalized (pass-by-assignment)
            slice_state = None
            output_slices = set()
            for arg in itertools.chain(node.args,
                                       [kw.value for kw in node.keywords]):
                if isinstance(arg, ast.Subscript):
                    slice_state = self.last_state
                    break

            # Make sure that any scope vars in the arguments are substituted
            # by an access.
            for i, (aname, arg) in enumerate(args):
                if arg not in self.sdfg.arrays:
                    if isinstance(arg, str) and arg in self.scope_arrays:
                        newarg = self._add_read_access(
                            arg,
                            subsets.Range.from_array(self.scope_arrays[arg]),
                            node)
                    else:
                        newarg = arg
                    args[i] = (aname, newarg)

            state = self._add_state('call_%s_%d' % (funcname, node.lineno))
            argdict = {
                conn: Memlet.from_array(arg, self.sdfg.arrays[arg])
                for conn, arg in args if arg in self.sdfg.arrays
            }
            # Handle scalar inputs to nested SDFG calls
            for conn, arg in args:
                if (arg not in self.sdfg.arrays
<<<<<<< HEAD
                        and conn not in (mapping or {}).keys() | symbols):
                    argdict[conn] = state.add_tasklet(
                        'scalar', {}, {'__out_' + conn},
                        '__out_%s = %s' % (conn, arg))
=======
                        and conn not in mapping.keys() | symbols):
                    argdict[conn] = state.add_tasklet(
                        'scalar', {}, {conn},
                        '%s = %s' % (conn, arg),
                        debuginfo=self.current_lineinfo)
>>>>>>> 75f0f223

            inputs = {
                k: v
                for k, v in argdict.items() if self._is_inputnode(sdfg, k)
            }
            outputs = {
                k: v
                for k, v in argdict.items() if self._is_outputnode(sdfg, k)
            }
            # Unset parent inputs/read accesses that
            # turn out to be outputs/write accesses.
            # TODO: Is there a case where some data is both input and output?
            # TODO: If yes, is it a problem?
            for memlet in outputs.values():
                aname = memlet.data
                rng = memlet.subset
                access_value = (aname, rng)
                access_key = inverse_dict_lookup(self.accesses, access_value)
                if access_key:
                    # Delete read access and create write access and output
                    vname = aname[:-1] + 'w'
                    name, rng, atype = access_key
                    if atype == 'r':
                        del self.accesses[access_key]
                        access_value = self._add_write_access(name,
                                                              rng,
                                                              node,
                                                              new_name=vname)
                        memlet.data = vname
                    # Delete the old read descriptor
                    conn_used = False
                    for s in self.sdfg.nodes():
                        for n in s.data_nodes():
                            if n.data == aname:
                                conn_used = True
                                break
                        if conn_used:
                            break
                    if not conn_used:
                        del self.sdfg.arrays[aname]
                if aname in self.inputs.keys():
                    # Delete input
                    del self.inputs[aname]
                # Delete potential input slicing
                if slice_state:
                    for n in slice_state.nodes():
                        if isinstance(n, nodes.AccessNode) and n.data == aname:
                            for e in slice_state.in_edges(n):
                                sub = None
                                for s in itertools.chain(
                                        node.args,
                                    [kw.value for kw in node.keywords]):
                                    if isinstance(s, ast.Subscript):
                                        if s.value.id == e.src.data:
                                            sub = s
                                            break
                                if not sub:
                                    raise KeyError("Did not find output "
                                                   "subscript")
                                output_slices.add((sub, ast.Name(id=aname)))
                                slice_state.remove_edge(e)
                                slice_state.remove_node(e.src)
                            slice_state.remove_node(n)
                            break

            # Add return values as additional outputs
            rets = []
            for arrname, arr in sdfg.arrays.items():
                if arrname.startswith('__return'):
                    # Add a transient to the current SDFG
                    new_arrname = '%s_ret_%d' % (sdfg.name, len(rets))
                    newarr = copy.deepcopy(arr)
                    newarr.transient = True

                    # Substitute symbol mapping to get actual shape/strides
                    if mapping is not None:
                        # Two-step replacement (N -> __dacesym_N --> mapping[N])
                        # to avoid clashes
                        for sym, symvalue in mapping.items():
                            if str(sym) != str(symvalue):
                                sd.replace_properties(newarr, sym,
                                                      '__dacesym_' + sym)
                        for sym, symvalue in mapping.items():
                            if str(sym) != str(symvalue):
                                sd.replace_properties(newarr,
                                                      '__dacesym_' + sym,
                                                      symvalue)

                    new_arrname = self.sdfg.add_datadesc(new_arrname,
                                                         newarr,
                                                         find_new_name=True)

                    # Create an output entry for the connectors
                    outputs[arrname] = dace.Memlet.from_array(
                        new_arrname, newarr)
                    rets.append(new_arrname)

            nsdfg = state.add_nested_sdfg(sdfg,
                                          self.sdfg,
                                          inputs.keys(),
                                          outputs.keys(),
                                          mapping,
                                          debuginfo=self.current_lineinfo)
            self._add_nested_symbols(nsdfg)
            self._add_dependencies(state, nsdfg, None, None, inputs, outputs)

            if output_slices:
                if len(rets) > 0:
                    raise DaceSyntaxError(
                        self, node, 'Both return values and output slices '
                        'unsupported')

                assign_node = ast.Assign()
                targets = []
                value = []
                for t, v in output_slices:
                    targets.append(t)
                    value.append(v)
                assign_node = ast.Assign(targets=ast.Tuple(elts=targets),
                                         value=ast.Tuple(elts=value),
                                         lineno=node.lineno,
                                         col_offset=node.col_offset)
                assign_node = ast.fix_missing_locations(assign_node)
                return self._visit_assign(assign_node, assign_node.targets,
                                          None)

            # Return SDFG return values, if exist
            if len(rets) == 1:
                return rets[0]
            return rets

        # TODO: If the function is a callback, implement it as a tasklet

        # Otherwise, try to find a default implementation for the SDFG
        func = oprepo.Replacements.get(funcname)
        if func is None:
            # Check for SDFG as fallback
            func = oprepo.Replacements.get(funcname)
            if func is None:
                raise DaceSyntaxError(
                    self, node,
                    'Function "%s" is not registered with an SDFG implementation'
                    % funcname)
            print(
                'WARNING: Function "%s" is not registered with an %s implementation, falling back to SDFG'
                % funcname)

        args = [self._parse_function_arg(arg) for arg in node.args]
        keywords = {
            arg.arg: self._parse_function_arg(arg.value)
            for arg in node.keywords
        }

        self._add_state('call_%d' % node.lineno)
        self.last_state.set_default_lineinfo(self.current_lineinfo)

        result = func(self.sdfg, self.last_state, *args, **keywords)

        self.last_state.set_default_lineinfo(None)

        if isinstance(result,
                      tuple) and type(result[0]) is nested_call.NestedCall:
            self.last_state = result[0].last_state
            result = result[1]

        if not isinstance(result, (tuple, list)):
            return [result]
        return result

    # Used for memlet expressions outside of tasklets, otherwise ignored
    def visit_TopLevelExpr(self, node: ast.Expr):
        if isinstance(node.value, ast.BinOp):
            # Add two access nodes and a memlet (the arrays must already exist)
            if isinstance(node.value.op, ast.LShift):
                src = node.value.right
                dst = node.value.left
            elif isinstance(node.value.op, ast.RShift):
                src = node.value.left
                dst = node.value.right
            else:
                # Top-level binary operator that is not a memlet, does nothing
                self.generic_visit(node)
                return

            # Create an edge between the two data descriptors
            state = self._add_state('globalmemlet_%d' % node.lineno)
            src_expr = ParseMemlet(self, self.defined, src)
            dst_expr = ParseMemlet(self, self.defined, dst)
            src_name = src_expr.name
            if src_name not in self.sdfg.arrays:
                src_name = self._add_read_access(src_name, src_expr.subset,
                                                 None)
            dst_name = dst_expr.name
            if dst_name not in self.sdfg.arrays:
                dst_name = self._add_write_access(dst_name, dst_expr.subset,
                                                  None)

            rnode = state.add_read(src_name, debuginfo=self.current_lineinfo)
            wnode = state.add_write(dst_name, debuginfo=self.current_lineinfo)
            state.add_nedge(
                rnode, wnode,
                Memlet.simple(src_name,
                              subsets.Range.from_array(
                                  self.sdfg.arrays[src_name]),
                              num_accesses=src_expr.accesses,
                              wcr_str=dst_expr.wcr))
            return

        # Calling reduction or other SDFGs / functions
        elif isinstance(node.value, ast.Call):
            # Handles reduction and calling other SDFGs / DaCe programs
            # self._add_state('call_%d' % node.lineno)
            self.visit_Call(node.value)
            return

        self.generic_visit(node)

    def visit_Return(self, node: ast.Return):
        if node.value is None:  # No return value
            return self.generic_visit(node)

        # Modify node value to become an expression
        new_node = ast.copy_location(ast.Expr(value=node.value), node)

        # Return values can either be tuples or a single object
        if isinstance(node.value, (ast.Tuple, ast.List)):
            ast_tuple = ast.copy_location(
                ast.parse('(%s,)' % ','.join(
                    '__return_%d' % i
                    for i in range(len(node.value.elts)))).body[0].value, node)
            self._visit_assign(new_node, ast_tuple, None)
        else:
            ast_name = ast.copy_location(ast.Name(id='__return'), node)
            self._visit_assign(new_node, ast_name, None)

    def visit_With(self, node, is_async=False):
        # "with dace.tasklet" syntax
        if len(node.items) == 1:
            dec = node.items[0].context_expr
            funcname = rname(dec)
            if funcname == 'dace.tasklet':
                # Parse as tasklet
                state = self._add_state('with_%d' % node.lineno)

                # Parse tasklet name
                namelist = self.name.split('_')
                if len(namelist) > 2:  # Remove trailing line and column number
                    name = '_'.join(namelist[:-2])
                else:
                    name = self.name

                tasklet, inputs, outputs, sdfg_inp, sdfg_out = \
                    self._parse_tasklet(state, node, name)

                # Add memlets
                self._add_dependencies(state, tasklet, None, None, inputs,
                                       outputs)
                self.inputs.update(sdfg_inp)
                self.outputs.update(sdfg_out)
                return

        raise DaceSyntaxError(
            self, node, 'General "with" statements disallowed in DaCe programs')

    def visit_AsyncWith(self, node):
        return self.visit_With(node, is_async=True)

    def _visitname(self, name: str, node: ast.AST):
        # First, if it is defined in the parser, use the definition
        if name in self.variables:
            return self.variables[name]

        # If an allowed global, use directly
        if name in self.globals:
            return inner_eval_ast(self.globals, node)

        if name in self.sdfg.arrays:
            return name

        if name in self.sdfg.symbols:
            return name

        if name not in self.scope_vars:
            raise DaceSyntaxError(self, node,
                                  'Use of undefined variable "%s"' % name)
        return self.scope_vars[name]

    #### Visitors that return arrays
    def visit_Str(self, node: ast.Str):
        # A string constant returns itself
        return node.s

    def visit_Num(self, node: ast.Num):
        return node.n

    def visit_Constant(self, node: ast.Constant):
        return node.value

    def visit_Name(self, node: ast.Name):
        # If visiting a name, check if it is a defined variable or a global
        return self._visitname(node.id, node)

    def visit_Attribute(self, node: ast.Attribute):
        # If visiting an attribute, return attribute value if it's of an array or global
        name = until(astutils.unparse(node), '.')
        result = self._visitname(name, node)
        if result in self.sdfg.arrays:
            arr = self.sdfg.arrays[result]
        elif result in self.scope_arrays:
            arr = self.scope_arrays[result]
        else:
            return result
        try:
            return getattr(arr, node.attr)
        except KeyError:
            return result

    def visit_List(self, node: ast.List):
        # Recursively loop over elements
        return [self.visit(a) for a in node.elts]

    def visit_Tuple(self, node: ast.Tuple):
        # Recursively loop over elements
        return tuple(self.visit(a) for a in node.elts)

    def visit_Lambda(self, node: ast.Lambda):
        # Return a string representation of the function
        return astutils.unparse(node)

    ############################################################

    def _gettype(self, opnode: ast.AST) -> List[Tuple[str, str]]:
        """ Returns an operand and its type as a 2-tuple of strings. """
        operands = self.visit(opnode)
        if isinstance(operands, (list, tuple)):
            if len(operands) == 0:
                raise DaceSyntaxError(self, opnode,
                                      'Operand has no return value')
        else:
            operands = [operands]

        result = []
        for operand in operands:
            if isinstance(operand, str) and operand in self.sdfg.arrays:
                result.append(
                    (operand, type(self.sdfg.arrays[operand]).__name__))
            elif isinstance(operand, str) and operand in self.scope_arrays:
                result.append(
                    (operand, type(self.scope_arrays[operand]).__name__))
            else:
                result.append((operand, type(operand).__name__))

        return result

    def _convert_num_to_array(self, node: Union[ast.Num, ast.Constant]):
        name = None
        if node.n not in self.numbers:
            dtype = None
            if isinstance(node.n, int):
                dtype = dace.int64
            elif isinstance(node.n, float):
                dtype = dace.float64
            elif isinstance(node.n, complex):
                dtype = dace.complex128
            else:
                raise NotImplementedError
            name, _ = self.sdfg.add_temp_transient(
                [1], dtype, lifetime=dtypes.AllocationLifetime.SDFG)
            self.numbers[node.n] = name
            init_state = None
            if not self.sdfg.nodes():
                init_state = self.sdfg.add_state('init')
                self.last_state = init_state
            else:
                init_state = self.sdfg.nodes()[0]
            tasklet = init_state.add_tasklet('init_{}'.format(name), {},
                                             {'out'},
                                             'out = {}'.format(node.n),
                                             debuginfo=self.current_lineinfo)
            access = init_state.add_write(name, debuginfo=self.current_lineinfo)
            init_state.add_edge(tasklet, 'out', access, None,
                                dace.Memlet.simple(name, '0'))
        else:
            name = self.numbers[node.n]
        return name, 'Array'

    def _visit_op(self, node: Union[ast.UnaryOp, ast.BinOp, ast.BoolOp],
                  op1: ast.AST, op2: ast.AST):
        opname = None
        try:
            opname = type(node.op).__name__
        except:
            pass

        # Parse operands
        op1_parsed = self._gettype(op1)
        if len(op1_parsed) > 1:
            raise DaceSyntaxError(self, op1, 'Operand cannot be a tuple')
        operand1, op1type = op1_parsed[0]
        if op2 is not None:
            op2_parsed = self._gettype(op2)
            if len(op2_parsed) > 1:
                raise DaceSyntaxError(self, op2, 'Operand cannot be a tuple')
            operand2, op2type = op2_parsed[0]
        else:
            operand2, op2type = None, None

        if isinstance(node, ast.BinOp):
            if op1type == 'Array' and isinstance(op2, (ast.Constant, ast.Num)):
                operand2, op2type = self._convert_num_to_array(op2)
            elif op2type == 'Array' and isinstance(op1,
                                                   (ast.Constant, ast.Num)):
                operand1, op1type = self._convert_num_to_array(op1)

        func = oprepo.Replacements.getop(op1type, opname, otherclass=op2type)
        if func is None:
            # Check for SDFG as fallback
            func = oprepo.Replacements.getop(op1type,
                                             opname,
                                             otherclass=op2type)
            if func is None:
                raise DaceSyntaxError(
                    self, node,
                    'Operator "%s" is not defined for types %s and %s' %
                    (opname, op1type, op2type))
            print(
                'WARNING: Operator "%s" is not registered with an implementation for'
                'types %s and %s, falling back to SDFG' %
                (opname, op1type, op2type))

        self._add_state('%s_%d' % (type(node).__name__, node.lineno))
        self.last_state.set_default_lineinfo(self.current_lineinfo)
        try:
            result = func(self, self.sdfg, self.last_state, operand1, operand2)
        except SyntaxError as ex:
            raise DaceSyntaxError(self, node, str(ex))

        self.last_state.set_default_lineinfo(None)

        return result

    def visit_UnaryOp(self, node: ast.UnaryOp):
        return self._visit_op(node, node.operand, None)

    def visit_BinOp(self, node: ast.BinOp):
        return self._visit_op(node, node.left, node.right)

    def visit_BoolOp(self, node: ast.BoolOp):
        last = node.values[0]
        # Syntax of BoolOp is a list of values, we parse left to right
        for i in range(1, len(node.values)):
            last = self._visit_op(node, last, node.values[i])
        return last

    def visit_Compare(self, node: ast.Compare):
        if len(node.ops) > 1 or len(node.comparators) > 1:
            raise NotImplementedError
        binop_node = ast.BinOp(node.left,
                               node.ops[0],
                               node.comparators[0],
                               lineno=node.lineno,
                               col_offset=node.col_offset)
        return self.visit_BinOp(binop_node)

    ### Subscript (slicing) handling
    def visit_Subscript(self, node: ast.Subscript):

        if self.nested:

            defined_vars = {**self.variables, **self.scope_vars}
            defined_arrays = {**self.sdfg.arrays, **self.scope_arrays}

            name = rname(node)
            true_name = defined_vars[name]

            # If this subscript originates from an external array, create the
            # subset in the edge going to the connector, as well as a local
            # reference to the subset
            if (true_name not in self.sdfg.arrays
                    and isinstance(node.value, ast.Name)):
                true_node = copy.deepcopy(node)
                true_node.value.id = true_name
                rng = dace.subsets.Range(
                    astutils.subscript_to_slice(true_node, defined_arrays)[1])

                return self._add_read_access(name, rng, node)

        # Obtain array
        node_parsed = self._gettype(node.value)
        if len(node_parsed) > 1:
            raise DaceSyntaxError(self, node.value, 'Subscripted object cannot '
                                  'be a tuple')
        array, arrtype = node_parsed[0]
        if arrtype == 'str' or arrtype in dtypes._CTYPES:
            raise DaceSyntaxError(self, node,
                                  'Type "%s" cannot be sliced' % arrtype)

        # Try to construct memlet from subscript
        # expr: MemletExpr = ParseMemlet(self, self.defined, node)
        # TODO: This needs to be formalized better
        node.value = ast.Name(id=array)
        expr: MemletExpr = ParseMemlet(self, self.sdfg.arrays, node)
        arrobj = self.sdfg.arrays[array]

        # TODO: Check dimensionality of access and extend as necessary

        # Add slicing state
        self._add_state('slice_%s_%d' % (array, node.lineno))
        rnode = self.last_state.add_read(array, debuginfo=self.current_lineinfo)
        if _subset_has_indirection(expr.subset):
            memlet = Memlet.simple(array,
                                   expr.subset,
                                   num_accesses=expr.accesses,
                                   wcr_str=expr.wcr)
            tmp = self.sdfg.temp_data_name()
            return add_indirection_subgraph(self.sdfg, self.last_state, rnode,
                                            None, memlet, tmp, self)
        else:
            other_subset = copy.deepcopy(expr.subset)
            other_subset.squeeze()
            tmp, tmparr = self.sdfg.add_temp_transient(other_subset.size(),
                                                       arrobj.dtype,
                                                       arrobj.storage)
            wnode = self.last_state.add_write(tmp,
                                              debuginfo=self.current_lineinfo)
            self.last_state.add_nedge(
                rnode, wnode,
                Memlet.simple(array,
                              expr.subset,
                              num_accesses=expr.accesses,
                              wcr_str=expr.wcr,
                              other_subset_str=other_subset))
            return tmp

    ##################################<|MERGE_RESOLUTION|>--- conflicted
+++ resolved
@@ -3,13 +3,9 @@
 import copy
 import itertools
 import re
-<<<<<<< HEAD
+import sys
 from typing import Any, Dict, List, Tuple, Union, Callable, Optional
 import warnings
-=======
-import sys
-from typing import Any, Dict, List, Tuple, Union, Callable, Optional
->>>>>>> 75f0f223
 
 import dace
 from dace import data, dtypes, subsets, symbolic, sdfg as sd
@@ -120,641 +116,6 @@
         raise NotImplementedError
 
 
-<<<<<<< HEAD
-##############################################################################
-# Python function replacements ###############################################
-##############################################################################
-
-
-@oprepo.replaces('dace.define_local')
-@oprepo.replaces('dace.ndarray')
-def _define_local_ex(sdfg: SDFG,
-                     state: SDFGState,
-                     shape: Shape,
-                     dtype: dace.typeclass,
-                     storage: dtypes.StorageType = dtypes.StorageType.Default):
-    """ Defines a local array in a DaCe program. """
-    name, _ = sdfg.add_temp_transient(shape, dtype, storage=storage)
-    return name
-
-
-@oprepo.replaces('numpy.ndarray')
-def _define_local(sdfg: SDFG, state: SDFGState, shape: Shape,
-                  dtype: dace.typeclass):
-    """ Defines a local array in a DaCe program. """
-    return _define_local_ex(sdfg, state, shape, dtype)
-
-
-@oprepo.replaces('dace.define_local_scalar')
-def _define_local_scalar(
-        sdfg: SDFG,
-        state: SDFGState,
-        dtype: dace.typeclass,
-        storage: dtypes.StorageType = dtypes.StorageType.Default):
-    """ Defines a local scalar in a DaCe program. """
-    name = sdfg.temp_data_name()
-    sdfg.add_scalar(name, dtype, transient=True, storage=storage)
-    return name
-
-
-@oprepo.replaces('dace.define_stream')
-def _define_stream(sdfg: SDFG,
-                   state: SDFGState,
-                   dtype: dace.typeclass,
-                   buffer_size: Size = 1):
-    """ Defines a local stream array in a DaCe program. """
-    name = sdfg.temp_data_name()
-    sdfg.add_stream(name, dtype, buffer_size=buffer_size, transient=True)
-    return name
-
-
-@oprepo.replaces('dace.define_streamarray')
-@oprepo.replaces('dace.stream')
-def _define_streamarray(sdfg: SDFG,
-                        state: SDFGState,
-                        shape: Shape,
-                        dtype: dace.typeclass,
-                        buffer_size: Size = 1):
-    """ Defines a local stream array in a DaCe program. """
-    name = sdfg.temp_data_name()
-    sdfg.add_stream(name,
-                    dtype,
-                    shape=shape,
-                    buffer_size=buffer_size,
-                    transient=True)
-    return name
-
-
-@oprepo.replaces('dace.reduce')
-def _reduce(sdfg: SDFG,
-            state: SDFGState,
-            redfunction: Callable[[Any, Any], Any],
-            input: str,
-            output=None,
-            axis=None,
-            identity=None):
-    # TODO(later): If output is None, derive the output size from the input and create a new node
-    if output is None:
-        inarr = input
-        # Convert axes to tuple
-        if axis is not None and not isinstance(axis, (tuple, list)):
-            axis = (axis, )
-        if axis is not None:
-            axis = tuple(pystr_to_symbolic(a) for a in axis)
-        input_subset = _parse_memlet_subset(sdfg.arrays[inarr],
-                                            ast.parse(input).body[0].value, {})
-        input_memlet = Memlet(inarr, input_subset.num_elements(), input_subset,
-                              1)
-        output_shape = None
-        if axis is None:
-            output_shape = [1]
-        else:
-            output_subset = copy.deepcopy(input_subset)
-            output_subset.pop(axis)
-            output_shape = output_subset.size()
-        outarr, arr = sdfg.add_temp_transient(output_shape,
-                                              sdfg.arrays[inarr].dtype,
-                                              sdfg.arrays[inarr].storage)
-        output_memlet = Memlet.from_array(outarr, arr)
-    else:
-        inarr = input
-        outarr = output
-
-        # Convert axes to tuple
-        if axis is not None and not isinstance(axis, (tuple, list)):
-            axis = (axis, )
-        if axis is not None:
-            axis = tuple(pystr_to_symbolic(a) for a in axis)
-
-        # Compute memlets
-        input_subset = _parse_memlet_subset(sdfg.arrays[inarr],
-                                            ast.parse(input).body[0].value, {})
-        input_memlet = Memlet(inarr, input_subset.num_elements(), input_subset,
-                              1)
-        output_subset = _parse_memlet_subset(sdfg.arrays[outarr],
-                                             ast.parse(output).body[0].value,
-                                             {})
-        output_memlet = Memlet(outarr, output_subset.num_elements(),
-                               output_subset, 1)
-
-    # Create reduce subgraph
-    inpnode = state.add_read(inarr)
-    rednode = state.add_reduce(redfunction, axis, identity)
-    outnode = state.add_write(outarr)
-    state.add_nedge(inpnode, rednode, input_memlet)
-    state.add_nedge(rednode, outnode, output_memlet)
-
-    if output is None:
-        return outarr
-    else:
-        return []
-
-
-@oprepo.replaces('numpy.eye')
-def eye(sdfg: SDFG, state: SDFGState, N, M=None, k=0, dtype=dace.float64):
-    M = M or N
-    name, _ = sdfg.add_temp_transient([N, M], dtype)
-
-    state.add_mapped_tasklet('eye',
-                             dict(i='0:%s' % N, j='0:%s' % M), {},
-                             'val = 1 if i == (j - %s) else 0' % k,
-                             dict(val=dace.Memlet.simple(name, 'i, j')),
-                             external_edges=True)
-
-    return name
-
-
-def _simple_call(sdfg: SDFG,
-                 state: SDFGState,
-                 inpname: str,
-                 func: str,
-                 restype: dace.typeclass = None):
-    """ Implements a simple call of the form `out = func(inp)`. """
-    inparr = sdfg.arrays[inpname]
-    if restype is None:
-        restype = sdfg.arrays[inpname].dtype
-    outname, outarr = sdfg.add_temp_transient(inparr.shape, restype,
-                                              inparr.storage)
-    num_elements = reduce(lambda x, y: x * y, inparr.shape)
-    if num_elements == 1:
-        inp = state.add_read(inpname)
-        out = state.add_write(outname)
-        tasklet = state.add_tasklet(func, {'__inp'}, {'__out'},
-                                    '__out = {f}(__inp)'.format(f=func))
-        state.add_edge(inp, None, tasklet, '__inp',
-                       Memlet.from_array(inpname, inparr))
-        state.add_edge(tasklet, '__out', out, None,
-                       Memlet.from_array(outname, outarr))
-    else:
-        state.add_mapped_tasklet(
-            name=func,
-            map_ranges={
-                '__i%d' % i: '0:%s' % n
-                for i, n in enumerate(inparr.shape)
-            },
-            inputs={
-                '__inp':
-                Memlet.simple(
-                    inpname,
-                    ','.join(['__i%d' % i for i in range(len(inparr.shape))]))
-            },
-            code='__out = {f}(__inp)'.format(f=func),
-            outputs={
-                '__out':
-                Memlet.simple(
-                    outname,
-                    ','.join(['__i%d' % i for i in range(len(inparr.shape))]))
-            },
-            external_edges=True)
-
-    return outname
-
-
-def _complex_to_scalar(complex_type: dace.typeclass):
-    if complex_type is dace.complex64:
-        return dace.float32
-    elif complex_type is dace.complex128:
-        return dace.float64
-    else:
-        return complex_type
-
-
-@oprepo.replaces('exp')
-@oprepo.replaces('dace.exp')
-@oprepo.replaces('numpy.exp')
-def _exp(sdfg: SDFG, state: SDFGState, input: str):
-    return _simple_call(sdfg, state, input, 'exp')
-
-
-@oprepo.replaces('sin')
-@oprepo.replaces('dace.sin')
-@oprepo.replaces('numpy.sin')
-def _sin(sdfg: SDFG, state: SDFGState, input: str):
-    return _simple_call(sdfg, state, input, 'sin')
-
-
-@oprepo.replaces('cos')
-@oprepo.replaces('dace.cos')
-@oprepo.replaces('numpy.cos')
-def _cos(sdfg: SDFG, state: SDFGState, input: str):
-    return _simple_call(sdfg, state, input, 'cos')
-
-
-@oprepo.replaces('sqrt')
-@oprepo.replaces('dace.sqrt')
-@oprepo.replaces('numpy.sqrt')
-def _sqrt(sdfg: SDFG, state: SDFGState, input: str):
-    return _simple_call(sdfg, state, input, 'sqrt')
-
-
-@oprepo.replaces('log')
-@oprepo.replaces('dace.log')
-@oprepo.replaces('numpy.log')
-def _log(sdfg: SDFG, state: SDFGState, input: str):
-    return _simple_call(sdfg, state, input, 'log')
-
-
-@oprepo.replaces('conj')
-@oprepo.replaces('dace.conj')
-@oprepo.replaces('numpy.conj')
-def _conj(sdfg: SDFG, state: SDFGState, input: str):
-    return _simple_call(sdfg, state, input, 'conj')
-
-
-@oprepo.replaces('real')
-@oprepo.replaces('dace.real')
-@oprepo.replaces('numpy.real')
-def _real(sdfg: SDFG, state: SDFGState, input: str):
-    inptype = sdfg.arrays[input].dtype
-    return _simple_call(sdfg, state, input, 'real',
-                        _complex_to_scalar(inptype))
-
-
-@oprepo.replaces('imag')
-@oprepo.replaces('dace.imag')
-@oprepo.replaces('numpy.imag')
-def _imag(sdfg: SDFG, state: SDFGState, input: str):
-    inptype = sdfg.arrays[input].dtype
-    return _simple_call(sdfg, state, input, 'imag',
-                        _complex_to_scalar(inptype))
-
-
-@oprepo.replaces('transpose')
-@oprepo.replaces('dace.transpose')
-@oprepo.replaces('numpy.transpose')
-def _transpose(sdfg: SDFG, state: SDFGState, inpname: str):
-
-    arr1 = sdfg.arrays[inpname]
-    restype = arr1.dtype
-    outname, arr2 = sdfg.add_temp_transient((arr1.shape[1], arr1.shape[0]),
-                                            restype, arr1.storage)
-
-    acc1 = state.add_read(inpname)
-    acc2 = state.add_write(outname)
-    import dace.libraries.blas  # Avoid import loop
-    tasklet = dace.libraries.blas.Transpose('_Transpose_', restype)
-    state.add_node(tasklet)
-    state.add_edge(acc1, None, tasklet, '_inp',
-                   dace.Memlet.from_array(inpname, arr1))
-    state.add_edge(tasklet, '_out', acc2, None,
-                   dace.Memlet.from_array(outname, arr2))
-
-    return outname
-
-
-##############################################################################
-# Python operation replacements ##############################################
-##############################################################################
-
-
-def _assignop(sdfg: SDFG, state: SDFGState, op1: str, opcode: str,
-              opname: str):
-    """ Implements a general element-wise array assignment operator. """
-    arr1 = sdfg.arrays[op1]
-
-    name, _ = sdfg.add_temp_transient(arr1.shape, arr1.dtype, arr1.storage)
-    write_memlet = None
-    if opcode:
-        write_memlet = Memlet.simple(
-            name,
-            ','.join(['__i%d' % i for i in range(len(arr1.shape))]),
-            wcr_str='lambda x, y: x %s y' % opcode)
-    else:
-        write_memlet = Memlet.simple(
-            name, ','.join(['__i%d' % i for i in range(len(arr1.shape))]))
-    state.add_mapped_tasklet(
-        "_%s_" % opname,
-        {'__i%d' % i: '0:%s' % s
-         for i, s in enumerate(arr1.shape)}, {
-             '__in1':
-             Memlet.simple(
-                 op1, ','.join(['__i%d' % i for i in range(len(arr1.shape))]))
-         },
-        '__out = __in1', {'__out': write_memlet},
-        external_edges=True)
-    return name
-
-
-def _unop(sdfg: SDFG, state: SDFGState, op1: str, opcode: str, opname: str):
-    """ Implements a general element-wise array unary operator. """
-    arr1 = sdfg.arrays[op1]
-
-    name, _ = sdfg.add_temp_transient(arr1.shape, arr1.dtype, arr1.storage)
-    state.add_mapped_tasklet(
-        "_%s_" % opname,
-        {'__i%d' % i: '0:%s' % s
-         for i, s in enumerate(arr1.shape)}, {
-             '__in1':
-             Memlet.simple(
-                 op1, ','.join(['__i%d' % i for i in range(len(arr1.shape))]))
-         },
-        '__out = %s __in1' % opcode, {
-            '__out':
-            Memlet.simple(
-                name, ','.join(['__i%d' % i for i in range(len(arr1.shape))]))
-        },
-        external_edges=True)
-    return name
-
-
-def _binop(sdfg: SDFG, state: SDFGState, op1: str, op2: str, opcode: str,
-           opname: str, restype: dace.typeclass):
-    """ Implements a general element-wise array binary operator. """
-    arr1 = sdfg.arrays[op1]
-    arr2 = sdfg.arrays[op2]
-    if (len(arr1.shape) != len(arr2.shape)
-            or any(s1 != s2 for s1, s2 in zip(arr1.shape, arr2.shape))):
-        raise SyntaxError('Array sizes must match')
-
-    name, _ = sdfg.add_temp_transient(arr1.shape, restype, arr1.storage)
-    state.add_mapped_tasklet(
-        "_%s_" % opname,
-        {'__i%d' % i: '0:%s' % s
-         for i, s in enumerate(arr1.shape)}, {
-             '__in1':
-             Memlet.simple(
-                 op1, ','.join(['__i%d' % i for i in range(len(arr1.shape))])),
-             '__in2':
-             Memlet.simple(
-                 op2, ','.join(['__i%d' % i for i in range(len(arr1.shape))]))
-         },
-        '__out = __in1 %s __in2' % opcode, {
-            '__out':
-            Memlet.simple(
-                name, ','.join(['__i%d' % i for i in range(len(arr1.shape))]))
-        },
-        external_edges=True)
-    return name
-
-
-def _scalarbinop(sdfg: SDFG,
-                 state: SDFGState,
-                 scalop: str,
-                 arrop: str,
-                 opcode: str,
-                 opname: str,
-                 restype: dace.typeclass,
-                 reverse: bool = False):
-    """ Implements a general Scalar-Array binary operator. """
-    scalar = sdfg.arrays[scalop]
-    arr = sdfg.arrays[arrop]
-
-    name, _ = sdfg.add_temp_transient(arr.shape, restype, arr.storage)
-    state.add_mapped_tasklet(
-        "_SA%s_" % opname,
-        {'__i%d' % i: '0:%s' % s
-         for i, s in enumerate(arr.shape)}, {
-             '__in1':
-             Memlet.simple(scalop, '0'),
-             '__in2':
-             Memlet.simple(
-                 arrop, ','.join(['__i%d' % i
-                                  for i in range(len(arr.shape))])),
-         },
-        '__out = %s %s %s' % ('__in2' if reverse else '__in1', opcode,
-                              '__in1' if reverse else '__in2'),
-        {
-            '__out':
-            Memlet.simple(
-                name, ','.join(['__i%d' % i for i in range(len(arr.shape))]))
-        },
-        external_edges=True)
-    return name
-
-
-# Defined as a function in order to include the op and the opcode in the closure
-def _makeassignop(op, opcode):
-    @oprepo.replaces_operator('Array', op)
-    def _op(visitor: 'ProgramVisitor',
-            sdfg: SDFG,
-            state: SDFGState,
-            op1: str,
-            op2=None):
-        return _assignop(sdfg, state, op1, opcode, op)
-
-
-def _makeunop(op, opcode):
-    @oprepo.replaces_operator('Array', op)
-    def _op(visitor: 'ProgramVisitor',
-            sdfg: SDFG,
-            state: SDFGState,
-            op1: str,
-            op2=None):
-        return _unop(sdfg, state, op1, opcode, op)
-
-
-@oprepo.replaces_operator('int', 'USub', None)
-@oprepo.replaces_operator('float', 'USub', None)
-def _neg(visitor: 'ProgramVisitor',
-         sdfg: SDFG,
-         state: SDFGState,
-         op1: Union[int, float],
-         op2=None):
-    return -op1
-
-
-@oprepo.replaces_operator('symbol', 'Add', 'int')
-@oprepo.replaces_operator('symbol', 'Add', 'float')
-def _addsym(visitor: 'ProgramVisitor', sdfg: SDFG, state: SDFGState,
-            op1: symbolic.symbol, op2: Union[int, float]):
-    return op1 + op2
-
-
-@oprepo.replaces_operator('str', 'Add', 'int')
-@oprepo.replaces_operator('str', 'Add', 'float')
-def _addstr(visitor: 'ProgramVisitor', sdfg: SDFG, state: SDFGState, op1: str,
-            op2: Union[int, float]):
-    if op1 in sdfg.symbols:
-        return dace.symbol(op1) + op2
-    else:
-        raise TypeError('Cannot add "%s" (type %s) and "%s" (type %s)' %
-                        (op1, type(op1).__name__, op2, type(op2).__name__))
-
-
-def _is_scalar(sdfg: SDFG, arrname: str):
-    """ Checks whether array is pseudo-scalar (shape=(1,)). """
-    shape = sdfg.arrays[arrname].shape
-    if len(shape) == 1 and shape[0] == 1:
-        return True
-    return False
-
-
-def _inverse_dict_lookup(dict: Dict[str, Any], value: Any):
-    """ Finds the first key in a dictionary with the input value. """
-    for k, v in dict.items():
-        if v == value:
-            return k
-    return None
-
-
-def _is_op_boolean(op: str):
-    if op in {'And', 'Or', 'Not', 'Eq', 'NotEq', 'Lt', 'LtE', 'Gt', 'GtE'}:
-        return True
-    return False
-
-
-def _array_x_binop(visitor: 'ProgramVisitor', sdfg: SDFG, state: SDFGState,
-                   op1: str, op2: str, op: str, opcode: str):
-
-    arr1 = sdfg.arrays[op1]
-    type1 = arr1.dtype.type
-    isscal1 = _is_scalar(sdfg, op1)
-    isnum1 = isscal1 and (op1 in visitor.numbers.values())
-    if isnum1:
-        type1 = _inverse_dict_lookup(visitor.numbers, op1)
-    arr2 = sdfg.arrays[op2]
-    type2 = arr2.dtype.type
-    isscal2 = _is_scalar(sdfg, op2)
-    isnum2 = isscal2 and (op2 in visitor.numbers.values())
-    if isnum2:
-        type2 = _inverse_dict_lookup(visitor.numbers, op2)
-    if _is_op_boolean(op):
-        restype = dace.bool
-    else:
-        restype = dace.DTYPE_TO_TYPECLASS[np.result_type(type1, type2).type]
-
-    if isscal1:
-        if isscal2:
-            arr1 = sdfg.arrays[op1]
-            arr2 = sdfg.arrays[op2]
-            op3, arr3 = sdfg.add_temp_transient([1], restype, arr2.storage)
-            tasklet = state.add_tasklet('_SS%s_' % op, {'s1', 's2'}, {'s3'},
-                                        's3 = s1 %s s2' % opcode)
-            n1 = state.add_read(op1)
-            n2 = state.add_read(op2)
-            n3 = state.add_write(op3)
-            state.add_edge(n1, None, tasklet, 's1',
-                           dace.Memlet.from_array(op1, arr1))
-            state.add_edge(n2, None, tasklet, 's2',
-                           dace.Memlet.from_array(op2, arr2))
-            state.add_edge(tasklet, 's3', n3, None,
-                           dace.Memlet.from_array(op3, arr3))
-            return op3
-        else:
-            return _scalarbinop(sdfg, state, op1, op2, opcode, op, restype)
-    else:
-        if isscal2:
-            return _scalarbinop(sdfg, state, op2, op1, opcode, op, restype,
-                                True)
-        else:
-            return _binop(sdfg, state, op1, op2, opcode, op, restype)
-
-
-def _makebinop(op, opcode):
-    @oprepo.replaces_operator('Array', op, otherclass='Array')
-    def _op(visitor: 'ProgramVisitor', sdfg: SDFG, state: SDFGState, op1: str,
-            op2: str):
-        return _array_x_binop(visitor, sdfg, state, op1, op2, op, opcode)
-
-    @oprepo.replaces_operator('Scalar', op, otherclass='Scalar')
-    def _op(visitor: 'ProgramVisitor', sdfg: SDFG, state: SDFGState, op1: str,
-            op2: str):
-        return _array_x_binop(visitor, sdfg, state, op1, op2, op, opcode)
-
-    @oprepo.replaces_operator('Array', op, otherclass='Scalar')
-    def _op(visitor: 'ProgramVisitor', sdfg: SDFG, state: SDFGState, op1: str,
-            op2: str):
-        return _array_x_binop(visitor, sdfg, state, op1, op2, op, opcode)
-
-    @oprepo.replaces_operator('Scalar', op, otherclass='Array')
-    def _op(visitor: 'ProgramVisitor', sdfg: SDFG, state: SDFGState, op1: str,
-            op2: str):
-        return _array_x_binop(visitor, sdfg, state, op1, op2, op, opcode)
-
-
-# Define all standard Python augmented assignment operators
-for op, opcode in [
-    ('None', None),
-    ('Add', '+'),
-    ('Sub', '-'),
-    ('Mult', '*'),
-    ('Div', '/'),
-    ('FloorDiv', '//'),
-    ('Mod', '%'),
-    ('Pow', '**'),
-    ('LShift', '<<'),
-    ('RShift', '>>'),
-    ('BitOr', '|'),
-    ('BitXor', '^'),
-    ('BitAnd', '&'),
-]:
-    _makeassignop(op, opcode)
-
-augassign_ops = {
-    'Add': '+',
-    'Sub': '-',
-    'Mult': '*',
-    'Div': '/',
-    'FloorDiv': '//',
-    'Mod': '%',
-    'Pow': '**',
-    'LShift': '<<',
-    'RShift': '>>',
-    'BitOr': '|',
-    'BitXor': '^',
-    'BitAnd': '&'
-}
-
-# Define all standard Python unary operators
-for op, opcode in [('UAdd', '+'), ('USub', '-'), ('Not', 'not'),
-                   ('Invert', '~')]:
-    _makeunop(op, opcode)
-
-# Define all standard Python binary operators
-# NOTE: ('MatMult', '@') is defined separately
-for op, opcode in [('Add', '+'), ('Sub', '-'), ('Mult', '*'), ('Div', '/'),
-                   ('FloorDiv', '//'), ('Mod', '%'), ('Pow', '**'),
-                   ('LShift', '<<'), ('RShift', '>>'), ('BitOr', '|'),
-                   ('BitXor', '^'), ('BitAnd', '&'), ('And', 'and'),
-                   ('Or', 'or'), ('Eq', '=='), ('NotEq', '!='), ('Lt', '<'),
-                   ('LtE', '<='), ('Gt', '>'), ('GtE', '>=')]:
-    _makebinop(op, opcode)
-
-
-@oprepo.replaces_operator('Array', 'MatMult')
-def _matmult(visitor, sdfg: SDFG, state: SDFGState, op1: str, op2: str):
-
-    arr1 = sdfg.arrays[op1]
-    arr2 = sdfg.arrays[op2]
-    if (len(arr1.shape) != 2 or len(arr2.shape) != 2
-            or arr1.shape[1] != arr2.shape[0]):
-        raise SyntaxError('Matrix sizes must match')
-
-    type1 = arr1.dtype.type
-    type2 = arr2.dtype.type
-    restype = dace.DTYPE_TO_TYPECLASS[np.result_type(type1, type2).type]
-
-    op3, arr3 = sdfg.add_temp_transient((arr1.shape[0], arr2.shape[1]),
-                                        restype, arr1.storage)
-
-    acc1 = state.add_read(op1)
-    acc2 = state.add_read(op2)
-    acc3 = state.add_write(op3)
-    import dace.libraries.blas as blas  # Avoid import loop
-    tasklet = blas.MatMul('_MatMult_', restype)
-    state.add_node(tasklet)
-    state.add_edge(acc1, None, tasklet, '_a',
-                   dace.Memlet.from_array(op1, arr1))
-    state.add_edge(acc2, None, tasklet, '_b',
-                   dace.Memlet.from_array(op2, arr2))
-    state.add_edge(tasklet, '_c', acc3, None,
-                   dace.Memlet.from_array(op3, arr3))
-
-    return op3
-
-
-def until(val, substr):
-    """ Helper function that returns the substring of a string until a certain pattern. """
-    if substr not in val:
-        return val
-    return val[:val.find(substr)]
-
-
-############################################
-
-
-=======
->>>>>>> 75f0f223
 def parse_dace_program(f, argtypes, global_vars, modules, other_sdfgs,
                        constants):
     """ Parses a `@dace.program` function into a _ProgramNode object.
@@ -1556,7 +917,6 @@
         constructs an SDFG.
     """
     def __init__(
-<<<<<<< HEAD
             self,
             name: str,
             filename: str,
@@ -1571,20 +931,6 @@
             symbols: Optional[Dict[str, data.Data]] = None,
             nested: bool = False,
             tmp_idx: int = 0):
-=======
-        self,
-        name: str,
-        filename: str,
-        line_offset: int,
-        col_offset: int,
-        global_vars: Dict[str, Any],
-        constants: Dict[str, Any],
-        scope_arrays: Dict[str, data.Data],
-        scope_vars: Dict[str, str],
-        other_sdfgs: Dict[str, SDFG],  # Dict[str, Union[SDFG, DaceProgram]]
-        nested: bool = False,
-        tmp_idx: int = 0):
->>>>>>> 75f0f223
         """ ProgramVisitor init method
 
         Arguments:
@@ -1641,7 +987,6 @@
                                                  line_offset, col_offset,
                                                  filename)
 
-<<<<<<< HEAD
         # Add symbols
         for k, v in scope_arrays.items():
             if isinstance(v, data.Scalar):
@@ -1650,37 +995,23 @@
         for k, v in symbols.items():
             if k not in self.sdfg.symbols:
                 self.sdfg.add_symbol(k, v.dtype, override_dtype=True)
-=======
->>>>>>> 75f0f223
+
         # Add constants
         for cstname, cstval in constants.items():
             self.sdfg.add_constant(cstname, cstval)
 
         # Add symbols
         for arr in scope_arrays.values():
-<<<<<<< HEAD
             if arr is None:
                 continue
-            for dim in arr.shape:
-                if not hasattr(dim, 'free_symbols'): continue
-                self.scope_vars.update(
-                    {str(k): self.globals[str(k)]
-                     for k in dim.free_symbols if str(k) in self.globals})
-=======
             self.scope_vars.update(
                 {str(k): self.globals[str(k)]
                  for k in arr.free_symbols})
->>>>>>> 75f0f223
 
         # Disallow keywords
         for stmt in _DISALLOWED_STMTS:
             setattr(self, 'visit_' + stmt, lambda n: _disallow_stmt(self, n))
 
-<<<<<<< HEAD
-    def parse_program(self,
-                      program: Union[ast.FunctionDef, List[ast.AST]],
-                      is_tasklet: bool = False):
-=======
     def visit(self, node: ast.AST):
         """Visit a node."""
         self.current_lineinfo = dtypes.DebugInfo(node.lineno, node.col_offset,
@@ -1688,8 +1019,7 @@
                                                  self.filename)
         return super().visit(node)
 
-    def parse_program(self, program: ast.FunctionDef, is_tasklet: bool = False):
->>>>>>> 75f0f223
+    def parse_program(self, program: Union[ast.FunctionDef, List[ast.AST]], is_tasklet: bool = False):
         """ Parses a DaCe program or tasklet
 
         Arguments:
@@ -1832,18 +1162,13 @@
                           name,
                           node,
                           is_tasklet=False,
-<<<<<<< HEAD
                           body=None,
-                          additional_syms=None):
-        extrasyms = additional_syms or {}
+                          extra_symbols=None):
         body = body or node
-=======
-                          extra_symbols=None):
         extra_symbols = extra_symbols or {}
         local_vars = {}
         local_vars.update(self.globals)
         local_vars.update(extra_symbols)
->>>>>>> 75f0f223
         pv = ProgramVisitor(name=name,
                             filename=self.filename,
                             line_offset=node.lineno,
@@ -1950,17 +1275,13 @@
                 params = self._decorator_or_annotation_params(node)
                 params, map_inputs = self._parse_map_inputs(
                     node.name, params, node)
-<<<<<<< HEAD
-                entry, exit = state.add_map(node.name, ndrange=params)
+                entry, exit = state.add_map(node.name,
+                                            ndrange=params,
+                                            debuginfo=self.current_lineinfo)
                 param_syms = {
                     p: self.sdfg.symbols.get(rng[1], dace.int32)
                     for p, rng in zip(entry.map.params, entry.map.range)
                 }
-=======
-                entry, exit = state.add_map(node.name,
-                                            ndrange=params,
-                                            debuginfo=self.current_lineinfo)
->>>>>>> 75f0f223
             elif 'consume' in dec:
                 (stream_name, stream_elem, PE_tuple, condition,
                  chunksize) = self._parse_consume_inputs(node)
@@ -1971,24 +1292,6 @@
                 entry, exit = state.add_consume(node.name,
                                                 PE_tuple,
                                                 condition,
-<<<<<<< HEAD
-                                                chunksize=chunksize)
-                param_syms = {
-                    PE_tuple[0]: self.sdfg.symbols.get(PE_tuple[1], dace.int32)
-                }
-
-            if dec.endswith('scope'):  # @dace.mapscope or @dace.consumescope
-                sdfg, inputs, outputs = self._parse_subprogram(
-                    node.name, node, additional_syms=param_syms)
-            else:  # Scope + tasklet (e.g., @dace.map)
-                name = "{}_body".format(entry.label)
-                sdfg, inputs, outputs = self._parse_subprogram(
-                    name, node, True, additional_syms=param_syms)
-
-            internal_node = state.add_nested_sdfg(sdfg, self.sdfg,
-                                                  set(inputs.keys()),
-                                                  set(outputs.keys()))
-=======
                                                 chunksize=chunksize,
                                                 debuginfo=self.current_lineinfo)
 
@@ -2012,7 +1315,6 @@
                 set(outputs.keys()),
                 debuginfo=self.current_lineinfo)
             self._add_nested_symbols(internal_node)
->>>>>>> 75f0f223
 
             # If consume scope, inject stream inputs to the internal SDFG
             if 'consume' in dec:
@@ -2640,27 +1942,13 @@
         if iterator == 'dace.map':
             state = self._add_state('MapState')
             params = [(k, ':'.join(v)) for k, v in zip(indices, ranges)]
-<<<<<<< HEAD
-            param_syms = {
-                p: self.sdfg.symbols.get(rng[1], dace.int32)
-                for p, rng in zip(indices, ranges)
-            }
-            params, map_inputs = self._parse_map_inputs(
-                'map_%d' % node.lineno, params, node)
-=======
             params, map_inputs = self._parse_map_inputs('map_%d' % node.lineno,
                                                         params, node)
->>>>>>> 75f0f223
             me, mx = state.add_map(name='%s_%d' % (self.name, node.lineno),
                                    ndrange=params,
                                    debuginfo=self.current_lineinfo)
             # body = SDFG('MapBody')
             body, inputs, outputs = self._parse_subprogram(
-<<<<<<< HEAD
-                'MapBody', node, additional_syms=param_syms)
-            tasklet = state.add_nested_sdfg(body, self.sdfg, inputs.keys(),
-                                            outputs.keys())
-=======
                 self.name,
                 node,
                 extra_symbols=self._symbols_from_params(params, map_inputs))
@@ -2670,7 +1958,6 @@
                                             outputs.keys(),
                                             debuginfo=self.current_lineinfo)
             self._add_nested_symbols(tasklet)
->>>>>>> 75f0f223
             self._add_dependencies(state, tasklet, me, mx, inputs, outputs,
                                    map_inputs)
         elif iterator == 'range':
@@ -2701,7 +1988,6 @@
 
             # Add an initial loop state with a None last_state (so as to not
             # create an interstate edge)
-<<<<<<< HEAD
             last_state = self.last_state
             self.last_state = None
             state = self._add_state('LoopState')
@@ -2718,11 +2004,6 @@
             tasklet = state.add_nested_sdfg(body, self.sdfg, inputs.keys(),
                                             outputs.keys())
             self._add_dependencies(state, tasklet, None, None, inputs, outputs)
-=======
-            laststate, first_loop_state, last_loop_state = self._recursive_visit(
-                node.body, 'for', node.lineno, extra_symbols=extra_syms)
-            end_loop_state = self.last_state
->>>>>>> 75f0f223
 
             # Add loop to SDFG
             loop_cond = '>' if ((
@@ -2730,14 +2011,10 @@
             self.sdfg.add_loop(
                 last_state, state, after_state, indices[0], ranges[0][0],
                 '%s %s %s' % (indices[0], loop_cond, ranges[0][1]),
-<<<<<<< HEAD
                 '%s + %s' % (indices[0], ranges[0][2]))
-=======
-                '%s + %s' % (indices[0], ranges[0][2]), last_loop_state)
         else:
             raise DaceSyntaxError(
                 self, node, 'Unsupported for-loop iterator "%s"' % iterator)
->>>>>>> 75f0f223
 
     def visit_While(self, node: ast.While):
         # Add an initial loop state with a None last_state (so as to not
@@ -3536,18 +2813,11 @@
             # Handle scalar inputs to nested SDFG calls
             for conn, arg in args:
                 if (arg not in self.sdfg.arrays
-<<<<<<< HEAD
-                        and conn not in (mapping or {}).keys() | symbols):
-                    argdict[conn] = state.add_tasklet(
-                        'scalar', {}, {'__out_' + conn},
-                        '__out_%s = %s' % (conn, arg))
-=======
-                        and conn not in mapping.keys() | symbols):
+                        and conn not in (mapping or {}.keys() | symbols):
                     argdict[conn] = state.add_tasklet(
                         'scalar', {}, {conn},
                         '%s = %s' % (conn, arg),
                         debuginfo=self.current_lineinfo)
->>>>>>> 75f0f223
 
             inputs = {
                 k: v
