# Copyright 2019-2020 ETH Zurich and the DaCe authors. All rights reserved.
import ast
import astunparse
from collections import OrderedDict
import copy
import itertools
import re
import sys
import warnings
from numbers import Number
from typing import Any, Dict, List, Set, Tuple, Union, Callable, Optional

import dace
from dace import data, dtypes, subsets, symbolic, sdfg as sd
from dace.config import Config
from dace.frontend.common import op_repository as oprepo
from dace.frontend.python import astutils
from dace.frontend.python.common import DaceSyntaxError, inverse_dict_lookup
from dace.frontend.python.astutils import ExtNodeVisitor, ExtNodeTransformer
from dace.frontend.python.astutils import rname
from dace.frontend.python import nested_call, replacements
from dace.frontend.python.memlet_parser import (DaceSyntaxError, parse_memlet,
                                                pyexpr_to_symbolic, ParseMemlet,
                                                inner_eval_ast, MemletExpr)
from dace.sdfg import nodes
from dace.sdfg.propagation import propagate_memlet, propagate_subset
from dace.memlet import Memlet
from dace.properties import LambdaProperty, CodeBlock
from dace.sdfg import SDFG, SDFGState
from dace.symbolic import pystr_to_symbolic

import numpy
import sympy

# register replacements in oprepo
import dace.frontend.python.replacements
from dace.frontend.python.replacements import _sym_type

# Type hints
Size = Union[int, dace.symbolic.symbol]
ShapeTuple = Tuple[Size]
ShapeList = List[Size]
Shape = Union[ShapeTuple, ShapeList]


def until(val, substr):
    """ Helper function that returns the substring of a string until a certain pattern. """
    if substr not in val:
        return val
    return val[:val.find(substr)]


augassign_ops = {
    'Add': '+',
    'Sub': '-',
    'Mult': '*',
    'Div': '/',
    'FloorDiv': '//',
    'Mod': '%',
    'Pow': '**',
    'LShift': '<<',
    'RShift': '>>',
    'BitOr': '|',
    'BitXor': '^',
    'BitAnd': '&'
}


class AddTransientMethods(object):
    """ A management singleton for methods that add transient data to SDFGs. """

    _methods = {}

    @staticmethod
    def get(datatype):
        """ Returns a method. """
        if datatype not in AddTransientMethods._methods:
            return None
        return AddTransientMethods._methods[datatype]


@dtypes.paramdec
def specifies_datatype(func: Callable[[Any, data.Data, Any], Tuple[str,
                                                                   data.Data]],
                       datatype=None):
    AddTransientMethods._methods[datatype] = func
    return func


@specifies_datatype(datatype=data.Scalar)
def _method(sdfg: SDFG, sample_data: data.Scalar, dtype: dtypes.typeclass):
    name = sdfg.temp_data_name()
    _, new_data = sdfg.add_scalar(name, dtype, transient=True)
    return name, new_data


@specifies_datatype(datatype=data.Array)
def _method(sdfg: SDFG, sample_data: data.Array, dtype):
    name, new_data = sdfg.add_temp_transient(sample_data.shape, dtype)
    return name, new_data


@specifies_datatype(datatype=data.Stream)
def _method(sdfg: SDFG, sample_data: data.Stream, dtype):
    name = sdfg.temp_data_name()
    new_data = sdfg.add_stream(name,
                               dtype,
                               buffer_size=sample_data.buffer_size,
                               shape=sample_data.shape,
                               transient=True)
    return name, new_data


def _add_transient_data(sdfg: SDFG,
                        sample_data: data.Data,
                        dtype: dtypes.typeclass = None):
    """ Adds to the sdfg transient data of the same dtype, shape and other
        parameters as sample_data. """
    func = AddTransientMethods.get(type(sample_data))
    if func is None:
        raise NotImplementedError
    if dtype is None:
        return func(sdfg, sample_data, sample_data.dtype)
    else:
        return func(sdfg, sample_data, dtype)


def parse_dace_program(f,
                       argtypes,
                       global_vars,
                       modules,
                       other_sdfgs,
                       constants,
                       strict=None):
    """ Parses a `@dace.program` function into a _ProgramNode object.
        :param f: A Python function to parse.
        :param argtypes: An dictionary of (name, type) for the given
                         function's arguments, which may pertain to data
                         nodes or symbols (scalars).
        :param global_vars: A dictionary of global variables in the closure
                            of `f`.
        :param modules: A dictionary from an imported module name to the
                        module itself.
        :param other_sdfgs: Other SDFG and DaceProgram objects in the context
                            of this function.
        :param constants: A dictionary from a name to a constant value.
        :param strict: Whether to apply strict transformations after parsing nested dace programs.
        :return: Hierarchical tree of `astnodes._Node` objects, where the top
                 level node is an `astnodes._ProgramNode`.
        @rtype: SDFG
    """
    src_ast, src_file, src_line, src = astutils.function_to_ast(f)

    # Resolve data structures
    src_ast = StructTransformer(global_vars).visit(src_ast)

    src_ast = ModuleResolver(modules).visit(src_ast)
    # Convert modules after resolution
    for mod, modval in modules.items():
        if mod == 'builtins':
            continue
        newmod = global_vars[mod]
        del global_vars[mod]
        global_vars[modval] = newmod

    # Resolve constants to their values (if they are not already defined in this scope)
    # and symbols to their names
    src_ast = GlobalResolver({
        k: v
<<<<<<< HEAD
        for k, v in global_vars.items()
        if dtypes.isconstant(v, allow_recursive=True) and not k in argtypes
        and k != '_'
=======
        for k, v in global_vars.items() if not k in argtypes and k != '_'
>>>>>>> f84635d3
    }).visit(src_ast)

    pv = ProgramVisitor(name=f.__name__,
                        filename=src_file,
                        line_offset=src_line,
                        col_offset=0,
                        global_vars=global_vars,
                        constants=constants,
                        scope_arrays=argtypes,
                        scope_vars={},
                        other_sdfgs=other_sdfgs,
                        strict=strict)

    sdfg, _, _, _ = pv.parse_program(src_ast.body[0])
    sdfg.set_sourcecode(src, 'python')

    return sdfg


class StructTransformer(ast.NodeTransformer):
    """ A Python AST transformer that replaces `Call`s to create structs with
        the custom StructInitializer AST node. """
    def __init__(self, gvars):
        super().__init__()
        self._structs = {
            k: v
            for k, v in gvars.items() if isinstance(v, dtypes.struct)
        }

    def visit_Call(self, node: ast.Call):
        # Struct initializer
        name = rname(node.func)
        if name not in self._structs:
            return self.generic_visit(node)

        # Parse name and fields
        struct = self._structs[name]
        name = struct.name
        fields = {rname(arg.arg): arg.value for arg in node.keywords}
        if tuple(sorted(fields.keys())) != tuple(sorted(struct.fields.keys())):
            raise SyntaxError('Mismatch in fields in struct definition')

        # Create custom node
        #new_node = astutils.StructInitializer(name, fields)
        #return ast.copy_location(new_node, node)

        node.func = ast.copy_location(
            ast.Name(id='__DACESTRUCT_' + name, ctx=ast.Load()), node.func)

        return node


# Replaces instances of modules Y imported with "import X as Y" by X
class ModuleResolver(ast.NodeTransformer):
    def __init__(self, modules: Dict[str, str]):
        self.modules = modules

    def visit_Attribute(self, node):
        # Traverse AST until reaching the top-level value (could be a name
        # or a function)
        cnode = node
        while isinstance(cnode.value, ast.Attribute):
            cnode = cnode.value

        if (isinstance(cnode.value, ast.Name)
                and cnode.value.id in self.modules):
            cnode.value.id = self.modules[cnode.value.id]

        return self.generic_visit(node)


# AST node types that are disallowed in DaCe programs
_DISALLOWED_STMTS = [
    'Global', 'Delete', 'Import', 'ImportFrom', 'Assert', 'Pass', 'Exec',
    'Print', 'Nonlocal', 'Yield', 'YieldFrom', 'Raise', 'Try', 'TryExcept',
    'TryFinally', 'ExceptHandler', 'Starred', 'Ellipsis', 'ClassDef',
    'AsyncFor', 'Await', 'Bytes', 'Set', 'Dict', 'ListComp', 'GeneratorExp',
    'SetComp', 'DictComp', 'comprehension'
]

TaskletType = Union[ast.FunctionDef, ast.With, ast.For]


def _disallow_stmt(visitor, node):
    raise DaceSyntaxError(visitor, node,
                          'Keyword "%s" disallowed' % (type(node).__name__))


###############################################################
# Parsing functions
###############################################################


def _subset_has_indirection(subset, pvisitor: 'ProgramVisitor' = None):
    for dim in subset:
        if not isinstance(dim, tuple):
            dim = [dim]
        for r in dim:
            if symbolic.contains_sympy_functions(r):
                return True
            if pvisitor:
                for s in r.free_symbols:
                    try:
                        name = pvisitor._visitname(str(s), None)
                        if name in pvisitor.sdfg.arrays:
                            return True
                    except DaceSyntaxError:
                        continue
    return False


def add_indirection_subgraph(sdfg: SDFG,
                             graph: SDFGState,
                             src: nodes.Node,
                             dst: nodes.Node,
                             memlet: Memlet,
                             local_name: str,
                             pvisitor: 'ProgramVisitor',
                             output: bool = False,
                             with_wcr: bool = False):
    """ Replaces the specified edge in the specified graph with a subgraph that
        implements indirection without nested memlet subsets. """

    array = sdfg.arrays[memlet.data]
    indirect_inputs = set()
    indirect_outputs = set()

    # Scheme for multi-array indirection:
    # 1. look for all arrays and accesses, create set of arrays+indices
    #    from which the index memlets will be constructed from
    # 2. each separate array creates a memlet, of which num_accesses = len(set)
    # 3. one indirection tasklet receives them all + original array and
    #    produces the right output index/range memlet
    #########################
    # Step 1
    accesses = OrderedDict()
    newsubset = copy.deepcopy(memlet.subset)
    for dimidx, dim in enumerate(memlet.subset):
        # Range/Index disambiguation
        direct_assignment = False
        if not isinstance(dim, tuple):
            dim = [dim]
            direct_assignment = True
        elif dim[0] == dim[1]:
            dim = [dim[0]]
            direct_assignment = True

        for i, r in enumerate(dim):
            for expr in symbolic.swalk(r, enter_functions=True):
                fname = None
                if symbolic.is_sympy_userfunction(expr):
                    fname = expr.func.__name__
                else:
                    try:
                        rname = pvisitor._visitname(str(expr), None)
                    except DaceSyntaxError:
                        continue
                    if rname in pvisitor.sdfg.arrays:
                        fname = rname
                if fname:
                    if fname not in accesses:
                        accesses[fname] = []

                    # Replace function with symbol (memlet local name to-be)
                    if expr.args in accesses[fname]:
                        aindex = accesses[fname].index(expr.args)
                        toreplace = 'index_' + fname + '_' + str(aindex)
                    else:
                        if expr.args:
                            accesses[fname].append(expr.args)
                        else:
                            # Scalar access
                            accesses[fname].append(0)
                        toreplace = 'index_' + fname + '_' + str(
                            len(accesses[fname]) - 1)

                    if direct_assignment:
                        # newsubset[dimidx] = newsubset[dimidx].subs(expr, toreplace)
                        newsubset[dimidx] = r.subs(expr, toreplace)
                    else:
                        rng = list(newsubset[dimidx])
                        rng[i] = rng[i].subs(expr, toreplace)
                        newsubset[dimidx] = tuple(rng)
                        # newsubset[dimidx][i] = r.subs(expr, toreplace)
    #########################
    # Step 2
    if output:
        ind_inputs = {'lookup': None}
        ind_outputs = {('__ind_' + local_name): None}
    else:
        ind_inputs = {('__ind_' + local_name): None}
        ind_outputs = {'lookup': None}
    # Add accesses to inputs
    for arrname, arr_accesses in accesses.items():
        for i in range(len(arr_accesses)):
            ind_inputs['index_%s_%d' % (arrname, i)] = None

    tasklet = nodes.Tasklet("Indirection", ind_inputs, ind_outputs)

    # Create map if indirected subset is a range
    ind_entry = None
    ind_exit = None
    inp_base_path = [tasklet]
    out_base_path = [tasklet]
    if (isinstance(memlet.subset, subsets.Range)
            and memlet.subset.num_elements() != 1):
        rng = copy.deepcopy(memlet.subset)
        nonsqz_dims = rng.squeeze()
        ind_entry, ind_exit = graph.add_map('indirection', {
            '__i%d' % i: '%s:%s+1:%s' % (s, e, t)
            for i, (s, e, t) in enumerate(rng)
        },
                                            debuginfo=pvisitor.current_lineinfo)
        inp_base_path.insert(0, ind_entry)
        out_base_path.append(ind_exit)

    input_index_memlets = []
    for arrname, arr_accesses in accesses.items():
        arr_name = arrname
        for i, access in enumerate(arr_accesses):
            if isinstance(access, (list, tuple)):
                access = access[0]
            if isinstance(access, sympy.Tuple):
                access = list(access)
            if not isinstance(access, (list, tuple)):
                access = [access]
            conn = None
            if pvisitor.nested:
                # TODO: Make this work for nested for-loops
                arr_rng = dace.subsets.Range([(a, a, 1) for a in access])
                if output:
                    arrname, rng = pvisitor._add_write_access(arr_name,
                                                              arr_rng,
                                                              target=None)
                else:
                    arrname, rng = pvisitor._add_read_access(arr_name,
                                                             arr_rng,
                                                             target=None)
                conn = 'index_%s_%d' % (arr_name, i)
                arr = sdfg.arrays[arrname]
                subset = subsets.Range.from_array(arr)
            else:
                subset = subsets.Indices(access)
            # Memlet to load the indirection index
            indexMemlet = Memlet.simple(arrname, subset)
            input_index_memlets.append(indexMemlet)
            read_node = graph.add_read(arrname,
                                       debuginfo=pvisitor.current_lineinfo)
            if pvisitor.nested or not isinstance(src, nodes.EntryNode):
                path = [read_node] + inp_base_path
            else:
                if output:
                    # TODO: This only works for Maps. Perhaps it should be
                    # generalized for other pairs of entry/exit nodes.
                    entry = None
                    if isinstance(dst, nodes.MapExit):
                        for node in graph.nodes():
                            if (isinstance(node, nodes.MapEntry)
                                    and node.map is dst.map):
                                entry = node
                                break
                    else:
                        raise NotImplementedError
                else:
                    entry = src
                path = [read_node, entry] + inp_base_path
            graph.add_memlet_path(*path,
                                  dst_conn="index_%s_%d" % (arr_name, i),
                                  memlet=indexMemlet)

    #########################
    # Step 3
    # Create new tasklet that will perform the indirection
    if output:
        code = "{arr}[{index}] = lookup"
    else:
        code = "lookup = {arr}[{index}]"

    newsubset = [r[0] if isinstance(r, tuple) else r for r in newsubset]
    if ind_entry:  # Amend newsubset when a range is indirected
        for i, idx in enumerate(nonsqz_dims):
            newsubset[idx] = '__i%d' % i

    tasklet.code = CodeBlock(
        code.format(arr='__ind_' + local_name,
                    index=', '.join([symbolic.symstr(s) for s in newsubset])))

    # Create transient variable to trigger the indirect load
    tmp_name = '__' + local_name + '_value'
    start_src = None
    end_dst = None
    if memlet.num_accesses == 1 and dst is not None:
        _, storage = sdfg.add_scalar(tmp_name, array.dtype, transient=True)
    else:
        rng = copy.deepcopy(memlet.subset)
        if isinstance(rng, subsets.Range):
            rng.squeeze()
        _, storage = sdfg.add_array(tmp_name,
                                    rng.bounding_box_size(),
                                    array.dtype,
                                    storage=dtypes.StorageType.Default,
                                    transient=True)
        # Force creation of transients for range indirection
        if output:
            if src:
                start_src = src
                src = None
        else:
            if dst:
                end_dst = dst
                dst = None

    # Create transients when implementing indirection
    # through slicing or when indirecting a range.
    if src is None:
        if start_src:
            src = graph.add_access(tmp_name,
                                   debuginfo=pvisitor.current_lineinfo)
        else:
            src = graph.add_read(tmp_name, debuginfo=pvisitor.current_lineinfo)
    elif dst is None:
        if end_dst:
            dst = graph.add_access(tmp_name,
                                   debuginfo=pvisitor.current_lineinfo)
        else:
            dst = graph.add_write(tmp_name, debuginfo=pvisitor.current_lineinfo)

    tmp_shape = storage.shape
    indirectRange = subsets.Range([(0, s - 1, 1) for s in tmp_shape])
    if ind_entry:  # Amend indirected range
        indirectRange = ','.join([ind for ind in ind_entry.map.params])

    # Create memlet that depends on the full array that we look up in
    fullRange = subsets.Range([(0, s - 1, 1) for s in array.shape])
    fullMemlet = Memlet.simple(memlet.data,
                               fullRange,
                               num_accesses=memlet.num_accesses)
    fullMemlet.dynamic = memlet.dynamic

    if output:
        if isinstance(dst, nodes.ExitNode):
            full_write_node = graph.add_write(
                memlet.data, debuginfo=pvisitor.current_lineinfo)
            path = out_base_path + [dst, full_write_node]
        elif isinstance(dst, nodes.AccessNode):
            path = out_base_path + [dst]
        else:
            raise Exception("Src node type for indirection is invalid.")
        if with_wcr:
            fullMemlet.wcr = memlet.wcr
        graph.add_memlet_path(*path,
                              src_conn='__ind_' + local_name,
                              memlet=fullMemlet)
    else:
        if isinstance(src, nodes.EntryNode):
            full_read_node = graph.add_read(memlet.data,
                                            debuginfo=pvisitor.current_lineinfo)
            path = [full_read_node, src] + inp_base_path
        elif isinstance(src, nodes.AccessNode):
            path = [src] + inp_base_path
        else:
            raise Exception("Src node type for indirection is invalid.")
        graph.add_memlet_path(*path,
                              dst_conn='__ind_' + local_name,
                              memlet=fullMemlet)

    # Memlet to store the final value into the transient, and to load it into
    # the tasklet that needs it
    # indirectMemlet = Memlet.simple('__' + local_name + '_value',
    #                         indirectRange, num_accesses=memlet.num_accesses)
    # graph.add_edge(tasklet, 'lookup', dataNode, None, indirectMemlet)

    valueMemlet = Memlet.simple(tmp_name, indirectRange, num_accesses=1)
    if output:
        path = [src] + inp_base_path
        if isinstance(src, nodes.AccessNode):
            src_conn = None
        else:
            src_conn = local_name
        graph.add_memlet_path(*path,
                              src_conn=src_conn,
                              dst_conn='lookup',
                              memlet=valueMemlet)
        # Connect original source to the indirected-range-transient
        if start_src:
            if isinstance(start_src, nodes.AccessNode):
                src_conn = None
            else:
                src_conn = local_name
            graph.add_edge(start_src, src_conn, src, None,
                           Memlet.from_array(tmp_name, storage))
    else:
        path = out_base_path + [dst]
        if isinstance(dst, nodes.AccessNode):
            dst_conn = None
        else:
            dst_conn = local_name
        graph.add_memlet_path(*path,
                              src_conn='lookup',
                              dst_conn=dst_conn,
                              memlet=valueMemlet)
        # Connect original destination to the indirected-range-transient
        if end_dst:
            if isinstance(end_dst, nodes.AccessNode):
                dst_conn = None
            else:
                dst_conn = local_name
            graph.add_edge(dst, None, end_dst, dst_conn,
                           Memlet.from_array(tmp_name, storage))

    return tmp_name


class GlobalResolver(ast.NodeTransformer):
    """ Resolves global constants and lambda expressions if not
        already defined in the given scope. """
    def __init__(self, globals: Dict[str, Any]):
        self.globals = globals
        self.current_scope = set()

    def generic_visit(self, node: ast.AST):
        if hasattr(node, 'body') or hasattr(node, 'orelse'):
            oldscope = self.current_scope
            self.current_scope = set()
            self.current_scope.update(oldscope)
            result = super().generic_visit(node)
            self.current_scope = oldscope
            return result
        else:
            return super().generic_visit(node)

<<<<<<< HEAD
    def _constval(self, node: ast.AST, value: Any) -> ast.AST:
        # Compatibility check since Python changed their AST nodes
        if sys.version_info >= (3, 8):
            newnode = ast.Constant(value=value, kind='')
        else:
            newnode = ast.Num(n=value)
        return ast.copy_location(newnode, node)

    def visit_Subscript(self, node: ast.Subscript) -> Any:
        if (isinstance(node.value, ast.Name)
                and node.value.id not in self.current_scope
                and node.value.id in self.globals):
            visited_slice = self.visit(node.slice)
            # Try to evaluate subscript with values we already have in globals
            value = eval(
                f'{self.globals[node.value.id]}[{astutils.unparse(visited_slice)}]',
                self.globals)
            return self._constval(node, value)

        return self.generic_visit(node)
=======
    def global_value_to_node(self, value, parent_node, recurse=False):
        # if recurse is false, we don't allow recursion into lists
        # this should not happen anyway; the globals dict should only contain single "level" lists
        if not recurse and isinstance(value, (list, tuple)):
            # bail after more than one level of lists
            return None

        if isinstance(value, list):
            elts = [self.global_value_to_node(v, parent_node) for v in value]
            if any(e is None for e in elts):
                return None
            newnode = ast.List(elts=elts, ctx=parent_node.ctx)
        elif isinstance(value, tuple):
            elts = [self.global_value_to_node(v, parent_node) for v in value]
            if any(e is None for e in elts):
                return None
            newnode = ast.Tuple(elts=elts, ctx=parent_node.ctx)
        elif isinstance(value, symbolic.symbol):
            # symbols resolve to the symbol name
            newnode = ast.Name(id=value.name, ctx=ast.Load())
        elif dtypes.isconstant(value):
            # otherwise we must have a non list or tuple constant; emit a constant node

            # Compatibility check since Python changed their AST nodes
            if sys.version_info >= (3, 8):
                newnode = ast.Constant(value=value, kind='')
            else:
                newnode = ast.Num(n=value)
        else:
            return None

        if parent_node is not None:
            return ast.copy_location(newnode, parent_node)
        else:
            return newnode
>>>>>>> f84635d3

    def visit_Name(self, node: ast.Name):
        if isinstance(node.ctx, (ast.Store, ast.AugStore)):
            self.current_scope.add(node.id)
        else:
            if node.id in self.current_scope:
                return node
            if node.id in self.globals:
<<<<<<< HEAD
                return self._constval(node, self.globals[node.id])

=======
                global_val = self.globals[node.id]
                newnode = self.global_value_to_node(global_val,
                                                    parent_node=node,
                                                    recurse=True)
                if newnode is None:
                    return node
                return newnode
>>>>>>> f84635d3
        return node

    def visit_keyword(self, node: ast.keyword):
        if node.arg in self.globals and isinstance(self.globals[node.arg],
                                                   symbolic.symbol):
            node.arg = self.globals[node.arg].name
        return self.generic_visit(node)


class TaskletTransformer(ExtNodeTransformer):
    """ A visitor that traverses a data-centric tasklet, removes memlet
        annotations and returns input and output memlets.
    """
    def __init__(self,
                 defined,
                 sdfg: SDFG,
                 state: SDFGState,
                 filename: str,
                 lang=dtypes.Language.Python,
                 location: dict = {},
                 nested: bool = False,
                 scope_arrays: Dict[str, data.Data] = dict(),
                 scope_vars: Dict[str, str] = dict(),
                 variables: Dict[str, str] = dict(),
                 accesses: Dict[Tuple[str, dace.subsets.Subset, str],
                                str] = dict(),
                 symbols: Dict[str, "dace.symbol"] = dict()):
        """ Creates an AST parser for tasklets.
            :param sdfg: The SDFG to add the tasklet in (used for defined arrays and symbols).
            :param state: The SDFG state to add the tasklet to.
        """
        self.sdfg = sdfg
        self.state = state
        self.defined = defined

        # For syntax errors
        self.filename = filename

        # Connectors generated from memlets
        self.inputs = {}  # type: Dict[str, Memlet]
        self.outputs = {}  # type: Dict[str, Memlet]

        self.extcode = None
        self.lang = lang
        self.location = location

        self.nested = nested
        self.scope_arrays = scope_arrays
        self.scope_vars = scope_vars
        self.variables = variables
        self.accesses = accesses

        self.sdfg_inputs = {}
        self.sdfg_outputs = {}

        # Tmp fix for missing state symbol propatation
        self.symbols = symbols

        # Disallow keywords
        for stmt in _DISALLOWED_STMTS:
            setattr(self, 'visit_' + stmt, lambda n: _disallow_stmt(self, n))

    def parse_tasklet(self,
                      tasklet_ast: TaskletType,
                      name: Optional[str] = None):
        """ Parses the AST of a tasklet and returns the tasklet node, as well as input and output memlets.
            :param tasklet_ast: The Tasklet's Python AST to parse.
            :param name: Optional name to use as prefix for tasklet.
            :return: 3-tuple of (Tasklet node, input memlets, output memlets).
            @rtype: Tuple[Tasklet, Dict[str, Memlet], Dict[str, Memlet]]
        """
        # Should return a tasklet object (with connectors)
        self.visit(tasklet_ast)

        # Location identifier
        locinfo = dtypes.DebugInfo(tasklet_ast.lineno, tasklet_ast.col_offset,
                                   tasklet_ast.body[-1].lineno,
                                   tasklet_ast.body[-1].col_offset,
                                   self.filename)

        # Determine tasklet name (either declared as a function or use line #)
        if name is not None:
            name += '_' + str(tasklet_ast.lineno)
        else:
            name = getattr(tasklet_ast, 'name',
                           'tasklet_%d' % tasklet_ast.lineno)

        t = self.state.add_tasklet(name,
                                   set(self.inputs.keys()),
                                   set(self.outputs.keys()),
                                   self.extcode or tasklet_ast.body,
                                   language=self.lang,
                                   location=self.location,
                                   debuginfo=locinfo)

        return t, self.inputs, self.outputs, self.accesses

    def _add_access(
            self,
            name: str,
            rng: subsets.Range,
            access_type: str,  # 'r' or 'w'
            target: Union[ast.Name, ast.Subscript],
            new_name: str = None,
            arr_type: data.Data = None) -> str:
        if access_type not in ('r', 'w'):
            raise ValueError("Access type {} is invalid".format(access_type))
        if new_name:
            var_name = new_name
        elif target:
            var_name = "__tmp_{l}_{c}".format(l=target.lineno,
                                              c=target.col_offset)
        else:
            var_name = self.sdfg.temp_data_name()

        parent_name = self.scope_vars[name]
        parent_array = self.scope_arrays[parent_name]
        if _subset_has_indirection(rng):
            squeezed_rng = list(range(len(rng)))
            shape = parent_array.shape
            strides = [parent_array.strides[d] for d in squeezed_rng]
            # TODO: Why is squeezed_rng an index in the first place?
            squeezed_rng = subsets.Range([(i, i, 1) for i in squeezed_rng])
        else:
            ignore_indices = []
            sym_rng = []
            for i, r in enumerate(rng):
                for s, sr in self.symbols.items():
                    if s in symbolic.symlist(r).keys():
                        ignore_indices.append(i)
                        sym_rng.append(sr)

            if ignore_indices:
                tmp_memlet = Memlet.simple(parent_name, rng)
                use_dst = True if access_type == 'w' else False
                for s, r in self.symbols.items():
                    tmp_memlet = propagate_subset([tmp_memlet], parent_array,
                                                  [s], r, use_dst=use_dst)

            squeezed_rng = copy.deepcopy(rng)
            non_squeezed = squeezed_rng.squeeze(ignore_indices)
            # TODO: Need custom shape computation here
            shape = squeezed_rng.size()
            for i, sr in zip(ignore_indices, sym_rng):
                iMin, iMax, step = sr.ranges[0]
                ts = rng.tile_sizes[i]
                sqz_idx = squeezed_rng.ranges.index(rng.ranges[i])
                shape[sqz_idx] = ts * sympy.ceiling(
                    ((iMax.approx
                      if isinstance(iMax, symbolic.SymExpr) else iMax) + 1 -
                     (iMin.approx if isinstance(iMin, symbolic.SymExpr) else
                      iMin)) / (step.approx if isinstance(
                          step, symbolic.SymExpr) else step))
            # squeezed_rng = copy.deepcopy(rng)
            # non_squeezed = squeezed_rng.squeeze()
            # shape = squeezed_rng.size()
            if non_squeezed:
                strides = [parent_array.strides[d] for d in non_squeezed]
            else:
                strides = [1]
        dtype = parent_array.dtype

        if arr_type is None:
            arr_type = type(parent_array)
        if arr_type == data.Scalar:
            self.sdfg.add_scalar(var_name, dtype)
        elif arr_type == data.Array:
            self.sdfg.add_array(var_name, shape, dtype, strides=strides)
        elif arr_type == data.Stream:
            self.sdfg.add_stream(var_name, dtype)
        else:
            raise NotImplementedError(
                "Data type {} is not implemented".format(arr_type))

        self.accesses[(name, rng, access_type)] = (var_name, squeezed_rng)

        inner_indices = set()
        for n, r in reversed(list(enumerate(squeezed_rng))):
            if r == rng[n]:
                inner_indices.add(n)

        if access_type == 'r':
            if _subset_has_indirection(rng):
                self.sdfg_inputs[var_name] = (dace.Memlet.from_array(
                    parent_name, parent_array), inner_indices)
            else:
                self.sdfg_inputs[var_name] = (dace.Memlet.simple(
                    parent_name, rng), inner_indices)
        else:
            if _subset_has_indirection(rng):
                self.sdfg_outputs[var_name] = (dace.Memlet.from_array(
                    parent_name, parent_array), inner_indices)
            else:
                self.sdfg_outputs[var_name] = (dace.Memlet.simple(
                    parent_name, rng), inner_indices)

        return (var_name, squeezed_rng)

    def _add_read_access(self,
                         name: str,
                         rng: subsets.Range,
                         target: Union[ast.Name, ast.Subscript],
                         new_name: str = None,
                         arr_type: data.Data = None):

        if (name, rng, 'w') in self.accesses:
            return self.accesses[(name, rng, 'w')]
        elif (name, rng, 'r') in self.accesses:
            return self.accesses[(name, rng, 'r')]
        elif name in self.variables:
            return (self.variables[name], None)
        elif name in self.scope_vars:
            # TODO: Does the TaskletTransformer need the double slice fix?
            new_name, new_rng = self._add_access(name, rng, 'r', target,
                                                 new_name, arr_type)
            return (new_name, new_rng)
        else:
            raise NotImplementedError

    def _add_write_access(self,
                          name: str,
                          rng: subsets.Range,
                          target: Union[ast.Name, ast.Subscript],
                          new_name: str = None,
                          arr_type: data.Data = None):

        if (name, rng, 'w') in self.accesses:
            return self.accesses[(name, rng, 'w')]
        elif name in self.variables:
            return (self.variables[name], None)
        elif (name, rng, 'r') in self.accesses or name in self.scope_vars:
            return self._add_access(name, rng, 'w', target, new_name, arr_type)
        else:
            raise NotImplementedError

    def _get_range(self, node: Union[ast.Name, ast.Subscript, ast.Call],
                   name: str):
        if isinstance(node, ast.Name):
            actual_node = copy.deepcopy(node)
            actual_node.id = name
            rng = dace.subsets.Range(
                astutils.subscript_to_slice(actual_node, {
                    **self.sdfg.arrays,
                    **self.scope_arrays
                })[1])
        elif isinstance(node, ast.Subscript):
            actual_node = copy.deepcopy(node)
            if isinstance(actual_node.value, ast.Call):
                actual_node.value.func.id = name
            else:
                actual_node.value.id = name
            rng = dace.subsets.Range(
                astutils.subscript_to_slice(actual_node, {
                    **self.sdfg.arrays,
                    **self.scope_arrays
                })[1])
        elif isinstance(node, ast.Call):
            rng = dace.subsets.Range.from_array({
                **self.sdfg.arrays,
                **self.scope_arrays
            }[name])
        else:
            raise NotImplementedError

        return rng

    def _update_names(self,
                      node: Union[ast.Name, ast.Subscript, ast.Call],
                      name: str,
                      name_subscript: bool = False):
        if isinstance(node, ast.Name):
            node.id = name
        elif isinstance(node, ast.Subscript):
            if isinstance(node.value, ast.Call):
                node = node.value
                node.func.id = name
            elif name_subscript:
                node = node.value
                node.id = name
            else:
                node.value.id = name
        elif isinstance(node, ast.Call):
            node.func.id = name
        else:
            raise NotImplementedError

        return node

    def visit_TopLevelExpr(self, node):
        if isinstance(node.value, ast.BinOp):
            if isinstance(node.value.op, (ast.LShift, ast.RShift)):
                variables = {**self.variables, **self.scope_vars}
                target = node.value.right
                name = rname(target)
                name_sub = False
                if isinstance(node.value.op, ast.LShift):
                    squeezed_rng = None
                    if self.nested:
                        real_name = variables[name]
                        rng = self._get_range(target, real_name)
                        name, squeezed_rng = self._add_read_access(
                            name, rng, target)
                        if squeezed_rng is not None:
                            name_sub = True
                    else:
                        if name in variables:
                            name = variables[name]
                    node.value.right = self._update_names(
                        node.value.right, name, name_subscript=name_sub)
                    connector, memlet = parse_memlet(self, node.value.right,
                                                     node.value.left,
                                                     self.sdfg.arrays)
                    # Fix memlet with correct subset
                    if squeezed_rng is not None:
                        # TODO: Fix for `contains_sympy_functions`
                        # not liking ints
                        memlet.subset = subsets.Range([
                            (symbolic.pystr_to_symbolic(b),
                             symbolic.pystr_to_symbolic(e),
                             symbolic.pystr_to_symbolic(s))
                            for b, e, s in squeezed_rng.ranges
                        ])
                    if self.nested and _subset_has_indirection(rng):
                        memlet = dace.Memlet.simple(memlet.data, rng)
                    if connector in self.inputs or connector in self.outputs:
                        raise DaceSyntaxError(
                            self, node,
                            'Local variable is already a tasklet input or output'
                        )
                    self.inputs[connector] = memlet
                    return None  # Remove from final tasklet code
                elif isinstance(node.value.op, ast.RShift):
                    squeezed_rng = None
                    if self.nested:
                        real_name = variables[name]
                        rng = self._get_range(target, real_name)
                        name, squeezed_rng = self._add_write_access(
                            name, rng, target)
                        if squeezed_rng is not None:
                            name_sub = True
                    else:
                        if name in variables:
                            name = variables[name]
                    node.value.right = self._update_names(
                        node.value.right, name, name_subscript=name_sub)
                    connector, memlet = parse_memlet(self, node.value.left,
                                                     node.value.right,
                                                     self.sdfg.arrays)
                    # Fix memlet with correct subset
                    if squeezed_rng is not None:
                        # TODO: Fix for `contains_sympy_functions`
                        # not liking ints
                        memlet.subset = subsets.Range([
                            (symbolic.pystr_to_symbolic(b),
                             symbolic.pystr_to_symbolic(e),
                             symbolic.pystr_to_symbolic(s))
                            for b, e, s in squeezed_rng.ranges
                        ])
                    if self.nested and _subset_has_indirection(rng):
                        memlet = dace.Memlet.simple(memlet.data, rng)
                    if self.nested and name in self.sdfg_outputs:
                        out_memlet = self.sdfg_outputs[name][0]
                        out_memlet.volume = memlet.volume
                        out_memlet.dynamic = memlet.dynamic
                        out_memlet.wcr = memlet.wcr
                        out_memlet.wcr_nonatomic = memlet.wcr_nonatomic
                    if connector in self.inputs or connector in self.outputs:
                        raise DaceSyntaxError(
                            self, node,
                            'Local variable is already a tasklet input or output'
                        )
                    self.outputs[connector] = memlet
                    return None  # Remove from final tasklet code
        elif isinstance(node.value, ast.Str):
            return self.visit_TopLevelStr(node.value)

        return self.generic_visit(node)

    # Detect external tasklet code
    def visit_TopLevelStr(self, node: ast.Str):
        if self.extcode != None:
            raise DaceSyntaxError(
                self, node,
                'Cannot provide more than one intrinsic implementation ' +
                'for tasklet')
        self.extcode = node.s
        # TODO(later): Syntax for other languages?
        self.lang = dtypes.Language.CPP

        return node

    def visit_Name(self, node: ast.Name):
        # If accessing a symbol, add it to the SDFG symbol list
        if (isinstance(node.ctx, ast.Load) and node.id in self.defined
                and isinstance(self.defined[node.id], symbolic.symbol)):
            if node.id not in self.sdfg.symbols:
                self.sdfg.add_symbol(node.id, self.defined[node.id].dtype)
        return self.generic_visit(node)


class ProgramVisitor(ExtNodeVisitor):
    """ A visitor that traverses a data-centric Python program AST and
        constructs an SDFG.
    """
    def __init__(
        self,
        name: str,
        filename: str,
        line_offset: int,
        col_offset: int,
        global_vars: Dict[str, Any],
        constants: Dict[str, Any],
        scope_arrays: Dict[str, data.Data],
        scope_vars: Dict[str, str],
        map_symbols: Set[Union[str, 'symbol']] = None,
        other_sdfgs: Dict[str, Union[SDFG, 'DaceProgram']] = None,
        nested: bool = False,
        tmp_idx: int = 0,
        strict: Optional[bool] = None):
        """ ProgramVisitor init method

        Arguments:
            name {str} -- Name of DaCe program
            filename {str} -- Name of file containing DaCe program
            line_offset {int} -- Line where DaCe program is called
            col_offset {int} -- Column where DaCe program is called
            global_vars {Dict[str, Any]} -- Global variables
            constants {Dict[str, Any]} -- Constant values
            scope_arrays {Dict[str, data.Data]} -- Scope arrays
            scope_vars {Dict[str, str]} -- Scope variables
            other_sdfgs {Dict[str, Union[SDFG, DaceProgram]]} -- Other SDFGs
            strict {bool} -- Whether to apply strict transforms after parsing nested dace programs

        Keyword Arguments:
            nested {bool} -- True, if SDFG is nested (default: {False})
            tmp_idx {int} -- First idx for tmp transient names (default: {0})
        """

        self.filename = filename
        if nested:
            self.name = "{n}_{l}_{c}".format(n=name,
                                             l=line_offset,
                                             c=col_offset)
        else:
            self.name = name

        self.globals = global_vars
        self.other_sdfgs = other_sdfgs
        self.nested = nested
        self.strict = strict

        # Keeps track of scope arrays, numbers, variables and accesses
        self.scope_arrays = OrderedDict()
        self.scope_arrays.update(scope_arrays)
        self.scope_vars = {k: k for k in scope_arrays.keys()}
        self.scope_vars.update(scope_vars)
        self.numbers = dict()  # Dict[str, str]
        self.variables = dict()  # Dict[str, str]
        self.accesses = dict()

        # Keep track of map symbols from upper scopes
        map_symbols = map_symbols or set()
        self.map_symbols = set()
        self.map_symbols.update(map_symbols)

        # Entry point to the program
        # self.program = None
        self.sdfg = SDFG(self.name)
        if not self.nested:
            self.sdfg.arrays.update(scope_arrays)
            for arr in self.sdfg.arrays.values():
                for sym in arr.free_symbols:
                    if sym.name not in self.sdfg.symbols:
                        self.sdfg.add_symbol(sym.name, sym.dtype)
        self.sdfg._temp_transients = tmp_idx
        self.last_state = self.sdfg.add_state('init', is_start_state=True)
        self.inputs = {}
        self.outputs = {}
        self.current_lineinfo = dtypes.DebugInfo(line_offset, col_offset,
                                                 line_offset, col_offset,
                                                 filename)

        # Add constants
        for cstname, cstval in constants.items():
            self.sdfg.add_constant(cstname, cstval)

        # Add symbols
        for arr in scope_arrays.values():
            self.scope_vars.update(
                {str(k): self.globals[str(k)]
                 for k in arr.free_symbols})

        # Disallow keywords
        for stmt in _DISALLOWED_STMTS:
            setattr(self, 'visit_' + stmt, lambda n: _disallow_stmt(self, n))

        # Loop status
        self.loop_idx = -1
        self.continue_states = []
        self.break_states = []

        # Tmp fix for missing state symbol propagation
        self.symbols = dict()

    def visit(self, node: ast.AST):
        """Visit a node."""
        self.current_lineinfo = dtypes.DebugInfo(node.lineno, node.col_offset,
                                                 node.lineno, node.col_offset,
                                                 self.filename)
        return super().visit(node)

    def parse_program(self, program: ast.FunctionDef, is_tasklet: bool = False):
        """ Parses a DaCe program or tasklet

        Arguments:
            program {ast.FunctionDef} -- DaCe program or tasklet

        Keyword Arguments:
            is_tasklet {bool} -- True, if program is tasklet (default: {False})

        Returns:
            Tuple[SDFG, Dict, Dict] -- Parsed SDFG, its inputs and outputs
        """

        if is_tasklet:
            program.decorator_list = []
            self.visit_FunctionDef(program)
        else:
            for stmt in program.body:
                self.visit_TopLevel(stmt)
        if len(self.sdfg.nodes()) == 0:
            self.sdfg.add_state("EmptyState")

        # Handle return values
        # Assignments to return values become __return* arrays
        for vname, arrname in self.variables.items():
            if vname.startswith('__return'):
                self.sdfg.replace(arrname, vname)

        # Return values become non-transient (accessible by the outside)
        for arrname, arr in self.sdfg.arrays.items():
            if arrname.startswith('__return'):
                arr.transient = False
                self.outputs[arrname] = Memlet.from_array(arrname, arr)
        ####

        # Try to replace transients with their python-assigned names
        for pyname, arrname in self.variables.items():
            if arrname in self.sdfg.arrays:
                if self.sdfg.arrays[arrname].transient:
                    if (pyname and dtypes.validate_name(pyname)
                            and pyname not in self.sdfg.arrays):
                        self.sdfg.replace(arrname, pyname)

        return self.sdfg, self.inputs, self.outputs, self.symbols

    @property
    def defined(self):
        # Check parent SDFG arrays first
        # result = {
        #     k: self.parent_arrays[v]
        #     for k, v in self.variables.items() if v in self.parent_arrays
        # }
        result = {}
        result.update({
            k: v
            for k, v in self.globals.items() if isinstance(v, symbolic.symbol)
        })
        result.update({
            k: self.sdfg.arrays[v]
            for k, v in self.scope_vars.items() if v in self.sdfg.arrays
        })
        result.update({
            k: self.scope_arrays[v]
            for k, v in self.scope_vars.items() if v in self.scope_arrays
        })
        result.update({
            k: self.sdfg.arrays[v]
            for k, v in self.variables.items() if v in self.sdfg.arrays
        })
        result.update({
            v: self.sdfg.arrays[v]
            for _, v in self.variables.items() if v in self.sdfg.arrays
        })
        # TODO: Is there a case of a variable-symbol?
        result.update({
            k: self.sdfg.symbols[v]
            for k, v in self.variables.items() if v in self.sdfg.symbols
        })

        return result

    def _add_state(self, label=None):
        state = self.sdfg.add_state(label)
        if self.last_state is not None:
            self.sdfg.add_edge(self.last_state, state, dace.InterstateEdge())
        self.last_state = state
        return state

    def _parse_arg(self, arg: Any, as_list=True):
        """ Parse possible values to slices or objects that can be used in
            the SDFG API. """
        if isinstance(arg, ast.Subscript) and rname(arg) == '_':
            # result = [
            #     ':'.join([str(d) for d in dim]) for dim in
            #     astutils.subscript_to_slice(arg, self.sdfg.arrays)[1]
            # ]
            rng = dace.subsets.Range(
                astutils.subscript_to_slice(arg, self.sdfg.arrays)[1])
            result = rng.string_list()
            if as_list is False and len(result) == 1:
                return result[0]
            return result

        return arg

    def _decorator_or_annotation_params(
            self, node: ast.FunctionDef) -> List[Tuple[str, Any]]:
        """ Returns a list of parameters, either from the function parameters
            and decorator arguments or parameters and their annotations (type
            hints).
            :param node: The given function definition node.
            :return: A list of 2-tuples (name, value).
        """
        # If the arguments are defined in the decorator
        dec = node.decorator_list[0]
        if 'args' in dir(dec) and len(dec.args) > 0:
            # If it's one argument of the form of ND range, e.g., "_[0:M, 0:N]"
            parg0 = self._parse_arg(dec.args[0])
            if isinstance(parg0, list):
                args = parg0
            else:
                args = [self._parse_arg(arg) for arg in dec.args]
        else:  # Otherwise, use annotations
            args = [
                self._parse_arg(arg.annotation, as_list=False)
                for arg in node.args.args
            ]

        result = [(rname(arg), argval)
                  for arg, argval in zip(node.args.args, args)]

        # Ensure all arguments are annotated
        if len(result) != len(node.args.args):
            raise DaceSyntaxError(
                self, node,
                'All arguments in primitive %s must be annotated' % node.name)
        return result

    def _parse_subprogram(self,
                          name,
                          node,
                          is_tasklet=False,
                          extra_symbols=None,
                          extra_map_symbols=None):
        extra_symbols = extra_symbols or {}
        extra_map_symbols = extra_map_symbols or set()
        map_symbols = self.map_symbols.union(extra_map_symbols)
        local_vars = {}
        local_vars.update(self.globals)
        local_vars.update(extra_symbols)
        pv = ProgramVisitor(name=name,
                            filename=self.filename,
                            line_offset=node.lineno,
                            col_offset=node.col_offset,
                            global_vars=local_vars,
                            constants=self.sdfg.constants,
                            scope_arrays={
                                **self.scope_arrays,
                                **self.sdfg.arrays
                            },
                            scope_vars={
                                **self.scope_vars,
                                **self.variables,
                            },
                            map_symbols=map_symbols,
                            other_sdfgs=self.other_sdfgs,
                            nested=True,
                            tmp_idx=self.sdfg._temp_transients + 1)

        return pv.parse_program(node, is_tasklet)

    def _symbols_from_params(
            self, params: List[Tuple[str, Union[str, dtypes.typeclass]]],
            memlet_inputs: Dict[str, Memlet]) -> Dict[str, symbolic.symbol]:
        """
        Returns a mapping between symbol names to their type, as a symbol 
        object to maintain compatibility with global symbols. Used to maintain 
        typed symbols in SDFG scopes (e.g., map, consume).
        """
        from dace.codegen.tools.type_inference import infer_expr_type
        result = {}

        # Add map inputs first
        dyn_inputs = {}
        for name, val in memlet_inputs.items():
            dyn_inputs[name] = symbolic.symbol(
                name, self.scope_arrays[val.data].dtype)
        result.update(dyn_inputs)

        for name, val in params:
            if isinstance(val, dtypes.typeclass):
                result[name] = symbolic.symbol(name, dtype=val)
            else:
                values = str(val).split(':')
                if len(values) == 2:
                    result[name] = symbolic.symbol(
                        name,
                        dtypes.result_type_of(
                            infer_expr_type(values[0], {
                                **self.globals,
                                **dyn_inputs
                            }),
                            infer_expr_type(values[1], {
                                **self.globals,
                                **dyn_inputs
                            })))
                else:
                    result[name] = symbolic.symbol(
                        name,
                        infer_expr_type(values[0], {
                            **self.globals,
                            **dyn_inputs
                        }))

        return result

    def visit_FunctionDef(self, node: ast.FunctionDef):
        # Supported decorated function types: map, mapscope, consume,
        # consumescope, tasklet, program

        if len(node.decorator_list) > 1:
            raise DaceSyntaxError(
                self, node,
                'Exactly one DaCe decorator is allowed on a function')
        if len(node.decorator_list) == 0:
            dec = 'dace.tasklet'
        else:
            dec = rname(node.decorator_list[0])

        # Create a new state for the statement
        state = self._add_state("s{l}_{c}".format(l=node.lineno,
                                                  c=node.col_offset))

        # Define internal node for reconnection
        internal_node = None

        # Select primitive according to function type
        if dec == 'dace.tasklet':  # Tasklet
            internal_node, inputs, outputs, sdfg_inp, sdfg_out = self._parse_tasklet(
                state, node)

            # Add memlets
            self._add_dependencies(state, internal_node, None, None, inputs,
                                   outputs)
            self.inputs.update(sdfg_inp)
            self.outputs.update(sdfg_out)

        elif dec.startswith('dace.map') or dec.startswith(
                'dace.consume'):  # Scope or scope+tasklet
            if 'map' in dec:
                params = self._decorator_or_annotation_params(node)
                params, map_inputs = self._parse_map_inputs(
                    node.name, params, node)
                map_symbols = self._symbols_from_params(params, map_inputs)
                entry, exit = state.add_map(node.name,
                                            ndrange=params,
                                            debuginfo=self.current_lineinfo)
            elif 'consume' in dec:
                (stream_name, stream_elem, PE_tuple, condition,
                 chunksize) = self._parse_consume_inputs(node)
                params = [
                    PE_tuple, (stream_elem, self.sdfg.arrays[stream_name].dtype)
                ]
                map_inputs = {}
                map_symbols = set()
                entry, exit = state.add_consume(node.name,
                                                PE_tuple,
                                                condition,
                                                chunksize=chunksize,
                                                debuginfo=self.current_lineinfo)

            if dec.endswith('scope'):  # @dace.mapscope or @dace.consumescope
                # TODO: Now that we return the nested for-loop symbols,
                # can we use them for something here?
                sdfg, inputs, outputs, _ = self._parse_subprogram(
                    node.name,
                    node,
                    extra_symbols=self._symbols_from_params(params, map_inputs),
                    extra_map_symbols=map_symbols)
            else:  # Scope + tasklet (e.g., @dace.map)
                name = "{}_body".format(entry.label)
                # TODO: Now that we return the nested for-loop symbols,
                # can we use them for something here?
                sdfg, inputs, outputs, _ = self._parse_subprogram(
                    name,
                    node,
                    True,
                    extra_symbols=self._symbols_from_params(params, map_inputs),
                    extra_map_symbols=map_symbols)

            internal_node = state.add_nested_sdfg(
                sdfg,
                self.sdfg,
                set(inputs.keys()),
                set(outputs.keys()),
                debuginfo=self.current_lineinfo)
            self._add_nested_symbols(internal_node)

            # If consume scope, inject stream inputs to the internal SDFG
            if 'consume' in dec:
                free_symbols_before = copy.copy(sdfg.free_symbols)
                self._inject_consume_memlets(dec, entry, inputs, internal_node,
                                             sdfg, state, stream_elem,
                                             stream_name)
                # Remove symbols defined after injection
                syms_to_remove = free_symbols_before - sdfg.free_symbols
                syms_to_remove.add(stream_elem)
                for sym in syms_to_remove:
                    del internal_node.symbol_mapping[sym]
                    del sdfg.symbols[sym]

            # Connect internal node with scope/access nodes
            self._add_dependencies(state, internal_node, entry, exit, inputs,
                                   outputs, map_inputs)

        elif dec == 'dace.program':  # Nested SDFG
            raise DaceSyntaxError(
                self, node, 'Nested programs must be '
                'defined outside existing programs')
        else:
            raise DaceSyntaxError(self, node, 'Unsupported function decorator')

    def _inject_consume_memlets(self, dec, entry, inputs, internal_node, sdfg,
                                state, stream_elem, stream_name):
        """ Inject stream inputs to subgraph when creating a consume scope. """

        # Inject element to internal SDFG arrays
        ntrans = sdfg.temp_data_name()
        sdfg.add_array(ntrans, [1], self.sdfg.arrays[stream_name].dtype)
        internal_memlet = dace.Memlet.simple(ntrans, subsets.Indices([0]))
        external_memlet = dace.Memlet.simple(stream_name,
                                             subsets.Indices([0]),
                                             num_accesses=-1)

        # Inject to internal tasklet
        if not dec.endswith('scope'):
            injected_node_count = 0
            for s in sdfg.nodes():
                for n in s.nodes():
                    if isinstance(n, nodes.Tasklet):
                        n.add_in_connector(stream_elem)
                        rnode = s.add_read(ntrans,
                                           debuginfo=self.current_lineinfo)
                        s.add_edge(rnode, None, n, stream_elem, internal_memlet)
                        injected_node_count += 1
            assert injected_node_count == 1

        # Inject to nested SDFG node
        internal_node.add_in_connector(ntrans)
        stream_node = state.add_read(stream_name,
                                     debuginfo=self.current_lineinfo)
        state.add_edge_pair(entry,
                            internal_node,
                            stream_node,
                            external_memlet,
                            scope_connector='stream',
                            internal_connector=ntrans)

        # Mark as input so that no extra edges are added
        inputs[ntrans] = None

    def _parse_for_indices(self, node: ast.Expr):
        """Parses the indices of a for-loop statement

        Arguments:
            node {ast.Expr} -- Target of ast.For node

        Raises:
            DaceSyntaxError: If target is not ast.Tuple
            DaceSyntaxError: If index is not ast.Name
            DaceSyntaxError: If index ID is duplicate

        Returns:
            List[str] -- List of index IDs
        """

        if not isinstance(node, (ast.Name, ast.Tuple)):
            raise DaceSyntaxError(
                self, node, "Target of ast.For must be a name or a tuple")

        if isinstance(node, ast.Name):
            elts = (node, )
        else:
            elts = node.elts

        indices = []
        for n in elts:
            if not isinstance(n, ast.Name):
                raise DaceSyntaxError(self, n,
                                      "For-loop iterator must be ast.Name")
            idx_id = n.id
            if idx_id in indices:
                raise DaceSyntaxError(
                    self, n,
                    "Duplicate index id ({}) in for-loop".format(idx_id))
            indices.append(idx_id)

        return indices

    def _parse_value(self, node: Union[ast.Name, ast.Num, ast.Constant]):
        """Parses a value

        Arguments:
            node {Union[ast.Name, ast.Num, ast.Constant]} -- Value node

        Raises:
            DaceSyntaxError: If node is not ast.Name or ast.Num/Constant

        Returns:
            str -- Value id or number as string
        """

        if isinstance(node, ast.Name):
            return node.id
        elif isinstance(node, ast.Num):
            return str(node.n)
        elif isinstance(node, ast.Constant):
            return str(node.value)
        else:
            return str(pyexpr_to_symbolic(self.defined, node))

    def _parse_slice(self, node: ast.Slice):
        """Parses a range

        Arguments:
            node {ast.Slice} -- Slice node

        Returns:
            Tuple[str] -- Range in (from, to, step) format
        """

        return (self._parse_value(node.lower), self._parse_value(node.upper),
                self._parse_value(node.step) if node.step is not None else "1")

    def _parse_index_as_range(self, node: ast.Index):
        """Parses an index as range

        Arguments:
            node {ast.Index} -- Index node

        Returns:
            Tuple[str] -- Range in (from, to, step) format
        """

        val = self._parse_value(node.value)
        return (val, val, "1")

    def _parse_for_iterator(self, node: ast.Expr):
        """Parses the iterator of a for-loop statement

        Arguments:
            node {ast.Expr} -- Iterator (iter) of ast.For node

        Raises:
            DaceSyntaxError: If iterator is not ast.Subscript
            DaceSyntaxError: If iterator type is not supported
            NotImplementedError: If iterator type is not implemented

        Returns:
            Tuple[str, List[str], List[ast.AST]] -- Iterator type, iteration 
                                                    ranges, and AST versions of
                                                    the ranges
        """

        if not isinstance(node, (ast.Call, ast.Subscript)):
            raise DaceSyntaxError(
                self, node,
                "Iterator of ast.For must be a function or a subscript")

        iterator = rname(node)

        ast_ranges = []

        if iterator not in {'range', 'parrange', 'dace.map'}:
            raise DaceSyntaxError(self, node,
                                  "Iterator {} is unsupported".format(iterator))
        elif iterator in ['range', 'parrange']:
            # AST nodes for common expressions
            zero = ast.parse('0').body[0]
            one = ast.parse('1').body[0]

            if len(node.args) == 1:  # (par)range(stop)
                ranges = [('0', self._parse_value(node.args[0]), '1')]
                ast_ranges = [(zero, node.args[0], one)]
            elif len(node.args) == 2:  # (par)range(start, stop)
                ranges = [(self._parse_value(node.args[0]),
                           self._parse_value(node.args[1]), '1')]
                ast_ranges = [(node.args[0], node.args[1], one)]
            elif len(node.args) == 3:  # (par)range(start, stop, step)
                ranges = [(self._parse_value(node.args[0]),
                           self._parse_value(node.args[1]),
                           self._parse_value(node.args[2]))]
                ast_ranges = [(node.args[0], node.args[1], node.args[2])]
            else:
                raise DaceSyntaxError(
                    self, node,
                    'Invalid number of arguments for "%s"' % iterator)
            if iterator == 'parrange':
                iterator = 'dace.map'
        else:
            ranges = []
            if isinstance(node.slice, ast.ExtSlice):
                for s in node.slice.dims:
                    ranges.append(self._parse_slice(s))
            elif isinstance(node.slice, ast.Slice):
                ranges.append(self._parse_slice(node.slice))
            else:  # isinstance(node.slice, ast.Index) is True
                ranges.append(self._parse_index_as_range(node.slice))

        return (iterator, ranges, ast_ranges)

    def _parse_map_inputs(
            self, name: str, params: List[Tuple[str, str]],
            node: ast.AST) -> Tuple[Dict[str, str], Dict[str, Memlet]]:
        """ Parse map parameters for data-dependent inputs, modifying the
            parameter dictionary and returning relevant memlets.
            :return: A 2-tuple of (parameter dictionary, mapping from connector
                     name to memlet).
        """
        new_params = []
        map_inputs = {}
        for k, v in params:
            vsp = list(v.split(':'))
            for i, (val, vid) in enumerate(zip(vsp, 'best')):
                # Walk through expression, find functions and replace with
                # variables
                ctr = 0
                repldict = {}
                symval = pystr_to_symbolic(val)

                for atom in symval.free_symbols:
                    if symbolic.issymbolic(atom, self.sdfg.constants):
                        # Check for undefined variables
                        if str(atom) not in self.defined:
                            raise DaceSyntaxError(
                                self, node, 'Undefined variable "%s"' % atom)
                        # Add to global SDFG symbols
                        if str(atom) not in self.sdfg.symbols:
                            self.sdfg.add_symbol(str(atom), atom.dtype)

                for expr in symbolic.swalk(symval):
                    if symbolic.is_sympy_userfunction(expr):
                        # If function contains a function
                        if any(
                                symbolic.contains_sympy_functions(a)
                                for a in expr.args):
                            raise DaceSyntaxError(
                                self, node,
                                'Indirect accesses not supported in map ranges')
                        arr = expr.func.__name__
                        newvar = '__%s_%s%d' % (name, vid, ctr)
                        repldict[arr] = newvar
                        # Create memlet
                        args = ','.join([str(a) for a in expr.args])
                        if arr in self.variables:
                            arr = self.variables[arr]
                        if arr not in self.sdfg.arrays:
                            rng = subsets.Range.from_string(args)
                            args = str(rng)
                        map_inputs[newvar] = Memlet.simple(arr, args)
                        # ','.join([str(a) for a in expr.args]))
                        ctr += 1
                # Replace functions with new variables
                for find, replace in repldict.items():
                    val = re.sub(r"%s\(.*?\)" % find, replace, val)
                vsp[i] = val

            new_params.append((k, ':'.join(vsp)))

        return new_params, map_inputs

    def _parse_consume_inputs(
        self, node: ast.FunctionDef
    ) -> Tuple[str, str, Tuple[str, str], str, str]:
        """ Parse consume parameters from AST.
            :return: A 5-tuple of Stream name, internal stream name,
                     (PE index, number of PEs), condition, chunk size.
        """

        # Consume scopes in Python are defined as functions with the following
        # syntax:
        # @dace.consume(<stream name>, <number of PEs>[, <quiescence condition>,
        #               <chunk size>)
        # def func(<internal stream element name>, <internal PE index name>):

        # Parse decorator
        dec = node.decorator_list[0]
        if hasattr(dec, 'args') and len(dec.args) >= 2:
            stream_name = self.visit(dec.args[0])
            num_PEs = pystr_to_symbolic(self.visit(dec.args[1]))
            if len(dec.args) >= 3:
                # TODO: Does not work if the condition uses arrays
                condition = astutils.unparse(dec.args[2])
            else:
                condition = None  # Run until stream is empty
            if len(dec.args) >= 4:
                chunksize = pystr_to_symbolic(self.visit(dec.args[3]))
            else:
                chunksize = 1
        else:
            raise DaceSyntaxError(
                self, node, 'Consume scope decorator must '
                'contain at least two arguments')

        # Parse function
        if len(node.args.args) != 2:
            raise DaceSyntaxError(
                self, node, 'Consume scope function must '
                'contain two arguments')

        stream_elem, PE_index = tuple(a.arg for a in node.args.args)

        return (stream_name, stream_elem, (PE_index, num_PEs), condition,
                chunksize)

    def _find_access(self, name: str, rng: subsets.Range, mode: str):
        for n, r, m in self.accesses:
            if n == name and m == mode:
                if r == rng:
                    return True
                elif r.covers(rng):
                    print("WARNING: New access {n}[{rng}] already covered by"
                          " {n}[{r}]".format(n=name, rng=rng, r=r))
                elif rng.covers(r):
                    print("WARNING: New access {n}[{rng}] covers previous"
                          " access {n}[{r}]".format(n=name, rng=rng, r=r))
                return False

    def _add_dependencies(self,
                          state: SDFGState,
                          internal_node: nodes.CodeNode,
                          entry_node: nodes.EntryNode,
                          exit_node: nodes.ExitNode,
                          inputs: Dict[str, Memlet],
                          outputs: Dict[str, Memlet],
                          map_inputs: Dict[str, Memlet] = None,
                          symbols: Dict[str, 'dace.symbol'] = dict()):

        # Parse map inputs (for memory-based ranges)
        if map_inputs:
            for conn, memlet in map_inputs.items():
                if self.nested:
                    # TODO: Make this work nested for-loops
                    new_name, _ = self._add_read_access(memlet.data,
                                                        memlet.subset, None)
                    memlet = Memlet.from_array(new_name,
                                               self.sdfg.arrays[new_name])
                else:
                    new_name = memlet.data

                read_node = state.add_read(new_name,
                                           debuginfo=self.current_lineinfo)
                entry_node.add_in_connector(conn)
                state.add_edge(read_node, None, entry_node, conn, memlet)

        # Parse internal node inputs and indirect memory accesses
        if inputs:
            for conn, v in inputs.items():
                if v is None:  # Input already handled outside
                    continue
                if isinstance(v, nodes.Tasklet):
                    # Create a code->code node
                    new_scalar = self.sdfg.temp_data_name()
                    if isinstance(internal_node, nodes.NestedSDFG):
                        dtype = internal_node.sdfg.arrays[conn].dtype
                    else:
                        raise SyntaxError('Cannot determine connector type for '
                                          'tasklet input dependency')
                    self.sdfg.add_scalar(new_scalar, dtype, transient=True)
                    state.add_edge(v, conn, internal_node, conn,
                                   dace.Memlet.simple(new_scalar, '0'))
                    if entry_node is not None:
                        state.add_edge(entry_node, None, v, None, dace.Memlet())
                    continue

                if isinstance(v, tuple):
                    memlet, inner_indices = v
                else:
                    memlet, inner_indices = v, set()
                if memlet.data in self.sdfg.arrays:
                    arr = self.sdfg.arrays[memlet.data]
                else:
                    arr = self.scope_arrays[memlet.data]
                for s, r in symbols.items():
                    memlet = propagate_subset([memlet], arr, [s], r,
                                              use_dst=False)
                if _subset_has_indirection(memlet.subset, self):
                    read_node = entry_node
                    if entry_node is None:
                        read_node = state.add_read(
                            memlet.data, debuginfo=self.current_lineinfo)
                    add_indirection_subgraph(self.sdfg, state, read_node,
                                             internal_node, memlet, conn, self)
                    continue
                if memlet.data not in self.sdfg.arrays:
                    arr = self.scope_arrays[memlet.data]
                    if entry_node:
                        scope_memlet = propagate_memlet(state, memlet,
                                                        entry_node, True, arr)
                    else:
                        scope_memlet = copy.deepcopy(memlet)
                    irng = memlet.subset
                    orng = copy.deepcopy(scope_memlet.subset)
                    outer_indices = []
                    for n, (i, o) in enumerate(zip(irng, orng)):
                        if i == o and n not in inner_indices:
                            outer_indices.append(n)
                        elif n not in inner_indices:
                            inner_indices.add(n)
                    irng.pop(outer_indices)
                    orng.pop(outer_indices)
                    irng.offset(orng, True)
                    if (memlet.data, scope_memlet.subset, 'w') in self.accesses:
                        vname = self.accesses[(memlet.data, scope_memlet.subset,
                                               'w')][0]
                        memlet = Memlet.simple(vname, str(irng))
                    elif (memlet.data, scope_memlet.subset,
                          'r') in self.accesses:
                        vname = self.accesses[(memlet.data, scope_memlet.subset,
                                               'r')][0]
                        memlet = Memlet.simple(vname, str(irng))
                    else:
                        name = memlet.data
                        vname = "{c}_in_from_{s}{n}".format(
                            c=conn,
                            s=self.sdfg.nodes().index(state),
                            n=('_%s' %
                               state.node_id(entry_node) if entry_node else ''))
                        self.accesses[(name, scope_memlet.subset,
                                       'r')] = (vname, orng)
                        orig_shape = orng.size()
                        shape = [d for i, d in enumerate(orig_shape)
                                 if d != 1 or i in inner_indices]
                        strides = [
                            i for j, i in enumerate(arr.strides)
                            if j not in outer_indices
                        ]
                        strides = [s for i, (d, s) in enumerate(zip(orig_shape,
                                                                    strides))
                                   if d != 1 or i in inner_indices]
                        if not shape:
                            shape = [1]
                            strides = [1]
                        # TODO: Formulate this better
                        if not strides:
                            strides = [arr.strides[-1]]
                        dtype = arr.dtype
                        if isinstance(memlet.data, data.Stream):
                            self.sdfg.add_stream(vname, dtype)
                        else:
                            self.sdfg.add_array(vname,
                                                shape,
                                                dtype,
                                                strides=strides)
                        self.inputs[vname] = (scope_memlet, inner_indices)
                        # self.inputs[vname] = (memlet.data, scope_memlet.subset, inner_indices)
                        memlet.data = vname
                        # memlet.subset.offset(memlet.subset, True, outer_indices)
                else:
                    vname = memlet.data
            # for conn, memlet in inputs.items():
            #     if _subset_has_indirection(memlet.subset):
            #         read_node = entry_node
            #         if entry_node is None:
            #             read_node = state.add_read(memlet.data)
            #         add_indirection_subgraph(self.sdfg, state, read_node,
            #                                  internal_node, memlet, conn)
            #         continue

                read_node = state.add_read(vname,
                                           debuginfo=self.current_lineinfo)

                if entry_node is not None:
                    state.add_memlet_path(read_node,
                                          entry_node,
                                          internal_node,
                                          memlet=memlet,
                                          src_conn=None,
                                          dst_conn=conn)
                else:
                    state.add_edge(read_node, None, internal_node, conn, memlet)
        else:
            if entry_node is not None:
                state.add_nedge(entry_node, internal_node, dace.Memlet())

        # Parse internal node outputs
        if outputs:
            for conn, v in outputs.items():
                if v is None:  # Output already handled outside
                    continue
                if isinstance(v, tuple):
                    memlet, inner_indices = v
                else:
                    memlet, inner_indices = v, set()
                if memlet.data in self.sdfg.arrays:
                    arr = self.sdfg.arrays[memlet.data]
                else:
                    arr = self.scope_arrays[memlet.data]
                for s, r in symbols.items():
                    memlet = propagate_subset([memlet], arr, [s], r,
                                              use_dst=True)
                if _subset_has_indirection(memlet.subset, self):
                    write_node = exit_node
                    if exit_node is None:
                        write_node = state.add_write(
                            memlet.data, debuginfo=self.current_lineinfo)
                    add_indirection_subgraph(self.sdfg, state, internal_node,
                                             write_node, memlet, conn, self,
                                             True)
                    continue
                inner_memlet = memlet
                if memlet.data not in self.sdfg.arrays:
                    arr = self.scope_arrays[memlet.data]
                    if entry_node:
                        scope_memlet = propagate_memlet(state, memlet,
                                                        entry_node, True, arr)
                    else:
                        scope_memlet = copy.deepcopy(memlet)
                    irng = memlet.subset
                    orng = copy.deepcopy(scope_memlet.subset)
                    outer_indices = []
                    for n, (i, o) in enumerate(zip(irng, orng)):
                        if i == o and n not in inner_indices:
                            outer_indices.append(n)
                        elif n not in inner_indices:
                            inner_indices.add(n)
                    irng.pop(outer_indices)
                    orng.pop(outer_indices)
                    irng.offset(orng, True)
                    if self._find_access(memlet.data, scope_memlet.subset, 'w'):
                        vname = self.accesses[(memlet.data, scope_memlet.subset,
                                               'w')][0]
                        inner_memlet = Memlet.simple(vname, str(irng))
                        inner_memlet.num_accesses = memlet.num_accesses
                        inner_memlet.dynamic = memlet.dynamic
                    else:
                        name = memlet.data
                        vname = "{c}_out_of_{s}{n}".format(
                            c=conn,
                            s=self.sdfg.nodes().index(state),
                            n=('_%s' %
                               state.node_id(exit_node) if exit_node else ''))
                        self.accesses[(name, scope_memlet.subset,
                                       'w')] = (vname, orng)
                        orig_shape = orng.size()
                        shape = [d for d in orig_shape if d != 1]
                        shape = [d for i, d in enumerate(orig_shape)
                                 if d != 1 or i in inner_indices]
                        strides = [
                            i for j, i in enumerate(arr.strides)
                            if j not in outer_indices
                        ]
                        strides = [s for i, (d, s) in enumerate(zip(orig_shape,
                                                                    strides))
                                   if d != 1 or i in inner_indices]
                        if not shape:
                            shape = [1]
                            strides = [1]
                        # TODO: Formulate this better
                        if not strides:
                            strides = [arr.strides[-1]]
                        dtype = arr.dtype
                        if isinstance(memlet.data, data.Stream):
                            self.sdfg.add_stream(vname, dtype)
                        else:
                            self.sdfg.add_array(vname,
                                                shape,
                                                dtype,
                                                strides=strides)
                        self.outputs[vname] = (scope_memlet, inner_indices)
                        # self.outputs[vname] = (memlet.data, scope_memlet.subset, inner_indices)
                        inner_memlet.data = vname
                        # memlet.subset.offset(memlet.subset, True, outer_indices)
                else:
                    vname = memlet.data
                write_node = state.add_write(vname,
                                             debuginfo=self.current_lineinfo)
                if exit_node is not None:
                    state.add_memlet_path(internal_node,
                                          exit_node,
                                          write_node,
                                          memlet=inner_memlet,
                                          src_conn=conn,
                                          dst_conn=None)
                else:
                    state.add_edge(internal_node, conn, write_node, None,
                                   inner_memlet)
        else:
            if exit_node is not None:
                state.add_nedge(internal_node, exit_node, dace.Memlet())

    def _add_nested_symbols(self, nsdfg_node: nodes.NestedSDFG):
        """ 
        Adds symbols from nested SDFG mapping values (if appear as globals)
        to current SDFG.
        """
        for mv in nsdfg_node.symbol_mapping.values():
            for sym in mv.free_symbols:
                if (sym.name not in self.sdfg.symbols
                        and sym.name in self.globals):
                    self.sdfg.add_symbol(sym.name, self.globals[sym.name].dtype)

    def _recursive_visit(self,
                         body: List[ast.AST],
                         name: str,
                         lineno: int,
                         last_state=True,
                         extra_symbols=None):
        """ Visits a subtree of the AST, creating special states before and after the visit.
            Returns the previous state, and the first and last internal states of the
            recursive visit. """
        before_state = self.last_state
        self.last_state = None
        first_internal_state = self._add_state('%s_%d' % (name, lineno))

        # Add iteration variables to recursive visit
        if extra_symbols:
            old_globals = self.globals
            self.globals = copy.copy(self.globals)
            self.globals.update(extra_symbols)

        # Recursive loop processing
        for stmt in body:
            self.visit_TopLevel(stmt)

        # Create the next state
        last_internal_state = self.last_state
        if last_state:
            self.last_state = None
            self._add_state('end%s_%d' % (name, lineno))

        # Revert new symbols
        if extra_symbols:
            self.globals = old_globals

        return before_state, first_internal_state, last_internal_state

    def visit_For(self, node: ast.For):
        # We allow three types of for loops:
        # 1. `for i in range(...)`: Creates a looping state
        # 2. `for i in parrange(...)`: Creates a 1D map
        # 3. `for i,j,k in dace.map[0:M, 0:N, 0:K]`: Creates an ND map
        # print(ast.dump(node))
        indices = self._parse_for_indices(node.target)
        iterator, ranges, ast_ranges = self._parse_for_iterator(node.iter)

        if len(indices) != len(ranges):
            raise DaceSyntaxError(
                self, node,
                "Number of indices and ranges of for-loop do not match")

        if iterator == 'dace.map':
            state = self._add_state('MapState')
            params = [(k, ':'.join(v)) for k, v in zip(indices, ranges)]
            params, map_inputs = self._parse_map_inputs('map_%d' % node.lineno,
                                                        params, node)
            me, mx = state.add_map(name='%s_%d' % (self.name, node.lineno),
                                   ndrange=params,
                                   debuginfo=self.current_lineinfo)
            # body = SDFG('MapBody')
            body, inputs, outputs, symbols = self._parse_subprogram(
                self.name,
                node,
                extra_symbols=self._symbols_from_params(params, map_inputs),
                extra_map_symbols=self._symbols_from_params(params, map_inputs))
            tasklet = state.add_nested_sdfg(body,
                                            self.sdfg,
                                            inputs.keys(),
                                            outputs.keys(),
                                            debuginfo=self.current_lineinfo)
            self._add_nested_symbols(tasklet)
            self._add_dependencies(state, tasklet, me, mx, inputs, outputs,
                                   map_inputs, symbols)
        elif iterator == 'range':
            # Create an extra typed symbol for the loop iterate
            from dace.codegen.tools.type_inference import infer_expr_type

            sym_name = indices[0]
            sym_obj = symbolic.symbol(
                indices[0],
                dtypes.result_type_of(
                    infer_expr_type(ranges[0][0], self.sdfg.symbols),
                    infer_expr_type(ranges[0][1], self.sdfg.symbols),
                    infer_expr_type(ranges[0][2], self.sdfg.symbols)))

            # TODO: What if two consecutive loops use the same symbol?
            if sym_name in self.symbols.keys():
                warnings.warn("Two for-loops using the same symbol ({}) in the "
                              "same nested SDFG level. This is not officially "
                              "supported (yet).".format(sym_name))
            else:
                self.sdfg.add_symbol(sym_name, sym_obj.dtype)

            extra_syms = {sym_name: sym_obj}

            self.symbols[sym_name] = subsets.Range([(b, "({}) - 1".format(e), s)
                                                    for b, e, s in ranges])

            # Add range symbols as necessary
            for rng in ranges[0]:
                symrng = pystr_to_symbolic(rng)
                for atom in symrng.free_symbols:
                    if symbolic.issymbolic(atom, self.sdfg.constants):
                        astr = str(atom)
                        # Check for undefined variables
                        if astr not in self.defined:
                            raise DaceSyntaxError(
                                self, node, 'Undefined variable "%s"' % atom)
                        # Add to global SDFG symbols if not a scalar
                        if (astr not in self.sdfg.symbols
                                and astr not in self.variables):
                            self.sdfg.add_symbol(astr, atom.dtype)

            # Add an initial loop state with a None last_state (so as to not
            # create an interstate edge)
            self.loop_idx += 1
            self.continue_states.append([])
            self.break_states.append([])
            laststate, first_loop_state, last_loop_state = self._recursive_visit(
                node.body, 'for', node.lineno, extra_symbols=extra_syms)
            end_loop_state = self.last_state

            # Add loop to SDFG
            loop_cond = '>' if ((
                pystr_to_symbolic(ranges[0][2]) < 0) == True) else '<'
            _, loop_guard, loop_end = self.sdfg.add_loop(
                laststate, first_loop_state, end_loop_state, indices[0],
                astutils.unparse(ast_ranges[0][0]), '%s %s %s' %
                (indices[0], loop_cond, astutils.unparse(ast_ranges[0][1])),
                '%s + %s' % (indices[0], astutils.unparse(ast_ranges[0][2])),
                last_loop_state)
            incr = {indices[0]: '%s + %s' % (indices[0], ranges[0][2])}
            continue_states = self.continue_states.pop()
            while continue_states:
                next_state = continue_states.pop()
                out_edges = self.sdfg.out_edges(next_state)
                for e in out_edges:
                    self.sdfg.remove_edge(e)
                self.sdfg.add_edge(next_state, loop_guard,
                                   dace.InterstateEdge(assignments=incr))
            break_states = self.break_states.pop()
            while break_states:
                next_state = break_states.pop()
                out_edges = self.sdfg.out_edges(next_state)
                for e in out_edges:
                    self.sdfg.remove_edge(e)
                self.sdfg.add_edge(next_state, loop_end, dace.InterstateEdge())
            self.loop_idx -= 1
        else:
            raise DaceSyntaxError(
                self, node, 'Unsupported for-loop iterator "%s"' % iterator)

    def _visit_test(self, node: ast.Expr):
        # Fix for scalar promotion tests
        # TODO: Maybe those tests should use the SDFG API instead of the
        # Python frontend which can change how it handles conditions.
        simple_ast_nodes = (ast.Constant, ast.Name, ast.NameConstant, ast.Num)
        is_test_simple = isinstance(node, simple_ast_nodes)
        if not is_test_simple:
            if isinstance(node, ast.Compare):
                is_left_simple = isinstance(node.left, simple_ast_nodes)
                is_right_simple = (
                    len(node.comparators) == 1 and isinstance(
                        node.comparators[0], simple_ast_nodes))
                if is_left_simple and is_right_simple:
                    is_test_simple = True
        
        # Visit test-condition
        if not is_test_simple:
            parsed_node = self.visit(node)
            if isinstance(parsed_node, str) and parsed_node in self.sdfg.arrays:
                datadesc = self.sdfg.arrays[parsed_node]
                if isinstance(datadesc, data.Array):
                    parsed_node += '[0]'
        else:
            parsed_node = astutils.unparse(node)
        
        # Generate conditions
        cond = astutils.unparse(parsed_node)
        cond_else = astutils.unparse(astutils.negate_expr(parsed_node))

        return cond, cond_else

    def visit_While(self, node: ast.While):
        # Get loop condition expression
        begin_guard = self._add_state("while_guard")
        loop_cond, _ = self._visit_test(node.test)
        end_guard = self.last_state
        
        # Parse body
        self.loop_idx += 1
        self.continue_states.append([])
        self.break_states.append([])
        laststate, first_loop_state, last_loop_state = \
            self._recursive_visit(node.body, 'while', node.lineno)
        end_loop_state = self.last_state

        assert(laststate == end_guard)

        # Add symbols from test as necessary
        symcond = pystr_to_symbolic(loop_cond)
        if symbolic.issymbolic(symcond):
            for atom in symcond.free_symbols:
                if symbolic.issymbolic(atom, self.sdfg.constants):
                    astr = str(atom)
                    # Check for undefined variables
                    if astr not in self.defined:
                        raise DaceSyntaxError(self, node,
                                            'Undefined variable "%s"' % atom)
                    # Add to global SDFG symbols if not a scalar
                    if (astr not in self.sdfg.symbols and
                            astr not in self.variables):
                        self.sdfg.add_symbol(astr, atom.dtype)

        # Add loop to SDFG
        _, loop_guard, loop_end = self.sdfg.add_loop(laststate,
                                                     first_loop_state,
                                                     end_loop_state, None, None,
                                                     loop_cond, None,
                                                     last_loop_state)

        # Connect the correct while-guard state
        # Current state:
        # begin_guard -> ... -> end_guard/laststate -> loop_guard -> first_loop
        # Desired state:
        # begin_guard -> ... -> end_guard/laststate -> first_loop
        for e in list(self.sdfg.in_edges(loop_guard)):
            if e.src != laststate:
                self.sdfg.add_edge(e.src, begin_guard, e.data)
            self.sdfg.remove_edge(e)
        for e in list(self.sdfg.out_edges(loop_guard)):
            self.sdfg.add_edge(end_guard, e.dst, e.data)
            self.sdfg.remove_edge(e)
        self.sdfg.remove_node(loop_guard)

        continue_states = self.continue_states.pop()
        while continue_states:
            next_state = continue_states.pop()
            out_edges = self.sdfg.out_edges(next_state)
            for e in out_edges:
                self.sdfg.remove_edge(e)
            self.sdfg.add_edge(next_state, begin_guard, dace.InterstateEdge())
        break_states = self.break_states.pop()
        while break_states:
            next_state = break_states.pop()
            out_edges = self.sdfg.out_edges(next_state)
            for e in out_edges:
                self.sdfg.remove_edge(e)
            self.sdfg.add_edge(next_state, loop_end, dace.InterstateEdge())
        self.loop_idx -= 1

    def visit_Break(self, node: ast.Break):
        if self.loop_idx < 0:
            error_msg = "'break' is only supported inside for and while loops "
            if self.nested:
                error_msg += ("('break' is not supported in Maps and cannot be "
                              " used in nested DaCe program calls to break out "
                              " of loops of outer scopes)")
            raise DaceSyntaxError(self, node, error_msg)
        self.break_states[self.loop_idx].append(self.last_state)

    def visit_Continue(self, node: ast.Continue):
        if self.loop_idx < 0:
            error_msg = ("'continue' is only supported inside for and while "
                         "loops ")
            if self.nested:
                error_msg += ("('continue' is not supported in Maps and cannot "
                              " be used in nested DaCe program calls to "
                              " continue loops of outer scopes)")
            raise DaceSyntaxError(self, node, error_msg)
        self.continue_states[self.loop_idx].append(self.last_state)

    def visit_If(self, node: ast.If):
        # Add a guard state
        self._add_state('if_guard')

        # Generate conditions
        cond, cond_else = self._visit_test(node.test)

        # Visit recursively
        laststate, first_if_state, last_if_state = \
            self._recursive_visit(node.body, 'if', node.lineno)
        end_if_state = self.last_state

        # Connect the states
        self.sdfg.add_edge(laststate, first_if_state, dace.InterstateEdge(cond))
        self.sdfg.add_edge(last_if_state, end_if_state, dace.InterstateEdge())

        # Process 'else'/'elif' statements
        if len(node.orelse) > 0:
            # Visit recursively
            _, first_else_state, last_else_state = \
                self._recursive_visit(node.orelse, 'else', node.lineno, False)

            # Connect the states
            self.sdfg.add_edge(laststate, first_else_state,
                               dace.InterstateEdge(cond_else))
            self.sdfg.add_edge(last_else_state, end_if_state,
                               dace.InterstateEdge())
            self.last_state = end_if_state
        else:
            self.sdfg.add_edge(laststate, end_if_state,
                               dace.InterstateEdge(cond_else))

    def _parse_tasklet(self, state: SDFGState, node: TaskletType, name=None):
        ttrans = TaskletTransformer(self.defined,
                                    self.sdfg,
                                    state,
                                    self.filename,
                                    nested=self.nested,
                                    scope_arrays=self.scope_arrays,
                                    scope_vars=self.scope_vars,
                                    variables=self.variables,
                                    accesses=self.accesses,
                                    symbols=self.symbols)
        node, inputs, outputs, self.accesses = ttrans.parse_tasklet(node, name)

        # Convert memlets to their actual data nodes
        for i in inputs.values():
            if not isinstance(i, tuple) and i.data in self.scope_vars.keys():
                i.data = self.scope_vars[i.data]
        for o in outputs.values():
            if not isinstance(o, tuple) and o.data in self.scope_vars.keys():
                o.data = self.scope_vars[o.data]
        return node, inputs, outputs, ttrans.sdfg_inputs, ttrans.sdfg_outputs

    def _add_assignment(self,
                        node: Union[ast.Assign, ast.AugAssign],
                        target: Union[str, Tuple[str, subsets.Range]],
                        operand: Union[str, Tuple[str, subsets.Range]],
                        op: str = None):
        # TODO: Refactor these if/else blocks. Maybe
        # the subset should never be None?
        if isinstance(target, tuple):
            target_name, target_subset = target
            if target_subset is None:
                target_array = self.sdfg.arrays[target_name]
                target_subset = subsets.Range.from_array(target_array)
        else:
            target_name = target
            target_array = self.sdfg.arrays[target_name]
            target_subset = subsets.Range.from_array(target_array)
        if isinstance(operand, tuple):
            op_name, op_subset = operand
            if op_subset is None:
                op_array = self.sdfg.arrays[op_name]
                op_subset = subsets.Range.from_array(op_array)
        elif operand in self.sdfg.arrays:
            op_name = operand
            op_array = self.sdfg.arrays[op_name]
            op_subset = subsets.Range.from_array(op_array)
        else:
            op_name = None
            op_array = None
            op_subset = subsets.Range([(0, 0, 1)])
            if symbolic.issymbolic(operand):
                for sym in operand.free_symbols:
                    if str(sym) not in self.sdfg.symbols:
                        self.sdfg.add_symbol(str(sym),
                                             self.globals[str(sym)].dtype)
                operand = symbolic.symstr(operand)

        state = self._add_state("assign_{l}_{c}".format(l=node.lineno,
                                                        c=node.col_offset))

        if target_subset.num_elements() != 1:
            if op_subset.num_elements() != 1:
                if target_subset.size() == op_subset.size() and op:
                    inp_subset = copy.deepcopy(op_subset)
                    inp_subset.offset(target_subset, True)
                    inp_memlet = Memlet("{a}[{s}]".format(
                        a=op_name, s=','.join([
                            '__i%d + %d' % (i, s)
                            for i, (s, _, _) in enumerate(inp_subset)
                        ])))
                    out_memlet = Memlet("{a}[{s}]".format(
                        a=target_name, s=','.join(
                            ['__i%d' % i for i in range(len(target_subset))])))
                    if op:
                        out_memlet.wcr = LambdaProperty.from_string(
                            'lambda x, y: x {} y'.format(op))
                    state.add_mapped_tasklet(state.label, {
                        '__i%d' % i: '%s:%s+1:%s' % (start, end, step)
                        for i, (start, end, step) in enumerate(target_subset)},
                        {'__inp': inp_memlet},
                        '__out = __inp',
                        {'__out': out_memlet},
                        external_edges=True,
                        debuginfo=self.current_lineinfo)
                else:
                    op1 = state.add_read(op_name,
                                         debuginfo=self.current_lineinfo)
                    op2 = state.add_write(target_name,
                                          debuginfo=self.current_lineinfo)
                    memlet = Memlet("{a}[{s}]".format(a=target_name,
                                                      s=target_subset))
                    memlet.other_subset = op_subset
                    if op:
                        memlet.wcr = LambdaProperty.from_string(
                            'lambda x, y: x {} y'.format(op))
                    state.add_nedge(op1, op2, memlet)
            else:
                memlet = Memlet("{a}[{s}]".format(
                    a=target_name, s=','.join([
                        '__i%d' % i for i in range(len(target_subset))])))
                if op:
                    memlet.wcr = LambdaProperty.from_string(
                        'lambda x, y: x {} y'.format(op))
                if op_name:
                    inp_memlet = {
                        '__inp': Memlet("{a}[{s}]".format(a=op_name,
                                                          s=op_subset))
                    }
                    tasklet_code = '__out = __inp'
                else:
                    inp_memlet = dict()
                    tasklet_code = '__out = {}'.format(operand)
                state.add_mapped_tasklet(state.label, {
                    '__i%d' % i: '%s:%s+1:%s' % (start, end, step)
                    for i, (start, end, step) in enumerate(target_subset)
                },
                                         inp_memlet,
                                         tasklet_code, {'__out': memlet},
                                         external_edges=True,
                                         debuginfo=self.current_lineinfo)
        else:
            if op_subset.num_elements() != 1:
                raise DaceSyntaxError(
                    self, node, "Incompatible subsets %s and %s" %
                    (target_subset, op_subset))
            if op_name:
                op1 = state.add_read(op_name, debuginfo=self.current_lineinfo)
                inp_conn = {'__inp'}
                tasklet_code = '__out = __inp'
            else:
                inp_conn = dict()
                tasklet_code = '__out = {}'.format(operand)
            op2 = state.add_write(target_name, debuginfo=self.current_lineinfo)
            tasklet = state.add_tasklet(name=state.label,
                                        inputs=inp_conn,
                                        outputs={'__out'},
                                        code=tasklet_code,
                                        debuginfo=self.current_lineinfo)
            if op_name:
                inp_memlet = Memlet.simple(op_name, '%s' % op_subset)
                state.add_edge(op1, None, tasklet, '__inp', inp_memlet)
            out_memlet = Memlet.simple(target_name, '%s' % target_subset)
            if op:
                out_memlet.wcr = LambdaProperty.from_string(
                        'lambda x, y: x {} y'.format(op))
            state.add_edge(tasklet, '__out', op2, None, out_memlet)

    def _add_aug_assignment(self, node: Union[ast.Assign, ast.AugAssign],
                            rtarget: Union[str, Tuple[str, subsets.Range]],
                            wtarget: Union[str, Tuple[str, subsets.Range]],
                            operand: Union[str, Tuple[str,
                                                      subsets.Range]], op: str):

        # TODO: Refactor these if/else blocks. Maybe
        # the subset should never be None?
        if isinstance(rtarget, tuple):
            rtarget_name, rtarget_subset = rtarget
            if rtarget_subset is None:
                rtarget_array = self.sdfg.arrays[rtarget_name]
                rtarget_subset = subsets.Range.from_array(rtarget_array)
        else:
            rtarget_name = rtarget
            rtarget_array = self.sdfg.arrays[rtarget_name]
            rtarget_subset = subsets.Range.from_array(rtarget_array)
        if isinstance(wtarget, tuple):
            wtarget_name, wtarget_subset = wtarget
            if wtarget_subset is None:
                wtarget_array = self.sdfg.arrays[wtarget_name]
                wtarget_subset = subsets.Range.from_array(wtarget_array)
        else:
            wtarget_name = wtarget
            wtarget_array = self.sdfg.arrays[wtarget_name]
            wtarget_subset = subsets.Range.from_array(wtarget_array)
        if isinstance(operand, tuple):
            op_name, op_subset = operand
            if op_subset is None:
                op_array = self.sdfg.arrays[op_name]
                op_subset = subsets.Range.from_array(op_array)
        elif operand in self.sdfg.arrays:
            op_name = operand
            op_array = self.sdfg.arrays[op_name]
            op_subset = subsets.Range.from_array(op_array)
        else:
            op_name = None
            op_array = None
            op_subset = subsets.Range([(0, 0, 1)])
            if symbolic.issymbolic(operand):
                for sym in operand.free_symbols:
                    if str(sym) not in self.sdfg.symbols:
                        self.sdfg.add_symbol(str(sym),
                                             self.globals[str(sym)].dtype)
                operand = symbolic.symstr(operand)

        state = self._add_state("augassign_{l}_{c}".format(l=node.lineno,
                                                           c=node.col_offset))

        if wtarget_subset.num_elements() != 1:
            if op_subset.num_elements() != 1:
                if wtarget_subset.size() == op_subset.size():
                    in1_subset = copy.deepcopy(rtarget_subset)
                    in1_subset.offset(wtarget_subset, True)
                    in1_memlet = Memlet.simple(
                        rtarget_name, ','.join([
                            '__i%d + %d' % (i, s)
                            for i, (s, _, _) in enumerate(in1_subset)
                        ]))
                    in2_subset = copy.deepcopy(op_subset)
                    in2_subset.offset(wtarget_subset, True)
                    in2_memlet = Memlet.simple(
                        op_name, ','.join([
                            '__i%d + %d' % (i, s)
                            for i, (s, _, _) in enumerate(in2_subset)
                        ]))
                    out_memlet = Memlet.simple(
                        wtarget_name, ','.join(
                            ['__i%d' % i for i in range(len(wtarget_subset))]))
                    state.add_mapped_tasklet(state.label, {
                        '__i%d' % i: '%s:%s+1:%s' % (start, end, step)
                        for i, (start, end, step) in enumerate(wtarget_subset)
                    }, {
                        '__in1': in1_memlet,
                        '__in2': in2_memlet
                    },
                                             '__out = __in1 {op} __in2'.format(
                                                 op=op), {'__out': out_memlet},
                                             external_edges=True,
                                             debuginfo=self.current_lineinfo)
                else:
                    op1 = state.add_read(op_name,
                                         debuginfo=self.current_lineinfo)
                    op2 = state.add_write(wtarget_name,
                                          debuginfo=self.current_lineinfo)
                    memlet = Memlet.simple(wtarget_name, wtarget_subset)
                    memlet.other_subset = op_subset
                    if op is not None:
                        memlet.wcr = LambdaProperty.from_string(
                            'lambda x, y: x {} y'.format(op))
                    state.add_nedge(op1, op2, memlet)
            else:
                in1_subset = copy.deepcopy(rtarget_subset)
                in1_subset.offset(wtarget_subset, True)
                in1_memlet = Memlet.simple(
                    rtarget_name, ','.join([
                        '__i%d + %d' % (i, s)
                        for i, (s, _, _) in enumerate(in1_subset)
                    ]))
                if op_name:
                    in2_memlet = Memlet.simple(op_name, '%s' % op_subset)
                    inp_memlets = {'__in1': in1_memlet, '__in2': in2_memlet}
                    tasklet_code = '__out = __in1 {op} __in2'.format(op=op)
                else:
                    inp_memlets = {'__in1': in1_memlet}
                    tasklet_code = '__out = __in1 {op} {n}'.format(op=op,
                                                                   n=operand)
                out_memlet = Memlet.simple(
                    wtarget_name,
                    ','.join(['__i%d' % i for i in range(len(wtarget_subset))]))
                state.add_mapped_tasklet(state.label, {
                    '__i%d' % i: '%s:%s+1:%s' % (start, end, step)
                    for i, (start, end, step) in enumerate(wtarget_subset)
                },
                                         inp_memlets,
                                         tasklet_code, {'__out': out_memlet},
                                         external_edges=True,
                                         debuginfo=self.current_lineinfo)
        else:
            if op_subset.num_elements() != 1:
                raise DaceSyntaxError(
                    self, node, "Incompatible subsets %s, %s and %s" %
                    (rtarget_subset, op_subset, wtarget_subset))
            else:
                op1 = state.add_read(rtarget_name,
                                     debuginfo=self.current_lineinfo)
                if op_name:
                    op2 = state.add_read(op_name,
                                         debuginfo=self.current_lineinfo)
                    inp_conns = {'__in1', '__in2'}
                    tasklet_code = '__out = __in1 {op} __in2'.format(op=op)
                else:
                    inp_conns = {'__in1'}
                    tasklet_code = '__out = __in1 {op} {n}'.format(op=op,
                                                                   n=operand)
                op3 = state.add_write(wtarget_name,
                                      debuginfo=self.current_lineinfo)
                tasklet = state.add_tasklet(name=state.label,
                                            inputs=inp_conns,
                                            outputs={'__out'},
                                            code=tasklet_code,
                                            debuginfo=self.current_lineinfo)
                in1_memlet = Memlet.simple(rtarget_name, '%s' % rtarget_subset)
                if op_name:
                    in2_memlet = Memlet.simple(op_name, '%s' % op_subset)
                    state.add_edge(op2, None, tasklet, '__in2', in2_memlet)
                out_memlet = Memlet.simple(wtarget_name, '%s' % wtarget_subset)
                state.add_edge(op1, None, tasklet, '__in1', in1_memlet)
                state.add_edge(tasklet, '__out', op3, None, out_memlet)

    def _add_access(
            self,
            name: str,
            rng: subsets.Range,
            access_type: str,  # 'r' or 'w'
            target: Union[ast.Name, ast.Subscript],
            new_name: str = None,
            arr_type: data.Data = None) -> str:
        if access_type not in ('r', 'w'):
            raise ValueError("Access type {} is invalid".format(access_type))
        if new_name:
            var_name = new_name
        elif target:
            var_name = "__tmp_{l}_{c}_{a}".format(l=target.lineno,
                                                  c=target.col_offset,
                                                  a=access_type)
        else:
            var_name = self.sdfg.temp_data_name()

        parent_name = self.scope_vars[name]
        parent_array = self.scope_arrays[parent_name]
        if _subset_has_indirection(rng, self):
            # squeezed_rng = list(range(len(rng)))
            shape = parent_array.shape
            # strides = [parent_array.strides[d] for d in squeezed_rng]
            # # TODO: Why is squeezed_rng an index in the first place?
            # squeezed_rng = subsets.Range([(i, i, 1) for i in squeezed_rng])
            squeezed_rng = subsets.Range.from_array(parent_array)
            non_squeezed = list(range(len(rng)))
        else:
            ignore_indices = []
            sym_rng = []
            for i, r in enumerate(rng):
                for s, sr in self.symbols.items():
                    if s in symbolic.symlist(r).keys():
                        ignore_indices.append(i)
                        sym_rng.append(sr)

            if ignore_indices:
                tmp_memlet = Memlet.simple(parent_name, rng)
                use_dst = True if access_type == 'w' else False
                for s, r in self.symbols.items():
                    tmp_memlet = propagate_subset([tmp_memlet], parent_array,
                                                  [s], r, use_dst=use_dst)

            squeezed_rng = copy.deepcopy(rng)
            non_squeezed = squeezed_rng.squeeze(ignore_indices)
            # TODO: Need custom shape computation here
            shape = squeezed_rng.size()
            for i, sr in zip(ignore_indices, sym_rng):
                iMin, iMax, step = sr.ranges[0]
                ts = rng.tile_sizes[i]
                sqz_idx = squeezed_rng.ranges.index(rng.ranges[i])
                shape[sqz_idx] = ts * sympy.ceiling(
                    ((iMax.approx
                      if isinstance(iMax, symbolic.SymExpr) else iMax) + 1 -
                     (iMin.approx if isinstance(iMin, symbolic.SymExpr) else
                      iMin)) / (step.approx if isinstance(
                          step, symbolic.SymExpr) else step))
        dtype = parent_array.dtype

        if arr_type is None:
            arr_type = type(parent_array)
        if arr_type == data.Scalar:
            self.sdfg.add_scalar(var_name, dtype)
        elif arr_type == data.Array:
            if non_squeezed:
                strides = [parent_array.strides[d] for d in non_squeezed]
            else:
                strides = [1]
            self.sdfg.add_array(var_name, shape, dtype, strides=strides)
        elif arr_type == data.Stream:
            self.sdfg.add_stream(var_name, dtype)
        else:
            raise NotImplementedError(
                "Data type {} is not implemented".format(arr_type))

        self.accesses[(name, rng, access_type)] = (var_name, squeezed_rng)

        inner_indices = set(non_squeezed)

        if access_type == 'r':
            if _subset_has_indirection(rng, self):
                self.inputs[var_name] = (dace.Memlet.from_array(
                    parent_name, parent_array), inner_indices)
            else:
                self.inputs[var_name] = (dace.Memlet.simple(parent_name,
                                                            rng), inner_indices)
        else:
            if _subset_has_indirection(rng, self):
                self.outputs[var_name] = (dace.Memlet.from_array(
                    parent_name, parent_array), inner_indices)
            else:
                self.outputs[var_name] = (dace.Memlet.simple(parent_name, rng),
                                          inner_indices)

        return (var_name, squeezed_rng)

    def _add_read_access(self,
                         name: str,
                         rng: subsets.Range,
                         target: Union[ast.Name, ast.Subscript],
                         new_name: str = None,
                         arr_type: data.Data = None):
        if name in self.sdfg.arrays:
            return (name, None)
        elif (name, rng, 'w') in self.accesses:
            return self.accesses[(name, rng, 'w')]
        elif (name, rng, 'r') in self.accesses:
            return self.accesses[(name, rng, 'r')]
        elif name in self.variables:
            return (self.variables[name], None)
        elif name in self.scope_vars:
            new_name, new_rng = self._add_access(name, rng, 'r', target,
                                                 new_name, arr_type)
            full_rng = subsets.Range.from_array(self.sdfg.arrays[new_name])
            if _subset_has_indirection(rng, self):
                new_name, new_rng = self.make_slice(new_name, rng)
            elif full_rng != new_rng:
                new_name, new_rng = self.make_slice(new_name, new_rng)
            return (new_name, new_rng)
        else:
            raise NotImplementedError

    def _add_write_access(self,
                          name: str,
                          rng: subsets.Range,
                          target: Union[ast.Name, ast.Subscript],
                          new_name: str = None,
                          arr_type: data.Data = None):

        if name in self.sdfg.arrays:
            return (name, None)
        if (name, rng, 'w') in self.accesses:
            return self.accesses[(name, rng, 'w')]
        elif name in self.variables:
            return (self.variables[name], None)
        elif (name, rng, 'r') in self.accesses or name in self.scope_vars:
            return self._add_access(name, rng, 'w', target, new_name, arr_type)
        else:
            raise NotImplementedError

    def visit_NamedExpr(self, node):  # node : ast.NamedExpr
        self._visit_assign(node, node.target, None)

    def visit_Assign(self, node: ast.Assign):
        self._visit_assign(node, node.targets[0], None)

    def visit_AnnAssign(self, node: ast.AnnAssign):
        type_name = rname(node.annotation)
        try:
            dtype = eval(type_name)
            if not isinstance(dtype, dtypes.typeclass):
                raise NotImplementedError
        except:
            dtype = None
            warnings.warn('typeclass {} is not supported'.format(type_name))
        self._visit_assign(node, node.target, None, dtype=dtype)

    def _visit_assign(self, node, node_target, op, dtype=None):
        # Get targets (elts) and results
        elts = None
        results = None
        if isinstance(node_target, (ast.Tuple, ast.List)):
            elts = node_target.elts
        else:
            elts = [node_target]

        results = []
        if isinstance(node.value, (ast.Tuple, ast.List)):
            for n in node.value.elts:
                results.extend(self._gettype(n))
        else:
            results.extend(self._gettype(node.value))

        if len(results) != len(elts):
            raise DaceSyntaxError(
                self, node, 'Function returns %d values but %d provided' %
                (len(results), len(elts)))

        defined_vars = {**self.variables, **self.scope_vars}
        defined_arrays = {**self.sdfg.arrays, **self.scope_arrays}

        for target, (result, _) in zip(elts, results):

            name = rname(target)
            true_name = None
            if name in defined_vars:
                true_name = defined_vars[name]
                true_array = defined_arrays[true_name]

            if (isinstance(target, ast.Name) and true_name and not op
                    and not isinstance(true_array, data.Scalar)
                    and not (true_array.shape == (1, ))):
                raise DaceSyntaxError(
                    self, target,
                    'Cannot reassign value to variable "{}"'.format(name))

            if not true_name and op:
                raise DaceSyntaxError(
                    self, target,
                    'Variable "{}" used before definition'.format(name))

            new_data = None
            dtype_keys = tuple(dtypes.DTYPE_TO_TYPECLASS.keys())
            if not (symbolic.issymbolic(result) or isinstance(
                    result, dtype_keys) or result in self.sdfg.arrays):
                raise DaceSyntaxError(
                    self, result, "In assignments, the rhs may only be "
                    "data, numerical/boolean constants "
                    "and symbols")
            if not true_name:
                if (symbolic.issymbolic(result)
                        or isinstance(result, dtype_keys)):
                    if symbolic.issymbolic(result):
                        rtype = _sym_type(result)
                    else:
                        rtype = type(result)
                    if name.startswith('__return'):
                        true_name, new_data = self.sdfg.add_temp_transient(
                            [1], rtype)
                    else:
                        true_name = self.sdfg.temp_data_name()
                        if dtype:
                            ttype = dtype
                        else:
                            ttype = rtype
                        _, new_data = self.sdfg.add_scalar(true_name,
                                                           ttype,
                                                           transient=True)
                    self.variables[name] = true_name
                    defined_vars[name] = true_name
                elif result in self.sdfg.arrays:
                    result_data = self.sdfg.arrays[result]
                    if (name.startswith('__return')
                            and isinstance(result_data, data.Scalar)):
                        true_name, new_data = self.sdfg.add_temp_transient(
                            [1], result_data.dtype)
                        self.variables[name] = true_name
                        defined_vars[name] = true_name
                    elif not result_data.transient:
                        true_name, new_data = _add_transient_data(
                            self.sdfg, result_data, dtype)
                        self.variables[name] = true_name
                        defined_vars[name] = true_name
                    else:
                        self.variables[name] = result
                        defined_vars[name] = result
                        continue

            if new_data:
                rng = dace.subsets.Range.from_array(new_data)
            else:
                true_target = copy.deepcopy(target)
                if isinstance(target, ast.Name):
                    true_target.id = true_name
                elif isinstance(target, ast.Subscript):
                    true_target.value.id = true_name
                rng = dace.subsets.Range(
                    astutils.subscript_to_slice(true_target, defined_arrays)[1])

            if self.nested and not new_data:
                new_name, new_rng = self._add_write_access(name, rng, target)
            else:
                new_name, new_rng = true_name, rng

            # Strict independent access check for augmented assignments
            if op:
                independent = True
                waccess = inverse_dict_lookup(self.accesses,
                                              (new_name, new_rng))
                if self.map_symbols and waccess:
                    for s in self.map_symbols:
                        if s not in waccess[1].free_symbols:
                            independent = False
                            break

            # Handle output indirection
            output_indirection = None
            if _subset_has_indirection(rng, self):
                output_indirection = self.sdfg.add_state(
                    'wslice_%s_%d' % (new_name, node.lineno))
                wnode = output_indirection.add_write(
                    new_name, debuginfo=self.current_lineinfo)
                memlet = Memlet.simple(new_name, str(rng))
                # Dependent augmented assignments need WCR in the            
                # indirection edge.
                with_wcr = False
                if op and not independent:
                    memlet.wcr = LambdaProperty.from_string(
                        'lambda x, y: x {} y'.format(op))
                    with_wcr = True
                    # WCR not needed in the assignment edge any longer.
                    op = None
                tmp = self.sdfg.temp_data_name()
                ind_name = add_indirection_subgraph(
                    self.sdfg, output_indirection, None,
                    wnode, memlet, tmp, self, True, with_wcr=with_wcr)
                wtarget = ind_name
            else:
                wtarget = (new_name, new_rng)

            # Handle augassign input indirection
            # (only needed for independent augmented assignments)
            if op and independent:
                if _subset_has_indirection(rng, self):
                    self._add_state('rslice_%s_%d' % (new_name, node.lineno))
                    rnode = self.last_state.add_read(
                        new_name, debuginfo=self.current_lineinfo)
                    memlet = Memlet.simple(new_name, str(rng))
                    tmp = self.sdfg.temp_data_name()
                    ind_name = add_indirection_subgraph(
                        self.sdfg, self.last_state, rnode,
                        None, memlet, tmp, self)
                    rtarget = ind_name
                else:
                    rtarget = (new_name, new_rng)

            # Generate subgraph for assignment
            if op and independent:
                self._add_aug_assignment(node, rtarget, wtarget, result, op)
            else:
                self._add_assignment(node, wtarget, result, op=op)

            # Connect states properly when there is output indirection
            if output_indirection:
                self.sdfg.add_edge(self.last_state, output_indirection,
                                   dace.sdfg.InterstateEdge())
                self.last_state = output_indirection

    def visit_AugAssign(self, node: ast.AugAssign):

        self._visit_assign(node, node.target,
                           augassign_ops[type(node.op).__name__])

    def _get_keyword_value(self, keywords: List[ast.keyword], arg: str):
        """Finds a keyword in list and returns its value

        Arguments:
            keywords {List[ast.keyword]} -- Keyword list
            arg {str} -- Keyword ID

        Raises:
            DaceSyntaxError: If keyword is not found

        Returns:
            Any -- Keyword value
        """

        for kword in keywords:
            if kword.arg == arg:
                return kword.value

        raise DaceSyntaxError(self, keywords,
                              "Keyword {} not found".format(arg))

    def _parse_shape(self, node: Union[ast.List, ast.Tuple, ast.Attribute]):
        """Parses the shape of an array

        Arguments:
            node {Union[ast.List, ast.Tuple, ast.Attribute]} -- Shape node

        Raises:
            DaceSyntaxError: If shape node is ast.Attribute, but the attribute is not a shape
            DaceSyntaxError: If shape node is neither a list/tuple nor an attribute

        Returns:
            List[Union[str, int, dace.symbol]] -- Shape
        """

        if isinstance(node, (ast.List, ast.Tuple)):
            shape = []
            for length in node.elts:
                shape.append(self._parse_value(length))
        elif isinstance(node, ast.Attribute):
            if node.attr != "shape":
                raise DaceSyntaxError(
                    self, node, "Attribute {} is not shape".format(rname(node)))
            shape = self.scope_arrays[node.value.id].shape
        else:
            raise DaceSyntaxError(
                self, node,
                "Array shape must either be a list of dimension lengths or "
                " the shape attribute of another array.")

        return shape

    def _parse_dtype(self, node: ast.Attribute):
        """Parses the dtype of an array

        Arguments:
            node {ast.Attribute} -- Dtype node

        Raises:
            DaceSyntaxError: If dtype node is an ast.Attribute, but the attribute is not a dtype
            DaceSyntaxError: If dtype node is not ast.Attribute

        Returns:
            Any -- Dtype
        """

        if isinstance(node, ast.Attribute):
            if node.value.id in {"dace", "numpy"}:
                dtype = getattr(self.globals[node.value.id], node.attr)
            elif node.attr != "dtype":
                raise DaceSyntaxError(
                    self, node, "Attribute {} is not dtype".format(rname(node)))
            else:
                dtype = self.scope_arrays[node.value.id].dtype
        else:
            raise DaceSyntaxError(
                self, node, "Array dtype must either be a dace/numpy type or "
                " the dtype attribute of another array.")

        return dtype

    def _parse_ndarray(self, node: ast.Call):
        """Parses a call to numpy.ndarray

        Arguments:
            node {ast.Call} -- Call node

        Returns:
            Tuple[shape, dtype] -- Shape and dtype of the array
        """

        num_args = len(node.args)
        # num_kwargs = len(node.keywords)

        if num_args == 0:
            shape_node = self._get_keyword_value(node.keywords, "shape")
            shape = self._parse_shape(shape_node)
            print(shape)
            dtype_node = self._get_keyword_value(node.keywords, "dtype")
            dtype = self._parse_dtype(dtype_node)
            print(dtype)
        elif num_args == 1:
            shape_node = node.args[0]
            shape = self._parse_shape(shape_node)
            print(shape)
            dtype_node = self._get_keyword_value(node.keywords, "dtype")
            dtype = self._parse_dtype(dtype_node)
            print(dtype)
        elif num_args >= 2:
            shape_node = node.args[0]
            shape = self._parse_shape(shape_node)
            print(shape)
            dtype_node = node.args[1]
            dtype = self._parse_dtype(dtype_node)
            print(dtype)

        return (shape, dtype)

    def _parse_function_arg(self, arg: ast.AST):
        # Obtain a string representation
        return self.visit(arg)

    def _is_inputnode(self, sdfg: SDFG, name: str):
        visited_data = set()
        for state in sdfg.nodes():
            visited_state_data = set()
            for node in state.nodes():
                if isinstance(node, nodes.AccessNode) and node.data == name:
                    visited_state_data.add(node.data)
                    if (node.data not in visited_data
                            and state.in_degree(node) == 0):
                        return True
            visited_data = visited_data.union(visited_state_data)

    def _is_outputnode(self, sdfg: SDFG, name: str):
        for state in sdfg.nodes():
            for node in state.nodes():
                if isinstance(node, nodes.AccessNode) and node.data == name:
                    if state.in_degree(node) > 0:
                        return True

    def visit_Call(self, node: ast.Call):
        from dace.frontend.python.parser import DaceProgram  # Avoiding import loop

        funcname = rname(node)
        func = None

        # Check if the function exists as an SDFG in a different module
        modname = until(funcname, '.')
        if ('.' in funcname and len(modname) > 0 and modname in self.globals
                and dtypes.ismodule(self.globals[modname])):
            try:
                func = getattr(self.globals[modname],
                               funcname[len(modname) + 1:])
            except AttributeError:
                func = None

            # Not an SDFG, ignore (might be a recognized function, see below)
            if not isinstance(func, (SDFG, DaceProgram)):
                func = None
            else:
                # An SDFG, replace dots in name with underscores
                funcname = funcname.replace('.', '_')

        # If the function exists as a global SDFG or @dace.program, use it
        if func or funcname in self.other_sdfgs:
            if func is None:
                func = self.other_sdfgs[funcname]
            if isinstance(func, SDFG):
                sdfg = copy.deepcopy(func)
                args = [(arg.arg, self._parse_function_arg(arg.value))
                        for arg in node.keywords]
                required_args = [
                    a for a in sdfg.arglist().keys() if a not in sdfg.symbols
                ]
            elif isinstance(func, DaceProgram):
                args = [(aname, self._parse_function_arg(arg))
                        for aname, arg in zip(func.argnames, node.args)]
                args += [(arg.arg, self._parse_function_arg(arg.value))
                         for arg in node.keywords]
                required_args = func.argnames

                sdfg = copy.deepcopy(
                    func.to_sdfg(*({
                        **self.defined,
                        **self.sdfg.arrays,
                        **self.sdfg.symbols
                    }[arg] if isinstance(arg, str) else arg
                                   for aname, arg in args),
                                 strict=self.strict))

            else:
                raise DaceSyntaxError(
                    self, node, 'Unrecognized SDFG type "%s" in call to "%s"' %
                    (type(func).__name__, funcname))

            # Avoid import loops
            from dace.frontend.python.parser import infer_symbols_from_shapes

            # Map internal SDFG symbols by adding keyword arguments
            # symbols = set(sdfg.symbols.keys())
            symbols = sdfg.free_symbols
            try:
                mapping = infer_symbols_from_shapes(
                    sdfg, {
                        k: self.sdfg.arrays[v]
                        for k, v in args if v in self.sdfg.arrays
                    },
                    set(sym.arg for sym in node.keywords if sym.arg in symbols))
            except ValueError as ex:
                raise DaceSyntaxError(self, node, str(ex))
            if len(mapping) == 0:  # Default to same-symbol mapping
                mapping = None

            # Add undefined symbols to required arguments
            if mapping:
                required_args.extend(
                    [sym for sym in symbols if sym not in mapping])
            else:
                required_args.extend(symbols)

            # Argument checks
            for arg in node.keywords:
                if arg.arg not in required_args:
                    raise DaceSyntaxError(
                        self, node, 'Invalid keyword argument "%s" in call to '
                        '"%s"' % (arg.arg, funcname))
            if len(args) != len(required_args):
                raise DaceSyntaxError(
                    self, node, 'Argument number mismatch in'
                    ' call to "%s" (expected %d,'
                    ' got %d)' % (funcname, len(required_args), len(args)))

            # Remove newly-defined symbols from arguments
            if mapping is not None:
                symbols -= set(mapping.keys())
            # if len(symbols) > 0:
            #     mapping = mapping or {}
            # TODO: Why above the None fix was applied when there were symbols?
            mapping = mapping or {}
            args_to_remove = []
            for i, (aname, arg) in enumerate(args):
                if aname in symbols:
                    args_to_remove.append(args[i])
                    mapping[aname] = arg
            for arg in args_to_remove:
                args.remove(arg)

            # Change connector names
            updated_args = []
            for i, (conn, arg) in enumerate(args):
                if (conn in self.scope_vars.keys() or
                        conn in self.sdfg.arrays.keys() or
                        conn in self.sdfg.symbols):
                    if self.sdfg._temp_transients > sdfg._temp_transients:
                        new_conn = self.sdfg.temp_data_name()
                    else:
                        new_conn = sdfg.temp_data_name()
                    warnings.warn("Renaming nested SDFG connector {c} to "
                                  "{n}".format(c=conn, n=new_conn))
                    sdfg.replace(conn, new_conn)
                    updated_args.append((new_conn, arg))
                else:
                    updated_args.append((conn, arg))
            args = updated_args

            # Change transient names
            arrays_before = list(sdfg.arrays.items())
            for arrname, array in arrays_before:
                if array.transient and arrname[:5] == '__tmp':
                    if int(arrname[5:]) < self.sdfg._temp_transients:
                        if self.sdfg._temp_transients > sdfg._temp_transients:
                            new_name = self.sdfg.temp_data_name()
                        else:
                            new_name = sdfg.temp_data_name()
                        sdfg.replace(arrname, new_name)
            self.sdfg._temp_transients = max(self.sdfg._temp_transients,
                                             sdfg._temp_transients)
            sdfg._temp_transients = self.sdfg._temp_transients

            # TODO: This workaround needs to be formalized (pass-by-assignment)
            slice_state = None
            output_slices = set()
            for arg in itertools.chain(node.args,
                                       [kw.value for kw in node.keywords]):
                if isinstance(arg, ast.Subscript):
                    slice_state = self.last_state
                    break

            # Make sure that any scope vars in the arguments are substituted
            # by an access.
            for i, (aname, arg) in enumerate(args):
                if arg not in self.sdfg.arrays:
                    if isinstance(arg, str) and arg in self.scope_arrays:
                        # TODO: Do we need to do something with the sqz range?
                        newarg, _ = self._add_read_access(
                            arg,
                            subsets.Range.from_array(self.scope_arrays[arg]),
                            node)
                    else:
                        newarg = arg
                    args[i] = (aname, newarg)

            state = self._add_state('call_%s_%d' % (funcname, node.lineno))
            argdict = {
                conn: Memlet.from_array(arg, self.sdfg.arrays[arg])
                for conn, arg in args if arg in self.sdfg.arrays
            }
            # Handle scalar inputs to nested SDFG calls
            for conn, arg in args:
                if (arg not in self.sdfg.arrays
                        and conn not in mapping.keys() | symbols):
                    argdict[conn] = state.add_tasklet(
                        'scalar', {}, {conn},
                        '%s = %s' % (conn, arg),
                        debuginfo=self.current_lineinfo)

            inputs = {
                k: v
                for k, v in argdict.items() if self._is_inputnode(sdfg, k)
            }
            outputs = {
                k: v
                for k, v in argdict.items() if self._is_outputnode(sdfg, k)
            }
            # If an argument does not register as input nor as output,
            # put it in the inputs.
            # This may happen with input argument that are used to set
            # a promoted scalar.
            for k, v in argdict.items():
                if k not in inputs.keys() and k not in outputs.keys():
                    inputs[k] = v
            # Unset parent inputs/read accesses that
            # turn out to be outputs/write accesses.
            # TODO: Is there a case where some data is both input and output?
            # TODO: If yes, is it a problem?
            for memlet in outputs.values():
                aname = memlet.data
                rng = memlet.subset
                access_value = (aname, rng)
                access_key = inverse_dict_lookup(self.accesses, access_value)
                if access_key:
                    # Delete read access and create write access and output
                    vname = aname[:-1] + 'w'
                    name, rng, atype = access_key
                    if atype == 'r':
                        del self.accesses[access_key]
                        access_value = self._add_write_access(name,
                                                              rng,
                                                              node,
                                                              new_name=vname)
                        memlet.data = vname
                    # Delete the old read descriptor
                    conn_used = False
                    for s in self.sdfg.nodes():
                        for n in s.data_nodes():
                            if n.data == aname:
                                conn_used = True
                                break
                        if conn_used:
                            break
                    if not conn_used:
                        del self.sdfg.arrays[aname]
                if aname in self.inputs.keys():
                    # Delete input
                    del self.inputs[aname]
                # Delete potential input slicing
                if slice_state:
                    for n in slice_state.nodes():
                        if isinstance(n, nodes.AccessNode) and n.data == aname:
                            for e in slice_state.in_edges(n):
                                sub = None
                                for s in itertools.chain(
                                        node.args,
                                    [kw.value for kw in node.keywords]):
                                    if isinstance(s, ast.Subscript):
                                        if s.value.id == e.src.data:
                                            sub = s
                                            break
                                if not sub:
                                    raise KeyError("Did not find output "
                                                   "subscript")
                                output_slices.add((sub, ast.Name(id=aname)))
                                slice_state.remove_edge(e)
                                slice_state.remove_node(e.src)
                            slice_state.remove_node(n)
                            break

            # Add return values as additional outputs
            rets = []
            for arrname, arr in sdfg.arrays.items():
                if arrname.startswith('__return'):
                    # Add a transient to the current SDFG
                    new_arrname = '%s_ret_%d' % (sdfg.name, len(rets))
                    newarr = copy.deepcopy(arr)
                    newarr.transient = True

                    # Substitute symbol mapping to get actual shape/strides
                    if mapping is not None:
                        # Two-step replacement (N -> __dacesym_N --> mapping[N])
                        # to avoid clashes
                        for sym, symvalue in mapping.items():
                            if str(sym) != str(symvalue):
                                sd.replace_properties(
                                    newarr, {
                                        symbolic.symbol(str(sym)):
                                        symbolic.symbol('__dacesym_' + str(sym))
                                    }, sym, '__dacesym_' + sym)
                        for sym, symvalue in mapping.items():
                            if str(sym) != str(symvalue):
                                sd.replace_properties(
                                    newarr, {
                                        symbolic.symbol('__dacesym_' + str(sym)):
                                        symbolic.pystr_to_symbolic(symvalue)
                                    }, '__dacesym_' + str(sym), symvalue)

                    new_arrname = self.sdfg.add_datadesc(new_arrname,
                                                         newarr,
                                                         find_new_name=True)

                    # Create an output entry for the connectors
                    outputs[arrname] = dace.Memlet.from_array(
                        new_arrname, newarr)
                    rets.append(new_arrname)

            nsdfg = state.add_nested_sdfg(sdfg,
                                          self.sdfg,
                                          inputs.keys(),
                                          outputs.keys(),
                                          mapping,
                                          debuginfo=self.current_lineinfo)
            self._add_nested_symbols(nsdfg)
            self._add_dependencies(state, nsdfg, None, None, inputs, outputs)

            if output_slices:
                if len(rets) > 0:
                    raise DaceSyntaxError(
                        self, node, 'Both return values and output slices '
                        'unsupported')

                assign_node = ast.Assign()
                targets = []
                value = []
                for t, v in output_slices:
                    targets.append(t)
                    value.append(v)
                assign_node = ast.Assign(targets=ast.Tuple(elts=targets),
                                         value=ast.Tuple(elts=value),
                                         lineno=node.lineno,
                                         col_offset=node.col_offset)
                assign_node = ast.fix_missing_locations(assign_node)
                return self._visit_assign(assign_node, assign_node.targets,
                                          None)

            # Return SDFG return values, if exist
            if len(rets) == 1:
                return rets[0]
            return rets

        # TODO: If the function is a callback, implement it as a tasklet

        # NumPy ufunc support
        found_ufunc = False
        if modname == "numpy" and len(funcname) > 6:
            name = funcname[len(modname) + 1:]
            npfuncname = until(name, '.')
            func = getattr(self.globals[modname], npfuncname)
            if isinstance(func, numpy.ufunc):
                ufunc_name = npfuncname
                if len(funcname) > len(modname) + len(npfuncname) + 1:
                    method_name = funcname[len(modname) + len(npfuncname) + 2:]
                else:
                    method_name = None
                func = oprepo.Replacements.get_ufunc(method_name)
                if ufunc_name in replacements.ufuncs.keys() and func:
                    found_ufunc = True

        # Otherwise, try to find a default implementation for the SDFG
        if not found_ufunc:
            func = oprepo.Replacements.get(funcname)
            if func is None:
                # Check for SDFG as fallback
                func = oprepo.Replacements.get(funcname)
                if func is None:
                    raise DaceSyntaxError(
                        self, node,
                        'Function "%s" is not registered with an SDFG '
                        'implementation' % funcname)
                print('WARNING: Function "%s" is not registered with an %s '
                      'implementation, falling back to SDFG' % funcname)

        args = [self._parse_function_arg(arg) for arg in node.args]
        keywords = {
            arg.arg: self._parse_function_arg(arg.value)
            for arg in node.keywords
        }

        self._add_state('call_%d' % node.lineno)
        self.last_state.set_default_lineinfo(self.current_lineinfo)

        if found_ufunc:
            result = func(self, node, self.sdfg, self.last_state, ufunc_name,
                          args, keywords)
        else:
            result = func(self.sdfg, self.last_state, *args, **keywords)

        self.last_state.set_default_lineinfo(None)

        if isinstance(result,
                      tuple) and type(result[0]) is nested_call.NestedCall:
            self.last_state = result[0].last_state
            result = result[1]

        if not isinstance(result, (tuple, list)):
            return [result]
        return result

    # Used for memlet expressions outside of tasklets, otherwise ignored
    def visit_TopLevelExpr(self, node: ast.Expr):
        if isinstance(node.value, ast.BinOp):
            # Add two access nodes and a memlet (the arrays must already exist)
            if isinstance(node.value.op, ast.LShift):
                src = node.value.right
                dst = node.value.left
            elif isinstance(node.value.op, ast.RShift):
                src = node.value.left
                dst = node.value.right
            else:
                # Top-level binary operator that is not a memlet, does nothing
                self.generic_visit(node)
                return

            # Create an edge between the two data descriptors
            state = self._add_state('globalmemlet_%d' % node.lineno)
            src_expr = ParseMemlet(self, self.defined, src)
            dst_expr = ParseMemlet(self, self.defined, dst)
            src_name = src_expr.name
            src_rng = None
            if src_name not in self.sdfg.arrays:
                src_name, src_rng = self._add_read_access(
                    src_name, src_expr.subset, None)
            dst_name = dst_expr.name
            dst_rng = None
            if dst_name not in self.sdfg.arrays:
                dst_name, dst_rng = self._add_write_access(
                    dst_name, dst_expr.subset, None)

            rnode = state.add_read(src_name, debuginfo=self.current_lineinfo)
            wnode = state.add_write(dst_name, debuginfo=self.current_lineinfo)
            if isinstance(self.sdfg.arrays[dst_name], data.Stream):
                dst_rng = dst_rng or subsets.Range.from_array(
                    self.sdfg.arrays[dst_name])
                mem = Memlet.simple(dst_name,
                                    dst_rng,
                                    num_accesses=dst_expr.accesses,
                                    wcr_str=dst_expr.wcr)
            else:
                src_rng = src_rng or subsets.Range.from_array(
                    self.sdfg.arrays[src_name])
                mem = Memlet.simple(src_name,
                                    src_rng,
                                    num_accesses=src_expr.accesses,
                                    wcr_str=dst_expr.wcr)
            state.add_nedge(rnode, wnode, mem)
            return

        # Calling reduction or other SDFGs / functions
        elif isinstance(node.value, ast.Call):
            # Handles reduction and calling other SDFGs / DaCe programs
            # self._add_state('call_%d' % node.lineno)
            self.visit_Call(node.value)
            return

        elif (sys.version_info.major == 3 and sys.version_info.minor >= 8
              and isinstance(node.value, ast.NamedExpr)):
            self.visit_NamedExpr(node.value)
            return

        self.generic_visit(node)

    def visit_Return(self, node: ast.Return):
        # Modify node value to become an expression
        new_node = ast.copy_location(ast.Expr(value=node.value), node)

        # Return values can either be tuples or a single object
        if isinstance(node.value, (ast.Tuple, ast.List)):
            ast_tuple = ast.copy_location(
                ast.parse('(%s,)' % ','.join(
                    '__return_%d' % i
                    for i in range(len(node.value.elts)))).body[0].value, node)
            self._visit_assign(new_node, ast_tuple, None)
        else:
            ast_name = ast.copy_location(ast.Name(id='__return'), node)
            self._visit_assign(new_node, ast_name, None)

    def visit_With(self, node, is_async=False):
        # "with dace.tasklet" syntax
        if len(node.items) == 1:
            dec = node.items[0].context_expr
            funcname = rname(dec)
            if funcname == 'dace.tasklet':
                # Parse as tasklet
                state = self._add_state('with_%d' % node.lineno)

                # Parse tasklet name
                namelist = self.name.split('_')
                if len(namelist) > 2:  # Remove trailing line and column number
                    name = '_'.join(namelist[:-2])
                else:
                    name = self.name

                tasklet, inputs, outputs, sdfg_inp, sdfg_out = \
                    self._parse_tasklet(state, node, name)

                # Add memlets
                self._add_dependencies(state, tasklet, None, None, inputs,
                                       outputs)
                self.inputs.update(sdfg_inp)
                self.outputs.update(sdfg_out)
                return

        raise DaceSyntaxError(
            self, node, 'General "with" statements disallowed in DaCe programs')

    def visit_AsyncWith(self, node):
        return self.visit_With(node, is_async=True)

    def _visitname(self, name: str, node: ast.AST):
        # First, if it is defined in the parser, use the definition
        if name in self.variables:
            return self.variables[name]

        # TODO: Why if the following code-block is moved after the code-block
        # looking for `name` in `self.sdfg.symbols`, a lot of tests break?
        # If an allowed global, use directly
        if name in self.globals:
            result = inner_eval_ast(self.globals, node)
            # If a symbol, add to symbols
            if (isinstance(result, symbolic.symbol) and
                    name not in self.sdfg.symbols.keys()):
                self.sdfg.add_symbol(result.name, result.dtype)
            return result

        if name in self.sdfg.arrays:
            return name

        if name in self.sdfg.symbols:
            return name

        if name not in self.scope_vars:
            raise DaceSyntaxError(self, node,
                                  'Use of undefined variable "%s"' % name)
        rname = self.scope_vars[name]
        if rname in self.scope_arrays:
            rng = subsets.Range.from_array(self.scope_arrays[rname])
            rname, _ = self._add_read_access(rname, rng, node)
        return rname

    #### Visitors that return arrays
    def visit_Str(self, node: ast.Str):
        # A string constant returns itself
        return node.s

    def visit_Num(self, node: ast.Num):
        if isinstance(node.n, (int, float, complex, bool)):
            return dtypes.DTYPE_TO_TYPECLASS[type(node.n)](node.n)
        return node.n

    def visit_Constant(self, node: ast.Constant):
        if isinstance(node.value, (int, float, complex, bool)):
            return dtypes.DTYPE_TO_TYPECLASS[type(node.value)](node.value)
        return node.value

    def visit_Name(self, node: ast.Name):
        # If visiting a name, check if it is a defined variable or a global
        return self._visitname(node.id, node)

    def visit_NameConstant(self, node: ast.NameConstant):
        return self.visit_Constant(node)

    def visit_Attribute(self, node: ast.Attribute):
        # If visiting an attribute, return attribute value if it's of an array or global
        name = until(astutils.unparse(node), '.')
        result = self._visitname(name, node)
        if result in self.sdfg.arrays:
            arr = self.sdfg.arrays[result]
        elif result in self.scope_arrays:
            arr = self.scope_arrays[result]
        else:
            return result
        try:
            return getattr(arr, node.attr)
        except KeyError:
            return result

    def visit_List(self, node: ast.List):
        # Recursively loop over elements
        return [self.visit(a) for a in node.elts]

    def visit_Tuple(self, node: ast.Tuple):
        # Recursively loop over elements
        return tuple(self.visit(a) for a in node.elts)

    def visit_Lambda(self, node: ast.Lambda):
        # Return a string representation of the function
        return astutils.unparse(node)

    ############################################################

    def _gettype(self, opnode: ast.AST) -> List[Tuple[str, str]]:
        """ Returns an operand and its type as a 2-tuple of strings. """
        operands = self.visit(opnode)
        if isinstance(operands, (list, tuple)):
            if len(operands) == 0:
                raise DaceSyntaxError(self, opnode,
                                      'Operand has no return value')
        else:
            operands = [operands]

        result = []
        for operand in operands:
            if isinstance(operand, str) and operand in self.sdfg.arrays:
                result.append(
                    (operand, type(self.sdfg.arrays[operand]).__name__))
            elif isinstance(operand, str) and operand in self.scope_arrays:
                result.append(
                    (operand, type(self.scope_arrays[operand]).__name__))
            elif isinstance(operand, tuple(dtypes.DTYPE_TO_TYPECLASS.keys())):
                if isinstance(operand, (bool, numpy.bool, numpy.bool_)):
                    result.append((operand, 'BoolConstant'))
                else:
                    result.append((operand, 'NumConstant'))
            elif isinstance(operand, sympy.Basic):
                result.append((operand, 'symbol'))
            else:
                result.append((operand, type(operand).__name__))

        return result

    def _visit_op(self, node: Union[ast.UnaryOp, ast.BinOp, ast.BoolOp],
                  op1: ast.AST, op2: ast.AST):
        opname = None
        try:
            opname = type(node.op).__name__
        except:
            pass

        # Parse operands
        op1_parsed = self._gettype(op1)
        if len(op1_parsed) > 1:
            raise DaceSyntaxError(self, op1, 'Operand cannot be a tuple')
        operand1, op1type = op1_parsed[0]
        if op2 is not None:
            op2_parsed = self._gettype(op2)
            if len(op2_parsed) > 1:
                raise DaceSyntaxError(self, op2, 'Operand cannot be a tuple')
            operand2, op2type = op2_parsed[0]
        else:
            operand2, op2type = None, None

        func = oprepo.Replacements.getop(op1type, opname, otherclass=op2type)
        if func is None:
            # Check for SDFG as fallback
            func = oprepo.Replacements.getop(op1type,
                                             opname,
                                             otherclass=op2type)
            if func is None:
                raise DaceSyntaxError(
                    self, node,
                    'Operator "%s" is not defined for types %s and %s' %
                    (opname, op1type, op2type))
            print(
                'WARNING: Operator "%s" is not registered with an implementation for'
                'types %s and %s, falling back to SDFG' %
                (opname, op1type, op2type))

        self._add_state('%s_%d' % (type(node).__name__, node.lineno))
        self.last_state.set_default_lineinfo(self.current_lineinfo)
        try:
            result = func(self, self.sdfg, self.last_state, operand1, operand2)
        except SyntaxError as ex:
            raise DaceSyntaxError(self, node, str(ex))
        if not isinstance(result, (list, tuple)):
            results = [result]
        else:
            results = result
        for r in results:
            if isinstance(r, str) and r in self.sdfg.arrays.keys():
                if r in self.variables.keys():
                    raise DaceSyntaxError(
                        self, node,
                        "Variable {v} has been already defined".format(v=r))
                self.variables[r] = r

        self.last_state.set_default_lineinfo(None)

        return result

    def visit_UnaryOp(self, node: ast.UnaryOp):
        return self._visit_op(node, node.operand, None)

    def visit_BinOp(self, node: ast.BinOp):
        return self._visit_op(node, node.left, node.right)

    def visit_BoolOp(self, node: ast.BoolOp):
        last = node.values[0]
        # Syntax of BoolOp is a list of values, we parse left to right
        for i in range(1, len(node.values)):
            last = self._visit_op(node, last, node.values[i])
        return last

    def visit_Compare(self, node: ast.Compare):
        if len(node.ops) > 1 or len(node.comparators) > 1:
            raise NotImplementedError
        binop_node = ast.BinOp(node.left,
                               node.ops[0],
                               node.comparators[0],
                               lineno=node.lineno,
                               col_offset=node.col_offset)
        return self.visit_BinOp(binop_node)

    ### Subscript (slicing) handling
    def visit_Subscript(self, node: ast.Subscript):

        if self.nested:

            defined_vars = {**self.variables, **self.scope_vars}
            defined_arrays = {**self.sdfg.arrays, **self.scope_arrays}

            name = rname(node)
            true_name = defined_vars[name]

            # If this subscript originates from an external array, create the
            # subset in the edge going to the connector, as well as a local
            # reference to the subset
            if (true_name not in self.sdfg.arrays
                    and isinstance(node.value, ast.Name)):
                true_node = copy.deepcopy(node)
                true_node.value.id = true_name
                rng = dace.subsets.Range(
                    astutils.subscript_to_slice(true_node, defined_arrays)[1])

                # return self._add_read_access(name, rng, node)
                new_name, new_rng = self._add_read_access(name, rng, node)
                new_arr = self.sdfg.arrays[new_name]
                full_rng = subsets.Range.from_array(new_arr)
                if new_rng.ranges == full_rng.ranges:
                    return new_name
                else:
                    raise NotImplementedError(
                        "Read accesses using nested for-loop symbols "
                        "are not supported yet")

        # Obtain array
        node_parsed = self._gettype(node.value)
        if len(node_parsed) > 1:
            raise DaceSyntaxError(self, node.value, 'Subscripted object cannot '
                                  'be a tuple')
        array, arrtype = node_parsed[0]
        if arrtype == 'str' or arrtype in dtypes._CTYPES:
            raise DaceSyntaxError(self, node,
                                  'Type "%s" cannot be sliced' % arrtype)

        # Try to construct memlet from subscript
        # expr: MemletExpr = ParseMemlet(self, self.defined, node)
        # TODO: This needs to be formalized better
        node.value = ast.Name(id=array)
        expr: MemletExpr = ParseMemlet(self, self.sdfg.arrays, node)
        arrobj = self.sdfg.arrays[array]

        # TODO: Check dimensionality of access and extend as necessary

        # Add slicing state
        self._add_state('slice_%s_%d' % (array, node.lineno))
        rnode = self.last_state.add_read(array, debuginfo=self.current_lineinfo)
        if _subset_has_indirection(expr.subset, self):
            memlet = Memlet.simple(array,
                                   expr.subset,
                                   num_accesses=expr.accesses,
                                   wcr_str=expr.wcr)
            tmp = self.sdfg.temp_data_name()
            return add_indirection_subgraph(self.sdfg, self.last_state, rnode,
                                            None, memlet, tmp, self)
        else:
            other_subset = copy.deepcopy(expr.subset)
            other_subset.squeeze()
            tmp, tmparr = self.sdfg.add_temp_transient(other_subset.size(),
                                                       arrobj.dtype,
                                                       arrobj.storage)
            wnode = self.last_state.add_write(tmp,
                                              debuginfo=self.current_lineinfo)
            self.last_state.add_nedge(
                rnode, wnode,
                Memlet.simple(array,
                              expr.subset,
                              num_accesses=expr.accesses,
                              wcr_str=expr.wcr,
                              other_subset_str=other_subset))
            return tmp

    def make_slice(self, arrname: str, rng: subsets.Range):

        array = arrname
        arrobj = self.sdfg.arrays[arrname]

        # Add slicing state
        # TODO: naming issue, we don't have the linenumber here
        self._add_state('slice_%s' % (array))
        rnode = self.last_state.add_read(array, debuginfo=self.current_lineinfo)
        other_subset = copy.deepcopy(rng)
        other_subset.squeeze()
        if _subset_has_indirection(rng, self):
            memlet = Memlet.simple(array, rng)
            tmp = self.sdfg.temp_data_name()
            tmp = add_indirection_subgraph(self.sdfg, self.last_state, rnode,
                                           None, memlet, tmp, self)
        else:
            tmp, tmparr = self.sdfg.add_temp_transient(other_subset.size(),
                                                       arrobj.dtype,
                                                       arrobj.storage)
            wnode = self.last_state.add_write(tmp,
                                              debuginfo=self.current_lineinfo)
            self.last_state.add_nedge(
                rnode, wnode,
                Memlet.simple(array,
                              rng,
                              num_accesses=rng.num_elements(),
                              other_subset_str=other_subset))
        return tmp, other_subset

    ##################################<|MERGE_RESOLUTION|>--- conflicted
+++ resolved
@@ -167,13 +167,7 @@
     # and symbols to their names
     src_ast = GlobalResolver({
         k: v
-<<<<<<< HEAD
-        for k, v in global_vars.items()
-        if dtypes.isconstant(v, allow_recursive=True) and not k in argtypes
-        and k != '_'
-=======
         for k, v in global_vars.items() if not k in argtypes and k != '_'
->>>>>>> f84635d3
     }).visit(src_ast)
 
     pv = ProgramVisitor(name=f.__name__,
@@ -605,28 +599,6 @@
         else:
             return super().generic_visit(node)
 
-<<<<<<< HEAD
-    def _constval(self, node: ast.AST, value: Any) -> ast.AST:
-        # Compatibility check since Python changed their AST nodes
-        if sys.version_info >= (3, 8):
-            newnode = ast.Constant(value=value, kind='')
-        else:
-            newnode = ast.Num(n=value)
-        return ast.copy_location(newnode, node)
-
-    def visit_Subscript(self, node: ast.Subscript) -> Any:
-        if (isinstance(node.value, ast.Name)
-                and node.value.id not in self.current_scope
-                and node.value.id in self.globals):
-            visited_slice = self.visit(node.slice)
-            # Try to evaluate subscript with values we already have in globals
-            value = eval(
-                f'{self.globals[node.value.id]}[{astutils.unparse(visited_slice)}]',
-                self.globals)
-            return self._constval(node, value)
-
-        return self.generic_visit(node)
-=======
     def global_value_to_node(self, value, parent_node, recurse=False):
         # if recurse is false, we don't allow recursion into lists
         # this should not happen anyway; the globals dict should only contain single "level" lists
@@ -662,7 +634,6 @@
             return ast.copy_location(newnode, parent_node)
         else:
             return newnode
->>>>>>> f84635d3
 
     def visit_Name(self, node: ast.Name):
         if isinstance(node.ctx, (ast.Store, ast.AugStore)):
@@ -671,10 +642,6 @@
             if node.id in self.current_scope:
                 return node
             if node.id in self.globals:
-<<<<<<< HEAD
-                return self._constval(node, self.globals[node.id])
-
-=======
                 global_val = self.globals[node.id]
                 newnode = self.global_value_to_node(global_val,
                                                     parent_node=node,
@@ -682,7 +649,6 @@
                 if newnode is None:
                     return node
                 return newnode
->>>>>>> f84635d3
         return node
 
     def visit_keyword(self, node: ast.keyword):
