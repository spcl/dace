--- conflicted
+++ resolved
@@ -2086,10 +2086,10 @@
                 pystr_to_symbolic(ranges[0][2]) < 0) == True) else '<'
             _, loop_guard, loop_end = self.sdfg.add_loop(
                 laststate, first_loop_state, end_loop_state, indices[0],
-<<<<<<< HEAD
-                ranges[0][0],
-                '%s %s %s' % (indices[0], loop_cond, ranges[0][1]),
-                '%s + %s' % (indices[0], ranges[0][2]), last_loop_state)
+                astutils.unparse(ast_ranges[0][0]), '%s %s %s' %
+                (indices[0], loop_cond, astutils.unparse(ast_ranges[0][1])),
+                '%s + %s' % (indices[0], astutils.unparse(ast_ranges[0][2])),
+                last_loop_state)
             incr = {indices[0]: '%s + %s' % (indices[0], ranges[0][2])}
             continue_states = self.continue_states.pop()
             while continue_states:
@@ -2107,12 +2107,6 @@
                     self.sdfg.remove_edge(e)
                 self.sdfg.add_edge(next_state, loop_end, dace.InterstateEdge())
             self.loop_idx -= 1
-=======
-                astutils.unparse(ast_ranges[0][0]), '%s %s %s' %
-                (indices[0], loop_cond, astutils.unparse(ast_ranges[0][1])),
-                '%s + %s' % (indices[0], astutils.unparse(ast_ranges[0][2])),
-                last_loop_state)
->>>>>>> 79fb9bd8
         else:
             raise DaceSyntaxError(
                 self, node, 'Unsupported for-loop iterator "%s"' % iterator)
