# Copyright 2019-2024 ETH Zurich and the DaCe authors. All rights reserved.
import ast
from collections import OrderedDict
import copy
import itertools
import networkx as nx
import re
import sys
import time
from os import path
import warnings
from numbers import Number
from typing import Any, Dict, Iterable, List, Set, Tuple, Union, Callable, Optional
import operator

import dace
from dace import data, dtypes, subsets, symbolic, sdfg as sd
from dace import sourcemap
from dace.config import Config
from dace.frontend.common import op_repository as oprepo
from dace.frontend.python import astutils
from dace.frontend.python.common import (DaceSyntaxError, SDFGClosure, SDFGConvertible, inverse_dict_lookup,
                                         StringLiteral)
from dace.frontend.python.astutils import ExtNodeVisitor, ExtNodeTransformer
from dace.frontend.python.astutils import rname
from dace.frontend.python import nested_call, replacements, preprocessing
from dace.frontend.python.memlet_parser import DaceSyntaxError, parse_memlet, ParseMemlet, inner_eval_ast, MemletExpr
from dace.sdfg import nodes
from dace.sdfg.propagation import propagate_memlet, propagate_subset, propagate_states
from dace.memlet import Memlet
from dace.properties import LambdaProperty, CodeBlock
from dace.sdfg import SDFG, SDFGState
from dace.sdfg.state import (BreakBlock, ConditionalBlock, ContinueBlock, ControlFlowBlock, FunctionCallRegion,
                             LoopRegion, ControlFlowRegion, NamedRegion)
from dace.sdfg.replace import replace_datadesc_names
from dace.symbolic import pystr_to_symbolic, inequal_symbols

import numpy
import sympy

# register replacements in oprepo
import dace.frontend.python.replacements
from dace.frontend.python.replacements import _sym_type, _broadcast_to

# Type hints
Size = Union[int, dace.symbolic.symbol]
ShapeTuple = Tuple[Size]
ShapeList = List[Size]
Shape = Union[ShapeTuple, ShapeList]
DependencyType = Dict[str, Tuple[SDFGState, Union[Memlet, nodes.Tasklet], Tuple[int]]]

if sys.version_info < (3, 8):
    _simple_ast_nodes = (ast.Constant, ast.Name, ast.NameConstant, ast.Num)
    BytesConstant = ast.Bytes
    EllipsisConstant = ast.Ellipsis
    NameConstant = ast.NameConstant
    NumConstant = ast.Num
    StrConstant = ast.Str
else:
    _simple_ast_nodes = (ast.Constant, ast.Name)
    BytesConstant = ast.Constant
    EllipsisConstant = ast.Constant
    NameConstant = ast.Constant
    NumConstant = ast.Constant
    StrConstant = ast.Constant

if sys.version_info < (3, 9):
    Index = ast.Index
    ExtSlice = ast.ExtSlice
else:
    Index = type(None)
    ExtSlice = type(None)

if sys.version_info < (3, 12):
    TypeAlias = type(None)
else:
    TypeAlias = ast.TypeAlias


class SkipCall(Exception):
    """ Exception used to skip calls to functions that cannot be parsed. """
    pass


def until(val, substr):
    """ Helper function that returns the substring of a string until a certain pattern. """
    if substr not in val:
        return val
    return val[:val.find(substr)]


# Array names that sympy and other python dependencies cannot accept
FORBIDDEN_ARRAY_NAMES = set(symbolic._sympy_clash.keys())

augassign_ops = {
    'Add': '+',
    'Sub': '-',
    'Mult': '*',
    'Div': '/',
    'FloorDiv': '//',
    'Mod': '%',
    'Pow': '**',
    'LShift': '<<',
    'RShift': '>>',
    'BitOr': '|',
    'BitXor': '^',
    'BitAnd': '&'
}


class AddTransientMethods(object):
    """ A management singleton for methods that add transient data to SDFGs. """

    _methods = {}

    @staticmethod
    def get(datatype):
        """ Returns a method. """
        if datatype not in AddTransientMethods._methods:
            return None
        return AddTransientMethods._methods[datatype]


@dtypes.paramdec
def specifies_datatype(func: Callable[[Any, data.Data, Any], Tuple[str, data.Data]], datatype=None):
    AddTransientMethods._methods[datatype] = func
    return func


@specifies_datatype(datatype=data.Scalar)
def _method(sdfg: SDFG, sample_data: data.Scalar, dtype: dtypes.typeclass):
    name = sdfg.temp_data_name()
    _, new_data = sdfg.add_scalar(name, dtype, transient=True)
    return name, new_data


@specifies_datatype(datatype=data.Array)
def _method(sdfg: SDFG, sample_data: data.Array, dtype):
    name, new_data = sdfg.add_temp_transient_like(sample_data, dtype=dtype)
    return name, new_data


@specifies_datatype(datatype=data.View)
def _method(sdfg: SDFG, sample_data: data.View, dtype):
    name, new_data = sdfg.add_temp_transient(sample_data.shape, dtype)
    return name, new_data


@specifies_datatype(datatype=data.Stream)
def _method(sdfg: SDFG, sample_data: data.Stream, dtype):
    name = sdfg.temp_data_name()
    new_data = sdfg.add_stream(name,
                               dtype,
                               buffer_size=sample_data.buffer_size,
                               shape=sample_data.shape,
                               transient=True)
    return name, new_data


def _add_transient_data(sdfg: SDFG, sample_data: data.Data, dtype: dtypes.typeclass = None):
    """ Adds to the sdfg transient data of the same dtype, shape and other
        parameters as sample_data. """
    func = AddTransientMethods.get(type(sample_data))
    if func is None:
        raise NotImplementedError
    if dtype is None:
        return func(sdfg, sample_data, sample_data.dtype)
    else:
        return func(sdfg, sample_data, dtype)


def _is_equivalent(first: data.Data, second: data.Data):
    if not first.is_equivalent(second):
        if any(not isinstance(d, data.Scalar) and not (isinstance(d, data.Array) and d.shape == (1, ))
               for d in (first, second)):
            return False
    return True


def parse_dace_program(name: str,
                       preprocessed_ast: ast.AST,
                       argtypes: Dict[str, data.Data],
                       constants: Dict[str, Any],
                       closure: SDFGClosure,
                       simplify: Optional[bool] = None,
                       save: bool = True,
                       progress: Optional[bool] = None) -> SDFG:
    """
    Parses a ``@dace.program`` function into an SDFG.

    :param src_ast: The AST of the Python program to parse.
    :param visitor: A ProgramVisitor object returned from 
                    ``preprocess_dace_program``.
    :param closure: An object that contains the @dace.program closure.
    :param simplify: If True, simplification pass will be performed.
    :param save: If True, saves source mapping data for this SDFG.
    :param progress: If True, prints a progress bar of the parsing process. 
                        If None (default), prints after 5 seconds of parsing. 
                        If False, never prints progress.
    :return: A 2-tuple of SDFG and its reduced (used) closure.
    """
    # Progress bar handling (pre-parse)
    teardown_progress = False
    if progress is None and not Config.get_bool('progress'):
        progress = False
    if progress is None or progress is True:
        try:
            from tqdm import tqdm
        except (ImportError, ModuleNotFoundError):
            progress = False

        if progress is not False and ProgramVisitor.progress_bar is None:
            ctl = closure.call_tree_length()
            teardown_progress = True  # First parser should teardown progress bar
            ProgramVisitor.start_time = time.time()
            if progress is True:
                ProgramVisitor.progress_bar = tqdm(total=ctl, desc='Parsing Python program')
            else:
                ProgramVisitor.progress_bar = (0, ctl)  # Make a counter instead (tqdm cannot be enabled mid-progress)
    if (progress is None and isinstance(ProgramVisitor.progress_bar, tuple)
            and (time.time() - ProgramVisitor.start_time) >= 5):
        initial, total = ProgramVisitor.progress_bar
        ProgramVisitor.progress_bar = tqdm(total=total, initial=initial, desc='Parsing Python program')
    # End of progress bar

    visitor = ProgramVisitor(name=name,
                             filename=preprocessed_ast.filename,
                             line_offset=preprocessed_ast.src_line,
                             col_offset=0,
                             global_vars=preprocessed_ast.program_globals,
                             constants=constants,
                             scope_arrays=argtypes,
                             scope_vars={},
                             closure=closure,
                             simplify=simplify)

    try:
        sdfg, _, _, _ = visitor.parse_program(preprocessed_ast.preprocessed_ast.body[0])
        sdfg.set_sourcecode(preprocessed_ast.src, 'python')

        # Combine nested closures with the current one
        nested_closure_replacements: Dict[str, str] = {}
        for name, (arr, _) in visitor.nested_closure_arrays.items():
            # Check if the same array is already passed as part of a nested closure
            if id(arr) in closure.array_mapping:
                existing_name = closure.array_mapping[id(arr)]
                if name != existing_name:
                    if existing_name not in closure.callbacks:
                        nested_closure_replacements[name] = existing_name
                    else:  # Callbacks should be mapped
                        sdfg.callback_mapping[name] = existing_name

        # Make safe replacements
        def repl_callback(repldict):
            for state in sdfg.states():
                for name, new_name in repldict.items():
                    state.replace(name, new_name)
            for name, new_name in repldict.items():
                sdfg.arrays[new_name] = sdfg.arrays[name]
                del sdfg.arrays[name]
                if name in sdfg.constants_prop:
                    sdfg.constants_prop[new_name] = sdfg.constants_prop[name]
                    del sdfg.constants_prop[name]

        symbolic.safe_replace(nested_closure_replacements, repl_callback, value_as_string=True)

        sdfg.debuginfo = dtypes.DebugInfo(
            visitor.src_line + 1,
            end_line=visitor.src_line + len(preprocessed_ast.src.split("\n")) - 1,
            filename=path.abspath(preprocessed_ast.filename),
        )

        # Progress bar handling (post-parse)
        if (progress is None and isinstance(ProgramVisitor.progress_bar, tuple)
                and (time.time() - ProgramVisitor.start_time) >= 5):
            initial, total = ProgramVisitor.progress_bar
            ProgramVisitor.progress_bar = tqdm(total=total, initial=initial, desc='Parsing Python program')
        ProgramVisitor.increment_progress()
    except SkipCall:
        raise
    except Exception as e:
        # Print the offending line causing the exception
        li = visitor.current_lineinfo
        print(f'Exception {e} raised while parsing DaCe program:\n  in File "{li.filename}", line {li.start_line}')
        lines = preprocessed_ast.src.split('\n')
        lineid = li.start_line - preprocessed_ast.src_line - 1
        if lineid >= 0 and lineid < len(lines):
            print(f'    {lines[lineid].strip()}')
        raise
    finally:
        if teardown_progress:
            if not isinstance(ProgramVisitor.progress_bar, tuple):
                ProgramVisitor.progress_bar.close()
                print('Parsing complete.')
            ProgramVisitor.progress_bar = None
            ProgramVisitor.start_time = 0

    return sdfg


# AST node types that are disallowed in DaCe programs
DISALLOWED_STMTS = [
    'Delete', 'Import', 'ImportFrom', 'Exec', 'Yield', 'YieldFrom', 'ClassDef', 'Await', 'Try', 'TryExcept',
    'TryFinally', 'ExceptHandler'
]
# Extra AST node types that are disallowed after preprocessing
_DISALLOWED_STMTS = DISALLOWED_STMTS + [
    'Global', 'Assert', 'Print', 'Nonlocal', 'Raise', 'Starred', 'AsyncFor', 'ListComp', 'GeneratorExp', 'SetComp',
    'DictComp', 'comprehension', 'TypeAlias', 'TypeVar', 'ParamSpec', 'TypeVarTuple'
]

TaskletType = Union[ast.FunctionDef, ast.With, ast.For]


def _disallow_stmt(visitor, node):
    raise DaceSyntaxError(visitor, node, 'Keyword "%s" disallowed' % (type(node).__name__))


###############################################################
# Parsing functions
###############################################################


def _subset_has_indirection(subset, pvisitor: 'ProgramVisitor' = None):
    for dim in subset:
        if not isinstance(dim, tuple):
            dim = [dim]
        for r in dim:
            if not symbolic.issymbolic(r):
                continue
            if symbolic.contains_sympy_functions(r):
                return True
            if pvisitor:
                for s in r.free_symbols:
                    try:
                        name = pvisitor._visitname(str(s), None)
                        if isinstance(name, str) and name in pvisitor.sdfg.arrays:
                            return True
                    except DaceSyntaxError:
                        continue
    return False


def _subset_is_local_symbol_dependent(subset: subsets.Subset, pvisitor: 'ProgramVisitor') -> bool:
    if subset is None:
        return False
    if any(s not in pvisitor.map_symbols and s not in pvisitor.globals for s in subset.free_symbols):
        return True
    return False


def add_indirection_subgraph(sdfg: SDFG,
                             graph: SDFGState,
                             src: nodes.Node,
                             dst: nodes.Node,
                             memlet: Memlet,
                             local_name: str,
                             pvisitor: 'ProgramVisitor',
                             output: bool = False,
                             with_wcr: bool = False):
    """ Replaces the specified edge in the specified graph with a subgraph that
        implements indirection without nested memlet subsets. """

    array = sdfg.arrays[memlet.data]
    indirect_inputs = set()
    indirect_outputs = set()

    # Scheme for multi-array indirection:
    # 1. look for all arrays and accesses, create set of arrays+indices
    #    from which the index memlets will be constructed from
    # 2. each separate array creates a memlet, of which num_accesses = len(set)
    # 3. one indirection tasklet receives them all + original array and
    #    produces the right output index/range memlet
    #########################
    # Step 1
    accesses = OrderedDict()
    newsubset = copy.deepcopy(memlet.subset)
    for dimidx, dim in enumerate(memlet.subset):
        # Range/Index disambiguation
        direct_assignment = False
        if not isinstance(dim, tuple):
            dim = [dim]
            direct_assignment = True
        elif dim[0] == dim[1]:
            dim = [dim[0]]
            direct_assignment = True

        for i, r in enumerate(dim):
            for expr in symbolic.swalk(r, enter_functions=True):
                fname = None
                if symbolic.is_sympy_userfunction(expr):
                    fname = expr.func.__name__
                else:
                    try:
                        rname = pvisitor._visitname(str(expr), None)
                    except DaceSyntaxError:
                        continue
                    if isinstance(rname, str) and rname in pvisitor.sdfg.arrays:
                        fname = rname
                if fname:
                    if fname not in accesses:
                        accesses[fname] = []

                    # Replace function with symbol (memlet local name to-be)
                    if expr.args in accesses[fname]:
                        aindex = accesses[fname].index(expr.args)
                        toreplace = 'index_' + fname + '_' + str(aindex)
                    else:
                        if expr.args:
                            accesses[fname].append(expr.args)
                        else:
                            # Scalar access
                            accesses[fname].append(0)
                        toreplace = 'index_' + fname + '_' + str(len(accesses[fname]) - 1)

                    if direct_assignment:
                        # newsubset[dimidx] = newsubset[dimidx].subs(expr, toreplace)
                        newsubset[dimidx] = r.subs(expr, toreplace)
                        r = newsubset[dimidx]
                    else:
                        rng = list(newsubset[dimidx])
                        rng[i] = rng[i].subs(expr, toreplace)
                        newsubset[dimidx] = tuple(rng)
                        # newsubset[dimidx][i] = r.subs(expr, toreplace)
    #########################
    # Step 2
    if output:
        ind_inputs = {'lookup': None}
        ind_outputs = {('__ind_' + local_name): None}
    else:
        ind_inputs = {('__ind_' + local_name): None}
        ind_outputs = {'lookup': None}
    # Add accesses to inputs
    for arrname, arr_accesses in accesses.items():
        for i in range(len(arr_accesses)):
            ind_inputs['index_%s_%d' % (arrname, i)] = None

    tasklet = nodes.Tasklet("Indirection", ind_inputs, ind_outputs)

    # Create map if indirected subset is a range
    ind_entry = None
    ind_exit = None
    inp_base_path = [tasklet]
    out_base_path = [tasklet]
    if (isinstance(memlet.subset, subsets.Range) and memlet.subset.num_elements() != 1):
        rng = copy.deepcopy(memlet.subset)
        nonsqz_dims = rng.squeeze()
        mapped_rng = []
        for i, r in enumerate(memlet.subset):
            if i in nonsqz_dims:
                mapped_rng.append(r)
        ind_entry, ind_exit = graph.add_map('indirection', {
            '__i%d' % i: '%s:%s+1:%s' % (s, e, t)
            for i, (s, e, t) in enumerate(mapped_rng)
        },
                                            debuginfo=pvisitor.current_lineinfo)
        inp_base_path.insert(0, ind_entry)
        out_base_path.append(ind_exit)

    input_index_memlets = []
    for arrname, arr_accesses in accesses.items():
        arr_name = arrname
        for i, access in enumerate(arr_accesses):
            if isinstance(access, sympy.Tuple):
                access = list(access)
            if not isinstance(access, (list, tuple)):
                access = [access]
            conn = None
            if pvisitor.nested:
                # TODO: Make this work for nested for-loops
                arr_rng = dace.subsets.Range([(a, a, 1) for a in access])
                if output:
                    arrname, rng = pvisitor._add_write_access(arr_name, arr_rng, target=None)
                else:
                    arrname, rng = pvisitor._add_read_access(arr_name, arr_rng, target=None)
                conn = 'index_%s_%d' % (arr_name, i)
                arr = sdfg.arrays[arrname]
                subset = subsets.Range.from_array(arr)
            else:
                subset = subsets.Indices(access)
            # Memlet to load the indirection index
            indexMemlet = Memlet.simple(arrname, subset)
            input_index_memlets.append(indexMemlet)
            read_node = graph.add_read(arrname, debuginfo=pvisitor.current_lineinfo)
            if pvisitor.nested or not isinstance(src, nodes.EntryNode):
                path = [read_node] + inp_base_path
            else:
                if output:
                    # TODO: This only works for Maps. Perhaps it should be
                    # generalized for other pairs of entry/exit nodes.
                    entry = None
                    if isinstance(dst, nodes.MapExit):
                        for node in graph.nodes():
                            if (isinstance(node, nodes.MapEntry) and node.map is dst.map):
                                entry = node
                                break
                    else:
                        raise NotImplementedError
                else:
                    entry = src
                path = [read_node, entry] + inp_base_path
            graph.add_memlet_path(*path, dst_conn="index_%s_%d" % (arr_name, i), memlet=indexMemlet)

    #########################
    # Step 3
    # Create new tasklet that will perform the indirection
    if output:
        code = "{arr}[{index}] = lookup"
    else:
        code = "lookup = {arr}[{index}]"

    newsubset = [r[0] if isinstance(r, tuple) else r for r in newsubset]
    if ind_entry:  # Amend newsubset when a range is indirected
        for i, idx in enumerate(nonsqz_dims):
            newsubset[idx] = '__i%d' % i

    tasklet.code = CodeBlock(
        code.format(arr='__ind_' + local_name, index=', '.join([symbolic.symstr(s) for s in newsubset])))

    # Create transient variable to trigger the indirect load
    tmp_name = '__' + local_name + '_value'
    start_src = None
    end_dst = None
    if memlet.num_accesses == 1 and dst is not None:
        _, storage = sdfg.add_scalar(tmp_name, array.dtype, transient=True)
    else:
        rng = copy.deepcopy(memlet.subset)
        if isinstance(rng, subsets.Range):
            rng.squeeze()
        _, storage = sdfg.add_array(tmp_name,
                                    rng.bounding_box_size(),
                                    array.dtype,
                                    storage=dtypes.StorageType.Default,
                                    transient=True)
        # Force creation of transients for range indirection
        if output:
            if src:
                start_src = src
                src = None
        else:
            if dst:
                end_dst = dst
                dst = None

    # Create transients when implementing indirection
    # through slicing or when indirecting a range.
    if src is None:
        if start_src:
            src = graph.add_access(tmp_name, debuginfo=pvisitor.current_lineinfo)
        else:
            src = graph.add_read(tmp_name, debuginfo=pvisitor.current_lineinfo)
    elif dst is None:
        if end_dst:
            dst = graph.add_access(tmp_name, debuginfo=pvisitor.current_lineinfo)
        else:
            dst = graph.add_write(tmp_name, debuginfo=pvisitor.current_lineinfo)

    tmp_shape = storage.shape
    indirectRange = subsets.Range([(0, s - 1, 1) for s in tmp_shape])
    if ind_entry:  # Amend indirected range
        indirectRange = ','.join(["{} - {}".format(ind, r[0]) for ind, r in zip(ind_entry.map.params, mapped_rng)])

    # Create memlet that depends on the full array that we look up in
    fullRange = subsets.Range([(0, s - 1, 1) for s in array.shape])
    fullMemlet = Memlet.simple(memlet.data, fullRange, num_accesses=memlet.num_accesses)
    fullMemlet.dynamic = memlet.dynamic

    if output:
        if isinstance(dst, nodes.ExitNode):
            full_write_node = graph.add_write(memlet.data, debuginfo=pvisitor.current_lineinfo)
            path = out_base_path + [dst, full_write_node]
        elif isinstance(dst, nodes.AccessNode):
            path = out_base_path + [dst]
        else:
            raise Exception("Src node type for indirection is invalid.")
        if with_wcr:
            fullMemlet.wcr = memlet.wcr
        graph.add_memlet_path(*path, src_conn='__ind_' + local_name, memlet=fullMemlet)
    else:
        if isinstance(src, nodes.EntryNode):
            full_read_node = graph.add_read(memlet.data, debuginfo=pvisitor.current_lineinfo)
            path = [full_read_node, src] + inp_base_path
        elif isinstance(src, nodes.AccessNode):
            path = [src] + inp_base_path
        else:
            raise Exception("Src node type for indirection is invalid.")
        graph.add_memlet_path(*path, dst_conn='__ind_' + local_name, memlet=fullMemlet)

    # Memlet to store the final value into the transient, and to load it into
    # the tasklet that needs it
    # indirectMemlet = Memlet.simple('__' + local_name + '_value',
    #                         indirectRange, num_accesses=memlet.num_accesses)
    # graph.add_edge(tasklet, 'lookup', dataNode, None, indirectMemlet)

    valueMemlet = Memlet.simple(tmp_name, indirectRange, num_accesses=1)
    if output:
        path = [src] + inp_base_path
        if isinstance(src, nodes.AccessNode):
            src_conn = None
        else:
            src_conn = local_name
        graph.add_memlet_path(*path, src_conn=src_conn, dst_conn='lookup', memlet=valueMemlet)
        # Connect original source to the indirected-range-transient
        if start_src:
            if isinstance(start_src, nodes.AccessNode):
                src_conn = None
            else:
                src_conn = local_name
            graph.add_edge(start_src, src_conn, src, None, Memlet.from_array(tmp_name, storage))
    else:
        path = out_base_path + [dst]
        if isinstance(dst, nodes.AccessNode):
            dst_conn = None
        else:
            dst_conn = local_name
        graph.add_memlet_path(*path, src_conn='lookup', dst_conn=dst_conn, memlet=valueMemlet)
        # Connect original destination to the indirected-range-transient
        if end_dst:
            if isinstance(end_dst, nodes.AccessNode):
                dst_conn = None
            else:
                dst_conn = local_name
            graph.add_edge(dst, None, end_dst, dst_conn, Memlet.from_array(tmp_name, storage))

    return tmp_name


class TaskletTransformer(ExtNodeTransformer):
    """ A visitor that traverses a data-centric tasklet, removes memlet
        annotations and returns input and output memlets.
    """

    def __init__(self,
                 visitor,
                 defined,
                 sdfg: SDFG,
                 state: SDFGState,
                 filename: str,
                 lang=None,
                 location: dict = {},
                 nested: bool = False,
                 scope_arrays: Dict[str, data.Data] = dict(),
                 scope_vars: Dict[str, str] = dict(),
                 variables: Dict[str, str] = dict(),
                 accesses: Dict[Tuple[str, dace.subsets.Subset, str], str] = dict(),
                 symbols: Dict[str, "dace.symbol"] = dict()):
        """ Creates an AST parser for tasklets.

            :param sdfg: The SDFG to add the tasklet in (used for defined arrays and symbols).
            :param state: The SDFG state to add the tasklet to.
        """
        self.visitor = visitor
        self.sdfg = sdfg
        self.state = state
        self.defined = defined

        # For syntax errors
        self.filename = filename

        # Connectors generated from memlets
        self.inputs: Dict[str, Memlet] = {}
        self.outputs: Dict[str, Memlet] = {}

        self.extcode = None
        self.lang = lang
        self.globalcode = ''
        self.initcode = ''
        self.exitcode = ''
        self.location = location

        self.nested = nested
        self.scope_arrays = scope_arrays
        self.scope_vars = scope_vars
        self.variables = variables
        self.accesses = accesses

        self.sdfg_inputs: Dict[str, Tuple[Memlet, Set[int]]] = {}
        self.sdfg_outputs: Dict[str, Tuple[Memlet, Set[int]]] = {}

        # Tmp fix for missing state symbol propatation
        self.symbols = symbols

        # Disallow keywords
        for stmt in _DISALLOWED_STMTS:
            setattr(self, 'visit_' + stmt, lambda n: _disallow_stmt(self, n))

    def parse_tasklet(self, tasklet_ast: TaskletType, name: Optional[str] = None):
        """
        Parses the AST of a tasklet and returns the tasklet node, as well as input and output memlets.

        :param tasklet_ast: The Tasklet's Python AST to parse.
        :param name: Optional name to use as prefix for tasklet.
        :return: 3-tuple of (Tasklet node, input memlets, output memlets).
        """
        # Should return a tasklet object (with connectors)
        self.visit(tasklet_ast)

        # Location identifier
        locinfo = dtypes.DebugInfo(tasklet_ast.lineno, tasklet_ast.col_offset, tasklet_ast.body[-1].lineno,
                                   tasklet_ast.body[-1].col_offset, self.filename)

        # Determine tasklet name (either declared as a function or use line #)
        if name is not None:
            name += '_' + str(tasklet_ast.lineno)
        else:
            name = getattr(tasklet_ast, 'name', 'tasklet_%d' % tasklet_ast.lineno)

        if self.lang is None:
            self.lang = dtypes.Language.Python

        t = self.state.add_tasklet(name,
                                   set(self.inputs.keys()),
                                   set(self.outputs.keys()),
                                   self.extcode or tasklet_ast.body,
                                   language=self.lang,
                                   code_global=self.globalcode,
                                   code_init=self.initcode,
                                   code_exit=self.exitcode,
                                   location=self.location,
                                   debuginfo=locinfo)

        return t, self.inputs, self.outputs, self.accesses

    def _add_access(
            self,
            name: str,
            rng: subsets.Range,
            access_type: str,  # 'r' or 'w'
            target: Union[ast.Name, ast.Subscript],
            new_name: str = None,
            arr_type: data.Data = None) -> str:
        if access_type not in ('r', 'w'):
            raise ValueError("Access type {} is invalid".format(access_type))
        if new_name:
            var_name = new_name
        elif target:
            var_name = "__tmp_{l}_{c}".format(l=target.lineno, c=target.col_offset)
        else:
            var_name = self.sdfg.temp_data_name()

        parent_name = self.scope_vars[name]
        parent_array = self.scope_arrays[parent_name]
        if _subset_has_indirection(rng):
            squeezed_rng = list(range(len(rng)))
            shape = parent_array.shape
            strides = [parent_array.strides[d] for d in squeezed_rng]
            # TODO: Why is squeezed_rng an index in the first place?
            squeezed_rng = subsets.Range([(i, i, 1) for i in squeezed_rng])
        else:
            ignore_indices = []
            sym_rng = []
            offset = []
            for i, r in enumerate(rng):
                repl_dict = {}
                for s, sr in self.symbols.items():
                    if s in symbolic.symlist(r).values():
                        ignore_indices.append(i)
                        if any(t in self.sdfg.arrays or t in (str(sym) for sym in self.symbols)
                               for t in sr.free_symbols):
                            sym_rng.append(subsets.Range([(0, parent_array.shape[i] - 1, 1)]))
                            repl_dict = {}
                            break
                        else:
                            sym_rng.append(sr)
                            # NOTE: Assume that the i-th index of the range is
                            # dependent on a local symbol s, i.e, rng[i] = f(s).
                            # Therefore, the i-th index will not be squeezed
                            # even if it has length equal to 1. However, it must
                            # still be offsetted by f(min(sr)), so that the indices
                            # for the squeezed connector start from 0.
                            # Example:
                            # Memlet range: [i+1, j, k+1]
                            # k: local symbol with range(1, 4)
                            # i,j: global symbols
                            # Squeezed range: [f(k)] = [k+1]
                            # Offset squeezed range: [f(k)-f(min(range(1, 4)))] =
                            #                        [f(k)-f(1)] = [k-1]
                            # NOTE: The code takes into account the case where an
                            # index is dependent on multiple symbols. See also
                            # tests/python_frontend/nested_name_accesses_test.py.
                            step = sr[0][2]
                            if (step < 0) == True:
                                repl_dict[s] = sr[0][1]
                            else:
                                repl_dict[s] = sr[0][0]
                if repl_dict:
                    offset.append(r[0].subs(repl_dict))
                else:
                    offset.append(0)

            if ignore_indices:
                tmp_memlet = Memlet.simple(parent_name, rng)
                use_dst = True if access_type == 'w' else False
                for s, r in self.symbols.items():
                    tmp_memlet = propagate_subset([tmp_memlet], parent_array, [s], r, use_dst=use_dst)

            to_squeeze_rng = rng
            if ignore_indices:
                to_squeeze_rng = rng.offset_new(offset, True)
            squeezed_rng = copy.deepcopy(to_squeeze_rng)
            non_squeezed = squeezed_rng.squeeze(ignore_indices)
            # TODO: Need custom shape computation here
            shape = squeezed_rng.size()
            for i, sr in zip(ignore_indices, sym_rng):
                iMin, iMax, step = sr.ranges[0]
                if (step < 0) == True:
                    iMin, iMax, step = iMax, iMin, -step
                ts = to_squeeze_rng.tile_sizes[i]
                sqz_idx = squeezed_rng.ranges.index(to_squeeze_rng.ranges[i])
                shape[sqz_idx] = ts * sympy.ceiling(((iMax.approx if isinstance(iMax, symbolic.SymExpr) else iMax) + 1 -
                                                     (iMin.approx if isinstance(iMin, symbolic.SymExpr) else iMin)) /
                                                    (step.approx if isinstance(step, symbolic.SymExpr) else step))
            # squeezed_rng = copy.deepcopy(rng)
            # non_squeezed = squeezed_rng.squeeze()
            # shape = squeezed_rng.size()
            if non_squeezed:
                strides = [parent_array.strides[d] for d in non_squeezed]
            else:
                strides = [1]
        dtype = parent_array.dtype

        if arr_type is None:
            arr_type = type(parent_array)
        if arr_type == data.Scalar:
            self.sdfg.add_scalar(var_name, dtype)
        elif issubclass(arr_type, data.Array):
            self.sdfg.add_array(var_name, shape, dtype, strides=strides)
        elif arr_type == data.Stream:
            self.sdfg.add_stream(var_name, dtype)
        else:
            raise NotImplementedError("Data type {} is not implemented".format(arr_type))

        self.accesses[(name, rng, access_type)] = (var_name, squeezed_rng)

        inner_indices = set()
        for n, r in reversed(list(enumerate(squeezed_rng))):
            if r == rng[n]:
                inner_indices.add(n)

        if access_type == 'r':
            if _subset_has_indirection(rng):
                self.sdfg_inputs[var_name] = (dace.Memlet.from_array(parent_name, parent_array), inner_indices)
            else:
                self.sdfg_inputs[var_name] = (dace.Memlet.simple(parent_name, rng), inner_indices)
        else:
            if _subset_has_indirection(rng):
                self.sdfg_outputs[var_name] = (dace.Memlet.from_array(parent_name, parent_array), inner_indices)
            else:
                self.sdfg_outputs[var_name] = (dace.Memlet.simple(parent_name, rng), inner_indices)

        return (var_name, squeezed_rng)

    def _add_read_access(self,
                         name: str,
                         rng: subsets.Range,
                         target: Union[ast.Name, ast.Subscript],
                         new_name: str = None,
                         arr_type: data.Data = None):

        if (name, rng, 'w') in self.accesses:
            return self.accesses[(name, rng, 'w')]
        elif (name, rng, 'r') in self.accesses:
            return self.accesses[(name, rng, 'r')]
        elif name in self.variables:
            return (self.variables[name], None)
        elif name in self.scope_vars:
            # TODO: Does the TaskletTransformer need the double slice fix?
            new_name, new_rng = self._add_access(name, rng, 'r', target, new_name, arr_type)
            return (new_name, new_rng)
        else:
            raise NotImplementedError

    def _add_write_access(self,
                          name: str,
                          rng: subsets.Range,
                          target: Union[ast.Name, ast.Subscript],
                          new_name: str = None,
                          arr_type: data.Data = None):

        if (name, rng, 'w') in self.accesses:
            return self.accesses[(name, rng, 'w')]
        elif name in self.variables:
            return (self.variables[name], None)
        elif (name, rng, 'r') in self.accesses or name in self.scope_vars:
            return self._add_access(name, rng, 'w', target, new_name, arr_type)
        else:
            raise NotImplementedError

    def _get_range(self, node: Union[ast.Name, ast.Subscript, ast.Call], name: str):
        if isinstance(node, ast.Name):
            actual_node = copy.copy(node)
            actual_node.id = name
            expr: MemletExpr = ParseMemlet(self, {**self.sdfg.arrays, **self.scope_arrays, **self.defined}, actual_node)
            rng = expr.subset
        elif isinstance(node, ast.Subscript):
            actual_node = copy.copy(node)
            if isinstance(actual_node.value, ast.Call):
                actual_node.value = copy.copy(actual_node.value)
                actual_node.value.func = copy.copy(actual_node.value.func)
                actual_node.value.func.id = name
            else:
                actual_node.value = copy.copy(actual_node.value)
                actual_node.value.id = name
            expr: MemletExpr = ParseMemlet(self, {**self.sdfg.arrays, **self.scope_arrays, **self.defined}, actual_node)
            rng = expr.subset
        elif isinstance(node, ast.Call):
            rng = dace.subsets.Range.from_array({**self.sdfg.arrays, **self.scope_arrays}[name])
        else:
            raise NotImplementedError

        if isinstance(rng, subsets.Indices):
            rng = subsets.Range.from_indices(rng)

        return rng

    def _update_names(self, node: Union[ast.Name, ast.Subscript, ast.Call], name: str, name_subscript: bool = False):
        if isinstance(node, ast.Name):
            node.id = name
        elif isinstance(node, ast.Subscript):
            if isinstance(node.value, ast.Call):
                node = node.value
                node.func.id = name
            elif name_subscript:
                node = node.value
                node.id = name
            else:
                node.value.id = name
        elif isinstance(node, ast.Call):
            node.func.id = name
        else:
            raise NotImplementedError

        return node

    def visit_TopLevelExpr(self, node):
        if isinstance(node.value, ast.BinOp):
            if isinstance(node.value.op, (ast.LShift, ast.RShift)):
                variables = {**self.variables, **self.scope_vars}
                target = node.value.right
                name = rname(target)
                name_sub = False
                if isinstance(node.value.op, ast.LShift):
                    squeezed_rng = None
                    if self.nested:
                        real_name = variables[name]
                        rng = self._get_range(target, real_name)
                        name, squeezed_rng = self._add_read_access(name, rng, target)
                        if squeezed_rng is not None:
                            name_sub = True
                    else:
                        if name in variables:
                            name = variables[name]
                    node.value.right = self._update_names(node.value.right, name, name_subscript=name_sub)
                    connector, memlet = parse_memlet(self, node.value.right, node.value.left, self.sdfg.arrays)
                    # Fix memlet with correct subset
                    if squeezed_rng is not None:
                        # TODO: Fix for `contains_sympy_functions`
                        # not liking ints
                        if isinstance(squeezed_rng, subsets.Indices):
                            memlet.subset = subsets.Range([(symbolic.pystr_to_symbolic(i),
                                                            symbolic.pystr_to_symbolic(i), 1)
                                                           for i in squeezed_rng.indices])
                        else:
                            memlet.subset = subsets.Range([
                                (symbolic.pystr_to_symbolic(b), symbolic.pystr_to_symbolic(e),
                                 symbolic.pystr_to_symbolic(s)) for b, e, s in squeezed_rng.ranges
                            ])
                    if self.nested and _subset_has_indirection(rng):
                        memlet = dace.Memlet.simple(memlet.data, rng)
                    if connector in self.inputs or connector in self.outputs:
                        raise DaceSyntaxError(self, node, 'Local variable is already a tasklet input or output')
                    self.inputs[connector] = memlet
                    return None  # Remove from final tasklet code
                elif isinstance(node.value.op, ast.RShift):
                    squeezed_rng = None
                    if self.nested:
                        real_name = variables[name]
                        rng = self._get_range(target, real_name)
                        name, squeezed_rng = self._add_write_access(name, rng, target)
                        if squeezed_rng is not None:
                            name_sub = True
                    else:
                        if name in variables:
                            name = variables[name]
                    node.value.right = self._update_names(node.value.right, name, name_subscript=name_sub)
                    connector, memlet = parse_memlet(self, node.value.left, node.value.right, self.sdfg.arrays)
                    # Fix memlet with correct subset
                    if squeezed_rng is not None:
                        # TODO: Fix for `contains_sympy_functions`
                        # not liking ints
                        if isinstance(squeezed_rng, subsets.Indices):
                            memlet.subset = subsets.Range([(symbolic.pystr_to_symbolic(i),
                                                            symbolic.pystr_to_symbolic(i), 1)
                                                           for i in squeezed_rng.indices])
                        else:
                            memlet.subset = subsets.Range([
                                (symbolic.pystr_to_symbolic(b), symbolic.pystr_to_symbolic(e),
                                 symbolic.pystr_to_symbolic(s)) for b, e, s in squeezed_rng.ranges
                            ])
                    if self.nested and _subset_has_indirection(rng):
                        memlet = dace.Memlet.simple(memlet.data, rng)
                    if self.nested and name in self.sdfg_outputs:
                        out_memlet = self.sdfg_outputs[name][0]
                        out_memlet.volume = memlet.volume
                        out_memlet.dynamic = memlet.dynamic
                        out_memlet.wcr = memlet.wcr
                        out_memlet.wcr_nonatomic = memlet.wcr_nonatomic
                    if connector in self.inputs or connector in self.outputs:
                        raise DaceSyntaxError(self, node, 'Local variable is already a tasklet input or output')
                    self.outputs[connector] = memlet
                    return None  # Remove from final tasklet code
        elif isinstance(node.value, StrConstant):
            return self.visit_TopLevelStr(node.value)

        return self.generic_visit(node)

    # Detect external tasklet code
    def visit_TopLevelStr(self, node: StrConstant):
        if self.extcode != None:
            raise DaceSyntaxError(self, node, 'Cannot provide more than one intrinsic implementation ' + 'for tasklet')
        self.extcode = node.value if sys.version_info >= (3, 8) else node.s

        # TODO: Should get detected by _parse_Tasklet()
        if self.lang is None:
            self.lang = dtypes.Language.CPP

        return node

    def visit_Name(self, node: ast.Name):
        # If accessing a symbol, add it to the SDFG symbol list
        if (isinstance(node.ctx, ast.Load) and node.id in self.defined
                and isinstance(self.defined[node.id], symbolic.symbol)):
            if node.id not in self.sdfg.symbols:
                self.sdfg.add_symbol(node.id, self.defined[node.id].dtype)
        return self.generic_visit(node)

    def visit_Call(self, node: ast.Call) -> Any:
        # Parsed objects are not allowed to be called from tasklets
        if hasattr(node.func, 'n') and isinstance(node.func.n, SDFGConvertible):
            node.func = node.func.oldnode.func

        fname = rname(node.func)
        if fname in self.defined:
            ftype = self.defined[fname].dtype
            if isinstance(ftype, dtypes.callback):
                if not ftype.is_scalar_function():
                    raise DaceSyntaxError(
                        self, node, 'Python callbacks that return arrays are not supported'
                        ' within `dace.tasklet` scopes. Please use function '
                        f'"{fname}" outside of a tasklet.')
        if fname in self.visitor.closure.callbacks:
            # TODO(later): When type/shape inference dives into tasklets
            raise DaceSyntaxError(
                self, node, 'Automatic Python callbacks are not yet '
                'supported within tasklets. Please define function '
                f'"{fname}" as a `dace.callback` explicitly and input it '
                'as a keyword argument to the function. Example:\n'
                '  addfunc = dace.symbol("addfunc", dace.callback(dace.float32, dace.float32, dace.float32))\n'
                '  @dace.program\n'
                '  def myprogram(...):\n'
                '    with dace.tasklet:\n'
                '      # ...\n'
                '      c = addfunc(a, b)\n'
                '  myprogram(..., addfunc=add)')
        return self.generic_visit(node)


class ProgramVisitor(ExtNodeVisitor):
    """ A visitor that traverses a data-centric Python program AST and
        constructs an SDFG.
    """
    progress_bar = None
    start_time: float = 0

    sdfg: SDFG
    last_block: ControlFlowBlock
    cfg_target: ControlFlowRegion
    last_cfg_target: ControlFlowRegion
    current_state: SDFGState

    def __init__(self,
                 name: str,
                 filename: str,
                 line_offset: int,
                 col_offset: int,
                 global_vars: Dict[str, Any],
                 constants: Dict[str, Any],
                 scope_arrays: Dict[str, data.Data],
                 scope_vars: Dict[str, str],
                 map_symbols: Set[Union[str, symbolic.symbol]] = None,
                 annotated_types: Dict[str, data.Data] = None,
                 closure: SDFGClosure = None,
                 nested: bool = False,
                 tmp_idx: int = 0,
                 simplify: Optional[bool] = None):
        """ ProgramVisitor init method

        Arguments:
            name {str} -- Name of DaCe program
            filename {str} -- Name of file containing DaCe program
            line_offset {int} -- Line where DaCe program is called
            col_offset {int} -- Column where DaCe program is called
            global_vars {Dict[str, Any]} -- Global variables
            constants {Dict[str, Any]} -- Constant values
            scope_arrays {Dict[str, data.Data]} -- Scope arrays
            scope_vars {Dict[str, str]} -- Scope variables
            closure {SDFGClosure} -- The closure of this program
            simplify {bool} -- Whether to apply simplification pass after parsing nested dace programs

        Keyword Arguments:
            nested {bool} -- True, if SDFG is nested (default: {False})
            tmp_idx {int} -- First idx for tmp transient names (default: {0})
        """

        self.filename = filename
        self.src_line = line_offset
        self.src_col = col_offset
        self.orig_name = name
        if nested:
            self.name = "{n}_{l}_{c}".format(n=name, l=line_offset, c=col_offset)
        else:
            self.name = name

        self.globals = global_vars
        self.closure = closure
        self.nested = nested
        self.simplify = simplify

        # Keeps track of scope arrays, numbers, variables and accesses
        self.scope_arrays = OrderedDict()
        self.scope_arrays.update(scope_arrays)
        self.scope_vars = {k: k for k in scope_arrays.keys()}
        self.scope_vars.update(scope_vars)
        self.numbers = dict()  # Dict[str, str]
        self.variables = dict()  # Dict[str, str]
        self.accesses = dict()
        self.views: Dict[str, Tuple[str, Memlet]] = {}  # Keeps track of views
        self.nested_closure_arrays: Dict[str, Tuple[Any, data.Data]] = {}
        self.annotated_types: Dict[str, data.Data] = annotated_types or {}

        # Keep track of map symbols from upper scopes
        map_symbols = map_symbols or set()
        self.map_symbols = set()
        self.map_symbols.update(map_symbols)

        # Entry point to the program
        # self.program = None
        self.sdfg = SDFG(self.name)
        if not self.nested:
            self.sdfg.arrays.update(scope_arrays)
            for arr in self.sdfg.arrays.values():
                for sym in arr.free_symbols:
                    if sym.name not in self.sdfg.symbols:
                        self.sdfg.add_symbol(sym.name, sym.dtype)
        self.sdfg._temp_transients = tmp_idx
        self.cfg_target = self.sdfg
        self.current_state = self.sdfg.add_state('init', is_start_block=True)
        self.last_block = self.current_state
        self.last_cfg_target = self.sdfg

        self.inputs: DependencyType = {}
        self.outputs: DependencyType = {}
        self.current_lineinfo = dtypes.DebugInfo(line_offset, col_offset, line_offset, col_offset, filename)

        self.modules = {k: v.__name__ for k, v in self.globals.items() if dtypes.ismodule(v)}

        # Add constants
        for cstname, cstval in constants.items():
            self.sdfg.add_constant(cstname, cstval)

        # Add symbols
        for arr in scope_arrays.values():
            self.scope_vars.update({str(k): self.globals[str(k)] for k in arr.free_symbols})

        # Disallow keywords
        for stmt in _DISALLOWED_STMTS:
            setattr(self, 'visit_' + stmt, lambda n: _disallow_stmt(self, n))

        # Tmp fix for missing state symbol propagation
        self.symbols = dict()

        # Indirections
        self.indirections = dict()

    @classmethod
    def progress_count(cls) -> int:
        """ Returns the number of parsed SDFGs so far within this run. """
        if cls.progress_bar is None:
            return 0
        if isinstance(cls.progress_bar, tuple):
            return cls.progress_bar[0]
        else:
            return cls.progress_bar.n

    @classmethod
    def increment_progress(cls, number=1):
        """ Adds a number of parsed SDFGs to the progress bar (whether visible or not). """
        if cls.progress_bar is not None:
            if isinstance(cls.progress_bar, tuple):
                i, t = cls.progress_bar
                cls.progress_bar = (i + number, t)
            else:
                cls.progress_bar.update(number)

    def visit(self, node: ast.AST):
        """Visit a node."""
        if hasattr(node, 'lineno'):
            self.current_lineinfo = dtypes.DebugInfo(node.lineno, node.col_offset, node.lineno, node.col_offset,
                                                     self.filename)
        return super().visit(node)

    def parse_program(self, program: ast.FunctionDef, is_tasklet: bool = False):
        """ Parses a DaCe program or tasklet

        Arguments:
            program {ast.FunctionDef} -- DaCe program or tasklet

        Keyword Arguments:
            is_tasklet {bool} -- True, if program is tasklet (default: {False})

        Returns:
            Tuple[SDFG, Dict, Dict] -- Parsed SDFG, its inputs and outputs
        """

        # Set parents for nodes to access assignments from Calls
        program = astutils.AnnotateTopLevel().visit(program)
        self.program_ast = program

        if is_tasklet:
            program.decorator_list = []
            self.visit_FunctionDef(program)
        else:
            for stmt in program.body:
                self.visit_TopLevel(stmt)
        if len(self.sdfg.nodes()) == 0:
            self.sdfg.add_state("EmptyState")

        # Handle return values
        # Assignments to return values become __return* arrays
        for vname, arrname in self.variables.items():
            if vname.startswith('__return'):
                if isinstance(self.sdfg.arrays[arrname], data.View):
                    # In case of a view, make a copy
                    # NOTE: If we are at the top level SDFG (not always clear),
                    # and it is a View of an input array, can we return a NumPy
                    # View directly?
                    desc = self.sdfg.arrays[arrname]
                    return_state = self._add_state()
                    r = return_state.add_read(arrname)
                    w = return_state.add_write(vname)
                    if vname not in self.sdfg.arrays:
                        self.sdfg.add_array(
                            vname,
                            desc.shape,
                            desc.dtype,
                            storage=desc.storage,
                            transient=False,
                            # NOTE: It seems that NumPy doesn't support creating
                            # non-contiguous arrays directly.
                            # strides=desc.strides,
                            # offset=desc.offset,
                            debuginfo=desc.debuginfo,
                            # total_size=desc.total_size,
                            allow_conflicts=desc.allow_conflicts)
                    return_state.add_nedge(r, w, Memlet(vname))
                else:
                    # Other cases can be replaced with return value directly
                    self.sdfg.replace(arrname, vname)
                    for k, (v, m) in self.views.items():
                        if v == arrname:
                            m.data = vname
                            self.views[k] = (vname, m)

        ####

        for arrname, arr in self.sdfg.arrays.items():
            # Return values become non-transient (accessible by the outside)
            if arrname.startswith('__return'):
                arr.transient = False
                self.outputs[arrname] = (None, Memlet.from_array(arrname, arr), [])

        def _views_to_data(state: SDFGState, nodes: List[dace.nodes.AccessNode]) -> List[dace.nodes.AccessNode]:
            new_nodes = []
            for vnode in nodes:
                if vnode.data in self.views:
                    if state.in_degree(vnode) == 0:
                        aname, m = self.views[vnode.data]
                        arr = self.sdfg.arrays[aname]
                        r = state.add_read(aname)
                        state.add_edge(r, None, vnode, 'views', copy.deepcopy(m))
                        new_nodes.append(r)
                    elif state.out_degree(vnode) == 0:
                        aname, m = self.views[vnode.data]
                        arr = self.sdfg.arrays[aname]
                        w = state.add_write(aname)
                        state.add_edge(vnode, 'views', w, None, copy.deepcopy(m))
                        new_nodes.append(w)
                    else:
                        raise ValueError(f'View "{vnode.data}" already has both incoming and outgoing edges')
            return new_nodes

        # Map view access nodes to their respective data
        for state in self.sdfg.all_states():
            # NOTE: We need to support views of views
            nodes = list(state.data_nodes())
            while nodes:
                nodes = _views_to_data(state, nodes)

        # Try to replace transients with their python-assigned names
        for pyname, arrname in self.variables.items():
            if arrname in self.sdfg.arrays and pyname not in FORBIDDEN_ARRAY_NAMES:
                desc = self.sdfg.arrays[arrname]
                if desc.transient:
                    if (pyname and dtypes.validate_name(pyname) and pyname not in self.sdfg.arrays):
                        repl_dict = dict()
                        if isinstance(desc, data.Structure):
                            repl_dict = {f"{arrname}.{k}": f"{pyname}.{k}" for k in desc.keys()}
                        repl_dict[arrname] = pyname
                        self.sdfg.replace_dict(repl_dict)

        propagate_states(self.sdfg)
        for state, memlet, inner_indices in itertools.chain(self.inputs.values(), self.outputs.values()):
            if state is not None and state.dynamic_executions:
                memlet.dynamic = True

        return self.sdfg, self.inputs, self.outputs, self.symbols

    @property
    def defined(self):
        # Check parent SDFG arrays first
        result = {}
        result.update({k: v for k, v in self.globals.items() if isinstance(v, symbolic.symbol)})
        result.update({k: self.sdfg.arrays[v] for k, v in self.scope_vars.items() if v in self.sdfg.arrays})
        result.update({k: self.scope_arrays[v] for k, v in self.scope_vars.items() if v in self.scope_arrays})
        result.update({k: self.sdfg.arrays[v] for k, v in self.variables.items() if v in self.sdfg.arrays})
        result.update({v: self.sdfg.arrays[v] for _, v in self.variables.items() if v in self.sdfg.arrays})
        # TODO: Is there a case of a variable-symbol?
        result.update({k: self.sdfg.symbols[v] for k, v in self.variables.items() if v in self.sdfg.symbols})

        # Add SDFG arrays, in case a replacement added a new output
        result.update(self.sdfg.arrays)

        # MPI-related stuff
        result.update({
            k: self.sdfg.process_grids[v]
            for k, v in self.variables.items() if v in self.sdfg.process_grids
        })
        try:
            from mpi4py import MPI
            result.update({k: v for k, v in self.globals.items() if isinstance(v, MPI.Comm)})
        except (ImportError, ModuleNotFoundError):
            pass

        return result

    def _on_block_added(self, block: ControlFlowBlock):
        if self.last_block is not None and self.last_cfg_target == self.cfg_target:
            self.cfg_target.add_edge(self.last_block, block, dace.InterstateEdge())
        self.last_block = block

        self.last_cfg_target = self.cfg_target
        if not isinstance(block, SDFGState):
            self.current_state = None
        else:
            self.current_state = block

    def _add_state(self, label=None, is_start=False) -> SDFGState:
        state = self.cfg_target.add_state(label, is_start_block=is_start)
        self._on_block_added(state)
        return state

    def _add_loop_region(self,
                         condition_expr: str,
                         label: str = 'loop',
                         loop_var: Optional[str] = None,
                         init_expr: Optional[str] = None,
                         update_expr: Optional[str] = None,
                         inverted: bool = False) -> LoopRegion:
        loop_region = LoopRegion(label, condition_expr, loop_var, init_expr, update_expr, inverted)
        self.cfg_target.add_node(loop_region)
        self._on_block_added(loop_region)
        return loop_region

    def _parse_arg(self, arg: Any, as_list=True):
        """ Parse possible values to slices or objects that can be used in
            the SDFG API. """
        if isinstance(arg, ast.Subscript) and rname(arg) == '_':
            # TODO: Refactor to return proper symbols and not strings.
            rng = dace.subsets.Range(astutils.subscript_to_slice(arg, self.sdfg.arrays)[1])
            repldict = dict()
            for sname in rng.free_symbols:
                if sname in self.defined:
                    repldict[sname] = self.defined[sname]
            if repldict:
                rng.replace(repldict)
            result = rng.string_list()
            if as_list is False and len(result) == 1:
                return result[0]
            return result

        return arg

    def _decorator_or_annotation_params(self, node: ast.FunctionDef) -> List[Tuple[str, Any]]:
        """ Returns a list of parameters, either from the function parameters
            and decorator arguments or parameters and their annotations (type
            hints).

            :param node: The given function definition node.
            :return: A list of 2-tuples (name, value).
        """
        # If the arguments are defined in the decorator
        dec = node.decorator_list[0]
        if 'args' in dir(dec) and len(dec.args) > 0:
            # If it's one argument of the form of ND range, e.g., "_[0:M, 0:N]"
            parg0 = self._parse_arg(dec.args[0])
            if isinstance(parg0, list):
                args = parg0
            else:
                args = [self._parse_arg(arg) for arg in dec.args]
        else:  # Otherwise, use annotations
            args = [self._parse_arg(arg.annotation, as_list=False) for arg in node.args.args]

        result = [(rname(arg), argval) for arg, argval in zip(node.args.args, args)]

        # Ensure all arguments are annotated
        if len(result) != len(node.args.args):
            raise DaceSyntaxError(self, node, 'All arguments in primitive %s must be annotated' % node.name)
        return result

    def _parse_subprogram(self, name, node, is_tasklet=False, extra_symbols=None, extra_map_symbols=None):
        extra_symbols = extra_symbols or {}
        extra_map_symbols = extra_map_symbols or set()
        map_symbols = self.map_symbols.union(extra_map_symbols)
        local_vars = {}
        local_vars.update(self.globals)
        local_vars.update(extra_symbols)
        pv = ProgramVisitor(name=name,
                            filename=self.filename,
                            line_offset=node.lineno,
                            col_offset=node.col_offset,
                            global_vars=local_vars,
                            constants=self.sdfg.constants,
                            scope_arrays={
                                **self.scope_arrays,
                                **self.sdfg.arrays
                            },
                            scope_vars={
                                **self.scope_vars,
                                **self.variables,
                            },
                            map_symbols=map_symbols,
                            annotated_types=self.annotated_types,
                            closure=self.closure,
                            nested=True,
                            tmp_idx=self.sdfg._temp_transients + 1)

        try:
            return pv.parse_program(node, is_tasklet)
        except SkipCall:
            raise
        except Exception:
            # Propagate line information upwards (for reporting) in case of exception
            self.current_lineinfo = pv.current_lineinfo
            raise

    def _symbols_from_params(self, params: List[Tuple[str, Union[str, dtypes.typeclass]]],
                             memlet_inputs: Dict[str, Memlet]) -> Dict[str, symbolic.symbol]:
        """
        Returns a mapping between symbol names to their type, as a symbol 
        object to maintain compatibility with global symbols. Used to maintain 
        typed symbols in SDFG scopes (e.g., map, consume).
        """
        from dace.codegen.tools.type_inference import infer_expr_type
        result = {}

        # Add map inputs first
        dyn_inputs = {}
        for name, val in memlet_inputs.items():
            if val.data in self.sdfg.arrays:
                datatype = self.sdfg.arrays[val.data].dtype
            else:
                datatype = self.scope_arrays[val.data].dtype
            dyn_inputs[name] = symbolic.symbol(name, datatype)
        result.update(dyn_inputs)

        for name, val in params:
            if isinstance(val, dtypes.typeclass):
                result[name] = symbolic.symbol(name, dtype=val)
            else:
                values = str(val).split(':')
                if len(values) == 1:
                    result[name] = symbolic.symbol(name, infer_expr_type(values[0], {**self.globals, **dyn_inputs}))
                elif len(values) == 2:
                    result[name] = symbolic.symbol(
                        name,
                        dtypes.result_type_of(infer_expr_type(values[0], {
                            **self.globals,
                            **dyn_inputs
                        }), infer_expr_type(values[1], {
                            **self.globals,
                            **dyn_inputs
                        })))
                elif len(values) == 3:
                    result[name] = symbolic.symbol(name, infer_expr_type(values[0], {**self.globals, **dyn_inputs}))
                else:
                    raise DaceSyntaxError(
                        self, None, "Invalid number of arguments in a range iterator. "
                        "You may use up to 3 arguments (start:stop:step).")

        return result

    def visit_FunctionDef(self, node: ast.FunctionDef):
        # Supported decorated function types: map, mapscope, consume,
        # consumescope, tasklet, program

        if len(node.decorator_list) > 1:
            raise DaceSyntaxError(self, node, 'Exactly one DaCe decorator is allowed on a function')
        if len(node.decorator_list) == 0:
            dec = 'dace.tasklet'
        else:
            dec_ast = node.decorator_list[0]
            dec_ast = preprocessing.ModuleResolver(self.modules, True).visit(dec_ast)
            dec = rname(dec_ast)

        # Create a new state for the statement
        state = self._add_state("s{l}_{c}".format(l=node.lineno, c=node.col_offset))

        # Define internal node for reconnection
        internal_node = None

        # Select primitive according to function type
        if dec == 'dace.tasklet':  # Tasklet
            internal_node, inputs, outputs, sdfg_inp, sdfg_out = self._parse_tasklet(state, node)

            # Add memlets
            inputs = {k: (state, v, set()) for k, v in inputs.items()}
            outputs = {k: (state, v, set()) for k, v in outputs.items()}

            self._add_dependencies(state, internal_node, None, None, inputs, outputs)
            self.inputs.update({k: (state, *v) for k, v in sdfg_inp.items()})
            self.outputs.update({k: (state, *v) for k, v in sdfg_out.items()})

        elif dec.startswith('dace.map') or dec.startswith('dace.consume'):  # Scope or scope+tasklet
            if 'map' in dec:
                params = self._decorator_or_annotation_params(node)
                params, map_inputs = self._parse_map_inputs(node.name, params, node)
                map_symbols = self._symbols_from_params(params, map_inputs)
                entry, exit = state.add_map(node.name, ndrange=params, debuginfo=self.current_lineinfo)
            elif 'consume' in dec:
                (stream_name, stream_elem, PE_tuple, condition, chunksize) = self._parse_consume_inputs(node)
                params = [PE_tuple, (stream_elem, self.sdfg.arrays[stream_name].dtype)]
                map_inputs = {}
                map_symbols = set()
                entry, exit = state.add_consume(node.name,
                                                PE_tuple,
                                                condition,
                                                chunksize=chunksize,
                                                debuginfo=self.current_lineinfo)

            if dec.endswith('scope'):  # @dace.mapscope or @dace.consumescope
                # TODO: Now that we return the nested for-loop symbols,
                # can we use them for something here?
                sdfg, inputs, outputs, _ = self._parse_subprogram(node.name,
                                                                  node,
                                                                  extra_symbols=self._symbols_from_params(
                                                                      params, map_inputs),
                                                                  extra_map_symbols=map_symbols)
            else:  # Scope + tasklet (e.g., @dace.map)
                name = "{}_body".format(entry.label)
                # TODO: Now that we return the nested for-loop symbols,
                # can we use them for something here?
                sdfg, inputs, outputs, _ = self._parse_subprogram(name,
                                                                  node,
                                                                  True,
                                                                  extra_symbols=self._symbols_from_params(
                                                                      params, map_inputs),
                                                                  extra_map_symbols=map_symbols)

            internal_node = state.add_nested_sdfg(sdfg,
                                                  self.sdfg,
                                                  set(inputs.keys()),
                                                  set(outputs.keys()),
                                                  debuginfo=self.current_lineinfo)
            self._add_nested_symbols(internal_node)

            # If consume scope, inject stream inputs to the internal SDFG
            if 'consume' in dec:
                free_symbols_before = copy.copy(sdfg.free_symbols)
                self._inject_consume_memlets(dec, entry, inputs, internal_node, sdfg, state, stream_elem, stream_name)
                # Remove symbols defined after injection
                syms_to_remove = free_symbols_before - sdfg.free_symbols
                syms_to_remove.add(stream_elem)
                for sym in syms_to_remove:
                    del internal_node.symbol_mapping[sym]
                    del sdfg.symbols[sym]

            # Connect internal node with scope/access nodes
            self._add_dependencies(state, internal_node, entry, exit, inputs, outputs, map_inputs)

        elif dec == 'dace.program':  # Nested SDFG
            raise DaceSyntaxError(self, node, 'Nested programs must be defined outside existing programs')
        else:
            raise DaceSyntaxError(self, node, 'Unsupported function decorator')

    def _inject_consume_memlets(self, dec, entry, inputs, internal_node, sdfg, state, stream_elem, stream_name):
        """ Inject stream inputs to subgraph when creating a consume scope. """

        # Inject element to internal SDFG arrays
        ntrans = sdfg.temp_data_name()
        sdfg.add_array(ntrans, [1], self.sdfg.arrays[stream_name].dtype)
        internal_memlet = dace.Memlet.simple(ntrans, subsets.Indices([0]))
        external_memlet = dace.Memlet.simple(stream_name, subsets.Indices([0]), num_accesses=-1)

        # Inject to internal tasklet
        if not dec.endswith('scope'):
            injected_node_count = 0
            for s in sdfg.states():
                for n in s.nodes():
                    if isinstance(n, nodes.Tasklet):
                        n.add_in_connector(stream_elem)
                        rnode = s.add_read(ntrans, debuginfo=self.current_lineinfo)
                        s.add_edge(rnode, None, n, stream_elem, internal_memlet)
                        injected_node_count += 1
            assert injected_node_count == 1

        # Inject to nested SDFG node
        internal_node.add_in_connector(ntrans)
        stream_node = state.add_read(stream_name, debuginfo=self.current_lineinfo)
        state.add_edge_pair(entry,
                            internal_node,
                            stream_node,
                            external_memlet,
                            scope_connector='stream',
                            internal_connector=ntrans)

        # Mark as input so that no extra edges are added
        inputs[ntrans] = (state, None, set())

    def _parse_for_indices(self, node: ast.Expr):
        """Parses the indices of a for-loop statement

        Arguments:
            node {ast.Expr} -- Target of ast.For node

        Raises:
            DaceSyntaxError: If target is not ast.Tuple
            DaceSyntaxError: If index is not ast.Name
            DaceSyntaxError: If index ID is duplicate

        Returns:
            List[str] -- List of index IDs
        """

        if not isinstance(node, (ast.Name, ast.Tuple)):
            raise DaceSyntaxError(self, node, "Target of ast.For must be a name or a tuple")

        if isinstance(node, ast.Name):
            elts = (node, )
        else:
            elts = node.elts

        indices = []
        for n in elts:
            if not isinstance(n, ast.Name):
                raise DaceSyntaxError(self, n, "For-loop iterator must be ast.Name")
            idx_id = n.id
            if idx_id in indices:
                raise DaceSyntaxError(self, n, "Duplicate index id ({}) in for-loop".format(idx_id))
            indices.append(idx_id)

        return indices

    def _parse_value(self, node: Union[ast.Name, NumConstant, ast.Constant]):
        """Parses a value

        Arguments:
            node {Union[ast.Name, ast.Num, ast.Constant]} -- Value node

        Raises:
            DaceSyntaxError: If node is not ast.Name or ast.Num/Constant

        Returns:
            str -- Value id or number as string
        """

        if isinstance(node, ast.Name):
            return node.id
        elif sys.version_info < (3, 8) and isinstance(node, ast.Num):
            return str(node.n)
        elif isinstance(node, ast.Constant):
            return str(node.value)
        else:
            return str(self.visit(node))

    def _parse_slice(self, node: ast.Slice):
        """Parses a range

        Arguments:
            node {ast.Slice} -- Slice node

        Returns:
            Tuple[str] -- Range in (from, to, step) format
        """

        return (self._parse_value(node.lower), self._parse_value(node.upper),
                self._parse_value(node.step) if node.step is not None else "1")

    def _parse_index_as_range(self, node: Union[Index, ast.Tuple]):
        """
        Parses an index as range

        :param node: Index node
        :return: Range in (from, to, step) format
        """
        if sys.version_info < (3, 9) and isinstance(node, ast.Index):
            val = self._parse_value(node.value)
        elif isinstance(node, ast.Tuple):
            val = self._parse_value(node.elts)
        else:
            val = self._parse_value(node)
        return (val, val, "1")

    def _parse_for_iterator(self, node: ast.Expr):
        """Parses the iterator of a for-loop statement

        Arguments:
            node {ast.Expr} -- Iterator (iter) of ast.For node

        Raises:
            DaceSyntaxError: If iterator is not ast.Subscript
            DaceSyntaxError: If iterator type is not supported
            NotImplementedError: If iterator type is not implemented

        Returns:
            Tuple[str, List[str], List[ast.AST], Optional[ScheduleType]] --
                                                    Iterator type, iteration
                                                    ranges, and AST versions of
                                                    the ranges. If present, the
                                                    schedule type is returned.
        """

        if isinstance(node, (ast.BinOp)):
            # special case:
            # We allow iterating over binops like:
            # dace.map[0:N] @ ScheduleType
            if not isinstance(node.op, ast.MatMult):
                raise DaceSyntaxError(
                    self, node, "Binop in for-loop iterator is not supported, "
                    "except when using the @ operator to specify "
                    "Schedule types")

            # parse schedule type
            schedule_name = preprocessing.ModuleResolver(self.modules, True).visit(node.right)
            schedule_name = rname(schedule_name)

            if schedule_name.startswith("ScheduleType."):
                # support ScheduleType.<...>
                schedule_type = schedule_name[len("ScheduleType."):]
                schedule = getattr(dtypes.ScheduleType, schedule_type)
            else:
                # check if it's a module (e.g. dace.ScheduleType or dtypes.ScheduleType)
                modname = until(schedule_name, '.')
                if ('.' in schedule_name and modname and modname in self.globals
                        and dtypes.ismodule(self.globals[modname])):
                    schedule = operator.attrgetter(schedule_name[len(modname) + 1:])(self.globals[modname])
                elif schedule_name in self.globals:
                    schedule = self.globals[schedule_name]
                else:
                    schedule = None

                if not isinstance(schedule, dtypes.ScheduleType):
                    raise DaceSyntaxError(self, node, "RHS of dace.map @ operand must be a ScheduleType")

            node = node.left

        else:
            schedule = None

        if not isinstance(node, (ast.Call, ast.Subscript)):
            raise DaceSyntaxError(self, node, "Iterator of ast.For must be a function or a subscript")

        iter_name = preprocessing.ModuleResolver(self.modules, True).visit(node)
        iterator = rname(iter_name)

        ast_ranges = []

        if iterator not in {'range', 'prange', 'parrange', 'dace.map'}:
            raise DaceSyntaxError(self, node, "Iterator {} is unsupported".format(iterator))
        if schedule is not None and iterator == "range":
            raise DaceSyntaxError(self, node, "Cannot specify schedule on range loops")
        elif iterator in ['range', 'prange', 'parrange']:
            # AST nodes for common expressions
            zero = ast.parse('0').body[0]
            one = ast.parse('1').body[0]

            def visit_ast_or_value(arg):
                ast_res = self._visit_ast_or_value(arg)
                val_res = self._parse_value(ast_res)
                return val_res, ast_res

            if len(node.args) == 1:  # (par)range(stop)
                valr, astr = visit_ast_or_value(node.args[0])
                ranges = [('0', valr, '1')]
                ast_ranges = [(zero, astr, one)]
            elif len(node.args) == 2:  # (par)range(start, stop)
                valr0, astr0 = visit_ast_or_value(node.args[0])
                valr1, astr1 = visit_ast_or_value(node.args[1])
                ranges = [(valr0, valr1, '1')]
                ast_ranges = [(astr0, astr1, one)]
            elif len(node.args) == 3:  # (par)range(start, stop, step)
                valr0, astr0 = visit_ast_or_value(node.args[0])
                valr1, astr1 = visit_ast_or_value(node.args[1])
                valr2, astr2 = visit_ast_or_value(node.args[2])
                ranges = [(valr0, valr1, valr2)]
                ast_ranges = [(astr0, astr1, astr2)]
            else:
                raise DaceSyntaxError(self, node, 'Invalid number of arguments for "%s"' % iterator)
            if iterator in ('prange', 'parrange'):
                iterator = 'dace.map'
        else:
            ranges = []
            if isinstance(node.slice, (ast.Tuple, ExtSlice)):
                for s in node.slice.dims:
                    ranges.append(self._parse_slice(s))
            elif isinstance(node.slice, ast.Slice):
                ranges.append(self._parse_slice(node.slice))
            else:  # isinstance(node.slice, ast.Index) is True
                ranges.append(self._parse_index_as_range(node.slice))

        return (iterator, ranges, ast_ranges, schedule)

    def _parse_map_inputs(self, name: str, params: List[Tuple[str, str]],
                          node: ast.AST) -> Tuple[Dict[str, str], Dict[str, Memlet]]:
        """ Parse map parameters for data-dependent inputs, modifying the
            parameter dictionary and returning relevant memlets.

            :return: A 2-tuple of (parameter dictionary, mapping from connector
                     name to memlet).
        """
        new_params = []
        map_inputs = {}
        ctr = 0
        for k, v in params:
            vsp = list(v.split(':'))
            for i, (val, vid) in enumerate(zip(vsp, 'best')):
                # Walk through expression, find functions and replace with
                # variables
                repldict = {}
                symval = pystr_to_symbolic(val)

                for atom in symval.free_symbols:
                    if symbolic.issymbolic(atom, self.sdfg.constants):
                        # Check for undefined variables
                        atomstr = str(atom)
                        if atomstr not in self.defined:
                            raise DaceSyntaxError(self, node, 'Undefined variable "%s"' % atom)
                        # Add to global SDFG symbols

                        # If scalar, should add dynamic map connector
                        candidate = atomstr
                        if candidate in self.variables and self.variables[candidate] in self.sdfg.arrays:
                            candidate = self.variables[candidate]

                        if candidate in self.sdfg.arrays and (isinstance(self.sdfg.arrays[candidate], data.Scalar) or
                                                              (isinstance(self.sdfg.arrays[candidate], data.Array)
                                                               and self.sdfg.arrays[candidate].shape == (1, ))):
                            newvar = '__%s_%s%d' % (name, vid, ctr)
                            repldict[atomstr] = newvar
                            map_inputs[newvar] = Memlet.from_array(candidate, self.sdfg.arrays[candidate])
                            ctr += 1
                        elif candidate not in self.sdfg.symbols:
                            self.sdfg.add_symbol(atomstr, self.defined[candidate].dtype)

                for expr in symbolic.swalk(symval):
                    if symbolic.is_sympy_userfunction(expr):
                        # If function contains a function
                        if any(symbolic.contains_sympy_functions(a) for a in expr.args):
                            raise DaceSyntaxError(self, node, 'Indirect accesses not supported in map ranges')
                        arr = expr.func.__name__
                        newvar = '__%s_%s%d' % (name, vid, ctr)
                        repldict[arr] = newvar
                        # Create memlet
                        args = ','.join([str(a) for a in expr.args])
                        if arr in self.variables:
                            arr = self.variables[arr]
                        if not isinstance(arr, str) or arr not in self.sdfg.arrays:
                            rng = subsets.Range.from_string(args)
                            args = str(rng)
                        map_inputs[newvar] = Memlet.simple(arr, args)
                        # ','.join([str(a) for a in expr.args]))
                        ctr += 1
                # Replace functions with new variables
                for find, replace in repldict.items():
                    val = re.sub(r"%s\(.*?\)" % find, val, replace)
                vsp[i] = val

            new_params.append((k, ':'.join(vsp)))

        return new_params, map_inputs

    def _parse_consume_inputs(self, node: ast.FunctionDef) -> Tuple[str, str, Tuple[str, str], str, str]:
        """ Parse consume parameters from AST.
        
            :return: A 5-tuple of Stream name, internal stream name,
                     (PE index, number of PEs), condition, chunk size.
        """

        # Consume scopes in Python are defined as functions with the following
        # syntax:
        # @dace.consume(<stream name>, <number of PEs>[, <quiescence condition>,
        #               <chunk size>)
        # def func(<internal stream element name>, <internal PE index name>):

        # Parse decorator
        dec = node.decorator_list[0]
        if hasattr(dec, 'args') and len(dec.args) >= 2:
            stream_name = self.visit(dec.args[0])
            num_PEs = pystr_to_symbolic(self.visit(dec.args[1]))
            if len(dec.args) >= 3:
                # TODO: Does not work if the condition uses arrays
                condition = astutils.unparse(dec.args[2])
            else:
                condition = None  # Run until stream is empty
            if len(dec.args) >= 4:
                chunksize = pystr_to_symbolic(self.visit(dec.args[3]))
            else:
                chunksize = 1
        else:
            raise DaceSyntaxError(self, node, 'Consume scope decorator must contain at least two arguments')

        # Parse function
        if len(node.args.args) != 2:
            raise DaceSyntaxError(self, node, 'Consume scope function must contain two arguments')

        stream_elem, PE_index = tuple(a.arg for a in node.args.args)

        return (stream_name, stream_elem, (PE_index, num_PEs), condition, chunksize)

    def _find_access(self, name: str, rng: subsets.Range, mode: str):
        for n, r, m in self.accesses:
            if n == name and m == mode:
                if r == rng:
                    return True
                elif r.covers(rng):
                    print("WARNING: New access {n}[{rng}] already covered by {n}[{r}]".format(n=name, rng=rng, r=r))
                elif rng.covers(r):
                    print("WARNING: New access {n}[{rng}] covers previous access {n}[{r}]".format(n=name, rng=rng, r=r))
                return False

    def _get_array_or_closure(self, name: str) -> data.Data:
        if name in self.sdfg.arrays:
            return self.sdfg.arrays[name]
        elif name in self.scope_arrays:
            return self.scope_arrays[name]
        elif name in self.closure.closure_arrays:
            return self.closure.closure_arrays[name][1]

        raise NameError(f'Array "{name}" not found in outer scope or closure')

    def _add_dependencies(self,
                          state: SDFGState,
                          internal_node: nodes.CodeNode,
                          entry_node: nodes.EntryNode,
                          exit_node: nodes.ExitNode,
                          inputs: DependencyType,
                          outputs: DependencyType,
                          map_inputs: Dict[str, Memlet] = None,
                          symbols: Dict[str, 'dace.symbol'] = dict()):

        # Parse map inputs (for memory-based ranges)
        if map_inputs:
            for conn, memlet in map_inputs.items():
                if self.nested:
                    # TODO: Make this work nested for-loops
                    new_name, _ = self._add_read_access(memlet.data, memlet.subset, None)
                    memlet = Memlet.from_array(new_name, self.sdfg.arrays[new_name])
                else:
                    new_name = memlet.data

                read_node = state.add_read(new_name, debuginfo=self.current_lineinfo)
                entry_node.add_in_connector(conn)
                state.add_edge(read_node, None, entry_node, conn, memlet)

        # Parse internal node inputs and indirect memory accesses
        if inputs:
            for conn, v in inputs.items():
                inner_state, memlet_or_node, inner_indices = v
                if memlet_or_node is None:  # Input already handled outside
                    continue

                if isinstance(memlet_or_node, nodes.Tasklet):
                    tasklet: nodes.Tasklet = memlet_or_node
                    # Create a code->code node
                    new_scalar = self.sdfg.temp_data_name()
                    if isinstance(internal_node, nodes.NestedSDFG):
                        dtype = internal_node.sdfg.arrays[conn].dtype
                    else:
                        raise SyntaxError('Cannot determine connector type for tasklet input dependency')
                    self.sdfg.add_scalar(new_scalar, dtype, transient=True)
                    accessnode = state.add_access(new_scalar)
                    state.add_edge(tasklet, conn, accessnode, None, dace.Memlet.simple(new_scalar, '0'))
                    state.add_edge(accessnode, None, internal_node, conn, dace.Memlet.simple(new_scalar, '0'))
                    if entry_node is not None:
                        state.add_edge(entry_node, None, tasklet, None, dace.Memlet())
                    continue

                memlet: Memlet = copy.deepcopy(memlet_or_node)

                arr = self._get_array_or_closure(memlet.data)

                for s, r in symbols.items():
                    memlet = propagate_subset([memlet], arr, [s], r, use_dst=False, defined_variables=set())
                if _subset_has_indirection(memlet.subset, self):
                    read_node = entry_node
                    if entry_node is None:
                        read_node = state.add_read(memlet.data, debuginfo=self.current_lineinfo)
                    add_indirection_subgraph(self.sdfg, state, read_node, internal_node, memlet, conn, self)
                    continue
                if memlet.data not in self.sdfg.arrays:
                    if entry_node:
                        scope_memlet = propagate_memlet(state, memlet, entry_node, True, arr)
                    else:
                        scope_memlet = copy.deepcopy(memlet)
                    irng = memlet.subset
                    orng = copy.deepcopy(scope_memlet.subset)
                    outer_indices = []
                    for n, (i, o) in enumerate(zip(irng, orng)):
                        if i == o and n not in inner_indices:
                            outer_indices.append(n)
                        elif n not in inner_indices:
                            inner_indices.add(n)
                    # Avoid the case where all indices are outer,
                    # i.e., the whole array is carried through the nested SDFG levels.
                    if len(outer_indices) < len(irng) or irng.num_elements() == 1:
                        irng.pop(outer_indices)
                        orng.pop(outer_indices)
                        irng.offset(orng, True)
                    if (memlet.data, scope_memlet.subset, 'w') in self.accesses:
                        vname = self.accesses[(memlet.data, scope_memlet.subset, 'w')][0]
                        memlet = Memlet.simple(vname, str(irng))
                    elif (memlet.data, scope_memlet.subset, 'r') in self.accesses:
                        vname = self.accesses[(memlet.data, scope_memlet.subset, 'r')][0]
                        memlet = Memlet.simple(vname, str(irng))
                    elif memlet.data in self.closure.closure_arrays:
                        self.sdfg.add_datadesc(memlet.data, copy.deepcopy(arr))
                        vname = memlet.data
                        self.inputs[vname] = (state, memlet, [])
                    else:
                        name = memlet.data
                        vname = "{c}_in_from_{s}{n}".format(c=conn,
                                                            s=self.sdfg.states().index(state),
                                                            n=('_%s' % state.node_id(entry_node) if entry_node else ''))
                        self.accesses[(name, scope_memlet.subset, 'r')] = (vname, orng)
                        orig_shape = orng.size()
                        shape = [d for i, d in enumerate(orig_shape) if d != 1 or i in inner_indices]
                        strides = [i for j, i in enumerate(arr.strides) if j not in outer_indices]
                        strides = [
                            s for i, (d, s) in enumerate(zip(orig_shape, strides)) if d != 1 or i in inner_indices
                        ]
                        if not shape:
                            shape = [1]
                            strides = [1]
                        # TODO: Formulate this better
                        if not strides:
                            strides = [arr.strides[-1]]
                        dtype = arr.dtype
                        if isinstance(arr, data.Stream):
                            self.sdfg.add_stream(vname, dtype)
                        else:
                            self.sdfg.add_array(vname, shape, dtype, strides=strides)
                        self.inputs[vname] = (state, scope_memlet, inner_indices)
                        memlet.data = vname
                        # memlet.subset.offset(memlet.subset, True, outer_indices)
                else:
                    vname = memlet.data

                read_node = state.add_read(vname, debuginfo=self.current_lineinfo)

                if entry_node is not None:
                    state.add_memlet_path(read_node,
                                          entry_node,
                                          internal_node,
                                          memlet=memlet,
                                          src_conn=None,
                                          dst_conn=conn)
                else:
                    state.add_edge(read_node, None, internal_node, conn, memlet)
        else:
            if entry_node is not None:
                state.add_nedge(entry_node, internal_node, dace.Memlet())

        # Parse internal node outputs
        if outputs:
            for conn, v in outputs.items():
                inner_state, memlet, inner_indices = v
                if memlet is None:  # Output already handled outside
                    continue

                arr = self._get_array_or_closure(memlet.data)

                for s, r in symbols.items():
                    memlet = propagate_subset([memlet], arr, [s], r, use_dst=True, defined_variables=set())
                if _subset_has_indirection(memlet.subset, self):
                    write_node = exit_node
                    if exit_node is None:
                        write_node = state.add_write(memlet.data, debuginfo=self.current_lineinfo)
                    add_indirection_subgraph(self.sdfg, state, internal_node, write_node, memlet, conn, self, True)
                    continue
                inner_memlet = memlet
                if memlet.data not in self.sdfg.arrays:
                    if entry_node:
                        scope_memlet = propagate_memlet(state, memlet, entry_node, True, arr)
                    else:
                        scope_memlet = copy.deepcopy(memlet)
                    irng = memlet.subset
                    orng = copy.deepcopy(scope_memlet.subset)
                    outer_indices = []
                    for n, (i, o) in enumerate(zip(irng, orng)):
                        if i == o and n not in inner_indices:
                            outer_indices.append(n)
                        elif n not in inner_indices:
                            inner_indices.add(n)
                    # Avoid the case where all indices are outer,
                    # i.e., the whole array is carried through the nested SDFG levels.
                    if len(outer_indices) < len(irng) or irng.num_elements() == 1:
                        irng.pop(outer_indices)
                        orng.pop(outer_indices)
                        irng.offset(orng, True)
                    if self._find_access(memlet.data, scope_memlet.subset, 'w'):
                        vname = self.accesses[(memlet.data, scope_memlet.subset, 'w')][0]
                        inner_memlet = Memlet.simple(vname, str(irng))
                        inner_memlet.num_accesses = memlet.num_accesses
                        inner_memlet.dynamic = memlet.dynamic
                    elif memlet.data in self.closure.closure_arrays:
                        self.sdfg.add_datadesc(memlet.data, copy.deepcopy(arr))
                        vname = memlet.data
                        self.outputs[vname] = (state, memlet, [])
                    else:
                        name = memlet.data
                        vname = "{c}_out_of_{s}{n}".format(c=conn,
                                                           s=self.sdfg.states().index(state),
                                                           n=('_%s' % state.node_id(exit_node) if exit_node else ''))
                        self.accesses[(name, scope_memlet.subset, 'w')] = (vname, orng)
                        orig_shape = orng.size()
                        shape = [d for d in orig_shape if d != 1]
                        shape = [d for i, d in enumerate(orig_shape) if d != 1 or i in inner_indices]
                        strides = [i for j, i in enumerate(arr.strides) if j not in outer_indices]
                        strides = [
                            s for i, (d, s) in enumerate(zip(orig_shape, strides)) if d != 1 or i in inner_indices
                        ]
                        if not shape:
                            shape = [1]
                            strides = [1]
                        # TODO: Formulate this better
                        if not strides:
                            strides = [arr.strides[-1]]
                        dtype = arr.dtype
                        if isinstance(arr, data.Stream):
                            self.sdfg.add_stream(vname, dtype)
                        else:
                            self.sdfg.add_array(vname, shape, dtype, strides=strides)
                        self.outputs[vname] = (state, scope_memlet, inner_indices)
                        inner_memlet.data = vname
                        # memlet.subset.offset(memlet.subset, True, outer_indices)
                else:
                    vname = memlet.data
                write_node = state.add_write(vname, debuginfo=self.current_lineinfo)
                if exit_node is not None:
                    state.add_memlet_path(internal_node,
                                          exit_node,
                                          write_node,
                                          memlet=inner_memlet,
                                          src_conn=conn,
                                          dst_conn=None)
                else:
                    state.add_edge(internal_node, conn, write_node, None, inner_memlet)
        else:
            if exit_node is not None:
                state.add_nedge(internal_node, exit_node, dace.Memlet())

    def _add_nested_symbols(self, nsdfg_node: nodes.NestedSDFG):
        """ 
        Adds symbols from nested SDFG mapping values (if appear as globals)
        to current SDFG.
        """
        for mv in nsdfg_node.symbol_mapping.values():
            for sym in mv.free_symbols:
                if sym.name not in self.sdfg.symbols:
                    if (sym.name in self.globals and isinstance(self.globals[sym.name], symbolic.symbol)):
                        self.sdfg.add_symbol(sym.name, self.globals[sym.name].dtype)
                    elif sym.name in self.closure.callbacks:
                        self.sdfg.add_symbol(sym.name, nsdfg_node.sdfg.symbols[sym.name])

    def _recursive_visit(self,
                         body: List[ast.AST],
                         name: str,
                         lineno: int,
                         parent: ControlFlowRegion,
                         unconnected_last_block=True,
                         extra_symbols=None) -> Tuple[SDFGState, SDFGState, SDFGState, bool]:
        """ Visits a subtree of the AST, creating special states before and after the visit. Returns the previous state,
            and the first and last internal states of the recursive visit. Also returns a boolean value indicating
            whether a return statement was met or not. This value can be used by other visitor methods, e.g., visit_If,
            to generate correct control flow. """
        previous_last_cfg_target = self.last_cfg_target
        previous_last_block = self.last_block
        previous_target = self.cfg_target

        self.last_block = None
        self.cfg_target = parent

        first_inner_block = self._add_state('%s_%d' % (name, lineno))

        # Add iteration variables to recursive visit
        if extra_symbols:
            old_globals = self.globals
            self.globals = copy.copy(self.globals)
            self.globals.update(extra_symbols)

        # Recursive loop processing
        return_stmt = False
        for stmt in body:
            self.visit_TopLevel(stmt)
            if isinstance(stmt, ast.Return) or isinstance(stmt, ast.Break) or isinstance(stmt, ast.Continue):
                return_stmt = True

        # Create the next state
        last_inner_block = self.last_block
        if unconnected_last_block:
            self.last_block = None
            self._add_state('end%s_%d' % (name, lineno))

        # Revert new symbols
        if extra_symbols:
            self.globals = old_globals

        # Restore previous target
        self.cfg_target = previous_target
        self.last_cfg_target = previous_last_cfg_target
        if not unconnected_last_block:
            self.last_block = previous_last_block

        return previous_last_block, first_inner_block, last_inner_block, return_stmt

    def _replace_with_global_symbols(self, expr: sympy.Expr) -> sympy.Expr:
        repldict = dict()
        for s in expr.free_symbols:
            if s.name in self.defined:
                repl = self.defined[s.name]
                # Convert strings to SymPy symbols (for SymPy 1.12)
                if isinstance(repl, str):
                    repl = sympy.Symbol(repl)
                # Filter out callables and iterables (for SymPy 1.12)
                elif repl is None or isinstance(repl, (Callable, Iterable)):
                    continue
                repldict[s] = repl
        return expr.subs(repldict)

    def visit_For(self, node: ast.For):
        # We allow three types of for loops:
        # 1. `for i in range(...)`: Creates a looping state
        # 2. `for i in parrange(...)`: Creates a 1D map
        # 3. `for i,j,k in dace.map[0:M, 0:N, 0:K]`: Creates an ND map
        # print(ast.dump(node))
        indices = self._parse_for_indices(node.target)
        iterator, ranges, ast_ranges, schedule = self._parse_for_iterator(node.iter)

        if len(indices) != len(ranges):
            raise DaceSyntaxError(self, node, "Number of indices and ranges of for-loop do not match")

        if iterator == 'dace.map':
            if node.orelse:
                raise DaceSyntaxError(self, node, '"else" clause not supported on DaCe maps')
            if schedule is None:
                schedule = dtypes.ScheduleType.Default

            state = self._add_state('MapState')
            params = [(k, ':'.join([str(t) for t in v])) for k, v in zip(indices, ranges)]
            params, map_inputs = self._parse_map_inputs('map_%d' % node.lineno, params, node)
            me, mx = state.add_map(name='%s_%d' % (self.name, node.lineno),
                                   ndrange=params,
                                   debuginfo=self.current_lineinfo,
                                   schedule=schedule)
            # body = SDFG('MapBody')
            body, inputs, outputs, symbols = self._parse_subprogram(
                self.name,
                node,
                extra_symbols=self._symbols_from_params(params, map_inputs),
                extra_map_symbols=self._symbols_from_params(params, map_inputs))
            tasklet = state.add_nested_sdfg(body,
                                            self.sdfg,
                                            inputs.keys(),
                                            outputs.keys(),
                                            debuginfo=self.current_lineinfo)
            self._add_nested_symbols(tasklet)
            self._add_dependencies(state, tasklet, me, mx, inputs, outputs, map_inputs, symbols)
        elif iterator == 'range':
            # Create an extra typed symbol for the loop iterate
            from dace.codegen.tools.type_inference import infer_expr_type

            sym_name = indices[0]
            integer = True
            nonnegative = None
            positive = None

            start = self._replace_with_global_symbols(symbolic.pystr_to_symbolic(ranges[0][0]))
            stop = self._replace_with_global_symbols(symbolic.pystr_to_symbolic(ranges[0][1]))
            step = self._replace_with_global_symbols(symbolic.pystr_to_symbolic(ranges[0][2]))
            eoff = -1
            if (step < 0) == True:
                eoff = 1
            try:
                conditions = [s >= 0 for s in (start, stop, step)]
                if (conditions == [True, True, True] or (start > stop and step < 0)):
                    nonnegative = True
                    if start != 0:
                        positive = True
            except:
                pass

            sym_obj = symbolic.symbol(indices[0],
                                      dtypes.result_type_of(infer_expr_type(ranges[0][0], self.sdfg.symbols),
                                                            infer_expr_type(ranges[0][1], self.sdfg.symbols),
                                                            infer_expr_type(ranges[0][2], self.sdfg.symbols)),
                                      integer=integer,
                                      nonnegative=nonnegative,
                                      positive=positive)

            # TODO: What if two consecutive loops use the same symbol
            # but different ranges?
            if sym_name in self.sdfg.symbols.keys():
                for k, v in self.symbols.items():
                    if (str(k) == sym_name and v != subsets.Range([(start, stop + eoff, step)])):
                        warnings.warn("Two for-loops using the same variable ({}) but "
                                      "different ranges in the same nested SDFG level. "
                                      "This may work but is not officially supported."
                                      "".format(sym_name))
                        break
            else:
                self.sdfg.add_symbol(sym_name, sym_obj.dtype)

            extra_syms = {sym_name: sym_obj}

            self.symbols[sym_obj] = subsets.Range([(start, stop + eoff, step)])

            # Add range symbols as necessary
            for rng in ranges[0]:
                symrng = pystr_to_symbolic(rng)
                for atom in symrng.free_symbols:
                    if symbolic.issymbolic(atom, self.sdfg.constants):
                        astr = str(atom)
                        # Check for undefined variables
                        if astr not in self.defined:
                            raise DaceSyntaxError(self, node, 'Undefined variable "%s"' % atom)
                        # Add to global SDFG symbols if not a scalar
                        if (astr not in self.sdfg.symbols and not (astr in self.variables or astr in self.sdfg.arrays)):
                            self.sdfg.add_symbol(astr, atom.dtype)

            # Add loop to SDFG
            loop_cond = '>' if ((pystr_to_symbolic(ranges[0][2]) < 0) == True) else '<'
            loop_cond_expr = '%s %s %s' % (indices[0], loop_cond, astutils.unparse(ast_ranges[0][1]))
            incr = {indices[0]: '%s = %s + %s' % (indices[0], indices[0], astutils.unparse(ast_ranges[0][2]))}
            loop_region = self._add_loop_region(loop_cond_expr,
                                                label=f'for_{node.lineno}',
                                                loop_var=indices[0],
                                                init_expr='%s = %s' % (indices[0], astutils.unparse(ast_ranges[0][0])),
                                                update_expr=incr[indices[0]],
                                                inverted=False)
            _, first_subblock, _, _ = self._recursive_visit(node.body, f'for_{node.lineno}', node.lineno,
                                                            extra_symbols=extra_syms, parent=loop_region,
                                                            unconnected_last_block=False)
            loop_region.start_block = loop_region.node_id(first_subblock)
            self._connect_break_blocks(loop_region)
            # Handle else clause
            if node.orelse:
                # Continue visiting body
                for stmt in node.orelse:
                    self.visit(stmt)

                # The state that all "break" edges go to
                state = self.cfg_target.add_state(f'postloop_{node.lineno}')
                if self.last_block is not None:
                    self.cfg_target.add_edge(self.last_block, state, dace.InterstateEdge())
                self.last_block = state

                self._generate_orelse(loop_region, state)

                return state

            self.last_block = loop_region
        else:
            raise DaceSyntaxError(self, node, 'Unsupported for-loop iterator "%s"' % iterator)

    def _is_test_simple(self, node: ast.AST):
        # Fix for scalar promotion tests
        # TODO: Maybe those tests should use the SDFG API instead of the
        # Python frontend which can change how it handles conditions.
        is_test_simple = isinstance(node, _simple_ast_nodes)
        if not is_test_simple:
            if isinstance(node, ast.Compare):
                is_left_simple = isinstance(node.left, _simple_ast_nodes)
                is_right_simple = (len(node.comparators) == 1 and isinstance(node.comparators[0], _simple_ast_nodes))
                if is_left_simple and is_right_simple:
                    return True
            elif isinstance(node, ast.BoolOp):
                return all(self._is_test_simple(value) for value in node.values)
        return is_test_simple

    def _visit_complex_test(self, node: ast.Expr):
        test_region = ControlFlowRegion('%s_%s' % ('cond_prep', node.lineno), self.sdfg)
        inner_start = test_region.add_state('%s_start_%s' % ('cond_prep', node.lineno))

        p_last_cfg_target, p_last_block, p_target = self.last_cfg_target, self.last_block, self.cfg_target
        self.cfg_target, self.last_block, self.last_cfg_target = test_region, inner_start, test_region

        parsed_node = self.visit(node)
        if isinstance(parsed_node, (list, tuple)) and len(parsed_node) == 1:
            parsed_node = parsed_node[0]
        if isinstance(parsed_node, str) and parsed_node in self.sdfg.arrays:
            datadesc = self.sdfg.arrays[parsed_node]
            if isinstance(datadesc, data.Array):
                parsed_node += '[0]'

        self.last_cfg_target, self.last_block, self.cfg_target = p_last_cfg_target, p_last_block, p_target

        return parsed_node, test_region

    def _visit_test(self, node: ast.Expr) -> Tuple[str, str, Optional[ControlFlowRegion]]:
        is_test_simple = self._is_test_simple(node)

        # Visit test-condition
        if not is_test_simple:
            parsed_node, test_region = self._visit_complex_test(node)
            self.cfg_target.add_node(test_region)
            self._on_block_added(test_region)
        else:
            parsed_node = astutils.unparse(node)
            test_region = None

        # Generate conditions
        cond = astutils.unparse(parsed_node)
        cond_else = astutils.unparse(astutils.negate_expr(parsed_node))

        return cond, cond_else, test_region

    def visit_While(self, node: ast.While):
        # Get loop condition expression and create the necessary states for it.
        loop_cond, _, test_region = self._visit_test(node.test)
        loop_region = self._add_loop_region(loop_cond, label=f'while_{node.lineno}', inverted=False)

        # Parse body
        self._recursive_visit(node.body, f'while_{node.lineno}', node.lineno, parent=loop_region,
                              unconnected_last_block=False)

        if test_region is not None:
            iter_end_blocks = set()
            for n in loop_region.nodes():
                if isinstance(n, ContinueBlock):
                    # If it needs to be connected back to the test region, it does no longer need to be handled
                    # specially and thus is no longer a special continue state. Add an empty state and redirect the
                    # edges leading into the continue into it.
                    replacer_state = loop_region.add_state()
                    iter_end_blocks.add(replacer_state)
                    for ie in loop_region.in_edges(n):
                        loop_region.add_edge(ie.src, replacer_state, ie.data)
                        loop_region.remove_edge(ie)
                    loop_region.remove_node(n)
            for inner_node in loop_region.nodes():
                if loop_region.out_degree(inner_node) == 0:
                    iter_end_blocks.add(inner_node)

            test_region_copy = copy.deepcopy(test_region)
            loop_region.add_node(test_region_copy)

            # Make sure the entire sub-graph of the test_region copy has proper sdfg references and that each block has
            # a unique name in the SDFG.
            loop_region.sdfg._labels = set(s.label for s in loop_region.sdfg.all_control_flow_blocks())
            for block in test_region_copy.all_control_flow_blocks():
                block.sdfg = loop_region.sdfg
                block.label = data.find_new_name(block.label, loop_region.sdfg._labels)

            for block in iter_end_blocks:
                loop_region.add_edge(block, test_region_copy, dace.InterstateEdge())

        # Add symbols from test as necessary
        symcond = pystr_to_symbolic(loop_cond)
        if symbolic.issymbolic(symcond):
            for atom in symcond.free_symbols:
                if symbolic.issymbolic(atom, self.sdfg.constants):
                    astr = str(atom)
                    # Check for undefined variables
                    if astr not in self.defined:
                        raise DaceSyntaxError(self, node, 'Undefined variable "%s"' % atom)
                    # Add to global SDFG symbols if not a scalar
                    if (astr not in self.sdfg.symbols and astr not in self.variables):
                        self.sdfg.add_symbol(astr, atom.dtype)

        # Handle else clause
        if node.orelse:
            # Continue visiting body
            for stmt in node.orelse:
                self.visit(stmt)

            # The state that all "break" edges go to
            self._add_state(f'postwhile_{node.lineno}')

            postloop_block = self.last_block
            self._generate_orelse(loop_region, postloop_block)

        self.last_block = loop_region
        self._connect_break_blocks(loop_region)

    def _connect_break_blocks(self, loop_region: LoopRegion):
        for node, parent in loop_region.all_nodes_recursive(lambda n, _: not isinstance(n, (LoopRegion, SDFGState))):
            if isinstance(node, BreakBlock):
                for in_edge in parent.in_edges(node):
                    in_edge.data.assignments['__dace_did_break_' + loop_region.label] = '1'

    def _generate_orelse(self, loop_region: LoopRegion, postloop_block: ControlFlowBlock):
        did_break_symbol = '__dace_did_break_' + loop_region.label
        self.sdfg.add_symbol(did_break_symbol, dace.int32)
        for iedge in self.cfg_target.in_edges(loop_region):
            iedge.data.assignments[did_break_symbol] = '0'
        oedges = self.cfg_target.out_edges(loop_region)
        if len(oedges) > 1:
            raise DaceSyntaxError('Multiple exits to a loop with for-else syntax')

        intermediate = self.cfg_target.add_state(f'{loop_region.label}_normal_exit')
        self.cfg_target.add_edge(loop_region, intermediate,
                                 dace.InterstateEdge(condition=f'(not {did_break_symbol} == 1)'))
        oedge = oedges[0]
        self.cfg_target.add_edge(intermediate, oedge.dst, copy.deepcopy(oedge.data))
        self.cfg_target.remove_edge(oedge)
        self.cfg_target.add_edge(loop_region, postloop_block, dace.InterstateEdge(condition=f'{did_break_symbol} == 1'))

    def _has_loop_ancestor(self, node: ControlFlowBlock) -> bool:
        while node is not None and node is not self.sdfg:
            if isinstance(node, LoopRegion):
                return True
            node = node.parent_graph
        return False


    def visit_Break(self, node: ast.Break):
        if not self._has_loop_ancestor(self.cfg_target):
            raise DaceSyntaxError(self, node, "Break block outside loop region")
        break_block = BreakBlock(f'break_{node.lineno}')
        self.cfg_target.add_node(break_block, ensure_unique_name=True)
        self._on_block_added(break_block)

    def visit_Continue(self, node: ast.Continue):
        if not self._has_loop_ancestor(self.cfg_target):
            raise DaceSyntaxError(self, node, 'Continue block outside loop region')
        continue_block = ContinueBlock(f'continue_{node.lineno}')
        self.cfg_target.add_node(continue_block, ensure_unique_name=True)
        self._on_block_added(continue_block)

    def visit_If(self, node: ast.If):
        # Generate conditions
        cond, _, _ = self._visit_test(node.test)

        # Add conditional region
        cond_block = ConditionalBlock(f'if_{node.lineno}')
        self.cfg_target.add_node(cond_block)
        self._on_block_added(cond_block)

        if_body = ControlFlowRegion(cond_block.label + '_body', sdfg=self.sdfg)
        cond_block.add_branch(CodeBlock(cond), if_body)

        # Visit recursively
        self._recursive_visit(node.body, 'if', node.lineno, if_body, False)

        # Process 'else'/'elif' statements
        if len(node.orelse) > 0:
            else_body = ControlFlowRegion(f'{cond_block.label}_else_{node.orelse[0].lineno}',
                                          sdfg=self.sdfg)
            cond_block.add_branch(None, else_body)
            # Visit recursively
            self._recursive_visit(node.orelse, 'else', node.lineno, else_body, False)

    def _parse_tasklet(self, state: SDFGState, node: TaskletType, name=None):

        # Looking for the first argument in a tasklet annotation: @dace.tasklet(STRING HERE)
        langInf = None
        side_effects = None
        if isinstance(node, ast.FunctionDef) and \
            hasattr(node, 'decorator_list') and \
            isinstance(node.decorator_list, list) and \
            len(node.decorator_list) > 0 and \
            hasattr(node.decorator_list[0], 'args') and \
            isinstance(node.decorator_list[0].args, list) and \
            len(node.decorator_list[0].args) > 0 and \
            hasattr(node.decorator_list[0].args[0], 'value'):

            langArg = node.decorator_list[0].args[0].value
            langInf = dtypes.Language[langArg]

        # Extract arguments from with statement
        if isinstance(node, ast.With):
            expr = node.items[0].context_expr
            if isinstance(expr, ast.Call):
                args = astutils.parse_function_arguments(expr, ['language', 'side_effects'])
                langArg = args.get('language', None)
                side_effects = args.get('side_effects', None)
                langInf = astutils.evalnode(langArg, {**self.globals, **self.defined})
                if isinstance(langInf, str):
                    langInf = dtypes.Language[langInf]

                side_effects = astutils.evalnode(side_effects, {**self.globals, **self.defined})

        ttrans = TaskletTransformer(self,
                                    self.defined,
                                    self.sdfg,
                                    state,
                                    self.filename,
                                    lang=langInf,
                                    nested=self.nested,
                                    scope_arrays=self.scope_arrays,
                                    scope_vars=self.scope_vars,
                                    variables=self.variables,
                                    accesses=self.accesses,
                                    symbols=self.symbols)
        node, inputs, outputs, self.accesses = ttrans.parse_tasklet(node, name)

        if side_effects is not None:
            node.side_effects = side_effects

        # Convert memlets to their actual data nodes
        for i in inputs.values():
            if not isinstance(i, tuple) and i.data in self.scope_vars.keys():
                i.data = self.scope_vars[i.data]
        for o in outputs.values():
            if not isinstance(o, tuple) and o.data in self.scope_vars.keys():
                o.data = self.scope_vars[o.data]
        return node, inputs, outputs, ttrans.sdfg_inputs, ttrans.sdfg_outputs

    def _add_assignment(self,
                        node: Union[ast.Assign, ast.AugAssign],
                        target: Union[str, Tuple[str, subsets.Range]],
                        operand: Union[str, Tuple[str, subsets.Range]],
                        op: Optional[str] = None,
                        boolarr: Optional[str] = None,
                        indirect_indices: Optional[Dict[int, subsets.Range]] = None):
        # TODO: Refactor these if/else blocks. Maybe
        # the subset should never be None?
        if isinstance(target, tuple):
            target_name, target_subset = target
            if target_subset is None:
                target_array = self.sdfg.arrays[target_name]
                target_subset = subsets.Range.from_array(target_array)
        else:
            target_name = target
            target_array = self.sdfg.arrays[target_name]
            target_subset = subsets.Range.from_array(target_array)
        if isinstance(operand, tuple):
            op_name, op_subset = operand
            if op_subset is None:
                op_array = self.sdfg.arrays[op_name]
                op_subset = subsets.Range.from_array(op_array)
        elif isinstance(operand, str) and operand in self.sdfg.arrays:
            op_name = operand
            op_array = self.sdfg.arrays[op_name]
            op_subset = subsets.Range.from_array(op_array)
        else:
            op_name = None
            op_array = None
            op_subset = subsets.Range([(0, 0, 1)])
            if symbolic.issymbolic(operand):
                for sym in operand.free_symbols:
                    if str(sym) not in self.sdfg.symbols:
                        self.sdfg.add_symbol(str(sym), self.globals[str(sym)].dtype)
                operand = symbolic.symstr(operand)

        indirect_indices = indirect_indices or {}
        tasklet_code = ''
        input_memlets = {}
        output_suffix = ''
        if target_subset.num_elements() != 1:
            target_index = ','.join(['__i%d' % i for i in range(len(target_subset))])
        else:
            target_index = '0'

        # Handle boolean array access
        if boolarr is not None:
            if isinstance(boolarr, str) and boolarr in self.sdfg.arrays:  # Array
                input_memlets['__in_cond'] = Memlet(f'{boolarr}[{target_index}]')
                tasklet_code += 'if __in_cond:\n    '
            else:  # Constant
                tasklet_code += f'if {boolarr}[{target_index}]:\n    '

        # Append indirect indices to input memlets as necessary
        if indirect_indices:
            outind = []
            for i, indarr in indirect_indices.items():
                assert len(self.sdfg.arrays[indarr].shape) == 1
                input_memlets[f'__ind_{i}'] = Memlet(f'{indarr}[__i{i}]')
                outind.append(f'__ind_{i}')
            output_suffix = f'[{", ".join(outind)}]'

        state = self._add_state("assign_{l}_{c}".format(l=node.lineno, c=node.col_offset))

        if target_subset.num_elements() != 1:
            if op_subset.num_elements() != 1:
                squeezed = copy.deepcopy(target_subset)
                squeezed.squeeze(offset=False)
                squeezed_op = copy.deepcopy(op_subset)
                squeezed_op.squeeze(offset=False)

                ssize = squeezed.size()
                osize = squeezed_op.size()

                if (indirect_indices or boolarr or len(ssize) != len(osize)
                        or any(inequal_symbols(s, o) for s, o in zip(ssize, osize)) or op):

                    _, all_idx_tuples, _, _, inp_idx = _broadcast_to(squeezed.size(), op_subset.size())

                    idx = iter(i for i, _ in all_idx_tuples)
                    target_index = ','.join(
                        next(idx) if size != 1 else str(target_subset.ranges[i][0])
                        for i, size in enumerate(target_subset.size()))

                    inp_idx = inp_idx.split(',')
                    # create a fake subset that would be the input subset broadcasted to the correct size
                    missing_dimensions = squeezed.ranges[:len(all_idx_tuples) - len(inp_idx)]
                    op_dimensions = op_subset.ranges

                    fake_subset = dace.subsets.Range(missing_dimensions + op_dimensions)

                    # use this fake subset to calculate the offset
                    fake_subset.offset(squeezed, True)

                    # we access the inp subset using the computed offset
                    # since the inp_subset may be missing leading dimensions, we reverse-zip-reverse
                    idx_and_subset = reversed(list(zip(reversed(inp_idx), reversed(fake_subset))))

                    inp_memlet = Memlet("{a}[{s}]".format(a=op_name,
                                                          s=','.join(
                                                              [f'{idx} + {s}' for idx, (s, _, _) in idx_and_subset])))
                    out_memlet = Memlet("{a}[{s}]".format(a=target_name, s=target_index))
                    map_range = {
                        '__i%d' % i: '%s:%s+1:%s' % (start, end, step)
                        for i, (start, end, step) in enumerate(squeezed)
                    }

                    for i, indarr in indirect_indices.items():
                        out_memlet.subset[i] = target_subset[i]
                        map_range[f'__i{i}'] = (0, self.sdfg.arrays[indarr].shape[0] - 1, 1)

                    if op:
                        out_memlet.wcr = LambdaProperty.from_string('lambda x, y: x {} y'.format(op))

                    if boolarr is not None:
                        inp_memlet.dynamic = True
                        out_memlet.dynamic = True

                    tasklet_code += f'__out{output_suffix} = __inp'
                    state.add_mapped_tasklet(state.label,
                                             map_range, {
                                                 '__inp': inp_memlet,
                                                 **input_memlets
                                             },
                                             tasklet_code, {'__out': out_memlet},
                                             external_edges=True,
                                             debuginfo=self.current_lineinfo)

                else:
                    op1 = state.add_read(op_name, debuginfo=self.current_lineinfo)
                    op2 = state.add_write(target_name, debuginfo=self.current_lineinfo)
                    memlet = Memlet(data=target_name, subset=target_subset)
                    memlet.other_subset = op_subset
                    if op:
                        memlet.wcr = LambdaProperty.from_string('lambda x, y: x {} y'.format(op))
                    state.add_nedge(op1, op2, memlet)
            else:
                memlet = Memlet("{a}[{s}]".format(a=target_name,
                                                  s=','.join(['__i%d' % i for i in range(len(target_subset))])))
                map_range = {
                    '__i%d' % i: '%s:%s+1:%s' % (start, end, step)
                    for i, (start, end, step) in enumerate(target_subset)
                }

                for i, indarr in indirect_indices.items():
                    memlet.subset[i] = target_subset[i]
                    map_range[f'__i{i}'] = (0, self.sdfg.arrays[indarr].shape[0] - 1, 1)

                if op:
                    memlet.wcr = LambdaProperty.from_string('lambda x, y: x {} y'.format(op))
                if op_name:
                    inp_memlet = {'__inp': Memlet("{a}[{s}]".format(a=op_name, s=op_subset))}
                    tasklet_code += f'__out{output_suffix} = __inp'
                else:
                    inp_memlet = dict()
                    tasklet_code += f'__out{output_suffix} = {operand}'

                if boolarr is not None:
                    for m in inp_memlet.values():
                        m.dynamic = True
                    memlet.dynamic = True

                inp_memlet.update(input_memlets)
                state.add_mapped_tasklet(state.label,
                                         map_range,
                                         inp_memlet,
                                         tasklet_code, {'__out': memlet},
                                         external_edges=True,
                                         debuginfo=self.current_lineinfo)
        else:
            if op_subset.num_elements() != 1:
                raise DaceSyntaxError(self, node, "Incompatible subsets %s and %s" % (target_subset, op_subset))
            if op_name:
                op1 = state.add_read(op_name, debuginfo=self.current_lineinfo)
                inp_conn = {'__inp'}
                tasklet_code += f'__out{output_suffix} = __inp'
            else:
                inp_conn = set()
                tasklet_code += f'__out{output_suffix} = {operand}'
            inp_conn |= set(input_memlets.keys())
            op2 = state.add_write(target_name, debuginfo=self.current_lineinfo)
            tasklet = state.add_tasklet(name=state.label,
                                        inputs=inp_conn,
                                        outputs={'__out'},
                                        code=tasklet_code,
                                        debuginfo=self.current_lineinfo)
            if op_name:
                inp_memlet = Memlet.simple(op_name, '%s' % op_subset)
                if boolarr is not None:
                    inp_memlet.dynamic = True
                state.add_edge(op1, None, tasklet, '__inp', inp_memlet)

            out_memlet = Memlet.simple(target_name, '%s' % target_subset)
            if boolarr is not None:
                out_memlet.dynamic = True
            for i in indirect_indices.keys():
                out_memlet.subset[i] = target_subset[i]
            for cname, memlet in input_memlets.items():
                r = state.add_read(memlet.data)
                state.add_edge(r, None, tasklet, cname, memlet)

            if op:
                out_memlet.wcr = LambdaProperty.from_string('lambda x, y: x {} y'.format(op))

            state.add_edge(tasklet, '__out', op2, None, out_memlet)

    def _add_aug_assignment(self,
                            node: Union[ast.Assign, ast.AugAssign],
                            rtarget: Union[str, Tuple[str, subsets.Range]],
                            wtarget: Union[str, Tuple[str, subsets.Range]],
                            operand: Union[str, Tuple[str, subsets.Range]],
                            op: str,
                            boolarr: Optional[str] = None,
                            indirect_indices: Optional[Dict[int, subsets.Range]] = None):

        # TODO: Refactor these if/else blocks. Maybe
        # the subset should never be None?
        if isinstance(rtarget, tuple):
            rtarget_name, rtarget_subset = rtarget
            if rtarget_subset is None:
                rtarget_array = self.sdfg.arrays[rtarget_name]
                rtarget_subset = subsets.Range.from_array(rtarget_array)
        else:
            rtarget_name = rtarget
            rtarget_array = self.sdfg.arrays[rtarget_name]
            rtarget_subset = subsets.Range.from_array(rtarget_array)
        if isinstance(wtarget, tuple):
            wtarget_name, wtarget_subset = wtarget
            if wtarget_subset is None:
                wtarget_array = self.sdfg.arrays[wtarget_name]
                wtarget_subset = subsets.Range.from_array(wtarget_array)
        else:
            wtarget_name = wtarget
            wtarget_array = self.sdfg.arrays[wtarget_name]
            wtarget_subset = subsets.Range.from_array(wtarget_array)
        if isinstance(operand, tuple):
            op_name, op_subset = operand
            if op_subset is None:
                op_array = self.sdfg.arrays[op_name]
                op_subset = subsets.Range.from_array(op_array)
        elif isinstance(operand, str) and operand in self.sdfg.arrays:
            op_name = operand
            op_array = self.sdfg.arrays[op_name]
            op_subset = subsets.Range.from_array(op_array)
        else:
            op_name = None
            op_array = None
            op_subset = subsets.Range([(0, 0, 1)])
            if symbolic.issymbolic(operand):
                for sym in operand.free_symbols:
                    if str(sym) not in self.sdfg.symbols:
                        self.sdfg.add_symbol(str(sym), self.globals[str(sym)].dtype)
                operand = symbolic.symstr(operand)

        indirect_indices = indirect_indices or {}
        tasklet_code = ''
        output_suffix = ''
        input_memlets = {}
        if wtarget_subset.num_elements() != 1:
            wtarget_index = ','.join(['__i%d' % i for i in range(len(wtarget_subset))])
        else:
            wtarget_index = '0'

        # Handle boolean array access
        if boolarr is not None:
            if isinstance(boolarr, str) and boolarr in self.sdfg.arrays:  # Array
                input_memlets['__in_cond'] = Memlet(f'{boolarr}[{wtarget_index}]')
                tasklet_code += 'if __in_cond:\n    '
            else:  # Constant
                tasklet_code += f'if {boolarr}[{wtarget_index}]:\n    '

        # Append indirect indices to input memlets as necessary
        if indirect_indices:
            outind = []
            for i, indarr in indirect_indices.items():
                assert len(self.sdfg.arrays[indarr].shape) == 1
                input_memlets[f'__ind_{i}'] = Memlet(f'{indarr}[__i{i}]')
                outind.append(f'__ind_{i}')
            output_suffix = f'[{", ".join(outind)}]'

        state = self._add_state("augassign_{l}_{c}".format(l=node.lineno, c=node.col_offset))

        if wtarget_subset.num_elements() != 1:
            if op_subset.num_elements() != 1:
                # We first squeeze both sides, then try to broadcast the remaining shapes together
                # This mimics numpy's behavior, where first the indices are taken (C[:i, j] -> (i,))
                # and then the operation is performed.
                sqz_osub = copy.deepcopy(op_subset)
                osqz = sqz_osub.squeeze()
                sqz_wsub = copy.deepcopy(wtarget_subset)
                wsqz = sqz_wsub.squeeze()
                sqz_rsub = copy.deepcopy(rtarget_subset)
                rsqz = sqz_rsub.squeeze()
                _, all_idx_tuples, _, out_idx, inp_idx = _broadcast_to(sqz_wsub.size(), sqz_osub.size())
                # Re-add squeezed dimensions from original subset so that memlets match original arrays
                osqueezed = [i for i in range(len(op_subset)) if i not in osqz]
                wsqueezed = [i for i in range(len(wtarget_subset)) if i not in wsqz]
                rsqueezed = [i for i in range(len(rtarget_subset)) if i not in rsqz]


                if (boolarr or indirect_indices
                        or (sqz_wsub.size() == sqz_osub.size() and sqz_wsub.size() == sqz_rsub.size())):
                    map_range = {i: rng for i, rng in all_idx_tuples}
                    in1_memlet = Memlet.simple(rtarget_name, out_idx)
                    in1_memlet.subset.unsqueeze(rsqueezed)
                    in1_memlet.subset.offset(rtarget_subset, False)
                    in2_memlet = Memlet.simple(op_name, inp_idx)
                    in2_memlet.subset.unsqueeze(osqueezed)
                    in2_memlet.subset.offset(op_subset, False)
                    out_memlet = Memlet.simple(wtarget_name, out_idx)
                    out_memlet.subset.unsqueeze(wsqueezed)
                    out_memlet.subset.offset(wtarget_subset, False)
                    if boolarr is not None:
                        in1_memlet.dynamic = True
                        out_memlet.dynamic = True

                    # Handle indirect indices
                    in1_suffix = []
                    for i, indarr in indirect_indices.items():
                        in1_memlet.subset[i] = rtarget_subset[i]
                        in1_suffix.append(f'__ind_{i}')
                        out_memlet.subset[i] = wtarget_subset[i]
                        map_range[f'__i{i}'] = (0, self.sdfg.arrays[indarr].shape[0] - 1, 1)
                    if indirect_indices:
                        in1_suffix = '[' + ', '.join(in1_suffix) + ']'
                    else:
                        in1_suffix = ''

                    tasklet_code += f'__out{output_suffix} = __in1{in1_suffix} {op} __in2'
                    state.add_mapped_tasklet(state.label,
                                             map_range, {
                                                 '__in1': in1_memlet,
                                                 '__in2': in2_memlet,
                                                 **input_memlets,
                                             },
                                             tasklet_code, {'__out': out_memlet},
                                             external_edges=True,
                                             debuginfo=self.current_lineinfo)
                else:
                    op1 = state.add_read(op_name, debuginfo=self.current_lineinfo)
                    op2 = state.add_write(wtarget_name, debuginfo=self.current_lineinfo)
                    memlet = Memlet.simple(wtarget_name, wtarget_subset)
                    memlet.other_subset = op_subset
                    if op is not None:
                        memlet.wcr = LambdaProperty.from_string('lambda x, y: x {} y'.format(op))
                        memlet.wcr_nonatomic = True
                    state.add_nedge(op1, op2, memlet)
            else:
                in1_subset = copy.deepcopy(rtarget_subset)
                in1_subset.offset(wtarget_subset, True)
                in1_memlet = Memlet.simple(rtarget_name,
                                           ','.join(['__i%d + %s' % (i, s) for i, (s, _, _) in enumerate(in1_subset)]))
                if op_name:
                    in2_memlet = Memlet.simple(op_name, '%s' % op_subset)
                out_memlet = Memlet.simple(wtarget_name, ','.join(['__i%d' % i for i in range(len(wtarget_subset))]))
                map_range = {
                    '__i%d' % i: '%s:%s+1:%s' % (start, end, step)
                    for i, (start, end, step) in enumerate(wtarget_subset)
                }
                if boolarr is not None:
                    in1_memlet.dynamic = True
                    out_memlet.dynamic = True

                # Handle indirect indices
                for i, indarr in indirect_indices.items():
                    in1_memlet.subset[i] = in1_subset[i]
                    out_memlet.subset[i] = wtarget_subset[i]
                    map_range[f'__i{i}'] = (0, self.sdfg.arrays[indarr].shape[0] - 1, 1)

                if op_name:
                    inp_memlets = {'__in1': in1_memlet, '__in2': in2_memlet}
                    tasklet_code += f'__out{output_suffix} = __in1{output_suffix} {op} __in2'
                else:
                    inp_memlets = {'__in1': in1_memlet}
                    tasklet_code += f'__out{output_suffix} = __in1{output_suffix} {op} {operand}'

                inp_memlets.update(input_memlets)

                state.add_mapped_tasklet(state.label,
                                         map_range,
                                         inp_memlets,
                                         tasklet_code, {'__out': out_memlet},
                                         external_edges=True,
                                         debuginfo=self.current_lineinfo)
        else:
            if op_subset.num_elements() != 1:
                raise DaceSyntaxError(
                    self, node, "Incompatible subsets %s, %s and %s" % (rtarget_subset, op_subset, wtarget_subset))
            else:
                op1 = state.add_read(rtarget_name, debuginfo=self.current_lineinfo)
                if op_name:
                    op2 = state.add_read(op_name, debuginfo=self.current_lineinfo)
                    inp_conns = {'__in1', '__in2'}
                    tasklet_code += f'__out = __in1 {op} __in2'
                else:
                    inp_conns = {'__in1'}
                    tasklet_code += f'__out = __in1 {op} {operand}'
                inp_conns |= set(input_memlets.keys())
                op3 = state.add_write(wtarget_name, debuginfo=self.current_lineinfo)
                tasklet = state.add_tasklet(name=state.label,
                                            inputs=inp_conns,
                                            outputs={'__out'},
                                            code=tasklet_code,
                                            debuginfo=self.current_lineinfo)
                in1_memlet = Memlet.simple(rtarget_name, '%s' % rtarget_subset)
                if op_name:
                    in2_memlet = Memlet.simple(op_name, '%s' % op_subset)
                    state.add_edge(op2, None, tasklet, '__in2', in2_memlet)
                for cname, memlet in input_memlets.items():
                    r = state.add_read(memlet.data)
                    state.add_edge(r, None, tasklet, cname, memlet)

                out_memlet = Memlet.simple(wtarget_name, '%s' % wtarget_subset)
                if boolarr is not None:
                    in1_memlet.dynamic = True
                    out_memlet.dynamic = True
                state.add_edge(op1, None, tasklet, '__in1', in1_memlet)
                state.add_edge(tasklet, '__out', op3, None, out_memlet)

    def _add_access(
            self,
            name: str,
            rng: subsets.Range,
            access_type: str,  # 'r' or 'w'
            target: Union[ast.Name, ast.Subscript],
            new_name: str = None,
            arr_type: data.Data = None) -> str:
        if access_type not in ('r', 'w'):
            raise ValueError("Access type {} is invalid".format(access_type))
        if new_name:
            var_name = new_name
        elif target:
            var_name = "__tmp_{l}_{c}_{a}".format(l=target.lineno, c=target.col_offset, a=access_type)
        else:
            var_name = self.sdfg.temp_data_name()

        parent_name = self.scope_vars[name]
        parent_array = self.scope_arrays[parent_name]

        has_indirection = (_subset_has_indirection(rng, self) or _subset_is_local_symbol_dependent(rng, self))
        if has_indirection:
            # squeezed_rng = list(range(len(rng)))
            shape = parent_array.shape
            # strides = [parent_array.strides[d] for d in squeezed_rng]
            # # TODO: Why is squeezed_rng an index in the first place?
            # squeezed_rng = subsets.Range([(i, i, 1) for i in squeezed_rng])
            squeezed_rng = subsets.Range.from_array(parent_array)
            non_squeezed = list(range(len(rng)))
        else:
            ignore_indices = []
            sym_rng = []
            offset = []
            for i, r in enumerate(rng):
                repl_dict = {}
                for s, sr in self.symbols.items():
                    if s in symbolic.symlist(r).values():
                        ignore_indices.append(i)
                        if any(t in self.sdfg.arrays or t in (str(sym) for sym in self.symbols)
                               for t in sr.free_symbols):
                            sym_rng.append(subsets.Range([(0, parent_array.shape[i] - 1, 1)]))
                            repl_dict = {}
                            break
                        else:
                            sym_rng.append(sr)
                            # NOTE: Assume that the i-th index of the range is
                            # dependent on a local symbol s, i.e, rng[i] = f(s).
                            # Therefore, the i-th index will not be squeezed
                            # even if it has length equal to 1. However, it must
                            # still be offsetted by f(min(sr)), so that the indices
                            # for the squeezed connector start from 0.
                            # Example:
                            # Memlet range: [i+1, j, k+1]
                            # k: local symbol with range(1, 4)
                            # i,j: global symbols
                            # Squeezed range: [f(k)] = [k+1]
                            # Offset squeezed range: [f(k)-f(min(range(1, 4)))] =
                            #                        [f(k)-f(1)] = [k-1]
                            # NOTE: The code takes into account the case where an
                            # index is dependent on multiple symbols. See also
                            # tests/python_frontend/nested_name_accesses_test.py.
                            step = sr[0][2]
                            if (step < 0) == True:
                                repl_dict[s] = sr[0][1]
                            else:
                                repl_dict[s] = sr[0][0]
                if repl_dict:
                    offset.append(r[0].subs(repl_dict))
                else:
                    offset.append(0)

            if ignore_indices:
                tmp_memlet = Memlet.simple(parent_name, rng)
                use_dst = True if access_type == 'w' else False
                for s, r in self.symbols.items():
                    tmp_memlet = propagate_subset([tmp_memlet], parent_array, [s], r, use_dst=use_dst)
            to_squeeze_rng = rng
            if ignore_indices:
                to_squeeze_rng = rng.offset_new(offset, True)
            squeezed_rng = copy.deepcopy(to_squeeze_rng)
            non_squeezed = squeezed_rng.squeeze(ignore_indices)
            # TODO: Need custom shape computation here
            shape = squeezed_rng.size()
            for i, sr in zip(ignore_indices, sym_rng):
                iMin, iMax, step = sr.ranges[0]
                if (step < 0) == True:
                    iMin, iMax, step = iMax, iMin, -step
                ts = to_squeeze_rng.tile_sizes[i]
                sqz_idx = squeezed_rng.ranges.index(to_squeeze_rng.ranges[i])
                shape[sqz_idx] = ts * sympy.ceiling(((iMax.approx if isinstance(iMax, symbolic.SymExpr) else iMax) + 1 -
                                                     (iMin.approx if isinstance(iMin, symbolic.SymExpr) else iMin)) /
                                                    (step.approx if isinstance(step, symbolic.SymExpr) else step))
        dtype = parent_array.dtype

        if arr_type is None:
            arr_type = type(parent_array)
            # Size (1,) slice of NumPy array returns scalar value
            if arr_type not in (data.Stream, data.Structure) and (shape == [1] or shape == (1, )):
                arr_type = data.Scalar
        if arr_type == data.Scalar:
            self.sdfg.add_scalar(var_name, dtype)
        elif issubclass(arr_type, data.Array):
            if non_squeezed:
                strides = [parent_array.strides[d] for d in non_squeezed]
            else:
                strides = [1]
            self.sdfg.add_array(var_name, shape, dtype, strides=strides)
        elif arr_type == data.Stream:
            self.sdfg.add_stream(var_name, dtype)
        elif arr_type == data.Structure:
            self.sdfg.add_datadesc(var_name, copy.deepcopy(parent_array))
        else:
            raise NotImplementedError("Data type {} is not implemented".format(arr_type))

        self.accesses[(name, rng, access_type)] = (var_name, squeezed_rng)

        inner_indices = set(non_squeezed)

        state = self.current_state

        new_memlet = None
        if has_indirection:
            new_memlet = dace.Memlet.from_array(parent_name, parent_array)
            volume = rng.num_elements()
            new_memlet.volume = volume if not symbolic.issymbolic(volume) else -1
        else:
            new_memlet = dace.Memlet.simple(parent_name, rng)

        if access_type == 'r':
            if has_indirection:
                self.inputs[var_name] = (state, new_memlet, inner_indices)
            else:
                self.inputs[var_name] = (state, new_memlet, inner_indices)
        else:
            if has_indirection:
                self.outputs[var_name] = (state, new_memlet, inner_indices)
            else:
                self.outputs[var_name] = (state, new_memlet, inner_indices)

        self.variables[var_name] = var_name
        return (var_name, squeezed_rng)

    def _add_read_access(self,
                         name: str,
                         rng: subsets.Range,
                         target: Union[ast.Name, ast.Subscript],
                         new_name: str = None,
                         arr_type: data.Data = None):
        if name in self.sdfg.arrays:
            return (name, None)
        elif name in self.variables:
            return (self.variables[name], None)

        if (name, rng, 'w') in self.accesses:
            new_name, new_rng = self.accesses[(name, rng, 'w')]
        elif (name, rng, 'r') in self.accesses:
            new_name, new_rng = self.accesses[(name, rng, 'r')]
        elif name in self.scope_vars:
            new_name, new_rng = self._add_access(name, rng, 'r', target, new_name, arr_type)
        else:
            raise NotImplementedError

        full_rng = subsets.Range.from_array(self.sdfg.arrays[new_name])
        if (_subset_has_indirection(rng, self) or _subset_is_local_symbol_dependent(rng, self)):
            new_name, new_rng = self.make_slice(new_name, rng)
        elif full_rng != new_rng:
            new_name, new_rng = self.make_slice(new_name, new_rng)
        return (new_name, new_rng)

    def _add_write_access(self,
                          name: str,
                          rng: subsets.Range,
                          target: Union[ast.Name, ast.Subscript],
                          new_name: str = None,
                          arr_type: data.Data = None):

        if name in self.sdfg.arrays:
            return (name, rng)
        if (name, rng, 'w') in self.accesses:
            return self.accesses[(name, rng, 'w')]
        elif name in self.variables:
            return (self.variables[name], rng)
        elif (name, rng, 'r') in self.accesses or name in self.scope_vars:
            return self._add_access(name, rng, 'w', target, new_name, arr_type)
        else:
            raise NotImplementedError

    def visit_NamedExpr(self, node):  # node : ast.NamedExpr
        self._visit_assign(node, node.target, None)

    def visit_Assign(self, node: ast.Assign):
        # Compute first target
        self._visit_assign(node, node.targets[0], None)

        # Then, for other targets make copies
        for target in node.targets[1:]:
            assign_from_first = ast.copy_location(ast.Assign(targets=[target], value=node.targets[0]), node)
            self._visit_assign(assign_from_first, target, None)

    def visit_AnnAssign(self, node: ast.AnnAssign):
        try:
            dtype = astutils.evalnode(node.annotation, {**self.globals, **self.defined})
            if isinstance(dtype, data.Data):
                simple_type = dtype.dtype
            else:
                simple_type = dtype
            if not isinstance(simple_type, dtypes.typeclass):
                raise TypeError
        except:
            dtype = None
            type_name = rname(node.annotation)
            warnings.warn('typeclass {} is not supported'.format(type_name))
        if node.value is None and dtype is not None:  # Annotating type without assignment
            self.annotated_types[rname(node.target)] = dtype
            return
        self._visit_assign(node, node.target, None, dtype=dtype)

    def _visit_assign(self, node, node_target, op, dtype=None, is_return=False):
        # Get targets (elts) and results
        elts = None
        results = None
        if isinstance(node_target, (ast.Tuple, ast.List)):
            elts = node_target.elts
        else:
            elts = [node_target]

        results = []
        if isinstance(node.value, (ast.Tuple, ast.List)):
            for n in node.value.elts:
                results.extend(self._gettype(n))
        else:
            results.extend(self._gettype(node.value))

        if len(results) != len(elts):
            raise DaceSyntaxError(self, node, 'Function returns %d values but %d provided' % (len(results), len(elts)))

        defined_vars = {**self.variables, **self.scope_vars}
        defined_arrays = dace.sdfg.NestedDict({**self.sdfg.arrays, **self.scope_arrays})

        for target, (result, _) in zip(elts, results):

            name = rname(target)
            tokens = name.split('.')
            name = tokens[0]
            true_name = None
            true_array = None
            if name in defined_vars:
                true_name = defined_vars[name]
                if len(tokens) > 1:
                    true_name = '.'.join([true_name, *tokens[1:]])
                true_array = defined_arrays[true_name]

            # If type was already annotated
            if dtype is None and name in self.annotated_types:
                dtype = self.annotated_types[name]

            if (isinstance(target, ast.Attribute) and until(name, '.') in self.globals):
                raise DaceSyntaxError(
                    self, target, f'Cannot assign value to global attribute or field "{name}". '
                    'Please define it prior to calling the function/method.')

            if (not is_return and isinstance(target, ast.Name) and true_name and not op
                    and not isinstance(true_array, data.Scalar) and not (true_array.shape == (1, ))):
                if true_name in self.views:
                    if result in self.sdfg.arrays and self.views[true_name] == (result,
                                                                                Memlet.from_array(
                                                                                    result, self.sdfg.arrays[result])):
                        continue
                    else:
                        raise DaceSyntaxError(self, target, 'Cannot reassign View "{}"'.format(name))
                if (isinstance(result, str) and result in self.sdfg.arrays
                        and self.sdfg.arrays[result].is_equivalent(true_array)):
                    # Skip error if the arrays are defined exactly in the same way.
                    # Change target to a full-range subscript.
                    target = ast.parse(f"{name}[:]").body[0].value
                    target = ast.copy_location(target, node_target)
                    assert isinstance(target, ast.Subscript)
                else:
                    raise DaceSyntaxError(self, target, 'Cannot reassign value to variable "{}"'.format(name))

                # If the target is a view, we can't assign two different arrays to it
                if isinstance(result, str) and true_name in self.views and self.views[true_name][0] != result:
                    raise DaceSyntaxError(
                        self, target,
                        f'Cannot assign array "{result}" to view "{name}" because it is already assigned to array "{self.views[true_name][0]}".'
                    )

            if is_return and true_name:
                if (isinstance(result, str) and result in self.sdfg.arrays
                        and not _is_equivalent(self.sdfg.arrays[result], true_array)):
                    raise DaceSyntaxError(
                        self, target, 'Return values of a data-centric function must always '
                        'have the same type and shape')

            if not true_name and (op or isinstance(target, ast.Subscript)):
                raise DaceSyntaxError(self, target, 'Variable "{}" used before definition'.format(name))

            new_data, rng = None, None
            dtype_keys = tuple(dtypes.dtype_to_typeclass().keys())
            if not (result in self.sdfg.symbols or symbolic.issymbolic(result) or isinstance(result, dtype_keys) or
                    (isinstance(result, str) and any(result in x for x in [self.sdfg.arrays, self.sdfg._pgrids, self.sdfg._subarrays, self.sdfg._rdistrarrays]))):
                raise DaceSyntaxError(
                    self, node, "In assignments, the rhs may only be "
                    "data, numerical/boolean constants "
                    "and symbols")
            if not true_name:
                if result in self.sdfg.symbols or symbolic.issymbolic(result) or isinstance(result, dtype_keys):
                    if result in self.sdfg.symbols:
                        rtype = self.sdfg.symbols[result]
                    elif symbolic.issymbolic(result):
                        rtype = _sym_type(result)
                    else:
                        rtype = type(result)
                    if name.startswith('__return'):
                        true_name, new_data = self.sdfg.add_temp_transient([1], rtype)
                    else:
                        true_name = self.sdfg.temp_data_name()
                        if dtype:
                            ttype = dtype
                        else:
                            ttype = rtype
                        _, new_data = self.sdfg.add_scalar(true_name, ttype, transient=True)
                    self.variables[name] = true_name
                    defined_vars[name] = true_name
                if any(result in x for x in [self.sdfg._pgrids, self.sdfg._rdistrarrays, self.sdfg._subarrays]):
                    # NOTE: In previous versions some `pgrid` and subgrid related replacement function,
                    #   see `dace/frontend/common/distr.py`, created dummy variables with the same name
                    #   as the entities, such as process grids, they created. Thus the frontend was
                    #   finding them. Since this is now disallowed, we have to explicitly handle this case.
                    self.variables[name] = result
                    defined_vars[name] = result
                    continue
                elif isinstance(result, str) and result in self.sdfg.arrays:
                    result_data = self.sdfg.arrays[result]
                    if (name.startswith('__return') and isinstance(result_data, data.Scalar)):
                        true_name, new_data = self.sdfg.add_temp_transient([1], result_data.dtype)
                        self.variables[name] = true_name
                        defined_vars[name] = true_name
                    elif (not name.startswith('__return')
                          and (isinstance(result_data, data.View) or
                               (not result_data.transient and isinstance(result_data, data.Array)))):
                        true_name, new_data = self.sdfg.add_view(result,
                                                                 result_data.shape,
                                                                 result_data.dtype,
                                                                 result_data.storage,
                                                                 result_data.strides,
                                                                 result_data.offset,
                                                                 find_new_name=True)
                        self.views[true_name] = (result, Memlet.from_array(result, result_data))
                        self.variables[name] = true_name
                        defined_vars[name] = true_name
                        continue
                    elif not result_data.transient or result in self.sdfg.constants_prop:
                        true_name, new_data = _add_transient_data(self.sdfg, result_data, dtype)
                        self.variables[name] = true_name
                        defined_vars[name] = true_name
                    else:
                        self.variables[name] = result
                        defined_vars[name] = result
                        continue

            boolarr = None
            indirect_indices = None
            if new_data:
                rng = rng or dace.subsets.Range.from_array(new_data)
            else:
                true_target = copy.copy(target)
                nslice = None
                if isinstance(target, ast.Name):
                    true_target.id = true_name
                elif isinstance(target, ast.Subscript):
                    true_target.value = copy.copy(true_target.value)
                    true_target.value.id = true_name

                    # Visit slice contents
                    nslice = self._parse_subscript_slice(true_target.slice)

                defined_arrays = dace.sdfg.NestedDict({**self.sdfg.arrays, **self.scope_arrays, **self.defined})
                expr: MemletExpr = ParseMemlet(self, defined_arrays, true_target, nslice)
                rng = expr.subset
                if isinstance(rng, subsets.Indices):
                    rng = subsets.Range.from_indices(rng)

                # Figure out whether the target subcript is an array-index
                # indirection or a boolean array
                if expr.arrdims:
                    indirect_indices = {}
                    for i, arr in expr.arrdims.items():
                        if isinstance(arr, str):
                            if arr in self.sdfg.arrays:
                                desc = self.sdfg.arrays[arr]
                                if desc.dtype == dtypes.bool:
                                    boolarr = arr
                            elif arr in self.sdfg.constants:
                                desc = self.sdfg.constants[arr]
                                if desc.dtype == numpy.bool_:
                                    boolarr = arr
                            else:
                                raise IndexError(f'Array index "{arr}" undefined')
                            if boolarr is None:
                                if len(desc.shape) > 1:
                                    raise NotImplementedError('Multi-dimensional index arrays not yet supported')
                                indirect_indices[i] = arr
                        elif isinstance(arr, (list, tuple)):
                            carr = numpy.array(arr, dtype=dtypes.typeclass(int).type)
                            cname = self.sdfg.find_new_constant(f'__ind{i}_{true_name}')
                            self.sdfg.add_constant(cname, carr)
                            # Add constant to descriptor repository
                            self.sdfg.add_array(cname, carr.shape, dtypes.dtype_to_typeclass(carr.dtype.type),
                                                transient=True)
                            if numpy.array(arr).dtype == numpy.bool_:
                                boolarr = cname
                            else:
                                indirect_indices[i] = cname

                if boolarr is not None and indirect_indices:
                    raise IndexError('Boolean array indexing cannot be combined with indirect access')

            if self.nested and not new_data:
                new_name, new_rng = self._add_write_access(name, rng, target)
                # Local symbol or local data dependent
                if _subset_is_local_symbol_dependent(rng, self):
                    new_rng = rng
            else:
                new_name, new_rng = true_name, rng

            # Self-copy check
            if result in self.views and new_name == self.views[result][1].data:
                read_rng = self.views[result][1].subset
                try:
                    needs_copy = not (new_rng.intersects(read_rng) == False)
                except TypeError:
                    needs_copy = True
                if needs_copy:
                    view = self.sdfg.arrays[result]
                    cname, carr = self.sdfg.add_transient(result, view.shape, view.dtype, find_new_name=True)
                    self._add_state(f'copy_from_view_{node.lineno}')
                    rnode = self.current_state.add_read(result, debuginfo=self.current_lineinfo)
                    wnode = self.current_state.add_read(cname, debuginfo=self.current_lineinfo)
                    self.current_state.add_nedge(rnode, wnode, Memlet.from_array(cname, carr))
                    result = cname

            # Strict independent access check for augmented assignments
            if op:
                independent = False
                if not _subset_is_local_symbol_dependent(new_rng, self):
                    independent = True
                    waccess = inverse_dict_lookup(self.accesses, (new_name, new_rng))
                    if self.map_symbols and waccess:
                        if not Config.get_bool('frontend', 'avoid_wcr'):
                            independent = False
                        else:
                            for s in self.map_symbols:
                                if s not in waccess[1].free_symbols:
                                    independent = False
                                    break

            # Handle output indirection
            output_indirection = None
            if _subset_has_indirection(rng, self):
                output_indirection = self.cfg_target.add_state('wslice_%s_%d' % (new_name, node.lineno))
                wnode = output_indirection.add_write(new_name, debuginfo=self.current_lineinfo)
                memlet = Memlet.simple(new_name, str(rng))
                # Dependent augmented assignments need WCR in the
                # indirection edge.
                with_wcr = False
                if op and not independent:
                    memlet.wcr = LambdaProperty.from_string('lambda x, y: x {} y'.format(op))
                    with_wcr = True
                    # WCR not needed in the assignment edge any longer.
                    op = None
                tmp = self.sdfg.temp_data_name()
                ind_name = add_indirection_subgraph(self.sdfg,
                                                    output_indirection,
                                                    None,
                                                    wnode,
                                                    memlet,
                                                    tmp,
                                                    self,
                                                    True,
                                                    with_wcr=with_wcr)
                wtarget = ind_name
            else:
                wtarget = (new_name, new_rng)

            # Handle augassign input indirection
            # (only needed for independent augmented assignments)
            if op and independent:
                if _subset_has_indirection(rng, self):
                    self._add_state('rslice_%s_%d' % (new_name, node.lineno))
                    rnode = self.current_state.add_read(new_name, debuginfo=self.current_lineinfo)
                    memlet = Memlet.simple(new_name, str(rng))
                    tmp = self.sdfg.temp_data_name()
                    ind_name = add_indirection_subgraph(self.sdfg, self.current_state, rnode, None, memlet, tmp, self)
                    rtarget = ind_name
                else:
                    rtarget = (new_name, new_rng)

            # Generate subgraph for assignment
            if op and independent:
                self._add_aug_assignment(node, rtarget, wtarget, result, op, boolarr, indirect_indices)
            else:
                self._add_assignment(node, wtarget, result, op, boolarr, indirect_indices)

            # Connect states properly when there is output indirection
            if output_indirection:
                self.cfg_target.add_edge(self.last_block, output_indirection, dace.sdfg.InterstateEdge())
                self.last_block = output_indirection

    def visit_AugAssign(self, node: ast.AugAssign):
        self._visit_assign(node, node.target, augassign_ops[type(node.op).__name__])

    def _get_keyword_value(self, keywords: List[ast.keyword], arg: str):
        """Finds a keyword in list and returns its value

        Arguments:
            keywords {List[ast.keyword]} -- Keyword list
            arg {str} -- Keyword ID

        Raises:
            DaceSyntaxError: If keyword is not found

        Returns:
            Any -- Keyword value
        """

        for kword in keywords:
            if kword.arg == arg:
                return kword.value

        raise DaceSyntaxError(self, keywords, "Keyword {} not found".format(arg))

    def _parse_shape(self, node: Union[ast.List, ast.Tuple, ast.Attribute]):
        """Parses the shape of an array

        Arguments:
            node {Union[ast.List, ast.Tuple, ast.Attribute]} -- Shape node

        Raises:
            DaceSyntaxError: If shape node is ast.Attribute, but the attribute is not a shape
            DaceSyntaxError: If shape node is neither a list/tuple nor an attribute

        Returns:
            List[Union[str, int, dace.symbol]] -- Shape
        """

        if isinstance(node, (ast.List, ast.Tuple)):
            shape = []
            for length in node.elts:
                shape.append(self._parse_value(length))
        elif isinstance(node, ast.Attribute):
            if node.attr != "shape":
                raise DaceSyntaxError(self, node, "Attribute {} is not shape".format(rname(node)))
            shape = self.scope_arrays[node.value.id].shape
        else:
            raise DaceSyntaxError(
                self, node, "Array shape must either be a list of dimension lengths or "
                " the shape attribute of another array.")

        return shape

    def _parse_dtype(self, node: ast.Attribute):
        """Parses the dtype of an array

        Arguments:
            node {ast.Attribute} -- Dtype node

        Raises:
            DaceSyntaxError: If dtype node is an ast.Attribute, but the attribute is not a dtype
            DaceSyntaxError: If dtype node is not ast.Attribute

        Returns:
            Any -- Dtype
        """

        if isinstance(node, ast.Attribute):
            if node.value.id in {"dace", "numpy"}:
                dtype = getattr(self.globals[node.value.id], node.attr)
            elif node.attr != "dtype":
                raise DaceSyntaxError(self, node, "Attribute {} is not dtype".format(rname(node)))
            else:
                dtype = self.scope_arrays[node.value.id].dtype
        else:
            raise DaceSyntaxError(
                self, node, "Array dtype must either be a dace/numpy type or "
                " the dtype attribute of another array.")

        return dtype

    def _parse_ndarray(self, node: ast.Call):
        """Parses a call to numpy.ndarray

        Arguments:
            node {ast.Call} -- Call node

        Returns:
            Tuple[shape, dtype] -- Shape and dtype of the array
        """

        num_args = len(node.args)
        # num_kwargs = len(node.keywords)

        if num_args == 0:
            shape_node = self._get_keyword_value(node.keywords, "shape")
            shape = self._parse_shape(shape_node)
            dtype_node = self._get_keyword_value(node.keywords, "dtype")
            dtype = self._parse_dtype(dtype_node)
        elif num_args == 1:
            shape_node = node.args[0]
            shape = self._parse_shape(shape_node)
            dtype_node = self._get_keyword_value(node.keywords, "dtype")
            dtype = self._parse_dtype(dtype_node)
        elif num_args >= 2:
            shape_node = node.args[0]
            shape = self._parse_shape(shape_node)
            dtype_node = node.args[1]
            dtype = self._parse_dtype(dtype_node)

        return (shape, dtype)

    def _parse_function_arg(self, arg: ast.AST):
        # Obtain a string representation
        result = self.visit(arg)
        if isinstance(result, (list, tuple)):
            if len(result) == 1 and isinstance(result[0], (str, slice)):
                return result[0]
        return result

    def _is_inputnode(self, sdfg: SDFG, name: str):
        visited_data = set()
        for state in sdfg.states():
            visited_state_data = set()
            for node in state.nodes():
                if isinstance(node, nodes.AccessNode) and node.data == name:
                    visited_state_data.add(node.data)
                    if (node.data not in visited_data and state.in_degree(node) == 0):
                        return True
            visited_data = visited_data.union(visited_state_data)

    def _is_outputnode(self, sdfg: SDFG, name: str):
        for state in sdfg.states():
            for node in state.nodes():
                if isinstance(node, nodes.AccessNode) and node.data == name:
                    if state.in_degree(node) > 0:
                        return True

    def _get_sdfg(self, value: Any, args: Tuple[Any], kwargs: Dict[str, Any]) -> SDFG:
        if isinstance(value, SDFG):  # Already an SDFG
            return value
        if hasattr(value, '__sdfg__'):  # Object that can be converted to SDFG
            return value.__sdfg__(*args, **kwargs)
        return None

    def _has_sdfg(self, value: Any) -> bool:
        return isinstance(value, SDFG) or hasattr(value, '__sdfg__')

    def _eval_arg(self, arg: Union[str, Any]) -> Any:
        if not isinstance(arg, str):
            return arg
        if arg in self.defined:
            return self.defined[arg]
        if arg in self.sdfg.arrays:
            return self.sdfg.arrays[arg]
        if arg in self.sdfg.symbols:
            return self.sdfg.symbols[arg]
        return arg

    def _assert_arg_constant(self, node: ast.Call, aname: str, aval: Union[ast.AST, Any], parsed: Tuple[str, Any]):
        """
        Checks if given argument is constant. If not, raises a DaceSyntaxError exception.

        :param node: AST node of the call (used for exception).
        :param aname: Argument name.
        :param aval: AST (or visited) value of the argument.
        :param parsed: A 2-tuple of the parsed argument.
        :raises: DaceSyntaxError if argument is not constant.
        """
        # If constant in AST
        if sys.version_info < (3, 8):
            if isinstance(aval, (ast.Str, ast.Num, ast.Bytes, ast.NameConstant, ast.Ellipsis)):
                return
        else:
            if isinstance(aval, ast.Constant):
                return
        # If a constant value (non-AST) is given during parsing
        if not isinstance(parsed[1], str) or parsed[0] != parsed[1]:
            return

        raise DaceSyntaxError(self, node,
                              f'Argument "{aname}" was defined as dace.compiletime but was not given a constant')

    def _parse_sdfg_call(self, funcname: str, func: Union[SDFG, SDFGConvertible], node: ast.Call):
        # Avoid import loops
        from dace.frontend.python.common import SDFGConvertible
        from dace.frontend.python.parser import DaceProgram

        if func is None:
            raise TypeError('Tried to parse a None function')
        if isinstance(func, SDFG):
            sdfg = copy.deepcopy(func)
            funcname = sdfg.name
            posargs = [(aname, self._parse_function_arg(arg)) for aname, arg in zip(sdfg.arg_names, node.args)]
            kwargs = [(arg.arg, self._parse_function_arg(arg.value)) for arg in node.keywords]
            args = posargs + kwargs
            required_args = [a for a in sdfg.arglist().keys() if a not in sdfg.symbols and not a.startswith('__return')]
            all_args = required_args
            closure_arrays = {}
            self.increment_progress()
        elif isinstance(func, SDFGConvertible) or self._has_sdfg(func):
            argnames, constant_args = func.__sdfg_signature__()
            posargs = [(aname, self._parse_function_arg(arg)) for aname, arg in zip(argnames, node.args)]
            kwargs = [(arg.arg, self._parse_function_arg(arg.value)) for arg in node.keywords]
            required_args = argnames
            args = posargs + kwargs

            # Check for proper constant arguments
            for aname, arg, parsed in zip(argnames, node.args, posargs):
                if aname in constant_args:
                    self._assert_arg_constant(node, aname, arg, parsed)
            for arg, parsed in zip(node.keywords, kwargs):
                if arg.arg in constant_args:
                    self._assert_arg_constant(node, arg.arg, arg.value, parsed)

            # fcopy = copy.copy(func)
            fcopy = func
            if hasattr(fcopy, 'global_vars'):
                fcopy.global_vars = {**self.globals, **func.global_vars}

            cnt = self.progress_count()
            try:
                fargs = tuple(self._eval_arg(arg) for _, arg in posargs)
                fkwargs = {k: self._eval_arg(arg) for k, arg in kwargs}

                if isinstance(fcopy, DaceProgram):
                    fcopy.signature = copy.deepcopy(func.signature)
                    sdfg = fcopy.to_sdfg(*fargs, **fkwargs, simplify=self.simplify, save=False)
                else:
                    sdfg = fcopy.__sdfg__(*fargs, **fkwargs)

                    # Filter out parsed/omitted arguments
                    posargs = [(k, v) for k, v in posargs if k in required_args]
                    kwargs = [(k, v) for k, v in kwargs if k in required_args]
                    args = posargs + kwargs

                # Handle parsing progress bar for non-dace-program SDFG convertibles
                if cnt == self.progress_count():
                    self.increment_progress()

            except Exception as ex:  # Parsing failure
                # If error should propagate outwards, do not try to parse as callback
                if getattr(ex, '__noskipcall__', False):
                    raise

                # If parsing fails in an auto-parsed context, exit silently
                if hasattr(node.func, 'oldnode'):
                    raise SkipCall
                else:
                    # Propagate error outwards
                    if Config.get_bool('frontend', 'raise_nested_parsing_errors'):
                        ex.__noskipcall__ = True
                    raise ex

            funcname = sdfg.name
            all_args = required_args
            # Try to promote args of kind `sym = scalar`
            args = [(a, self._parse_subscript_slice(v)) if a in sdfg.symbols and str(v) not in self.sdfg.symbols else
                    (a, v) for a, v in args]
            required_args = [k for k, _ in args if k in sdfg.arg_names]
            # Filter out constant and None-constant arguments
            req = sdfg.arglist().keys()
            args = [(k, v) for k, v in args if k not in constant_args and (v is not None or k in req)]

            # Handle nested closure
            closure_arrays = getattr(fcopy, '__sdfg_closure__', lambda *args: {})()
            closure_arrays.update({k: closure_arrays[v] for k, v in sdfg.callback_mapping.items()})
            for aname, arr in closure_arrays.items():
                if aname in sdfg.symbols:
                    outer_name = self.sdfg.find_new_symbol(aname)
                    self.sdfg.add_symbol(outer_name, sdfg.symbols[aname])
                    args.append((aname, outer_name))
                    required_args.append(aname)
                    self.nested_closure_arrays[outer_name] = (arr, sdfg.symbols[aname])
                    continue

                desc = data.create_datadescriptor(arr)
                if isinstance(desc, data.Scalar) and isinstance(desc.dtype, dtypes.callback):
                    # If the symbol is a callback, but is not used in the nested SDFG, skip it
                    continue

                # NOTE: Is it possible that an array in the SDFG's closure is not in the SDFG?
                # NOTE: Perhaps its use was simplified/optimized away?
                if aname not in sdfg.arrays:
                    continue

                # First, we do an inverse lookup on the already added closure arrays for `arr`.
                is_new_arr = True
                for k, v in self.nested_closure_arrays.items():
                    if arr is v[0]:
                        is_new_arr = False
                        break
                # `arr` has not been added yet: add it with a (possibly) new name.
                if is_new_arr:
                    outer_name = self.sdfg.add_datadesc(aname, desc, find_new_name=True)
                # `arr` has already been added, but is not in the SDFG: add it with the same name.
                # NOTE: This may occur when `arr` has already been added in a nested scope.
                elif aname not in self.sdfg.arrays:
                    outer_name = self.sdfg.add_datadesc(aname, desc, find_new_name=False)
                # `arr` has already been added, and is in the SDFG: use the same name but don't add it again.
                else:
                    outer_name = aname
                if not desc.transient:
                    self.nested_closure_arrays[outer_name] = (arr, desc)
                    # Add closure arrays as function arguments
                    args.append((aname, outer_name))
                    required_args.append(aname)
        else:
            raise DaceSyntaxError(self, node,
                                  'Unrecognized SDFG type "%s" in call to "%s"' % (type(func).__name__, funcname))
        # Avoid import loops
        from dace.frontend.python.parser import infer_symbols_from_datadescriptor

        # Map internal SDFG symbols by adding keyword arguments
        symbols = sdfg.used_symbols(all_symbols=False)
        try:
            mapping = infer_symbols_from_datadescriptor(sdfg, {
                k: self.sdfg.arrays[v]
                for k, v in args if v in self.sdfg.arrays
            }, set(sym.arg for sym in node.keywords if sym.arg in symbols))
        except ValueError as ex:
            raise DaceSyntaxError(self, node, str(ex))
        if len(mapping) == 0:  # Default to same-symbol mapping
            mapping = None

        # Add undefined symbols to required arguments
        if mapping:
            required_args.extend([sym for sym in symbols if sym not in mapping])
        else:
            required_args.extend(symbols)
        required_args = dtypes.deduplicate(required_args)

        # Argument checks
        for aname, arg in kwargs:
            # Skip explicit return values
            if aname.startswith('__return'):
                required_args.append(aname)
                continue
            if aname not in required_args and aname not in all_args:
                raise DaceSyntaxError(self, node, 'Invalid keyword argument "%s" in call to '
                                      '"%s"' % (aname, funcname))
        if len(args) != len(required_args):
            gargs = set(a[0] for a in args)
            if len(args) > len(required_args):
                extra = set(gargs) - set(required_args)
                raise DaceSyntaxError(
                    self, node, 'Argument number mismatch in'
                    ' call to "%s" (expected %d,'
                    ' got %d). Extra arguments provided: %s' % (funcname, len(required_args), len(args), extra))
            else:
                missing = set(required_args) - set(gargs)
                raise DaceSyntaxError(
                    self, node, 'Argument number mismatch in'
                    ' call to "%s" (expected %d,'
                    ' got %d). Missing arguments: %s' % (funcname, len(required_args), len(args), missing))

        # Remove newly-defined symbols from arguments
        if mapping is not None:
            symbols -= set(mapping.keys())
        # if len(symbols) > 0:
        #     mapping = mapping or {}
        # TODO: Why above the None fix was applied when there were symbols?
        mapping = mapping or {}
        args_to_remove = []
        for i, (aname, arg) in enumerate(args):
            if aname in symbols:
                args_to_remove.append(args[i])
                mapping[aname] = arg
        for arg in args_to_remove:
            args.remove(arg)

        # Change connector names
        updated_args = []
        arrays_before = list(sdfg.arrays.items())
        names_to_replace: Dict[str, str] = {}
        for i, (conn, arg) in enumerate(args):
            if (conn in self.scope_vars or conn in self.sdfg.arrays or conn in self.sdfg.symbols):
                if self.sdfg._temp_transients > sdfg._temp_transients:
                    new_conn = self.sdfg.temp_data_name()
                else:
                    new_conn = sdfg.temp_data_name()
                # warnings.warn("Renaming nested SDFG connector {c} to "
                #               "{n}".format(c=conn, n=new_conn))
                names_to_replace[conn] = new_conn
                updated_args.append((new_conn, arg))
                # Rename the connector's Views
                for arrname, array in arrays_before:
                    if (isinstance(array, data.View) and len(arrname) > len(conn)
                            and arrname[:len(conn) + 1] == f'{conn}_'):
                        new_name = f'{new_conn}{arrname[len(conn):]}'
                        names_to_replace[arrname] = new_name
            else:
                updated_args.append((conn, arg))
        args = updated_args

        # Change transient names
        arrays_before = list(sdfg.arrays.items())
        for arrname, array in arrays_before:
            if array.transient and arrname[:5] == '__tmp':
                if int(arrname[5:]) < self.sdfg._temp_transients:
                    if self.sdfg._temp_transients > sdfg._temp_transients:
                        new_name = self.sdfg.temp_data_name()
                    else:
                        new_name = sdfg.temp_data_name()
                    names_to_replace[arrname] = new_name
        self.sdfg._temp_transients = max(self.sdfg._temp_transients, sdfg._temp_transients)
        sdfg._temp_transients = self.sdfg._temp_transients
        replace_datadesc_names(sdfg, names_to_replace)

        # TODO: This workaround needs to be formalized (pass-by-assignment)
        slice_state = None
        output_slices = set()
        for arg in itertools.chain(node.args, [kw.value for kw in node.keywords]):
            if isinstance(arg, ast.Subscript):
                slice_state = self.current_state
                break

        # Make sure that any scope vars in the arguments are substituted
        # by an access.
        for i, (aname, arg) in enumerate(args):
            if not isinstance(arg, str) or arg not in self.sdfg.arrays:
                if isinstance(arg, str) and arg in self.scope_arrays:
                    # TODO: Do we need to do something with the sqz range?
                    newarg, _ = self._add_read_access(arg, subsets.Range.from_array(self.scope_arrays[arg]), node)
                else:
                    newarg = arg
                args[i] = (aname, newarg)

        state = self._add_state('call_%s_%d' % (funcname, node.lineno))
        argdict = {conn: Memlet.from_array(arg, self.sdfg.arrays[arg]) for conn, arg in args if arg in self.sdfg.arrays}
        # Handle scalar inputs to nested SDFG calls
        for conn, arg in args:
            if ((not isinstance(arg, str) or arg not in self.sdfg.arrays) and conn not in mapping.keys() | symbols):
                argdict[conn] = state.add_tasklet('scalar', {}, {conn},
                                                  '%s = %s' % (conn, arg),
                                                  debuginfo=self.current_lineinfo)

        # Handle scalar inputs that become symbols in the nested SDFG
        for sym, local in mapping.items():
            if isinstance(local, str) and local in self.sdfg.arrays:
                # Add assignment state and inter-state edge
                symassign_state = self.cfg_target.add_state_before(state)
                isedge = self.cfg_target.edges_between(symassign_state, state)[0]
                newsym = self.sdfg.find_new_symbol(f'sym_{local}')
                desc = self.sdfg.arrays[local]
                self.sdfg.add_symbol(newsym, desc.dtype)
                if isinstance(desc, data.Array):
                    isedge.data.assignments[newsym] = f'{local}[0]'
                else:
                    isedge.data.assignments[newsym] = local

                # Replace mapping with symbol
                mapping[sym] = newsym

        inputs = {k: v for k, v in argdict.items() if self._is_inputnode(sdfg, k)}
        outputs = {
            k: copy.deepcopy(v) if k in inputs else v
            for k, v in argdict.items() if self._is_outputnode(sdfg, k)
        }

        # If an argument does not register as input nor as output, put it in the inputs.
        # This may happen with input arguments that are used to set a promoted scalar.
        for k, v in argdict.items():
            if k not in inputs.keys() and k not in outputs.keys():
                inputs[k] = v

        # Add closure to global inputs/outputs (e.g., if processed as part of a map)
        for arrname in closure_arrays.keys():
            if arrname not in names_to_replace:
                continue
            narrname = names_to_replace[arrname]

            if narrname in inputs:
                self.inputs[arrname] = (state, inputs[narrname], [])
            if narrname in outputs:
                self.outputs[arrname] = (state, outputs[narrname], [])

        # Unset parent inputs/read accesses that
        # turn out to be outputs/write accesses.
        for memlet in outputs.values():
            aname = memlet.data
            rng = memlet.subset
            access_value = (aname, rng)
            access_key = inverse_dict_lookup(self.accesses, access_value)
            # NOTE: `memlet in inputs.values()` doesn't work because
            # it only looks at the subset and not the data
            # isinput = memlet in inputs.values()
            isinput = False
            for other in inputs.values():
                if not isinstance(other, dace.Memlet):
                    continue
                if memlet == other and memlet.data == other.data:
                    isinput = True
                    break
            if access_key:
                # Delete read access and create write access and output
                vname = aname[:-1] + 'w'
                name, rng, atype = access_key
                if atype == 'r':
                    if not isinput:
                        del self.accesses[access_key]
                    access_value = self._add_write_access(name, rng, node, new_name=vname)
                    memlet.data = vname
                # Delete the old read descriptor
                if not isinput:
                    conn_used = False
                    for s in self.sdfg.states():
                        for n in s.data_nodes():
                            if n.data == aname:
                                conn_used = True
                                break
                        if conn_used:
                            break
                    if not conn_used:
                        del self.sdfg.arrays[aname]
            if not isinput and aname in self.inputs:
                # Delete input
                del self.inputs[aname]
            # Delete potential input slicing
            if not isinput and slice_state:
                for n in slice_state.nodes():
                    if isinstance(n, nodes.AccessNode) and n.data == aname:
                        for e in slice_state.in_edges(n):
                            sub = None
                            for s in itertools.chain(node.args, [kw.value for kw in node.keywords]):
                                if isinstance(s, ast.Subscript):
                                    if s.value.id == e.src.data:
                                        sub = s
                                        break
                            if not sub:
                                raise KeyError("Did not find output subscript")
                            output_slices.add((sub, ast.Name(id=aname)))
                            slice_state.remove_edge(e)
                            slice_state.remove_node(e.src)
                        slice_state.remove_node(n)
                        break

        # Add return values as additional outputs
        rets = []
        given_args = set(a for a, _ in args)
        for arrname, arr in sdfg.arrays.items():
            if (arrname.startswith('__return') and not arr.transient and arrname not in given_args):
                # Add a transient to the current SDFG
                new_arrname = '%s_ret_%d' % (sdfg.name, len(rets))
                newarr = copy.deepcopy(arr)
                newarr.transient = True

                # Substitute symbol mapping to get actual shape/strides
                if mapping is not None:
                    # Two-step replacement (N -> __dacesym_N --> mapping[N])
                    # to avoid clashes
                    symbolic.safe_replace(mapping, lambda m: sd.replace_properties_dict(newarr, m))

                new_arrname = self.sdfg.add_datadesc(new_arrname, newarr, find_new_name=True)

                # Create an output entry for the connectors
                outputs[arrname] = dace.Memlet.from_array(new_arrname, newarr)
                rets.append(new_arrname)

        # Update strides
        inv_mapping = {v: k for k, v in mapping.items() if symbolic.issymbolic(v) or isinstance(v, str)}
        for a, m in itertools.chain(inputs.items(), outputs.items()):
            # NOTE: This is more complicated than it should because we allow passing
            # arguments to a nested SDFG with incompatible shapes. For an example,
            # see 'tests/tranformations/redundant_reshape_views_test::test_inline_reshape_views_work'
            if not isinstance(m, Memlet):
                continue
            outer_data = self.sdfg.arrays[m.data]
            if outer_data.shape == (1, ):
                continue
            strides = tuple(outer_data.strides[i] for i, sz in enumerate(m.subset.size()) if sz != 1)
            if len(strides) == len(sdfg.arrays[a].shape):
                sdfg.arrays[a]._strides = strides
                if inv_mapping:
                    symbolic.safe_replace(inv_mapping, lambda m: sd.replace_properties_dict(sdfg.arrays[a], m))
            else:
                if strides and (strides[-1] != 1 or sdfg.arrays[a].strides[-1] != 1):
                    warnings.warn(f'Incompatible strides: inner {sdfg.arrays[a].strides} - outer {strides}')

        nsdfg = state.add_nested_sdfg(sdfg,
                                      self.sdfg,
                                      inputs.keys(),
                                      outputs.keys(),
                                      mapping,
                                      debuginfo=self.current_lineinfo)
        self._add_nested_symbols(nsdfg)
        inputs = {k: (state, v, set()) for k, v in inputs.items()}
        outputs = {k: (state, v, set()) for k, v in outputs.items()}
        self._add_dependencies(state, nsdfg, None, None, inputs, outputs)

        # If __pystate is detected within nested SDFG, map to local Python state
        if '__pystate' in sdfg.arrays:
            sdfg.arrays['__pystate'].transient = False
            self._connect_pystate(nsdfg, state)

        if output_slices:
            if len(rets) > 0:
                raise DaceSyntaxError(self, node, 'Both return values and output slices unsupported')

            assign_node = ast.Assign()
            targets = []
            value = []
            for t, v in output_slices:
                targets.append(t)
                value.append(v)
            assign_node = ast.Assign(targets=ast.Tuple(elts=targets),
                                     value=ast.Tuple(elts=value),
                                     lineno=node.lineno,
                                     col_offset=node.col_offset)
            assign_node = ast.fix_missing_locations(assign_node)
            return self._visit_assign(assign_node, assign_node.targets, None)

        # Return SDFG return values, if exist
        if len(rets) == 1:
            return rets[0], args
        return rets, args

    def create_callback(self, node: ast.Call, create_graph=True):
        funcname = astutils.rname(node)
        if funcname not in self.closure.callbacks:
            raise DaceSyntaxError(f'Cannot find appropriate Python callback for {funcname}')
        func: Callable[..., Any]
        _, func, _ = self.closure.callbacks[funcname]

        skip_args = getattr(node, 'skip_args', [])
        skip_kwargs = getattr(node, 'skip_keywords', [])

        # Infer the type of the function arguments and return value
        argtypes = []
        args = []
        outargs = []
        allargs = []
        nodeargs = [a for i, a in enumerate(node.args) if i not in skip_args]
        kwargs = [kw.value for i, kw in enumerate(node.keywords) if i not in skip_kwargs]
        for arg in itertools.chain(nodeargs, kwargs):
            parsed_args = self._parse_function_arg(arg)

            # Flatten literal arguments in call (will be unflattened in callback,
            # see ``flatten_callback`` in preprocessing)
            if isinstance(parsed_args, (list, tuple)):
                pass  # If already list or tuple, keep as-is
            elif isinstance(parsed_args, dict):
                # Keep dictionary entries in order of call
                parsed_args = list(parsed_args.values())
            else:  # If a standard argument
                parsed_args = [parsed_args]

            for parsed_arg in parsed_args:
                if parsed_arg in self.defined:
                    atype = self.defined[parsed_arg]
                    args.append(parsed_arg)
                    if isinstance(atype, data.Array):
                        outargs.append(parsed_arg)
                        allargs.append(f'__out_{parsed_arg}')
                    elif isinstance(atype, data.Scalar):
                        allargs.append(f'__in_{parsed_arg}')
                    else:
                        allargs.append(parsed_arg)
                else:
                    if isinstance(parsed_arg, StringLiteral):
                        # Special case for strings
                        parsed_arg = f'"{astutils.escape_string(parsed_arg.value)}"'
                        atype = data.Scalar(dtypes.string)
                    elif isinstance(parsed_arg, (Number, numpy.number, type(None))):
                        atype = data.create_datadescriptor(type(parsed_arg))
                    else:
                        atype = data.create_datadescriptor(parsed_arg)

                    allargs.append(parsed_arg)

                argtypes.append(atype)

        # Return type inference
        return_type = None

        # Get the parent node of this AST node
        parent_is_toplevel = True
        parent: ast.AST = None
        for anode in ast.walk(self.program_ast):
            if parent is not None:
                break
            for child in ast.iter_child_nodes(anode):
                if child is node:
                    parent = anode
                    parent_is_toplevel = getattr(anode, 'toplevel', False)
                    break
                if hasattr(child, 'func') and hasattr(child.func, 'oldnode'):
                    # Check if the AST node is part of a failed parse
                    if child.func.oldnode is node:
                        parent = anode
                        parent_is_toplevel = getattr(anode, 'toplevel', False)
                        break
                if hasattr(child, 'elts'):  # Tuples, e.g., in multiple return values
                    for subchild in child.elts:
                        if subchild is node:
                            parent = anode
                            parent_is_toplevel = getattr(anode, 'toplevel', False)
                            break
                    if parent is not None:
                        break
        if parent is None:
            raise DaceSyntaxError(self, node, f'Cannot obtain parent AST node for callback "{funcname}"')

        # If the parent is a top level expression, the return value is unused
        if isinstance(parent, ast.Expr) and parent_is_toplevel:
            return_type = dtypes.typeclass(None)
        elif isinstance(parent, ast.AnnAssign):
            return_names = []
            # NOTE: Python doesn't currently allow multiple return values in
            # annotated assignments
            try:
                return_type = eval(astutils.unparse(parent.annotation), self.globals, self.defined)
            except:
                # TODO: Use a meaningful exception
                pass
            return_type = data.create_datadescriptor(return_type)
            aname, _ = self.sdfg.add_temp_transient_like(return_type)
            return_names = [aname]
            outargs.extend(return_names)
            allargs.extend([f'__out_{n}' for n in return_names])

        elif isinstance(parent, (ast.Assign, ast.AugAssign, ast.Return)):
            if isinstance(parent, (ast.Assign, ast.AugAssign)):
                targets = parent.targets
            elif isinstance(parent, ast.Return):
                if isinstance(parent.value, (ast.Tuple, ast.List)):
                    # If part of a return tuple, find proper index
                    index = next(i for i, n in enumerate(parent.value.elts) if n is node)
                    targets = [f'__return_{index}']
                else:
                    # One return value
                    targets = ['__return']
            else:
                targets = []

            defined_vars = {**self.variables, **self.scope_vars}
            defined_arrays = {**self.sdfg.arrays, **self.scope_arrays}

            return_names = []
            return_type = []

            def parse_target(t: Union[ast.Name, ast.Subscript]):
                name = rname(t)
                if name in defined_vars:
                    tname = defined_vars[name]
                    tarr = defined_arrays[tname]
                    if isinstance(t, ast.Subscript):
                        dtype, shape = self.visit_Subscript(copy.deepcopy(t), True)
                        n, arr = self.sdfg.add_temp_transient(shape, dtype)
                    else:
                        if isinstance(tarr, data.Scalar):
                            n, arr = self.sdfg.add_scalar(self.sdfg.temp_data_name(), tarr.dtype, transient=True)
                        else:
                            n, arr = self.sdfg.add_temp_transient_like(tarr)
                elif name in self.annotated_types:
                    dtype = self.annotated_types[name]
                    if isinstance(dtype, data.Data):
                        n, arr = self.sdfg.add_temp_transient_like(dtype)
                    elif isinstance(dtype, dtypes.typeclass):
                        n, arr = self.sdfg.add_temp_transient((1, ), dtype)
                    else:
                        n, arr = self.sdfg.add_scalar(name, dtypes.pyobject(), transient=True, find_new_name=True)
                else:
                    n, arr = self.sdfg.add_scalar(name, dtypes.pyobject(), transient=True, find_new_name=True)
                return n, arr

            for target in targets:
                if isinstance(target, ast.Tuple):
                    for actual_target in target.elts:
                        n, arr = parse_target(actual_target)
                        return_names.append(n)
                        return_type.append(arr)
                else:
                    n, arr = parse_target(target)
                    return_names.append(n)
                    return_type.append(arr)

            outargs.extend(return_names)
            allargs.extend([f'__out_{n}' for n in return_names])

        # TODO(later): A proper type/shape inference pass can uncover
        #              return values if in e.g., nested calls: f(g(a))

        # If not annotated, nor the array didn't exist,
        # raise a syntax error with an example of how to do it
        if isinstance(return_type, list) and any(isinstance(r.dtype, dtypes.pyobject) for r in return_type):
            error_text = (f'Cannot infer return type of function call "{funcname}":\n'
                          f'  in File "{self.filename}", line {node.lineno}\n'
                          'To ensure that the return types can be inferred, try to '
                          'extract the call to a separate statement and annotate the '
                          'return values. For example: a: dace.int32 = call(b, c).\n'
                          'To enforce only callbacks with explicit return types, set '
                          'the `frontend.typed_callbacks_only` configuration entry to True.')
            if Config.get_bool('frontend', 'typed_callbacks_only'):
                raise DaceSyntaxError(self, node, error_text)
            else:
                warnings.warn(error_text)

        # Create a matching callback symbol from function type
        if (not isinstance(return_type, (list, tuple)) and return_type == dtypes.typeclass(None)):
            return_type = None
        callback_type = dace.callback(return_type, *argtypes)

        if funcname not in self.sdfg.symbols:
            self.sdfg.add_symbol(funcname, callback_type)
        else:
            # If callback signature mismatches
            symtype = self.sdfg.symbols[funcname]
            if symtype != callback_type:
                new_funcname = self.sdfg.find_new_symbol(funcname)
                self.sdfg.add_symbol(new_funcname, callback_type)
                self.sdfg.callback_mapping[new_funcname] = funcname
                funcname = new_funcname

        # Create the graph that calls the callback
        if not create_graph:
            return []

        # Create a state with a tasklet and the right arguments
        self._add_state('callback_%d' % node.lineno)
        self.last_block.set_default_lineinfo(self.current_lineinfo)

        if callback_type.is_scalar_function() and len(callback_type.return_types) > 0:
            call_args = ', '.join(str(s) for s in allargs[:-1])
            tasklet = self.last_block.add_tasklet(f'callback_{node.lineno}', {f'__in_{name}'
                                                                              for name in args} | {'__istate'},
                                                  {f'__out_{name}'
                                                   for name in outargs} | {'__ostate'},
                                                  f'__out_{return_names[0]} = {funcname}({call_args})',
                                                  side_effects=True)
        else:
            call_args = ', '.join(str(s) for s in allargs)
            tasklet = self.last_block.add_tasklet(f'callback_{node.lineno}', {f'__in_{name}'
                                                                              for name in args} | {'__istate'},
                                                  {f'__out_{name}'
                                                   for name in outargs} | {'__ostate'},
                                                  f'{funcname}({call_args})',
                                                  side_effects=True)

        # Avoid cast of output pointers to scalars in code generation
        for cname in outargs:
            if (cname in self.sdfg.arrays and tuple(self.sdfg.arrays[cname].shape) == (1, )):
                tasklet._out_connectors[f'__out_{cname}'] = dtypes.pointer(self.sdfg.arrays[cname].dtype)

        # Setup arguments in graph
        for arg in dtypes.deduplicate(args):
            r = self.current_state.add_read(arg)
            self.current_state.add_edge(r, None, tasklet, f'__in_{arg}', Memlet(arg))

        for arg in dtypes.deduplicate(outargs):
            w = self.current_state.add_write(arg)
            self.current_state.add_edge(tasklet, f'__out_{arg}', w, None, Memlet(arg))

        # Connect Python state
        self._connect_pystate(tasklet, self.current_state, '__istate', '__ostate')

        if return_type is None:
            return []
        else:
            return return_names

    def _connect_pystate(self,
                         tasklet: nodes.CodeNode,
                         state: SDFGState,
                         inp_conn: str = '__pystate',
                         out_conn: str = '__pystate',
                         arr_name: str = '__pystate'):
        """
        Create and connect a __pystate variable that blocks reordering
        optimizations to a given tasklet.
        """
        if arr_name not in self.sdfg.arrays:
            self.sdfg.add_scalar(arr_name, dace.int32, transient=True)
        rs = state.add_read(arr_name)
        ws = state.add_write(arr_name)
        tasklet.add_in_connector(inp_conn, dace.int32, force=True)
        state.add_edge(rs, None, tasklet, inp_conn, Memlet(arr_name))
        tasklet.add_out_connector(out_conn, dace.int32, force=True)
        state.add_edge(tasklet, out_conn, ws, None, Memlet(arr_name))

    def visit_Call(self, node: ast.Call, create_callbacks=False):
        func = None
        funcname = None
        # If the call directly refers to an SDFG or dace-compatible program
        if sys.version_info < (3, 8) and isinstance(node.func, ast.Num):
            if self._has_sdfg(node.func.n):
                func = node.func.n
        elif isinstance(node.func, ast.Constant):
            if self._has_sdfg(node.func.value):
                func = node.func.value

        if func is None:
            func_result = self.visit(node.func)
            if isinstance(func_result, str):
                if isinstance(node.func, ast.Attribute):
                    funcname = f'{func_result}.{node.func.attr}'
                else:
                    funcname = func_result
            else:
                funcname = rname(node)
            # Check if the function exists as an SDFG in a different module
            modname = until(funcname, '.')
            if ('.' in funcname and len(modname) > 0 and modname in self.globals
                    and dtypes.ismodule(self.globals[modname])):
                try:
                    func = getattr(self.globals[modname], funcname[len(modname) + 1:])
                except AttributeError:
                    func = None

                # Not an SDFG, ignore (might be a recognized function, see below)
                if not self._has_sdfg(func):
                    func = None
                else:
                    # An SDFG, replace dots in name with underscores
                    funcname = funcname.replace('.', '_')

            # If the function is a callable object
            elif funcname in self.globals and callable(self.globals[funcname]):
                fobj = self.globals[funcname]
                fcall = getattr(fobj, '__call__', False)
                if self._has_sdfg(fcall):
                    func = fcall
                    funcname = fcall.name
                elif isinstance(fobj, numpy.ufunc):
                    modname = 'numpy'
                    funcname = f'numpy.{fobj.__name__}'
                # Try to evaluate function directly
                elif (callable(fobj) and hasattr(fobj, '__module__') and hasattr(fobj, '__name__')):
                    module = fobj.__module__
                    if (module is None or module == str.__class__.__module__ or module == '__main__'):
                        candidate = fobj.__name__
                    else:
                        candidate = fobj.__module__ + '.' + fobj.__name__

                    if oprepo.Replacements.get(candidate) is not None:
                        funcname = candidate

        # If the function exists as a global SDFG or @dace.program, use it
        if func is not None:
            try:
                if hasattr(func, "name"):
                    name = func.name
                elif hasattr(func, "__class__"):
                    name = func.__class__.__name__
                else:
                    name = "call"
                call_region = FunctionCallRegion(label=f"{name}_{node.lineno}", arguments=[])
                self.cfg_target.add_node(call_region)
                self._on_block_added(call_region)
                previous_last_cfg_target = self.last_cfg_target
                previous_target = self.cfg_target
                prev_last_block = self.last_block
                self.cfg_target = call_region
                self.last_block = self._add_state("init", is_start=True)
                result, args = self._parse_sdfg_call(funcname, func, node)
                call_region.arguments = args
                self.last_cfg_target = previous_last_cfg_target
                self.cfg_target = previous_target
                self.last_block = prev_last_block
                return result
            except SkipCall as ex:
                # Re-parse call with non-parsed information, trying
                # to create callbacks instead
                try:
                    return self.visit_Call(node.func.oldnode, create_callbacks=True)
                except Exception:  # Anything could happen here
                    # Raise original exception instead
                    raise ex.__context__

        # Set arguments
        args = []

        # NumPy ufunc support
        found_ufunc = False
        if modname == "numpy" and len(funcname) > 6:
            name = funcname[len(modname) + 1:]
            npfuncname = until(name, '.')
            func = getattr(self.globals[modname], npfuncname)
            if isinstance(func, numpy.ufunc):
                ufunc_name = npfuncname
                if len(funcname) > len(modname) + len(npfuncname) + 1:
                    method_name = funcname[len(modname) + len(npfuncname) + 2:]
                else:
                    method_name = None
                func = oprepo.Replacements.get_ufunc(method_name)
                if ufunc_name in replacements.ufuncs.keys() and func:
                    found_ufunc = True

        # Check if this is a method called on an object
        if ('.' in funcname and len(modname) > 0 and modname in self.defined):
            methodname = funcname[len(modname) + 1:]
            cls = type(self.defined[modname])
            classname = cls.__name__
            func = oprepo.Replacements.get_method(cls, methodname)
            if func is None:
                nm = rname(node)
                if create_callbacks and nm in self.closure.callbacks:
                    warnings.warn('Performance warning: Automatically creating '
                                  f'callback to Python interpreter from method "{funcname}" '
                                  f'in class "{classname}". If you would like to know why '
                                  'parsing failed, please place a @dace.method decorator on the method. '
                                  'If a DaCe method cannot be provided (for example, due to '
                                  'recursion), register a replacement through '
                                  '"dace.frontend.common.op_repository".')
                    return self.create_callback(node)
                raise DaceSyntaxError(self, node,
                                      'Method "%s" is not registered for object type "%s"' % (methodname, classname))
            # Add object as first argument
            if modname in self.variables.keys():
                arg = self.variables[modname]
            elif modname in self.scope_vars.keys():
                arg = self.scope_vars[modname]
            else:
                # Fallback to (name, object)
                arg = modname
            args.append(arg)
        # Otherwise, try to find a default implementation for the SDFG
        elif not found_ufunc:
            func = oprepo.Replacements.get(funcname)
            if func is None:
                nm = rname(node)
                if nm in self.closure.callbacks:
                    warnings.warn('Performance warning: Automatically creating '
                                  f'callback to Python interpreter from method "{funcname}". '
                                  f'If you would like to know why parsing failed, please '
                                  'place a @dace.program decorator on the function. '
                                  'If a DaCe function cannot be provided (for example, due to '
                                  'recursion), register a replacement through '
                                  '"dace.frontend.common.op_repository".')
                    return self.create_callback(node)
                raise DaceSyntaxError(self, node, 'Function "%s" is not registered with an SDFG '
                                      'implementation' % funcname)

        # NOTE: Temporary fix for MPI library-node replacements
        # Parsing the arguments with `_parse_function_arg` will generate
        # slices even for the output arguments.
        # We make a special exception for MPI calls (`dace.comm` namespace)
        # and we pass instead the array names and the ranges accessed.
        # The replacement functions are responsible for generating the correct
        # subgraph/memlets.
        if funcname.startswith("dace.comm"):
            mpi_args = []
            for arg in node.args:
                # We are only looking for subscripts on arrays of the current SDFG.
                # If it is not a subscript, then we just pass the array pointer directly.
                # If it is not an array of the current SDFG, then the normal
                # argument parsing will create a connector, i.e. a pointer.
                if (isinstance(arg, ast.Subscript) and
                    (rname(arg) in self.sdfg.arrays.keys() or
                     (rname(arg) in self.variables.keys() and self.variables[rname(arg)] in self.sdfg.arrays.keys()))):
                    arg.slice = self.visit(arg.slice)
                    expr: MemletExpr = ParseMemlet(self, {**self.sdfg.arrays, **self.defined}, arg)
                    if isinstance(expr.subset, subsets.Indices):
                        expr.subset = subsets.Range.from_indices(expr.subset)
                    name = rname(arg)
                    if name in self.variables.keys():
                        name = self.variables[name]
                    mpi_args.append((name, expr.subset))
                else:
                    mpi_args.append(self._parse_function_arg(arg))
            args.extend(mpi_args)
        else:
            args.extend([self._parse_function_arg(arg) for arg in node.args])
        keywords = {arg.arg: self._parse_function_arg(arg.value) for arg in node.keywords}

        self._add_state('call_%d' % node.lineno)
        self.last_block.set_default_lineinfo(self.current_lineinfo)

        if found_ufunc:
            result = func(self, node, self.sdfg, self.last_block, ufunc_name, args, keywords)
        else:
            result = func(self, self.sdfg, self.last_block, *args, **keywords)

        self.last_block.set_default_lineinfo(None)

        if isinstance(result, tuple) and type(result[0]) is nested_call.NestedCall:
            nc: nested_call.NestedCall = result[0]
            self.last_block = nc.last_state
            result = result[1]

        if not isinstance(result, (tuple, list)):
            return [result]
        return result

    # Used for memlet expressions outside of tasklets, otherwise ignored
    def visit_TopLevelExpr(self, node: ast.Expr):
        if isinstance(node.value, ast.BinOp):
            # Add two access nodes and a memlet (the arrays must already exist)
            if isinstance(node.value.op, ast.LShift):
                src = node.value.right
                dst = node.value.left
            elif isinstance(node.value.op, ast.RShift):
                src = node.value.left
                dst = node.value.right
            else:
                # Top-level binary operator that is not a memlet, does nothing
                self.generic_visit(node)
                return

            # Create an edge between the two data descriptors
            state = self._add_state('globalmemlet_%d' % node.lineno)
            src_expr = ParseMemlet(self, self.defined, src)
            dst_expr = ParseMemlet(self, self.defined, dst)
            if isinstance(src_expr.subset, subsets.Indices):
                src_expr.subset = subsets.Range.from_indices(src_expr.subset)
            if isinstance(dst_expr.subset, subsets.Indices):
                dst_expr.subset = subsets.Range.from_indices(dst_expr.subset)
            if src_expr.arrdims or dst_expr.arrdims:
                raise NotImplementedError('Copying with array indices only allowed through assignment '
                                          'expressions ("A[...] = B[...]")')
            src_name = src_expr.name
            src_rng = None
            if src_name not in self.sdfg.arrays:
                src_name, src_rng = self._add_read_access(src_name, src_expr.subset, None)
            dst_name = dst_expr.name
            dst_rng = None
            if dst_name not in self.sdfg.arrays:
                dst_name, dst_rng = self._add_write_access(dst_name, dst_expr.subset, None)

            rnode = state.add_read(src_name, debuginfo=self.current_lineinfo)
            wnode = state.add_write(dst_name, debuginfo=self.current_lineinfo)
            if isinstance(self.sdfg.arrays[dst_name], data.Stream):
                dst_rng = dst_rng or subsets.Range.from_array(self.sdfg.arrays[dst_name])
                mem = Memlet.simple(dst_name, dst_rng, num_accesses=dst_expr.accesses, wcr_str=dst_expr.wcr)
            else:
                src_rng = src_rng or subsets.Range.from_array(self.sdfg.arrays[src_name])
                mem = Memlet.simple(src_name, src_rng, num_accesses=src_expr.accesses, wcr_str=dst_expr.wcr)
            state.add_nedge(rnode, wnode, mem)
            return

        # Calling reduction or other SDFGs / functions
        elif isinstance(node.value, ast.Call):
            # Handles reduction and calling other SDFGs / DaCe programs
            # self._add_state('call_%d' % node.lineno)
            self.visit_Call(node.value)
            return

        elif (sys.version_info.major == 3 and sys.version_info.minor >= 8 and isinstance(node.value, ast.NamedExpr)):
            self.visit_NamedExpr(node.value)
            return

        self.generic_visit(node)

    def visit_Return(self, node: ast.Return):
        # Modify node value to become an expression
        new_node = ast.copy_location(ast.Expr(value=node.value), node)

        # Return values can either be tuples or a single object
        if isinstance(node.value, (ast.Tuple, ast.List)):
            ast_tuple = ast.copy_location(
                ast.parse('(%s,)' % ','.join('__return_%d' % i for i in range(len(node.value.elts)))).body[0].value,
                node)
            self._visit_assign(new_node, ast_tuple, None, is_return=True)
        else:
            ast_name = ast.copy_location(ast.Name(id='__return'), node)
            self._visit_assign(new_node, ast_name, None, is_return=True)

        if not isinstance(self.cfg_target, SDFG):
            # In a nested control flow region, a return needs to be explicitly marked with a return block.
            self._on_block_added(self.cfg_target.add_return(f'return_{self.cfg_target.label}_{node.lineno}'))

    def visit_With(self, node: ast.With, is_async=False):
        # "with dace.tasklet" syntax
        if len(node.items) == 1:
            dec = node.items[0].context_expr
            funcname = rname(dec)
            if funcname == 'dace.tasklet':
                # Parse as tasklet
                state = self._add_state('with_%d' % node.lineno)

                # Parse tasklet name
                namelist = self.name.split('_')
                if len(namelist) > 2:  # Remove trailing line and column number
                    name = '_'.join(namelist[:-2])
                else:
                    name = self.name

                tasklet, inputs, outputs, sdfg_inp, sdfg_out = \
                    self._parse_tasklet(state, node, name)

                # Add memlets
                inputs = {k: (state, v, set()) for k, v in inputs.items()}
                outputs = {k: (state, v, set()) for k, v in outputs.items()}
                self._add_dependencies(state, tasklet, None, None, inputs, outputs)
                self.inputs.update({k: (state, *v) for k, v in sdfg_inp.items()})
                self.outputs.update({k: (state, *v) for k, v in sdfg_out.items()})
                return
            elif funcname == "dace.named":
                evald = astutils.evalnode(node.items[0].context_expr, self.globals)
                if hasattr(evald, "name"):
                    named_region_name: str = evald.name
                else:            
                    named_region_name = f"Named Region {node.lineno}"
                named_region = NamedRegion(named_region_name, debuginfo=self.current_lineinfo)
                self.cfg_target.add_node(named_region)
                self._on_block_added(named_region)
                self._recursive_visit(node.body, "init_named", node.lineno, named_region, unconnected_last_block=False)
                return

        raise DaceSyntaxError(self, node, 'General "with" statements disallowed in DaCe programs')

    def visit_AsyncWith(self, node):
        return self.visit_With(node, is_async=True)

    def _visitname(self, name: str, node: ast.AST):
        if isinstance(name, (sympy.Symbol, symbolic.symbol)):
            name = str(name)
        elif symbolic.issymbolic(name, self.sdfg.constants):
            raise TypeError('Symbolic expression found instead of variable name')

        if not isinstance(name, str):
            return name

        # First, if it is defined in the parser, use the definition
        if name in self.variables:
            return self.variables[name]

        # TODO: Why if the following code-block is moved after the code-block
        # looking for `name` in `self.sdfg.symbols`, a lot of tests break?
        # If an allowed global, use directly
        if name in self.globals:
            result = inner_eval_ast(self.globals, node)
            # If a symbol, add to symbols
            if (isinstance(result, symbolic.symbol) and name not in self.sdfg.symbols.keys()):
                self.sdfg.add_symbol(result.name, result.dtype)
            return result

        if name in self.closure.callbacks:
            return name

        if name in self.sdfg.arrays:
            return name

        if name in self.sdfg.symbols:
            return name

        if name in __builtins__:
            return name

        if name not in self.scope_vars:
            raise DaceSyntaxError(self, node, 'Use of undefined variable "%s"' % name)
        rname = self.scope_vars[name]
        if rname in self.scope_arrays:
            rng = subsets.Range.from_array(self.scope_arrays[rname])
            if isinstance(node.ctx, ast.Store):
                rname, _ = self._add_write_access(rname, rng, node)
            else:
                rname, _ = self._add_read_access(rname, rng, node)
        return rname

    #### Visitors that return arrays
    def visit_Str(self, node: StrConstant):
        # A string constant returns a string literal
        return StringLiteral(node.s)

    def visit_Bytes(self, node: BytesConstant):
        # A bytes constant returns a string literal
        return StringLiteral(node.s)

    def visit_Num(self, node: NumConstant):
        if isinstance(node.n, bool):
            return dace.bool_(node.n)
        if isinstance(node.n, (int, float, complex)):
            return dtypes.dtype_to_typeclass(type(node.n))(node.n)
        return node.n

    def visit_Constant(self, node: ast.Constant):
        if isinstance(node.value, bool):
            return dace.bool_(node.value)
        if isinstance(node.value, (int, float, complex)):
            return dtypes.dtype_to_typeclass(type(node.value))(node.value)
        if isinstance(node.value, (str, bytes)):
            return StringLiteral(node.value)
        return node.value

    def visit_Name(self, node: ast.Name):
        # If visiting a name, check if it is a defined variable or a global
        return self._visitname(node.id, node)

    def visit_NameConstant(self, node: NameConstant):
        return self.visit_Constant(node)

    def visit_Attribute(self, node: ast.Attribute):
        result = self.visit(node.value)
        if isinstance(result, (tuple, list, dict)):
            if len(result) > 1:
                raise DaceSyntaxError(
                    self, node.value, f'{type(result)} object cannot use attributes. Try storing the '
                    'object to a different variable first (e.g., ``a = result; a.attribute``')
            else:
                result = result[0]

        tmpname = f"{result}.{astutils.unparse(node.attr)}"
        if tmpname in self.sdfg.arrays:
            return tmpname

        if isinstance(result, str) and result in self.sdfg.arrays:
            arr = self.sdfg.arrays[result]
        elif isinstance(result, str) and result in self.scope_arrays:
            arr = self.scope_arrays[result]
        else:
            arr = None

        # Try to find sub-SDFG attribute
<<<<<<< HEAD
        if arr is not None:
            func = oprepo.Replacements.get_attribute(type(arr), node.attr)
            if func is not None:
                # A new state is likely needed here, e.g., for transposition (ndarray.T)
                self._add_state('%s_%d' % (type(node).__name__, node.lineno))
                self.last_state.set_default_lineinfo(self.current_lineinfo)
                result = func(self, self.sdfg, self.last_state, result)
                self.last_state.set_default_lineinfo(None)
                return result
=======
        func = oprepo.Replacements.get_attribute(type(arr), node.attr)
        if func is not None:
            # A new state is likely needed here, e.g., for transposition (ndarray.T)
            self._add_state('%s_%d' % (type(node).__name__, node.lineno))
            self.last_block.set_default_lineinfo(self.current_lineinfo)
            result = func(self, self.sdfg, self.last_block, result)
            self.last_block.set_default_lineinfo(None)
            return result
>>>>>>> 2070d393

        # Otherwise, try to find compile-time attribute (such as shape)
        try:
            if arr is not None:
                return getattr(arr, node.attr)
            return getattr(result, node.attr)
        except (AttributeError, KeyError):
            return result

    def visit_List(self, node: ast.List):
        # Recursively loop over elements
        return [self.visit(a) for a in node.elts]

    def visit_Tuple(self, node: ast.Tuple):
        # Recursively loop over elements
        return tuple(self.visit(a) for a in node.elts)

    def visit_Set(self, node: ast.Set):
        # Recursively loop over elements
        return set(self.visit(a) for a in node.elts)

    def visit_Dict(self, node: ast.Dict):
        # Recursively loop over elements and return an ordered dictionary (for callback consistency)
        return OrderedDict([(self.visit(k), self.visit(v)) for k, v in zip(node.keys, node.values)])

    def visit_Lambda(self, node: ast.Lambda):
        # Return a string representation of the function
        return astutils.unparse(node)

    def visit_TypeAlias(self, node: TypeAlias):
        raise NotImplementedError('Type aliases are not supported in DaCe')

    ############################################################

    def _gettype(self, opnode: ast.AST) -> List[Tuple[str, str]]:
        """ Returns an operand and its type as a 2-tuple of strings. """
        if isinstance(opnode, ast.AST):
            operands = self.visit(opnode)
        else:
            operands = opnode

        if isinstance(operands, (list, tuple)):
            if len(operands) == 0:
                raise DaceSyntaxError(self, opnode, 'Operand has no return value')
        else:
            operands = [operands]

        result = []
        for operand in operands:
            if isinstance(operand, str) and operand in self.sdfg.process_grids:
                result.append((operand, type(self.sdfg.process_grids[operand]).__name__))
            elif isinstance(operand, str) and operand in self.sdfg.arrays:
                result.append((operand, type(self.sdfg.arrays[operand])))
            elif isinstance(operand, str) and operand in self.scope_arrays:
                result.append((operand, type(self.scope_arrays[operand])))
            elif isinstance(operand, tuple(dtypes.dtype_to_typeclass().keys())):
                if isinstance(operand, (bool, numpy.bool_)):
                    result.append((operand, 'BoolConstant'))
                else:
                    result.append((operand, 'NumConstant'))
            elif isinstance(operand, sympy.Basic):
                result.append((operand, 'symbol'))
            else:
                result.append((operand, type(operand)))

        return result

    def _visit_op(self, node: Union[ast.UnaryOp, ast.BinOp, ast.BoolOp], op1: ast.AST, op2: ast.AST):
        opname = None
        try:
            opname = type(node.op).__name__
        except:
            pass

        # Parse operands
        op1_parsed = self._gettype(op1)
        if len(op1_parsed) > 1:
            raise DaceSyntaxError(self, op1, 'Operand cannot be a tuple')
        operand1, op1type = op1_parsed[0]
        if op2 is not None:
            op2_parsed = self._gettype(op2)
            if len(op2_parsed) > 1:
                raise DaceSyntaxError(self, op2, 'Operand cannot be a tuple')
            operand2, op2type = op2_parsed[0]
        else:
            operand2, op2type = None, None

        # Type-check operands in order to provide a clear error message
        if (isinstance(operand1, str) and operand1 in self.defined
                and isinstance(self.defined[operand1].dtype, dtypes.pyobject)):
            raise DaceSyntaxError(
                self, op1, 'Trying to operate on a callback return value with an undefined type. '
                f'Please add a type hint to "{operand1}" to enable using it within the program.')
        if (isinstance(operand2, str) and operand2 in self.defined
                and isinstance(self.defined[operand2].dtype, dtypes.pyobject)):
            raise DaceSyntaxError(
                self, op2, 'Trying to operate on a callback return value with an undefined type. '
                f'Please add a type hint to "{operand2}" to enable using it within the program.')

        func = oprepo.Replacements.getop(op1type, opname, otherclass=op2type)
        if func is None:
            # Check for SDFG as fallback
            func = oprepo.Replacements.getop(op1type, opname, otherclass=op2type)
            if func is None:
                op1name = getattr(op1type, '__name__', op1type)
                op2name = getattr(op2type, '__name__', op2type)
                raise DaceSyntaxError(self, node, f'Operator {opname} is not defined for types {op1name} and {op2name}')

        self._add_state('%s_%d' % (type(node).__name__, node.lineno))
        self.last_block.set_default_lineinfo(self.current_lineinfo)
        try:
            result = func(self, self.sdfg, self.last_block, operand1, operand2)
        except SyntaxError as ex:
            raise DaceSyntaxError(self, node, str(ex))
        if not isinstance(result, (list, tuple)):
            results = [result]
        else:
            results = result
        for r in results:
            if isinstance(r, str) and r in self.sdfg.arrays:
                if r in self.variables.keys():
                    raise DaceSyntaxError(self, node, "Variable {v} has been already defined".format(v=r))
                self.variables[r] = r

        self.last_block.set_default_lineinfo(None)

        return result

    def visit_UnaryOp(self, node: ast.UnaryOp):
        return self._visit_op(node, node.operand, None)

    def visit_BinOp(self, node: ast.BinOp):
        return self._visit_op(node, node.left, node.right)

    def visit_BoolOp(self, node: ast.BoolOp):
        last = node.values[0]
        # Syntax of BoolOp is a list of values, we parse left to right
        for i in range(1, len(node.values)):
            last = self._visit_op(node, last, node.values[i])
        return last

    def visit_Compare(self, node: ast.Compare):
        if len(node.ops) > 1 or len(node.comparators) > 1:
            raise NotImplementedError
        binop_node = ast.BinOp(node.left,
                               node.ops[0],
                               node.comparators[0],
                               lineno=node.lineno,
                               col_offset=node.col_offset)
        return self.visit_BinOp(binop_node)

    def _add_read_slice(self, array: str, node: ast.Subscript, expr: MemletExpr):

        arrobj = self.sdfg.arrays[array]

        # Consider array dims (rhs expression)
        has_array_indirection = False
        for dim, arrname in expr.arrdims.items():
            # Boolean arrays only allowed as lhs
            if (isinstance(arrname, str) and self.sdfg.arrays[arrname].dtype == dtypes.bool):
                raise IndexError('Boolean array indexing is only supported for '
                                 'assignment targets (e.g., "A[A > 5] += 1")')
            has_array_indirection = True

        # Add slicing state
        self._add_state('slice_%s_%d' % (array.replace('.', '_'), node.lineno))
        if has_array_indirection:
            # Make copy slicing state
            rnode = self.current_state.add_read(array, debuginfo=self.current_lineinfo)
            return self._array_indirection_subgraph(rnode, expr)
        else:
            is_index = False
            if isinstance(expr.subset, subsets.Indices):
                is_index = True
                other_subset = subsets.Range([(i, i, 1) for i in expr.subset])
            else:
                other_subset = copy.deepcopy(expr.subset)
            strides = list(arrobj.strides)

            # Make new axes and squeeze for scalar subsets (as per numpy behavior)
            # For example: A[0, np.newaxis, 5:7] results in a 1x2 ndarray
            new_axes = []
            if expr.new_axes:
                new_axes = other_subset.unsqueeze(expr.new_axes)
                for i in new_axes:
                    strides.insert(i, 1)
            length = len(other_subset)
            nsqz = other_subset.squeeze(ignore_indices=new_axes)
            sqz = [i for i in range(length) if i not in nsqz]
            for i in reversed(sqz):
                strides.pop(i)
            if not strides:
                strides = None

            if is_index:
                tmp = self.sdfg.temp_data_name()
                tmp, tmparr = self.sdfg.add_scalar(tmp, arrobj.dtype, arrobj.storage, transient=True)
            else:
                tmp, tmparr = self.sdfg.add_view(array,
                                                 other_subset.size(),
                                                 arrobj.dtype,
                                                 storage=arrobj.storage,
                                                 strides=strides,
                                                 find_new_name=True)
                self.views[tmp] = (array,
                                   Memlet(data=array,
                                          subset=str(expr.subset),
                                          other_subset=str(other_subset),
                                          volume=expr.accesses,
                                          wcr=expr.wcr))
            self.variables[tmp] = tmp
            if not isinstance(tmparr, data.View):
                rnode = self.current_state.add_read(array, debuginfo=self.current_lineinfo)
                wnode = self.current_state.add_write(tmp, debuginfo=self.current_lineinfo)
                # NOTE: We convert the subsets to string because keeping the original symbolic information causes
                # equality check failures, e.g., in LoopToMap.
                self.current_state.add_nedge(
                    rnode, wnode,
                    Memlet(data=array,
                           subset=str(expr.subset),
                           other_subset=str(other_subset),
                           volume=expr.accesses,
                           wcr=expr.wcr))
            return tmp

    def _parse_subscript_slice(self,
                               s: ast.AST,
                               multidim: bool = False) -> Union[Any, Tuple[Union[Any, str, symbolic.symbol]]]:
        """ Parses the slice attribute of an ast.Subscript node.
            Scalar data are promoted to symbols.
        """

        def _promote(node: ast.AST) -> Union[Any, str, symbolic.symbol]:
            node_str = astutils.unparse(node)
            sym = None
            if node_str in self.indirections:
                sym = self.indirections[node_str]
            if isinstance(node, str):
                scalar = node_str
            else:
                scalar = self.visit(node)
            if isinstance(scalar, str) and scalar in self.sdfg.arrays:
                desc = self.sdfg.arrays[scalar]
                if isinstance(desc, data.Scalar):
                    if not sym:
                        sym = dace.symbol(f'__sym_{scalar}', dtype=desc.dtype)
                        self.indirections[node_str] = sym
                        try:
                            self.sdfg.add_symbol(f'__sym_{scalar}', desc.dtype)
                        except FileExistsError:
                            # NOTE: By design, it is possible to try here to add an already existing symbol even if
                            # `not sym` returns True. This exception is benign.
                            pass
                    state = self._add_state(f'promote_{scalar}_to_{str(sym)}')
                    edge = state.parent_graph.in_edges(state)[0]
                    edge.data.assignments = {str(sym): scalar}
                    return sym
            return scalar

        if isinstance(s, (Number, bool, numpy.bool_, sympy.Basic)):
            res = s
        elif isinstance(s, ast.Constant):  # 1D index (since Python 3.9)
            # Special case for Python slice objects
            if isinstance(s.value, slice):
                res = self.visit(s)
            else:
                res = self._visit_ast_or_value(s)
                if isinstance(res, (ast.Constant, NumConstant)):
                    res = res.value
        elif sys.version_info < (3, 9) and isinstance(s, ast.Index):
            res = self._parse_subscript_slice(s.value)
        elif isinstance(s, ast.Slice):
            lower = s.lower
            if isinstance(lower, ast.AST):
                lower = _promote(lower)
            upper = s.upper
            if isinstance(upper, ast.AST):
                upper = _promote(upper)
            step = s.step
            if isinstance(step, ast.AST):
                step = _promote(step)
            if multidim:
                res = (lower, upper, step)
            else:
                res = ((lower, upper, step), )
        elif isinstance(s, ast.Tuple):
            if multidim:  # Tuple inside the multi-dimensional index (i.e., "A[(1,2,3),]")
                res = list(self._parse_subscript_slice(d, multidim=True) for d in s.elts)
            else:
                res = tuple(self._parse_subscript_slice(d, multidim=True) for d in s.elts)
        elif sys.version_info < (3, 9) and isinstance(s, ast.ExtSlice):
            res = tuple(self._parse_subscript_slice(d, multidim=True) for d in s.dims)
        else:
            res = _promote(s)
        # Unpack tuple of a single Python slice object
        if (isinstance(res, (list, tuple)) and len(res) == 1 and isinstance(res[0], slice)):
            res = res[0]
        return res

    ### Subscript (slicing) handling
    def visit_Subscript(self, node: ast.Subscript, inference: bool = False):

        is_read: bool = not isinstance(node.ctx, ast.Store)

        if self.nested:

            defined_vars = {**self.variables, **self.scope_vars}
            defined_arrays = {**self.sdfg.arrays, **self.scope_arrays, **self.defined}

            name = rname(node)
            tokens = name.split('.')
            true_name = defined_vars[tokens[0]]
            if len(tokens) > 1:
                true_name = '.'.join([true_name, *tokens[1:]])

            # If this subscript originates from an external array, create the
            # subset in the edge going to the connector, as well as a local
            # reference to the subset
            if (true_name not in self.sdfg.arrays and isinstance(node.value, ast.Name)):
                true_node = copy.deepcopy(node)
                true_node.value.id = true_name

                # Visit slice contents
                nslice = self._parse_subscript_slice(node.slice)

                # Try to construct memlet from subscript
                expr: MemletExpr = ParseMemlet(self, defined_arrays, true_node, nslice)
                rng = expr.subset
                if isinstance(rng, subsets.Indices):
                    rng = subsets.Range.from_indices(rng)
                if inference:
                    rng.offset(rng, True)
                    return self.sdfg.arrays[true_name].dtype, rng.size()
                if is_read:
                    new_name, new_rng = self._add_read_access(name, rng, node)
                else:
                    new_name, new_rng = self._add_write_access(name, rng, node)
                new_arr = self.sdfg.arrays[new_name]
                full_rng = subsets.Range.from_array(new_arr)
                if new_rng.ranges == full_rng.ranges:
                    return new_name
                else:
                    if is_read:
                        new_name, _ = self.make_slice(new_name, new_rng)
                    else:
                        raise NotImplementedError('Cannot slice a write access')
                    return new_name

        # Obtain array/tuple
        node_parsed = self._gettype(node.value)

        if len(node_parsed) > 1:
            # If the value is a tuple of constants (e.g., array.shape) and the
            # slice is constant, return the value itself
            nslice = self.visit(node.slice)
            if isinstance(nslice, (Index, Number)):
                if sys.version_info < (3, 9) and isinstance(nslice, ast.Index):
                    v = self._parse_value(nslice.value)
                else:
                    v = nslice
                try:
                    value, valtype = node_parsed[int(v)]
                    return value
                except (TypeError, ValueError):
                    pass  # Passthrough to exception

            raise DaceSyntaxError(self, node.value, 'Subscripted object cannot be a tuple')
        array, arrtype = node_parsed[0]
        if arrtype == 'str' or arrtype in dtypes._CTYPES:
            raise DaceSyntaxError(self, node, 'Type "%s" cannot be sliced' % arrtype)
        if arrtype == 'NumConstant':
            return array

        # Visit slice contents
        # TODO: Maybe we actually want to do scalar promotion even in inference
        # mode
        nslice = self._parse_subscript_slice(node.slice)

        # Try to construct memlet from subscript
        node.value = ast.Name(id=array)
        defined = dace.sdfg.NestedDict({**self.sdfg.arrays, **self.defined})
        expr: MemletExpr = ParseMemlet(self, defined, node, nslice)

        if inference:
            rng = expr.subset
            rng.offset(rng, True)
            return self.sdfg.arrays[array].dtype, rng.size()

        if is_read:
            return self._add_read_slice(array, node, expr)
        else:
            raise NotImplementedError('Write slicing not implemented')

    def _visit_ast_or_value(self, node: ast.AST) -> Any:
        result = self.visit(node)
        newnode = None
        if result is None:
            return node
        if isinstance(result, (list, tuple)):
            res_num = len(result)
        else:
            res_num = 1
            result = [result]
        out = []
        for i, r in enumerate(result):
            if isinstance(r, ast.AST):
                newnode = r
            elif isinstance(r, (Number, numpy.bool_)):
                # Compatibility check since Python changed their AST nodes
                if sys.version_info >= (3, 8):
                    newnode = ast.Constant(value=r, kind='')
                else:
                    newnode = ast.Num(n=r)
            else:
                newnode = ast.Name(id=r)
            ast.copy_location(newnode, node)
            out.append(newnode)
        if res_num == 1:
            out = out[0]
        return out

    def visit_Index(self, node: Index) -> Any:
        if isinstance(node.value, ast.Tuple):
            for i, elt in enumerate(node.value.elts):
                node.value.elts[i] = self._visit_ast_or_value(elt)
            return node
        node.value = self._visit_ast_or_value(node.value)
        return node

    def visit_ExtSlice(self, node: ExtSlice) -> Any:
        for i, dim in enumerate(node.dims):
            node.dims[i] = self._visit_ast_or_value(dim)

        return node

    def make_slice(self, arrname: str, rng: subsets.Range):

        array = arrname
        arrobj = self.sdfg.arrays[arrname]

        # Add slicing state
        # TODO: naming issue, we don't have the linenumber here
        self._add_state('slice_%s' % (array))
        rnode = self.current_state.add_read(array, debuginfo=self.current_lineinfo)
        other_subset = copy.deepcopy(rng)
        other_subset.squeeze()
        if _subset_has_indirection(rng, self):
            memlet = Memlet.simple(array, rng)
            tmp = self.sdfg.temp_data_name()
            tmp = add_indirection_subgraph(self.sdfg, self.current_state, rnode, None, memlet, tmp, self)
        else:
            tmp, tmparr = self.sdfg.add_temp_transient(other_subset.size(), arrobj.dtype, arrobj.storage)
            wnode = self.current_state.add_write(tmp, debuginfo=self.current_lineinfo)
            self.current_state.add_nedge(
                rnode, wnode, Memlet.simple(array, rng, num_accesses=rng.num_elements(), other_subset_str=other_subset))
        return tmp, other_subset

    def _array_indirection_subgraph(self, rnode: nodes.AccessNode, expr: MemletExpr) -> str:
        aname = rnode.data
        idesc = self.sdfg.arrays[aname]

        if expr.new_axes:
            # NOTE: Matching behavior with numpy would be to append all new
            # axes in the end
            raise IndexError('New axes unsupported when array indices are used')

        # Create output shape dimensions based on the sizes of the arrays
        output_shape = None
        constant_indices: Dict[int, str] = {}
        for i, arrname in expr.arrdims.items():
            if isinstance(arrname, str):  # Array or constant
                if arrname in self.sdfg.arrays:
                    desc = self.sdfg.arrays[arrname]
                elif arrname in self.sdfg.constants:
                    desc = self.sdfg.constants[arrname]
                    constant_indices[i] = arrname
                else:
                    raise NameError(f'Array "{arrname}" used in indexing "{aname}" not found')
                shape = desc.shape
            else:  # Literal list or tuple, add as constant and use shape
                arrname = [v if isinstance(v, Number) else self._parse_value(v) for v in arrname]
                carr = numpy.array(arrname, dtype=dtypes.typeclass(int).type)
                cname = self.sdfg.find_new_constant(f'__ind{i}_{aname}')
                self.sdfg.add_constant(cname, carr)
                constant_indices[i] = cname
                shape = carr.shape

            if output_shape is not None and tuple(shape) != output_shape:
                raise IndexError(f'Mismatch in array index shapes in access of '
                                 f'"{aname}": {arrname} (shape {shape}) '
                                 f'does not match existing shape {output_shape}')
            elif output_shape is None:
                output_shape = tuple(shape)

        # Check subset shapes for matching the array shapes
        input_index = []
        i0 = symbolic.pystr_to_symbolic('__i0')
        for i, elem in enumerate(expr.subset.size()):
            if i in expr.arrdims:
                input_index.append((0, elem - 1, 1))
                continue
            if len(output_shape) > 1:
                raise IndexError('Combining multidimensional array indices and '
                                 'numeric subsets is unsupported (array '
                                 f'"{aname}").')
            if (elem, ) != output_shape:
                # TODO(later): Properly broadcast multiple (and missing) shapes
                raise IndexError(f'Mismatch in array index shapes in access of '
                                 f'"{aname}": Subset {expr.subset[i]} '
                                 f'does not match existing shape {output_shape}')

            # Since there can only be one-dimensional outputs if arrays and
            # subsets are both involved, express memlet as a function of _i0
            rb, _, rs = expr.subset[i]
            input_index.append((rb + i0 * rs, rb + i0 * rs, 1))

        outname, _ = self.sdfg.add_temp_transient(output_shape, idesc.dtype)

        # Make slice subgraph - input shape dimensions are len(expr.subset) and
        # output shape dimensions are len(output_shape)

        # Make map with output shape
        state = self.current_state
        wnode = state.add_write(outname)
        maprange = [(f'__i{i}', f'0:{s}') for i, s in enumerate(output_shape)]
        me, mx = state.add_map('indirect_slice', maprange, debuginfo=self.current_lineinfo)

        # Make indirection tasklet for array-index dimensions
        array_indices = set(expr.arrdims.keys()) - set(constant_indices.keys())
        output_str = ', '.join(ind for ind, _ in maprange)
        access_str = ', '.join(
            [f'__inp{i}' if i in array_indices else f'{cname}[{output_str}]' for i in expr.arrdims.keys()])
        t = state.add_tasklet('indirection', {'__arr'} | set(f'__inp{i}' for i in array_indices), {'__out'},
                              f'__out = __arr[{access_str}]')

        # Offset input memlet according to offset and stride if fixed, or
        # entire array with volume 1 if array-index
        input_subset = subsets.Range(input_index)
        state.add_edge_pair(me, t, rnode, Memlet(data=aname, subset=input_subset, volume=1), internal_connector='__arr')
        # Add array-index memlets
        for dim in array_indices:
            arrname = expr.arrdims[dim]
            arrnode = state.add_read(arrname)
            state.add_edge_pair(me,
                                t,
                                arrnode,
                                Memlet(data=arrname, subset=subsets.Range([(ind, ind, 1) for ind, _ in maprange])),
                                internal_connector=f'__inp{dim}')

        # Output matches the output shape exactly
        output_index = subsets.Range([(ind, ind, 1) for ind, _ in maprange])
        state.add_edge_pair(mx,
                            t,
                            wnode,
                            Memlet(data=outname, subset=output_index),
                            external_memlet=Memlet(data=outname),
                            internal_connector='__out')

        return outname

    ##################################<|MERGE_RESOLUTION|>--- conflicted
+++ resolved
@@ -4866,26 +4866,15 @@
             arr = None
 
         # Try to find sub-SDFG attribute
-<<<<<<< HEAD
         if arr is not None:
             func = oprepo.Replacements.get_attribute(type(arr), node.attr)
             if func is not None:
                 # A new state is likely needed here, e.g., for transposition (ndarray.T)
                 self._add_state('%s_%d' % (type(node).__name__, node.lineno))
                 self.last_state.set_default_lineinfo(self.current_lineinfo)
-                result = func(self, self.sdfg, self.last_state, result)
+                result = func(self, self.sdfg, self.last_block, result)
                 self.last_state.set_default_lineinfo(None)
                 return result
-=======
-        func = oprepo.Replacements.get_attribute(type(arr), node.attr)
-        if func is not None:
-            # A new state is likely needed here, e.g., for transposition (ndarray.T)
-            self._add_state('%s_%d' % (type(node).__name__, node.lineno))
-            self.last_block.set_default_lineinfo(self.current_lineinfo)
-            result = func(self, self.sdfg, self.last_block, result)
-            self.last_block.set_default_lineinfo(None)
-            return result
->>>>>>> 2070d393
 
         # Otherwise, try to find compile-time attribute (such as shape)
         try:
