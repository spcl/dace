# Copyright 2019-2021 ETH Zurich and the DaCe authors. All rights reserved.
import ast
import astunparse
from collections import OrderedDict
import copy
import itertools
import re
import sys
import warnings
from numbers import Number
from typing import Any, Dict, List, Set, Tuple, Union, Callable, Optional

import dace
from dace import data, dtypes, subsets, symbolic, sdfg as sd
from dace.config import Config
from dace.frontend.common import op_repository as oprepo
from dace.frontend.python import astutils
from dace.frontend.python.common import DaceSyntaxError, inverse_dict_lookup
from dace.frontend.python.astutils import ExtNodeVisitor, ExtNodeTransformer
from dace.frontend.python.astutils import rname
from dace.frontend.python import nested_call, replacements
from dace.frontend.python.memlet_parser import (DaceSyntaxError, parse_memlet,
                                                pyexpr_to_symbolic, ParseMemlet,
                                                inner_eval_ast, MemletExpr)
from dace.sdfg import nodes
from dace.sdfg.propagation import propagate_memlet, propagate_subset
from dace.memlet import Memlet
from dace.properties import LambdaProperty, CodeBlock
from dace.sdfg import SDFG, SDFGState
from dace.symbolic import pystr_to_symbolic

import numpy
import sympy

# register replacements in oprepo
import dace.frontend.python.replacements
from dace.frontend.python.replacements import _sym_type

# Type hints
Size = Union[int, dace.symbolic.symbol]
ShapeTuple = Tuple[Size]
ShapeList = List[Size]
Shape = Union[ShapeTuple, ShapeList]


def until(val, substr):
    """ Helper function that returns the substring of a string until a certain pattern. """
    if substr not in val:
        return val
    return val[:val.find(substr)]


augassign_ops = {
    'Add': '+',
    'Sub': '-',
    'Mult': '*',
    'Div': '/',
    'FloorDiv': '//',
    'Mod': '%',
    'Pow': '**',
    'LShift': '<<',
    'RShift': '>>',
    'BitOr': '|',
    'BitXor': '^',
    'BitAnd': '&'
}


class AddTransientMethods(object):
    """ A management singleton for methods that add transient data to SDFGs. """

    _methods = {}

    @staticmethod
    def get(datatype):
        """ Returns a method. """
        if datatype not in AddTransientMethods._methods:
            return None
        return AddTransientMethods._methods[datatype]


@dtypes.paramdec
def specifies_datatype(func: Callable[[Any, data.Data, Any], Tuple[str,
                                                                   data.Data]],
                       datatype=None):
    AddTransientMethods._methods[datatype] = func
    return func


@specifies_datatype(datatype=data.Scalar)
def _method(sdfg: SDFG, sample_data: data.Scalar, dtype: dtypes.typeclass):
    name = sdfg.temp_data_name()
    _, new_data = sdfg.add_scalar(name, dtype, transient=True)
    return name, new_data


@specifies_datatype(datatype=data.Array)
def _method(sdfg: SDFG, sample_data: data.Array, dtype):
    name, new_data = sdfg.add_temp_transient(sample_data.shape, dtype)
    return name, new_data


@specifies_datatype(datatype=data.Stream)
def _method(sdfg: SDFG, sample_data: data.Stream, dtype):
    name = sdfg.temp_data_name()
    new_data = sdfg.add_stream(name,
                               dtype,
                               buffer_size=sample_data.buffer_size,
                               shape=sample_data.shape,
                               transient=True)
    return name, new_data


def _add_transient_data(sdfg: SDFG,
                        sample_data: data.Data,
                        dtype: dtypes.typeclass = None):
    """ Adds to the sdfg transient data of the same dtype, shape and other
        parameters as sample_data. """
    func = AddTransientMethods.get(type(sample_data))
    if func is None:
        raise NotImplementedError
    if dtype is None:
        return func(sdfg, sample_data, sample_data.dtype)
    else:
        return func(sdfg, sample_data, dtype)


def parse_dace_program(f,
                       name,
                       argtypes,
                       global_vars,
                       modules,
                       other_sdfgs,
                       constants,
                       strict=None):
    """ Parses a `@dace.program` function into a _ProgramNode object.
        :param f: A Python function to parse.
        :param argtypes: An dictionary of (name, type) for the given
                         function's arguments, which may pertain to data
                         nodes or symbols (scalars).
        :param global_vars: A dictionary of global variables in the closure
                            of `f`.
        :param modules: A dictionary from an imported module name to the
                        module itself.
        :param other_sdfgs: Other SDFG and DaceProgram objects in the context
                            of this function.
        :param constants: A dictionary from a name to a constant value.
        :param strict: Whether to apply strict transformations after parsing nested dace programs.
        :return: Hierarchical tree of `astnodes._Node` objects, where the top
                 level node is an `astnodes._ProgramNode`.
        @rtype: SDFG
    """
    src_ast, src_file, src_line, src = astutils.function_to_ast(f)

    # Resolve data structures
    src_ast = StructTransformer(global_vars).visit(src_ast)

    src_ast = ModuleResolver(modules).visit(src_ast)
    # Convert modules after resolution
    for mod, modval in modules.items():
        if mod == 'builtins':
            continue
        newmod = global_vars[mod]
        del global_vars[mod]
        global_vars[modval] = newmod

    # Resolve constants to their values (if they are not already defined in this scope)
    # and symbols to their names
    src_ast = GlobalResolver({
        k: v
        for k, v in global_vars.items() if not k in argtypes and k != '_'
    }).visit(src_ast)

    pv = ProgramVisitor(name=name,
                        filename=src_file,
                        line_offset=src_line,
                        col_offset=0,
                        global_vars=global_vars,
                        constants=constants,
                        scope_arrays=argtypes,
                        scope_vars={},
                        other_sdfgs=other_sdfgs,
                        strict=strict)

    sdfg, _, _, _ = pv.parse_program(src_ast.body[0])
    sdfg.set_sourcecode(src, 'python')

    return sdfg


class StructTransformer(ast.NodeTransformer):
    """ A Python AST transformer that replaces `Call`s to create structs with
        the custom StructInitializer AST node. """
    def __init__(self, gvars):
        super().__init__()
        self._structs = {
            k: v
            for k, v in gvars.items() if isinstance(v, dtypes.struct)
        }

    def visit_Call(self, node: ast.Call):
        # Struct initializer
        name = rname(node.func)
        if name not in self._structs:
            return self.generic_visit(node)

        # Parse name and fields
        struct = self._structs[name]
        name = struct.name
        fields = {rname(arg.arg): arg.value for arg in node.keywords}
        if tuple(sorted(fields.keys())) != tuple(sorted(struct.fields.keys())):
            raise SyntaxError('Mismatch in fields in struct definition')

        # Create custom node
        #new_node = astutils.StructInitializer(name, fields)
        #return ast.copy_location(new_node, node)

        node.func = ast.copy_location(
            ast.Name(id='__DACESTRUCT_' + name, ctx=ast.Load()), node.func)

        return node


# Replaces instances of modules Y imported with "import X as Y" by X
class ModuleResolver(ast.NodeTransformer):
    def __init__(self, modules: Dict[str, str]):
        self.modules = modules

    def visit_Attribute(self, node):
        # Traverse AST until reaching the top-level value (could be a name
        # or a function)
        cnode = node
        while isinstance(cnode.value, ast.Attribute):
            cnode = cnode.value

        if (isinstance(cnode.value, ast.Name)
                and cnode.value.id in self.modules):
            cnode.value.id = self.modules[cnode.value.id]

        return self.generic_visit(node)


# AST node types that are disallowed in DaCe programs
_DISALLOWED_STMTS = [
    'Global', 'Delete', 'Import', 'ImportFrom', 'Assert', 'Pass', 'Exec',
    'Print', 'Nonlocal', 'Yield', 'YieldFrom', 'Raise', 'Try', 'TryExcept',
    'TryFinally', 'ExceptHandler', 'Starred', 'ClassDef', 'AsyncFor', 'Await',
    'Bytes', 'Set', 'Dict', 'ListComp', 'GeneratorExp', 'SetComp', 'DictComp',
    'comprehension'
]

TaskletType = Union[ast.FunctionDef, ast.With, ast.For]


def _disallow_stmt(visitor, node):
    raise DaceSyntaxError(visitor, node,
                          'Keyword "%s" disallowed' % (type(node).__name__))


###############################################################
# Parsing functions
###############################################################


def _subset_has_indirection(subset, pvisitor: 'ProgramVisitor' = None):
    for dim in subset:
        if not isinstance(dim, tuple):
            dim = [dim]
        for r in dim:
            if symbolic.contains_sympy_functions(r):
                return True
            if pvisitor:
                for s in r.free_symbols:
                    try:
                        name = pvisitor._visitname(str(s), None)
                        if name in pvisitor.sdfg.arrays:
                            return True
                    except DaceSyntaxError:
                        continue
    return False


def add_indirection_subgraph(sdfg: SDFG,
                             graph: SDFGState,
                             src: nodes.Node,
                             dst: nodes.Node,
                             memlet: Memlet,
                             local_name: str,
                             pvisitor: 'ProgramVisitor',
                             output: bool = False,
                             with_wcr: bool = False):
    """ Replaces the specified edge in the specified graph with a subgraph that
        implements indirection without nested memlet subsets. """

    array = sdfg.arrays[memlet.data]
    indirect_inputs = set()
    indirect_outputs = set()

    # Scheme for multi-array indirection:
    # 1. look for all arrays and accesses, create set of arrays+indices
    #    from which the index memlets will be constructed from
    # 2. each separate array creates a memlet, of which num_accesses = len(set)
    # 3. one indirection tasklet receives them all + original array and
    #    produces the right output index/range memlet
    #########################
    # Step 1
    accesses = OrderedDict()
    newsubset = copy.deepcopy(memlet.subset)
    for dimidx, dim in enumerate(memlet.subset):
        # Range/Index disambiguation
        direct_assignment = False
        if not isinstance(dim, tuple):
            dim = [dim]
            direct_assignment = True
        elif dim[0] == dim[1]:
            dim = [dim[0]]
            direct_assignment = True

        for i, r in enumerate(dim):
            for expr in symbolic.swalk(r, enter_functions=True):
                fname = None
                if symbolic.is_sympy_userfunction(expr):
                    fname = expr.func.__name__
                else:
                    try:
                        rname = pvisitor._visitname(str(expr), None)
                    except DaceSyntaxError:
                        continue
                    if rname in pvisitor.sdfg.arrays:
                        fname = rname
                if fname:
                    if fname not in accesses:
                        accesses[fname] = []

                    # Replace function with symbol (memlet local name to-be)
                    if expr.args in accesses[fname]:
                        aindex = accesses[fname].index(expr.args)
                        toreplace = 'index_' + fname + '_' + str(aindex)
                    else:
                        if expr.args:
                            accesses[fname].append(expr.args)
                        else:
                            # Scalar access
                            accesses[fname].append(0)
                        toreplace = 'index_' + fname + '_' + str(
                            len(accesses[fname]) - 1)

                    if direct_assignment:
                        # newsubset[dimidx] = newsubset[dimidx].subs(expr, toreplace)
                        newsubset[dimidx] = r.subs(expr, toreplace)
                    else:
                        rng = list(newsubset[dimidx])
                        rng[i] = rng[i].subs(expr, toreplace)
                        newsubset[dimidx] = tuple(rng)
                        # newsubset[dimidx][i] = r.subs(expr, toreplace)
    #########################
    # Step 2
    if output:
        ind_inputs = {'lookup': None}
        ind_outputs = {('__ind_' + local_name): None}
    else:
        ind_inputs = {('__ind_' + local_name): None}
        ind_outputs = {'lookup': None}
    # Add accesses to inputs
    for arrname, arr_accesses in accesses.items():
        for i in range(len(arr_accesses)):
            ind_inputs['index_%s_%d' % (arrname, i)] = None

    tasklet = nodes.Tasklet("Indirection", ind_inputs, ind_outputs)

    # Create map if indirected subset is a range
    ind_entry = None
    ind_exit = None
    inp_base_path = [tasklet]
    out_base_path = [tasklet]
    if (isinstance(memlet.subset, subsets.Range)
            and memlet.subset.num_elements() != 1):
        rng = copy.deepcopy(memlet.subset)
        nonsqz_dims = rng.squeeze()
        mapped_rng = []
        for i, r in enumerate(memlet.subset):
            if i in nonsqz_dims:
                mapped_rng.append(r)
        ind_entry, ind_exit = graph.add_map(
            'indirection',
            {
<<<<<<< HEAD
                '__i%d' % i: '%s:%s+1:%s' % (s, e, t)
                for i, (s, e, t) in enumerate(mapped_rng)
=======
                # NOTE: Experimental (original code below)
                '__i%d' % i: '%s:%s+1:%s' % (s, e, t)
                for i, (s, e, t) in enumerate(mapped_rng)
                #     '__i%d' % i: '%s:%s+1:%s' % (s, e, t)
                # for i, (s, e, t) in enumerate(rng)
>>>>>>> da9b0ec5
            },
            debuginfo=pvisitor.current_lineinfo)
        inp_base_path.insert(0, ind_entry)
        out_base_path.append(ind_exit)

    input_index_memlets = []
    for arrname, arr_accesses in accesses.items():
        arr_name = arrname
        for i, access in enumerate(arr_accesses):
            if isinstance(access, (list, tuple)):
                access = access[0]
            if isinstance(access, sympy.Tuple):
                access = list(access)
            if not isinstance(access, (list, tuple)):
                access = [access]
            conn = None
            if pvisitor.nested:
                # TODO: Make this work for nested for-loops
                arr_rng = dace.subsets.Range([(a, a, 1) for a in access])
                if output:
                    arrname, rng = pvisitor._add_write_access(arr_name,
                                                              arr_rng,
                                                              target=None)
                else:
                    arrname, rng = pvisitor._add_read_access(arr_name,
                                                             arr_rng,
                                                             target=None)
                conn = 'index_%s_%d' % (arr_name, i)
                arr = sdfg.arrays[arrname]
                subset = subsets.Range.from_array(arr)
            else:
                subset = subsets.Indices(access)
            # Memlet to load the indirection index
            indexMemlet = Memlet.simple(arrname, subset)
            input_index_memlets.append(indexMemlet)
            read_node = graph.add_read(arrname,
                                       debuginfo=pvisitor.current_lineinfo)
            if pvisitor.nested or not isinstance(src, nodes.EntryNode):
                path = [read_node] + inp_base_path
            else:
                if output:
                    # TODO: This only works for Maps. Perhaps it should be
                    # generalized for other pairs of entry/exit nodes.
                    entry = None
                    if isinstance(dst, nodes.MapExit):
                        for node in graph.nodes():
                            if (isinstance(node, nodes.MapEntry)
                                    and node.map is dst.map):
                                entry = node
                                break
                    else:
                        raise NotImplementedError
                else:
                    entry = src
                path = [read_node, entry] + inp_base_path
            graph.add_memlet_path(*path,
                                  dst_conn="index_%s_%d" % (arr_name, i),
                                  memlet=indexMemlet)

    #########################
    # Step 3
    # Create new tasklet that will perform the indirection
    if output:
        code = "{arr}[{index}] = lookup"
    else:
        code = "lookup = {arr}[{index}]"

    newsubset = [r[0] if isinstance(r, tuple) else r for r in newsubset]
    if ind_entry:  # Amend newsubset when a range is indirected
        for i, idx in enumerate(nonsqz_dims):
            newsubset[idx] = '__i%d' % i

    tasklet.code = CodeBlock(
        code.format(arr='__ind_' + local_name,
                    index=', '.join([symbolic.symstr(s) for s in newsubset])))

    # Create transient variable to trigger the indirect load
    tmp_name = '__' + local_name + '_value'
    start_src = None
    end_dst = None
    if memlet.num_accesses == 1 and dst is not None:
        _, storage = sdfg.add_scalar(tmp_name, array.dtype, transient=True)
    else:
        rng = copy.deepcopy(memlet.subset)
        if isinstance(rng, subsets.Range):
            rng.squeeze()
        _, storage = sdfg.add_array(tmp_name,
                                    rng.bounding_box_size(),
                                    array.dtype,
                                    storage=dtypes.StorageType.Default,
                                    transient=True)
        # Force creation of transients for range indirection
        if output:
            if src:
                start_src = src
                src = None
        else:
            if dst:
                end_dst = dst
                dst = None

    # Create transients when implementing indirection
    # through slicing or when indirecting a range.
    if src is None:
        if start_src:
            src = graph.add_access(tmp_name,
                                   debuginfo=pvisitor.current_lineinfo)
        else:
            src = graph.add_read(tmp_name, debuginfo=pvisitor.current_lineinfo)
    elif dst is None:
        if end_dst:
            dst = graph.add_access(tmp_name,
                                   debuginfo=pvisitor.current_lineinfo)
        else:
            dst = graph.add_write(tmp_name, debuginfo=pvisitor.current_lineinfo)

    tmp_shape = storage.shape
    indirectRange = subsets.Range([(0, s - 1, 1) for s in tmp_shape])
    if ind_entry:  # Amend indirected range
<<<<<<< HEAD
=======
        # indirectRange = ','.join([ind for ind in ind_entry.map.params])
        # NOTE: Experimental (original code above)
>>>>>>> da9b0ec5
        indirectRange = ','.join([
            "{} - {}".format(ind, r[0])
            for ind, r in zip(ind_entry.map.params, mapped_rng)
        ])

    # Create memlet that depends on the full array that we look up in
    fullRange = subsets.Range([(0, s - 1, 1) for s in array.shape])
    fullMemlet = Memlet.simple(memlet.data,
                               fullRange,
                               num_accesses=memlet.num_accesses)
    fullMemlet.dynamic = memlet.dynamic

    if output:
        if isinstance(dst, nodes.ExitNode):
            full_write_node = graph.add_write(
                memlet.data, debuginfo=pvisitor.current_lineinfo)
            path = out_base_path + [dst, full_write_node]
        elif isinstance(dst, nodes.AccessNode):
            path = out_base_path + [dst]
        else:
            raise Exception("Src node type for indirection is invalid.")
        if with_wcr:
            fullMemlet.wcr = memlet.wcr
        graph.add_memlet_path(*path,
                              src_conn='__ind_' + local_name,
                              memlet=fullMemlet)
    else:
        if isinstance(src, nodes.EntryNode):
            full_read_node = graph.add_read(memlet.data,
                                            debuginfo=pvisitor.current_lineinfo)
            path = [full_read_node, src] + inp_base_path
        elif isinstance(src, nodes.AccessNode):
            path = [src] + inp_base_path
        else:
            raise Exception("Src node type for indirection is invalid.")
        graph.add_memlet_path(*path,
                              dst_conn='__ind_' + local_name,
                              memlet=fullMemlet)

    # Memlet to store the final value into the transient, and to load it into
    # the tasklet that needs it
    # indirectMemlet = Memlet.simple('__' + local_name + '_value',
    #                         indirectRange, num_accesses=memlet.num_accesses)
    # graph.add_edge(tasklet, 'lookup', dataNode, None, indirectMemlet)

    valueMemlet = Memlet.simple(tmp_name, indirectRange, num_accesses=1)
    if output:
        path = [src] + inp_base_path
        if isinstance(src, nodes.AccessNode):
            src_conn = None
        else:
            src_conn = local_name
        graph.add_memlet_path(*path,
                              src_conn=src_conn,
                              dst_conn='lookup',
                              memlet=valueMemlet)
        # Connect original source to the indirected-range-transient
        if start_src:
            if isinstance(start_src, nodes.AccessNode):
                src_conn = None
            else:
                src_conn = local_name
            graph.add_edge(start_src, src_conn, src, None,
                           Memlet.from_array(tmp_name, storage))
    else:
        path = out_base_path + [dst]
        if isinstance(dst, nodes.AccessNode):
            dst_conn = None
        else:
            dst_conn = local_name
        graph.add_memlet_path(*path,
                              src_conn='lookup',
                              dst_conn=dst_conn,
                              memlet=valueMemlet)
        # Connect original destination to the indirected-range-transient
        if end_dst:
            if isinstance(end_dst, nodes.AccessNode):
                dst_conn = None
            else:
                dst_conn = local_name
            graph.add_edge(dst, None, end_dst, dst_conn,
                           Memlet.from_array(tmp_name, storage))

    return tmp_name


class GlobalResolver(ast.NodeTransformer):
    """ Resolves global constants and lambda expressions if not
        already defined in the given scope. """
    def __init__(self, globals: Dict[str, Any]):
        self.globals = globals
        self.current_scope = set()

    def generic_visit(self, node: ast.AST):
        if hasattr(node, 'body') or hasattr(node, 'orelse'):
            oldscope = self.current_scope
            self.current_scope = set()
            self.current_scope.update(oldscope)
            result = super().generic_visit(node)
            self.current_scope = oldscope
            return result
        else:
            return super().generic_visit(node)

    def global_value_to_node(self, value, parent_node, recurse=False):
        # if recurse is false, we don't allow recursion into lists
        # this should not happen anyway; the globals dict should only contain
        # single "level" lists
        if not recurse and isinstance(value, (list, tuple)):
            # bail after more than one level of lists
            return None

        if isinstance(value, list):
            elts = [self.global_value_to_node(v, parent_node) for v in value]
            if any(e is None for e in elts):
                return None
            newnode = ast.List(elts=elts, ctx=parent_node.ctx)
        elif isinstance(value, tuple):
            elts = [self.global_value_to_node(v, parent_node) for v in value]
            if any(e is None for e in elts):
                return None
            newnode = ast.Tuple(elts=elts, ctx=parent_node.ctx)
        elif isinstance(value, symbolic.symbol):
            # symbols resolve to the symbol name
            newnode = ast.Name(id=value.name, ctx=ast.Load())
        elif dtypes.isconstant(value):
            # otherwise we must have a non list or tuple constant; emit a constant node

            # Compatibility check since Python changed their AST nodes
            if sys.version_info >= (3, 8):
                newnode = ast.Constant(value=value, kind='')
            else:
                if value is None:
                    newnode = ast.NameConstant(value=None)
                else:
                    newnode = ast.Num(n=value)
        else:
            return None

        if parent_node is not None:
            return ast.copy_location(newnode, parent_node)
        else:
            return newnode

    def visit_Name(self, node: ast.Name):
        if isinstance(node.ctx, (ast.Store, ast.AugStore)):
            self.current_scope.add(node.id)
        else:
            if node.id in self.current_scope:
                return node
            if node.id in self.globals:
                global_val = self.globals[node.id]
                newnode = self.global_value_to_node(global_val,
                                                    parent_node=node,
                                                    recurse=True)
                if newnode is None:
                    return node
                return newnode
        return node

    def visit_keyword(self, node: ast.keyword):
        if node.arg in self.globals and isinstance(self.globals[node.arg],
                                                   symbolic.symbol):
            node.arg = self.globals[node.arg].name
        return self.generic_visit(node)

    def visit_Attribute(self, node: ast.Attribute) -> Any:
        # TODO(later): Support more levels of modules (mod.mod2.mod3.value)
        if (isinstance(node.value, ast.Name)
                and isinstance(node.value.ctx, ast.Load)
                and node.value.id in self.globals
                and hasattr(self.globals[node.value.id], node.attr)):
            global_val = getattr(self.globals[node.value.id], node.attr)
            # TODO: Without this check, dace dtypes do not serialize well
            if not isinstance(global_val, dtypes.typeclass):
                newnode = self.global_value_to_node(global_val,
                                                    parent_node=node,
                                                    recurse=True)
                if newnode is not None:
                    return newnode
        return self.generic_visit(node)


class TaskletTransformer(ExtNodeTransformer):
    """ A visitor that traverses a data-centric tasklet, removes memlet
        annotations and returns input and output memlets.
    """
    def __init__(self,
                 defined,
                 sdfg: SDFG,
                 state: SDFGState,
                 filename: str,
                 lang=dtypes.Language.Python,
                 location: dict = {},
                 nested: bool = False,
                 scope_arrays: Dict[str, data.Data] = dict(),
                 scope_vars: Dict[str, str] = dict(),
                 variables: Dict[str, str] = dict(),
                 accesses: Dict[Tuple[str, dace.subsets.Subset, str],
                                str] = dict(),
                 symbols: Dict[str, "dace.symbol"] = dict()):
        """ Creates an AST parser for tasklets.
            :param sdfg: The SDFG to add the tasklet in (used for defined arrays and symbols).
            :param state: The SDFG state to add the tasklet to.
        """
        self.sdfg = sdfg
        self.state = state
        self.defined = defined

        # For syntax errors
        self.filename = filename

        # Connectors generated from memlets
        self.inputs = {}  # type: Dict[str, Memlet]
        self.outputs = {}  # type: Dict[str, Memlet]

        self.extcode = None
        self.lang = lang
        self.location = location

        self.nested = nested
        self.scope_arrays = scope_arrays
        self.scope_vars = scope_vars
        self.variables = variables
        self.accesses = accesses

        self.sdfg_inputs = {}
        self.sdfg_outputs = {}

        # Tmp fix for missing state symbol propatation
        self.symbols = symbols

        # Disallow keywords
        for stmt in _DISALLOWED_STMTS:
            setattr(self, 'visit_' + stmt, lambda n: _disallow_stmt(self, n))

    def parse_tasklet(self,
                      tasklet_ast: TaskletType,
                      name: Optional[str] = None):
        """ Parses the AST of a tasklet and returns the tasklet node, as well as input and output memlets.
            :param tasklet_ast: The Tasklet's Python AST to parse.
            :param name: Optional name to use as prefix for tasklet.
            :return: 3-tuple of (Tasklet node, input memlets, output memlets).
            @rtype: Tuple[Tasklet, Dict[str, Memlet], Dict[str, Memlet]]
        """
        # Should return a tasklet object (with connectors)
        self.visit(tasklet_ast)

        # Location identifier
        locinfo = dtypes.DebugInfo(tasklet_ast.lineno, tasklet_ast.col_offset,
                                   tasklet_ast.body[-1].lineno,
                                   tasklet_ast.body[-1].col_offset,
                                   self.filename)

        # Determine tasklet name (either declared as a function or use line #)
        if name is not None:
            name += '_' + str(tasklet_ast.lineno)
        else:
            name = getattr(tasklet_ast, 'name',
                           'tasklet_%d' % tasklet_ast.lineno)

        t = self.state.add_tasklet(name,
                                   set(self.inputs.keys()),
                                   set(self.outputs.keys()),
                                   self.extcode or tasklet_ast.body,
                                   language=self.lang,
                                   location=self.location,
                                   debuginfo=locinfo)

        return t, self.inputs, self.outputs, self.accesses

    def _add_access(
            self,
            name: str,
            rng: subsets.Range,
            access_type: str,  # 'r' or 'w'
            target: Union[ast.Name, ast.Subscript],
            new_name: str = None,
            arr_type: data.Data = None) -> str:
        if access_type not in ('r', 'w'):
            raise ValueError("Access type {} is invalid".format(access_type))
        if new_name:
            var_name = new_name
        elif target:
            var_name = "__tmp_{l}_{c}".format(l=target.lineno,
                                              c=target.col_offset)
        else:
            var_name = self.sdfg.temp_data_name()

        parent_name = self.scope_vars[name]
        parent_array = self.scope_arrays[parent_name]
        if _subset_has_indirection(rng):
            squeezed_rng = list(range(len(rng)))
            shape = parent_array.shape
            strides = [parent_array.strides[d] for d in squeezed_rng]
            # TODO: Why is squeezed_rng an index in the first place?
            squeezed_rng = subsets.Range([(i, i, 1) for i in squeezed_rng])
        else:
            ignore_indices = []
            sym_rng = []
            for i, r in enumerate(rng):
                for s, sr in self.symbols.items():
                    if s in symbolic.symlist(r).values():
                        ignore_indices.append(i)
                        sym_rng.append(sr)

            if ignore_indices:
                tmp_memlet = Memlet.simple(parent_name, rng)
                use_dst = True if access_type == 'w' else False
                for s, r in self.symbols.items():
                    tmp_memlet = propagate_subset([tmp_memlet],
                                                  parent_array, [s],
                                                  r,
                                                  use_dst=use_dst)

            squeezed_rng = copy.deepcopy(rng)
            non_squeezed = squeezed_rng.squeeze(ignore_indices)
            # TODO: Need custom shape computation here
            shape = squeezed_rng.size()
            for i, sr in zip(ignore_indices, sym_rng):
                iMin, iMax, step = sr.ranges[0]
                ts = rng.tile_sizes[i]
                sqz_idx = squeezed_rng.ranges.index(rng.ranges[i])
                shape[sqz_idx] = ts * sympy.ceiling(
                    ((iMax.approx
                      if isinstance(iMax, symbolic.SymExpr) else iMax) + 1 -
                     (iMin.approx if isinstance(iMin, symbolic.SymExpr) else
                      iMin)) / (step.approx if isinstance(
                          step, symbolic.SymExpr) else step))
            # squeezed_rng = copy.deepcopy(rng)
            # non_squeezed = squeezed_rng.squeeze()
            # shape = squeezed_rng.size()
            if non_squeezed:
                strides = [parent_array.strides[d] for d in non_squeezed]
            else:
                strides = [1]
        dtype = parent_array.dtype

        if arr_type is None:
            arr_type = type(parent_array)
        if arr_type == data.Scalar:
            self.sdfg.add_scalar(var_name, dtype)
        elif arr_type == data.Array:
            self.sdfg.add_array(var_name, shape, dtype, strides=strides)
        elif arr_type == data.Stream:
            self.sdfg.add_stream(var_name, dtype)
        else:
            raise NotImplementedError(
                "Data type {} is not implemented".format(arr_type))

        self.accesses[(name, rng, access_type)] = (var_name, squeezed_rng)

        inner_indices = set()
        for n, r in reversed(list(enumerate(squeezed_rng))):
            if r == rng[n]:
                inner_indices.add(n)

        if access_type == 'r':
            if _subset_has_indirection(rng):
                self.sdfg_inputs[var_name] = (dace.Memlet.from_array(
                    parent_name, parent_array), inner_indices)
            else:
                self.sdfg_inputs[var_name] = (dace.Memlet.simple(
                    parent_name, rng), inner_indices)
        else:
            if _subset_has_indirection(rng):
                self.sdfg_outputs[var_name] = (dace.Memlet.from_array(
                    parent_name, parent_array), inner_indices)
            else:
                self.sdfg_outputs[var_name] = (dace.Memlet.simple(
                    parent_name, rng), inner_indices)

        return (var_name, squeezed_rng)

    def _add_read_access(self,
                         name: str,
                         rng: subsets.Range,
                         target: Union[ast.Name, ast.Subscript],
                         new_name: str = None,
                         arr_type: data.Data = None):

        if (name, rng, 'w') in self.accesses:
            return self.accesses[(name, rng, 'w')]
        elif (name, rng, 'r') in self.accesses:
            return self.accesses[(name, rng, 'r')]
        elif name in self.variables:
            return (self.variables[name], None)
        elif name in self.scope_vars:
            # TODO: Does the TaskletTransformer need the double slice fix?
            new_name, new_rng = self._add_access(name, rng, 'r', target,
                                                 new_name, arr_type)
            return (new_name, new_rng)
        else:
            raise NotImplementedError

    def _add_write_access(self,
                          name: str,
                          rng: subsets.Range,
                          target: Union[ast.Name, ast.Subscript],
                          new_name: str = None,
                          arr_type: data.Data = None):

        if (name, rng, 'w') in self.accesses:
            return self.accesses[(name, rng, 'w')]
        elif name in self.variables:
            return (self.variables[name], None)
        elif (name, rng, 'r') in self.accesses or name in self.scope_vars:
            return self._add_access(name, rng, 'w', target, new_name, arr_type)
        else:
            raise NotImplementedError

    def _get_range(self, node: Union[ast.Name, ast.Subscript, ast.Call],
                   name: str):
        if isinstance(node, ast.Name):
            actual_node = copy.deepcopy(node)
            actual_node.id = name
            expr: MemletExpr = ParseMemlet(self, {
                **self.sdfg.arrays,
                **self.scope_arrays,
                **self.defined
            }, actual_node)
            rng = expr.subset
        elif isinstance(node, ast.Subscript):
            actual_node = copy.deepcopy(node)
            if isinstance(actual_node.value, ast.Call):
                actual_node.value.func.id = name
            else:
                actual_node.value.id = name
            expr: MemletExpr = ParseMemlet(self, {
                **self.sdfg.arrays,
                **self.scope_arrays,
                **self.defined
            }, actual_node)
            rng = expr.subset
        elif isinstance(node, ast.Call):
            rng = dace.subsets.Range.from_array({
                **self.sdfg.arrays,
                **self.scope_arrays
            }[name])
        else:
            raise NotImplementedError

        return rng

    def _update_names(self,
                      node: Union[ast.Name, ast.Subscript, ast.Call],
                      name: str,
                      name_subscript: bool = False):
        if isinstance(node, ast.Name):
            node.id = name
        elif isinstance(node, ast.Subscript):
            if isinstance(node.value, ast.Call):
                node = node.value
                node.func.id = name
            elif name_subscript:
                node = node.value
                node.id = name
            else:
                node.value.id = name
        elif isinstance(node, ast.Call):
            node.func.id = name
        else:
            raise NotImplementedError

        return node

    def visit_TopLevelExpr(self, node):
        if isinstance(node.value, ast.BinOp):
            if isinstance(node.value.op, (ast.LShift, ast.RShift)):
                variables = {**self.variables, **self.scope_vars}
                target = node.value.right
                name = rname(target)
                name_sub = False
                if isinstance(node.value.op, ast.LShift):
                    squeezed_rng = None
                    if self.nested:
                        real_name = variables[name]
                        rng = self._get_range(target, real_name)
                        name, squeezed_rng = self._add_read_access(
                            name, rng, target)
                        if squeezed_rng is not None:
                            name_sub = True
                    else:
                        if name in variables:
                            name = variables[name]
                    node.value.right = self._update_names(
                        node.value.right, name, name_subscript=name_sub)
                    connector, memlet = parse_memlet(self, node.value.right,
                                                     node.value.left,
                                                     self.sdfg.arrays)
                    # Fix memlet with correct subset
                    if squeezed_rng is not None:
                        # TODO: Fix for `contains_sympy_functions`
                        # not liking ints
                        memlet.subset = subsets.Range([
                            (symbolic.pystr_to_symbolic(b),
                             symbolic.pystr_to_symbolic(e),
                             symbolic.pystr_to_symbolic(s))
                            for b, e, s in squeezed_rng.ranges
                        ])
                    if self.nested and _subset_has_indirection(rng):
                        memlet = dace.Memlet.simple(memlet.data, rng)
                    if connector in self.inputs or connector in self.outputs:
                        raise DaceSyntaxError(
                            self, node,
                            'Local variable is already a tasklet input or output'
                        )
                    self.inputs[connector] = memlet
                    return None  # Remove from final tasklet code
                elif isinstance(node.value.op, ast.RShift):
                    squeezed_rng = None
                    if self.nested:
                        real_name = variables[name]
                        rng = self._get_range(target, real_name)
                        name, squeezed_rng = self._add_write_access(
                            name, rng, target)
                        if squeezed_rng is not None:
                            name_sub = True
                    else:
                        if name in variables:
                            name = variables[name]
                    node.value.right = self._update_names(
                        node.value.right, name, name_subscript=name_sub)
                    connector, memlet = parse_memlet(self, node.value.left,
                                                     node.value.right,
                                                     self.sdfg.arrays)
                    # Fix memlet with correct subset
                    if squeezed_rng is not None:
                        # TODO: Fix for `contains_sympy_functions`
                        # not liking ints
                        memlet.subset = subsets.Range([
                            (symbolic.pystr_to_symbolic(b),
                             symbolic.pystr_to_symbolic(e),
                             symbolic.pystr_to_symbolic(s))
                            for b, e, s in squeezed_rng.ranges
                        ])
                    if self.nested and _subset_has_indirection(rng):
                        memlet = dace.Memlet.simple(memlet.data, rng)
                    if self.nested and name in self.sdfg_outputs:
                        out_memlet = self.sdfg_outputs[name][0]
                        out_memlet.volume = memlet.volume
                        out_memlet.dynamic = memlet.dynamic
                        out_memlet.wcr = memlet.wcr
                        out_memlet.wcr_nonatomic = memlet.wcr_nonatomic
                    if connector in self.inputs or connector in self.outputs:
                        raise DaceSyntaxError(
                            self, node,
                            'Local variable is already a tasklet input or output'
                        )
                    self.outputs[connector] = memlet
                    return None  # Remove from final tasklet code
        elif isinstance(node.value, ast.Str):
            return self.visit_TopLevelStr(node.value)

        return self.generic_visit(node)

    # Detect external tasklet code
    def visit_TopLevelStr(self, node: ast.Str):
        if self.extcode != None:
            raise DaceSyntaxError(
                self, node,
                'Cannot provide more than one intrinsic implementation ' +
                'for tasklet')
        self.extcode = node.s
        # TODO(later): Syntax for other languages?
        self.lang = dtypes.Language.CPP

        return node

    def visit_Name(self, node: ast.Name):
        # If accessing a symbol, add it to the SDFG symbol list
        if (isinstance(node.ctx, ast.Load) and node.id in self.defined
                and isinstance(self.defined[node.id], symbolic.symbol)):
            if node.id not in self.sdfg.symbols:
                self.sdfg.add_symbol(node.id, self.defined[node.id].dtype)
        return self.generic_visit(node)


class ProgramVisitor(ExtNodeVisitor):
    """ A visitor that traverses a data-centric Python program AST and
        constructs an SDFG.
    """
    def __init__(self,
                 name: str,
                 filename: str,
                 line_offset: int,
                 col_offset: int,
                 global_vars: Dict[str, Any],
                 constants: Dict[str, Any],
                 scope_arrays: Dict[str, data.Data],
                 scope_vars: Dict[str, str],
                 map_symbols: Set[Union[str, 'symbol']] = None,
                 other_sdfgs: Dict[str, Union[SDFG, 'DaceProgram']] = None,
                 nested: bool = False,
                 tmp_idx: int = 0,
                 strict: Optional[bool] = None):
        """ ProgramVisitor init method

        Arguments:
            name {str} -- Name of DaCe program
            filename {str} -- Name of file containing DaCe program
            line_offset {int} -- Line where DaCe program is called
            col_offset {int} -- Column where DaCe program is called
            global_vars {Dict[str, Any]} -- Global variables
            constants {Dict[str, Any]} -- Constant values
            scope_arrays {Dict[str, data.Data]} -- Scope arrays
            scope_vars {Dict[str, str]} -- Scope variables
            other_sdfgs {Dict[str, Union[SDFG, DaceProgram]]} -- Other SDFGs
            strict {bool} -- Whether to apply strict transforms after parsing nested dace programs

        Keyword Arguments:
            nested {bool} -- True, if SDFG is nested (default: {False})
            tmp_idx {int} -- First idx for tmp transient names (default: {0})
        """

        self.filename = filename
        if nested:
            self.name = "{n}_{l}_{c}".format(n=name,
                                             l=line_offset,
                                             c=col_offset)
        else:
            self.name = name

        self.globals = global_vars
        self.other_sdfgs = other_sdfgs
        self.nested = nested
        self.strict = strict

        # Keeps track of scope arrays, numbers, variables and accesses
        self.scope_arrays = OrderedDict()
        self.scope_arrays.update(scope_arrays)
        self.scope_vars = {k: k for k in scope_arrays.keys()}
        self.scope_vars.update(scope_vars)
        self.numbers = dict()  # Dict[str, str]
        self.variables = dict()  # Dict[str, str]
        self.accesses = dict()
        self.views: Dict[str, str] = {}  # Keeps track of views

        # Keep track of map symbols from upper scopes
        map_symbols = map_symbols or set()
        self.map_symbols = set()
        self.map_symbols.update(map_symbols)

        # Entry point to the program
        # self.program = None
        self.sdfg = SDFG(self.name)
        if not self.nested:
            self.sdfg.arrays.update(scope_arrays)
            for arr in self.sdfg.arrays.values():
                for sym in arr.free_symbols:
                    if sym.name not in self.sdfg.symbols:
                        self.sdfg.add_symbol(sym.name, sym.dtype)
        self.sdfg._temp_transients = tmp_idx
        self.last_state = self.sdfg.add_state('init', is_start_state=True)
        self.inputs = {}
        self.outputs = {}
        self.current_lineinfo = dtypes.DebugInfo(line_offset, col_offset,
                                                 line_offset, col_offset,
                                                 filename)

        # Add constants
        for cstname, cstval in constants.items():
            self.sdfg.add_constant(cstname, cstval)

        # Add symbols
        for arr in scope_arrays.values():
            self.scope_vars.update(
                {str(k): self.globals[str(k)]
                 for k in arr.free_symbols})

        # Disallow keywords
        for stmt in _DISALLOWED_STMTS:
            setattr(self, 'visit_' + stmt, lambda n: _disallow_stmt(self, n))

        # Loop status
        self.loop_idx = -1
        self.continue_states = []
        self.break_states = []

        # Tmp fix for missing state symbol propagation
        self.symbols = dict()

    def visit(self, node: ast.AST):
        """Visit a node."""
        if hasattr(node, 'lineno'):
            self.current_lineinfo = dtypes.DebugInfo(node.lineno,
                                                     node.col_offset,
                                                     node.lineno,
                                                     node.col_offset,
                                                     self.filename)
        return super().visit(node)

    def parse_program(self, program: ast.FunctionDef, is_tasklet: bool = False):
        """ Parses a DaCe program or tasklet

        Arguments:
            program {ast.FunctionDef} -- DaCe program or tasklet

        Keyword Arguments:
            is_tasklet {bool} -- True, if program is tasklet (default: {False})

        Returns:
            Tuple[SDFG, Dict, Dict] -- Parsed SDFG, its inputs and outputs
        """

        if is_tasklet:
            program.decorator_list = []
            self.visit_FunctionDef(program)
        else:
            for stmt in program.body:
                self.visit_TopLevel(stmt)
        if len(self.sdfg.nodes()) == 0:
            self.sdfg.add_state("EmptyState")

        # Handle return values
        # Assignments to return values become __return* arrays
        for vname, arrname in self.variables.items():
            if vname.startswith('__return'):
                if isinstance(self.sdfg.arrays[arrname], data.View):
                    # In case of a view, make a copy
                    desc = self.sdfg.arrays[arrname]
                    return_state = self._add_state()
                    r = return_state.add_read(arrname)
                    w = return_state.add_write(vname)
                    if vname not in self.sdfg.arrays:
                        self.sdfg.add_array(
                            vname,
                            desc.shape,
                            desc.dtype,
                            storage=desc.storage,
                            transient=False,
                            strides=desc.strides,
                            offset=desc.offset,
                            debuginfo=desc.debuginfo,
                            total_size=desc.total_size,
                            allow_conflicts=desc.allow_conflicts)
                    return_state.add_nedge(r, w, Memlet(vname))
                else:
                    # Other cases can be replaced with return value directly
                    self.sdfg.replace(arrname, vname)

        # Return values become non-transient (accessible by the outside)
        for arrname, arr in self.sdfg.arrays.items():
            if arrname.startswith('__return'):
                arr.transient = False
                self.outputs[arrname] = Memlet.from_array(arrname, arr)
        ####

        # Map view access nodes to their respective data
        for state in self.sdfg.nodes():
            for vnode in list(state.data_nodes()):
                if vnode.data in self.views:
                    if state.in_degree(vnode) == 0:
                        aname = self.views[vnode.data]
                        arr = self.sdfg.arrays[aname]
                        r = state.add_read(aname)
                        state.add_nedge(r, vnode, Memlet.from_array(aname, arr))
                    elif state.out_degree(vnode) == 0:
                        aname = self.views[vnode.data]
                        arr = self.sdfg.arrays[aname]
                        w = state.add_write(aname)
                        state.add_nedge(vnode, w, Memlet.from_array(aname, arr))
                    else:
                        raise ValueError(f'View "{vnode.data}" already has'
                                         'both incoming and outgoing edges')

        # Try to replace transients with their python-assigned names
        for pyname, arrname in self.variables.items():
            if arrname in self.sdfg.arrays:
                if self.sdfg.arrays[arrname].transient:
                    if (pyname and dtypes.validate_name(pyname)
                            and pyname not in self.sdfg.arrays):
                        self.sdfg.replace(arrname, pyname)

        return self.sdfg, self.inputs, self.outputs, self.symbols

    @property
    def defined(self):
        # Check parent SDFG arrays first
        result = {}
        result.update({
            k: v
            for k, v in self.globals.items() if isinstance(v, symbolic.symbol)
        })
        result.update({
            k: self.sdfg.arrays[v]
            for k, v in self.scope_vars.items() if v in self.sdfg.arrays
        })
        result.update({
            k: self.scope_arrays[v]
            for k, v in self.scope_vars.items() if v in self.scope_arrays
        })
        result.update({
            k: self.sdfg.arrays[v]
            for k, v in self.variables.items() if v in self.sdfg.arrays
        })
        result.update({
            v: self.sdfg.arrays[v]
            for _, v in self.variables.items() if v in self.sdfg.arrays
        })
        # TODO: Is there a case of a variable-symbol?
        result.update({
            k: self.sdfg.symbols[v]
            for k, v in self.variables.items() if v in self.sdfg.symbols
        })

        return result

    def _add_state(self, label=None):
        state = self.sdfg.add_state(label)
        if self.last_state is not None:
            self.sdfg.add_edge(self.last_state, state, dace.InterstateEdge())
        self.last_state = state
        return state

    def _parse_arg(self, arg: Any, as_list=True):
        """ Parse possible values to slices or objects that can be used in
            the SDFG API. """
        if isinstance(arg, ast.Subscript) and rname(arg) == '_':
            # TODO: Refactor to return proper symbols and not strings.
            rng = dace.subsets.Range(
                astutils.subscript_to_slice(arg, self.sdfg.arrays)[1])
            repldict = dict()
            for sname in rng.free_symbols:
                if sname in self.defined:
                    repldict[sname] = self.defined[sname]
            if repldict:
                rng.replace(repldict)
            result = rng.string_list()
            if as_list is False and len(result) == 1:
                return result[0]
            return result

        return arg

    def _decorator_or_annotation_params(
            self, node: ast.FunctionDef) -> List[Tuple[str, Any]]:
        """ Returns a list of parameters, either from the function parameters
            and decorator arguments or parameters and their annotations (type
            hints).
            :param node: The given function definition node.
            :return: A list of 2-tuples (name, value).
        """
        # If the arguments are defined in the decorator
        dec = node.decorator_list[0]
        if 'args' in dir(dec) and len(dec.args) > 0:
            # If it's one argument of the form of ND range, e.g., "_[0:M, 0:N]"
            parg0 = self._parse_arg(dec.args[0])
            if isinstance(parg0, list):
                args = parg0
            else:
                args = [self._parse_arg(arg) for arg in dec.args]
        else:  # Otherwise, use annotations
            args = [
                self._parse_arg(arg.annotation, as_list=False)
                for arg in node.args.args
            ]

        result = [(rname(arg), argval)
                  for arg, argval in zip(node.args.args, args)]

        # Ensure all arguments are annotated
        if len(result) != len(node.args.args):
            raise DaceSyntaxError(
                self, node,
                'All arguments in primitive %s must be annotated' % node.name)
        return result

    def _parse_subprogram(self,
                          name,
                          node,
                          is_tasklet=False,
                          extra_symbols=None,
                          extra_map_symbols=None):
        extra_symbols = extra_symbols or {}
        extra_map_symbols = extra_map_symbols or set()
        map_symbols = self.map_symbols.union(extra_map_symbols)
        local_vars = {}
        local_vars.update(self.globals)
        local_vars.update(extra_symbols)
        pv = ProgramVisitor(name=name,
                            filename=self.filename,
                            line_offset=node.lineno,
                            col_offset=node.col_offset,
                            global_vars=local_vars,
                            constants=self.sdfg.constants,
                            scope_arrays={
                                **self.scope_arrays,
                                **self.sdfg.arrays
                            },
                            scope_vars={
                                **self.scope_vars,
                                **self.variables,
                            },
                            map_symbols=map_symbols,
                            other_sdfgs=self.other_sdfgs,
                            nested=True,
                            tmp_idx=self.sdfg._temp_transients + 1)

        return pv.parse_program(node, is_tasklet)

    def _symbols_from_params(
            self, params: List[Tuple[str, Union[str, dtypes.typeclass]]],
            memlet_inputs: Dict[str, Memlet]) -> Dict[str, symbolic.symbol]:
        """
        Returns a mapping between symbol names to their type, as a symbol 
        object to maintain compatibility with global symbols. Used to maintain 
        typed symbols in SDFG scopes (e.g., map, consume).
        """
        from dace.codegen.tools.type_inference import infer_expr_type
        result = {}

        # Add map inputs first
        dyn_inputs = {}
        for name, val in memlet_inputs.items():
            dyn_inputs[name] = symbolic.symbol(
                name, self.scope_arrays[val.data].dtype)
        result.update(dyn_inputs)

        for name, val in params:
            if isinstance(val, dtypes.typeclass):
                result[name] = symbolic.symbol(name, dtype=val)
            else:
                values = str(val).split(':')
                if len(values) == 2:
                    result[name] = symbolic.symbol(
                        name,
                        dtypes.result_type_of(
                            infer_expr_type(values[0], {
                                **self.globals,
                                **dyn_inputs
                            }),
                            infer_expr_type(values[1], {
                                **self.globals,
                                **dyn_inputs
                            })))
                else:
                    result[name] = symbolic.symbol(
                        name,
                        infer_expr_type(values[0], {
                            **self.globals,
                            **dyn_inputs
                        }))

        return result

    def visit_FunctionDef(self, node: ast.FunctionDef):
        # Supported decorated function types: map, mapscope, consume,
        # consumescope, tasklet, program

        if len(node.decorator_list) > 1:
            raise DaceSyntaxError(
                self, node,
                'Exactly one DaCe decorator is allowed on a function')
        if len(node.decorator_list) == 0:
            dec = 'dace.tasklet'
        else:
            dec = rname(node.decorator_list[0])

        # Create a new state for the statement
        state = self._add_state("s{l}_{c}".format(l=node.lineno,
                                                  c=node.col_offset))

        # Define internal node for reconnection
        internal_node = None

        # Select primitive according to function type
        if dec == 'dace.tasklet':  # Tasklet
            internal_node, inputs, outputs, sdfg_inp, sdfg_out = self._parse_tasklet(
                state, node)

            # Add memlets
            self._add_dependencies(state, internal_node, None, None, inputs,
                                   outputs)
            self.inputs.update(sdfg_inp)
            self.outputs.update(sdfg_out)

        elif dec.startswith('dace.map') or dec.startswith(
                'dace.consume'):  # Scope or scope+tasklet
            if 'map' in dec:
                params = self._decorator_or_annotation_params(node)
                params, map_inputs = self._parse_map_inputs(
                    node.name, params, node)
                map_symbols = self._symbols_from_params(params, map_inputs)
                entry, exit = state.add_map(node.name,
                                            ndrange=params,
                                            debuginfo=self.current_lineinfo)
            elif 'consume' in dec:
                (stream_name, stream_elem, PE_tuple, condition,
                 chunksize) = self._parse_consume_inputs(node)
                params = [
                    PE_tuple, (stream_elem, self.sdfg.arrays[stream_name].dtype)
                ]
                map_inputs = {}
                map_symbols = set()
                entry, exit = state.add_consume(node.name,
                                                PE_tuple,
                                                condition,
                                                chunksize=chunksize,
                                                debuginfo=self.current_lineinfo)

            if dec.endswith('scope'):  # @dace.mapscope or @dace.consumescope
                # TODO: Now that we return the nested for-loop symbols,
                # can we use them for something here?
                sdfg, inputs, outputs, _ = self._parse_subprogram(
                    node.name,
                    node,
                    extra_symbols=self._symbols_from_params(params, map_inputs),
                    extra_map_symbols=map_symbols)
            else:  # Scope + tasklet (e.g., @dace.map)
                name = "{}_body".format(entry.label)
                # TODO: Now that we return the nested for-loop symbols,
                # can we use them for something here?
                sdfg, inputs, outputs, _ = self._parse_subprogram(
                    name,
                    node,
                    True,
                    extra_symbols=self._symbols_from_params(params, map_inputs),
                    extra_map_symbols=map_symbols)

            internal_node = state.add_nested_sdfg(
                sdfg,
                self.sdfg,
                set(inputs.keys()),
                set(outputs.keys()),
                debuginfo=self.current_lineinfo)
            self._add_nested_symbols(internal_node)

            # If consume scope, inject stream inputs to the internal SDFG
            if 'consume' in dec:
                free_symbols_before = copy.copy(sdfg.free_symbols)
                self._inject_consume_memlets(dec, entry, inputs, internal_node,
                                             sdfg, state, stream_elem,
                                             stream_name)
                # Remove symbols defined after injection
                syms_to_remove = free_symbols_before - sdfg.free_symbols
                syms_to_remove.add(stream_elem)
                for sym in syms_to_remove:
                    del internal_node.symbol_mapping[sym]
                    del sdfg.symbols[sym]

            # Connect internal node with scope/access nodes
            self._add_dependencies(state, internal_node, entry, exit, inputs,
                                   outputs, map_inputs)

        elif dec == 'dace.program':  # Nested SDFG
            raise DaceSyntaxError(
                self, node, 'Nested programs must be '
                'defined outside existing programs')
        else:
            raise DaceSyntaxError(self, node, 'Unsupported function decorator')

    def _inject_consume_memlets(self, dec, entry, inputs, internal_node, sdfg,
                                state, stream_elem, stream_name):
        """ Inject stream inputs to subgraph when creating a consume scope. """

        # Inject element to internal SDFG arrays
        ntrans = sdfg.temp_data_name()
        sdfg.add_array(ntrans, [1], self.sdfg.arrays[stream_name].dtype)
        internal_memlet = dace.Memlet.simple(ntrans, subsets.Indices([0]))
        external_memlet = dace.Memlet.simple(stream_name,
                                             subsets.Indices([0]),
                                             num_accesses=-1)

        # Inject to internal tasklet
        if not dec.endswith('scope'):
            injected_node_count = 0
            for s in sdfg.nodes():
                for n in s.nodes():
                    if isinstance(n, nodes.Tasklet):
                        n.add_in_connector(stream_elem)
                        rnode = s.add_read(ntrans,
                                           debuginfo=self.current_lineinfo)
                        s.add_edge(rnode, None, n, stream_elem, internal_memlet)
                        injected_node_count += 1
            assert injected_node_count == 1

        # Inject to nested SDFG node
        internal_node.add_in_connector(ntrans)
        stream_node = state.add_read(stream_name,
                                     debuginfo=self.current_lineinfo)
        state.add_edge_pair(entry,
                            internal_node,
                            stream_node,
                            external_memlet,
                            scope_connector='stream',
                            internal_connector=ntrans)

        # Mark as input so that no extra edges are added
        inputs[ntrans] = None

    def _parse_for_indices(self, node: ast.Expr):
        """Parses the indices of a for-loop statement

        Arguments:
            node {ast.Expr} -- Target of ast.For node

        Raises:
            DaceSyntaxError: If target is not ast.Tuple
            DaceSyntaxError: If index is not ast.Name
            DaceSyntaxError: If index ID is duplicate

        Returns:
            List[str] -- List of index IDs
        """

        if not isinstance(node, (ast.Name, ast.Tuple)):
            raise DaceSyntaxError(
                self, node, "Target of ast.For must be a name or a tuple")

        if isinstance(node, ast.Name):
            elts = (node, )
        else:
            elts = node.elts

        indices = []
        for n in elts:
            if not isinstance(n, ast.Name):
                raise DaceSyntaxError(self, n,
                                      "For-loop iterator must be ast.Name")
            idx_id = n.id
            if idx_id in indices:
                raise DaceSyntaxError(
                    self, n,
                    "Duplicate index id ({}) in for-loop".format(idx_id))
            indices.append(idx_id)

        return indices

    def _parse_value(self, node: Union[ast.Name, ast.Num, ast.Constant]):
        """Parses a value

        Arguments:
            node {Union[ast.Name, ast.Num, ast.Constant]} -- Value node

        Raises:
            DaceSyntaxError: If node is not ast.Name or ast.Num/Constant

        Returns:
            str -- Value id or number as string
        """

        if isinstance(node, ast.Name):
            return node.id
        elif isinstance(node, ast.Num):
            return str(node.n)
        elif isinstance(node, ast.Constant):
            return str(node.value)
        else:
            return str(pyexpr_to_symbolic(self.defined, node))

    def _parse_slice(self, node: ast.Slice):
        """Parses a range

        Arguments:
            node {ast.Slice} -- Slice node

        Returns:
            Tuple[str] -- Range in (from, to, step) format
        """

        return (self._parse_value(node.lower), self._parse_value(node.upper),
                self._parse_value(node.step) if node.step is not None else "1")

    def _parse_index_as_range(self, node: ast.Index):
        """Parses an index as range

        Arguments:
            node {ast.Index} -- Index node

        Returns:
            Tuple[str] -- Range in (from, to, step) format
        """

        val = self._parse_value(node.value)
        return (val, val, "1")

    def _parse_for_iterator(self, node: ast.Expr):
        """Parses the iterator of a for-loop statement

        Arguments:
            node {ast.Expr} -- Iterator (iter) of ast.For node

        Raises:
            DaceSyntaxError: If iterator is not ast.Subscript
            DaceSyntaxError: If iterator type is not supported
            NotImplementedError: If iterator type is not implemented

        Returns:
            Tuple[str, List[str], List[ast.AST]] -- Iterator type, iteration 
                                                    ranges, and AST versions of
                                                    the ranges
        """

        if not isinstance(node, (ast.Call, ast.Subscript)):
            raise DaceSyntaxError(
                self, node,
                "Iterator of ast.For must be a function or a subscript")

        iterator = rname(node)

        ast_ranges = []

        if iterator not in {'range', 'parrange', 'dace.map'}:
            raise DaceSyntaxError(self, node,
                                  "Iterator {} is unsupported".format(iterator))
        elif iterator in ['range', 'parrange']:
            # AST nodes for common expressions
            zero = ast.parse('0').body[0]
            one = ast.parse('1').body[0]

            if len(node.args) == 1:  # (par)range(stop)
                ranges = [('0', self._parse_value(node.args[0]), '1')]
                ast_ranges = [(zero, node.args[0], one)]
            elif len(node.args) == 2:  # (par)range(start, stop)
                ranges = [(self._parse_value(node.args[0]),
                           self._parse_value(node.args[1]), '1')]
                ast_ranges = [(node.args[0], node.args[1], one)]
            elif len(node.args) == 3:  # (par)range(start, stop, step)
                ranges = [(self._parse_value(node.args[0]),
                           self._parse_value(node.args[1]),
                           self._parse_value(node.args[2]))]
                ast_ranges = [(node.args[0], node.args[1], node.args[2])]
            else:
                raise DaceSyntaxError(
                    self, node,
                    'Invalid number of arguments for "%s"' % iterator)
            if iterator == 'parrange':
                iterator = 'dace.map'
        else:
            ranges = []
            if isinstance(node.slice, ast.ExtSlice):
                for s in node.slice.dims:
                    ranges.append(self._parse_slice(s))
            elif isinstance(node.slice, ast.Slice):
                ranges.append(self._parse_slice(node.slice))
            else:  # isinstance(node.slice, ast.Index) is True
                ranges.append(self._parse_index_as_range(node.slice))

        return (iterator, ranges, ast_ranges)

    def _parse_map_inputs(
            self, name: str, params: List[Tuple[str, str]],
            node: ast.AST) -> Tuple[Dict[str, str], Dict[str, Memlet]]:
        """ Parse map parameters for data-dependent inputs, modifying the
            parameter dictionary and returning relevant memlets.
            :return: A 2-tuple of (parameter dictionary, mapping from connector
                     name to memlet).
        """
        new_params = []
        map_inputs = {}
        for k, v in params:
            vsp = list(v.split(':'))
            for i, (val, vid) in enumerate(zip(vsp, 'best')):
                # Walk through expression, find functions and replace with
                # variables
                ctr = 0
                repldict = {}
                symval = pystr_to_symbolic(val)

                for atom in symval.free_symbols:
                    if symbolic.issymbolic(atom, self.sdfg.constants):
                        # Check for undefined variables
                        if str(atom) not in self.defined:
                            raise DaceSyntaxError(
                                self, node, 'Undefined variable "%s"' % atom)
                        # Add to global SDFG symbols
                        if str(atom) not in self.sdfg.symbols:
                            self.sdfg.add_symbol(str(atom), atom.dtype)

                for expr in symbolic.swalk(symval):
                    if symbolic.is_sympy_userfunction(expr):
                        # If function contains a function
                        if any(
                                symbolic.contains_sympy_functions(a)
                                for a in expr.args):
                            raise DaceSyntaxError(
                                self, node,
                                'Indirect accesses not supported in map ranges')
                        arr = expr.func.__name__
                        newvar = '__%s_%s%d' % (name, vid, ctr)
                        repldict[arr] = newvar
                        # Create memlet
                        args = ','.join([str(a) for a in expr.args])
                        if arr in self.variables:
                            arr = self.variables[arr]
                        if arr not in self.sdfg.arrays:
                            rng = subsets.Range.from_string(args)
                            args = str(rng)
                        map_inputs[newvar] = Memlet.simple(arr, args)
                        # ','.join([str(a) for a in expr.args]))
                        ctr += 1
                # Replace functions with new variables
                for find, replace in repldict.items():
                    val = re.sub(r"%s\(.*?\)" % find, replace, val)
                vsp[i] = val

            new_params.append((k, ':'.join(vsp)))

        return new_params, map_inputs

    def _parse_consume_inputs(
            self, node: ast.FunctionDef
    ) -> Tuple[str, str, Tuple[str, str], str, str]:
        """ Parse consume parameters from AST.
            :return: A 5-tuple of Stream name, internal stream name,
                     (PE index, number of PEs), condition, chunk size.
        """

        # Consume scopes in Python are defined as functions with the following
        # syntax:
        # @dace.consume(<stream name>, <number of PEs>[, <quiescence condition>,
        #               <chunk size>)
        # def func(<internal stream element name>, <internal PE index name>):

        # Parse decorator
        dec = node.decorator_list[0]
        if hasattr(dec, 'args') and len(dec.args) >= 2:
            stream_name = self.visit(dec.args[0])
            num_PEs = pystr_to_symbolic(self.visit(dec.args[1]))
            if len(dec.args) >= 3:
                # TODO: Does not work if the condition uses arrays
                condition = astutils.unparse(dec.args[2])
            else:
                condition = None  # Run until stream is empty
            if len(dec.args) >= 4:
                chunksize = pystr_to_symbolic(self.visit(dec.args[3]))
            else:
                chunksize = 1
        else:
            raise DaceSyntaxError(
                self, node, 'Consume scope decorator must '
                'contain at least two arguments')

        # Parse function
        if len(node.args.args) != 2:
            raise DaceSyntaxError(
                self, node, 'Consume scope function must '
                'contain two arguments')

        stream_elem, PE_index = tuple(a.arg for a in node.args.args)

        return (stream_name, stream_elem, (PE_index, num_PEs), condition,
                chunksize)

    def _find_access(self, name: str, rng: subsets.Range, mode: str):
        for n, r, m in self.accesses:
            if n == name and m == mode:
                if r == rng:
                    return True
                elif r.covers(rng):
                    print("WARNING: New access {n}[{rng}] already covered by"
                          " {n}[{r}]".format(n=name, rng=rng, r=r))
                elif rng.covers(r):
                    print("WARNING: New access {n}[{rng}] covers previous"
                          " access {n}[{r}]".format(n=name, rng=rng, r=r))
                return False

    def _add_dependencies(self,
                          state: SDFGState,
                          internal_node: nodes.CodeNode,
                          entry_node: nodes.EntryNode,
                          exit_node: nodes.ExitNode,
                          inputs: Dict[str, Memlet],
                          outputs: Dict[str, Memlet],
                          map_inputs: Dict[str, Memlet] = None,
                          symbols: Dict[str, 'dace.symbol'] = dict()):

        # Parse map inputs (for memory-based ranges)
        if map_inputs:
            for conn, memlet in map_inputs.items():
                if self.nested:
                    # TODO: Make this work nested for-loops
                    new_name, _ = self._add_read_access(memlet.data,
                                                        memlet.subset, None)
                    memlet = Memlet.from_array(new_name,
                                               self.sdfg.arrays[new_name])
                else:
                    new_name = memlet.data

                read_node = state.add_read(new_name,
                                           debuginfo=self.current_lineinfo)
                entry_node.add_in_connector(conn)
                state.add_edge(read_node, None, entry_node, conn, memlet)

        # Parse internal node inputs and indirect memory accesses
        if inputs:
            for conn, v in inputs.items():
                if v is None:  # Input already handled outside
                    continue
                if isinstance(v, nodes.Tasklet):
                    # Create a code->code node
                    new_scalar = self.sdfg.temp_data_name()
                    if isinstance(internal_node, nodes.NestedSDFG):
                        dtype = internal_node.sdfg.arrays[conn].dtype
                    else:
                        raise SyntaxError('Cannot determine connector type for '
                                          'tasklet input dependency')
                    self.sdfg.add_scalar(new_scalar, dtype, transient=True)
                    state.add_edge(v, conn, internal_node, conn,
                                   dace.Memlet.simple(new_scalar, '0'))
                    if entry_node is not None:
                        state.add_edge(entry_node, None, v, None, dace.Memlet())
                    continue

                if isinstance(v, tuple):
                    memlet, inner_indices = v
                else:
                    memlet, inner_indices = v, set()
                if memlet.data in self.sdfg.arrays:
                    arr = self.sdfg.arrays[memlet.data]
                else:
                    arr = self.scope_arrays[memlet.data]
                for s, r in symbols.items():
                    memlet = propagate_subset([memlet],
                                              arr, [s],
                                              r,
                                              use_dst=False)
                if _subset_has_indirection(memlet.subset, self):
                    read_node = entry_node
                    if entry_node is None:
                        read_node = state.add_read(
                            memlet.data, debuginfo=self.current_lineinfo)
                    add_indirection_subgraph(self.sdfg, state, read_node,
                                             internal_node, memlet, conn, self)
                    continue
                if memlet.data not in self.sdfg.arrays:
                    arr = self.scope_arrays[memlet.data]
                    if entry_node:
                        scope_memlet = propagate_memlet(state, memlet,
                                                        entry_node, True, arr)
                    else:
                        scope_memlet = copy.deepcopy(memlet)
                    irng = memlet.subset
                    orng = copy.deepcopy(scope_memlet.subset)
                    outer_indices = []
                    for n, (i, o) in enumerate(zip(irng, orng)):
                        if i == o and n not in inner_indices:
                            outer_indices.append(n)
                        elif n not in inner_indices:
                            inner_indices.add(n)
                    irng.pop(outer_indices)
                    orng.pop(outer_indices)
                    irng.offset(orng, True)
                    if (memlet.data, scope_memlet.subset, 'w') in self.accesses:
                        vname = self.accesses[(memlet.data, scope_memlet.subset,
                                               'w')][0]
                        memlet = Memlet.simple(vname, str(irng))
                    elif (memlet.data, scope_memlet.subset,
                          'r') in self.accesses:
                        vname = self.accesses[(memlet.data, scope_memlet.subset,
                                               'r')][0]
                        memlet = Memlet.simple(vname, str(irng))
                    else:
                        name = memlet.data
                        vname = "{c}_in_from_{s}{n}".format(
                            c=conn,
                            s=self.sdfg.nodes().index(state),
                            n=('_%s' %
                               state.node_id(entry_node) if entry_node else ''))
                        self.accesses[(name, scope_memlet.subset,
                                       'r')] = (vname, orng)
                        orig_shape = orng.size()
                        shape = [
                            d for i, d in enumerate(orig_shape)
                            if d != 1 or i in inner_indices
                        ]
                        strides = [
                            i for j, i in enumerate(arr.strides)
                            if j not in outer_indices
                        ]
                        strides = [
                            s
                            for i, (d, s) in enumerate(zip(orig_shape, strides))
                            if d != 1 or i in inner_indices
                        ]
                        if not shape:
                            shape = [1]
                            strides = [1]
                        # TODO: Formulate this better
                        if not strides:
                            strides = [arr.strides[-1]]
                        dtype = arr.dtype
                        if isinstance(memlet.data, data.Stream):
                            self.sdfg.add_stream(vname, dtype)
                        else:
                            self.sdfg.add_array(vname,
                                                shape,
                                                dtype,
                                                strides=strides)
                        self.inputs[vname] = (scope_memlet, inner_indices)
                        # self.inputs[vname] = (memlet.data, scope_memlet.subset, inner_indices)
                        memlet.data = vname
                        # memlet.subset.offset(memlet.subset, True, outer_indices)
                else:
                    vname = memlet.data

                read_node = state.add_read(vname,
                                           debuginfo=self.current_lineinfo)

                if entry_node is not None:
                    state.add_memlet_path(read_node,
                                          entry_node,
                                          internal_node,
                                          memlet=memlet,
                                          src_conn=None,
                                          dst_conn=conn)
                else:
                    state.add_edge(read_node, None, internal_node, conn, memlet)
        else:
            if entry_node is not None:
                state.add_nedge(entry_node, internal_node, dace.Memlet())

        # Parse internal node outputs
        if outputs:
            for conn, v in outputs.items():
                if v is None:  # Output already handled outside
                    continue
                if isinstance(v, tuple):
                    memlet, inner_indices = v
                else:
                    memlet, inner_indices = v, set()
                if memlet.data in self.sdfg.arrays:
                    arr = self.sdfg.arrays[memlet.data]
                else:
                    arr = self.scope_arrays[memlet.data]
                for s, r in symbols.items():
                    memlet = propagate_subset([memlet],
                                              arr, [s],
                                              r,
                                              use_dst=True)
                if _subset_has_indirection(memlet.subset, self):
                    write_node = exit_node
                    if exit_node is None:
                        write_node = state.add_write(
                            memlet.data, debuginfo=self.current_lineinfo)
                    add_indirection_subgraph(self.sdfg, state, internal_node,
                                             write_node, memlet, conn, self,
                                             True)
                    continue
                inner_memlet = memlet
                if memlet.data not in self.sdfg.arrays:
                    arr = self.scope_arrays[memlet.data]
                    if entry_node:
                        scope_memlet = propagate_memlet(state, memlet,
                                                        entry_node, True, arr)
                    else:
                        scope_memlet = copy.deepcopy(memlet)
                    irng = memlet.subset
                    orng = copy.deepcopy(scope_memlet.subset)
                    outer_indices = []
                    for n, (i, o) in enumerate(zip(irng, orng)):
                        if i == o and n not in inner_indices:
                            outer_indices.append(n)
                        elif n not in inner_indices:
                            inner_indices.add(n)
                    irng.pop(outer_indices)
                    orng.pop(outer_indices)
                    irng.offset(orng, True)
                    if self._find_access(memlet.data, scope_memlet.subset, 'w'):
                        vname = self.accesses[(memlet.data, scope_memlet.subset,
                                               'w')][0]
                        inner_memlet = Memlet.simple(vname, str(irng))
                        inner_memlet.num_accesses = memlet.num_accesses
                        inner_memlet.dynamic = memlet.dynamic
                    else:
                        name = memlet.data
                        vname = "{c}_out_of_{s}{n}".format(
                            c=conn,
                            s=self.sdfg.nodes().index(state),
                            n=('_%s' %
                               state.node_id(exit_node) if exit_node else ''))
                        self.accesses[(name, scope_memlet.subset,
                                       'w')] = (vname, orng)
                        orig_shape = orng.size()
                        shape = [d for d in orig_shape if d != 1]
                        shape = [
                            d for i, d in enumerate(orig_shape)
                            if d != 1 or i in inner_indices
                        ]
                        strides = [
                            i for j, i in enumerate(arr.strides)
                            if j not in outer_indices
                        ]
                        strides = [
                            s
                            for i, (d, s) in enumerate(zip(orig_shape, strides))
                            if d != 1 or i in inner_indices
                        ]
                        if not shape:
                            shape = [1]
                            strides = [1]
                        # TODO: Formulate this better
                        if not strides:
                            strides = [arr.strides[-1]]
                        dtype = arr.dtype
                        if isinstance(memlet.data, data.Stream):
                            self.sdfg.add_stream(vname, dtype)
                        else:
                            self.sdfg.add_array(vname,
                                                shape,
                                                dtype,
                                                strides=strides)
                        self.outputs[vname] = (scope_memlet, inner_indices)
                        # self.outputs[vname] = (memlet.data, scope_memlet.subset, inner_indices)
                        inner_memlet.data = vname
                        # memlet.subset.offset(memlet.subset, True, outer_indices)
                else:
                    vname = memlet.data
                write_node = state.add_write(vname,
                                             debuginfo=self.current_lineinfo)
                if exit_node is not None:
                    state.add_memlet_path(internal_node,
                                          exit_node,
                                          write_node,
                                          memlet=inner_memlet,
                                          src_conn=conn,
                                          dst_conn=None)
                else:
                    state.add_edge(internal_node, conn, write_node, None,
                                   inner_memlet)
        else:
            if exit_node is not None:
                state.add_nedge(internal_node, exit_node, dace.Memlet())

    def _add_nested_symbols(self, nsdfg_node: nodes.NestedSDFG):
        """ 
        Adds symbols from nested SDFG mapping values (if appear as globals)
        to current SDFG.
        """
        for mv in nsdfg_node.symbol_mapping.values():
            for sym in mv.free_symbols:
                if (sym.name not in self.sdfg.symbols
                        and sym.name in self.globals):
                    self.sdfg.add_symbol(sym.name, self.globals[sym.name].dtype)

    def _recursive_visit(self,
                         body: List[ast.AST],
                         name: str,
                         lineno: int,
                         last_state=True,
                         extra_symbols=None):
        """ Visits a subtree of the AST, creating special states before and after the visit.
            Returns the previous state, and the first and last internal states of the
            recursive visit. """
        before_state = self.last_state
        self.last_state = None
        first_internal_state = self._add_state('%s_%d' % (name, lineno))

        # Add iteration variables to recursive visit
        if extra_symbols:
            old_globals = self.globals
            self.globals = copy.copy(self.globals)
            self.globals.update(extra_symbols)

        # Recursive loop processing
        for stmt in body:
            self.visit_TopLevel(stmt)

        # Create the next state
        last_internal_state = self.last_state
        if last_state:
            self.last_state = None
            self._add_state('end%s_%d' % (name, lineno))

        # Revert new symbols
        if extra_symbols:
            self.globals = old_globals

        return before_state, first_internal_state, last_internal_state

    def _replace_with_global_symbols(self, expr: sympy.Expr) -> sympy.Expr:
        repldict = dict()
        for s in expr.free_symbols:
            if s.name in self.defined:
                repldict[s] = self.defined[s.name]
        return expr.subs(repldict)

    def visit_For(self, node: ast.For):
        # We allow three types of for loops:
        # 1. `for i in range(...)`: Creates a looping state
        # 2. `for i in parrange(...)`: Creates a 1D map
        # 3. `for i,j,k in dace.map[0:M, 0:N, 0:K]`: Creates an ND map
        # print(ast.dump(node))
        indices = self._parse_for_indices(node.target)
        iterator, ranges, ast_ranges = self._parse_for_iterator(node.iter)

        if len(indices) != len(ranges):
            raise DaceSyntaxError(
                self, node,
                "Number of indices and ranges of for-loop do not match")

        if iterator == 'dace.map':
            state = self._add_state('MapState')
            params = [(k, ':'.join(v)) for k, v in zip(indices, ranges)]
            params, map_inputs = self._parse_map_inputs('map_%d' % node.lineno,
                                                        params, node)
            me, mx = state.add_map(name='%s_%d' % (self.name, node.lineno),
                                   ndrange=params,
                                   debuginfo=self.current_lineinfo)
            # body = SDFG('MapBody')
            body, inputs, outputs, symbols = self._parse_subprogram(
                self.name,
                node,
                extra_symbols=self._symbols_from_params(params, map_inputs),
                extra_map_symbols=self._symbols_from_params(params, map_inputs))
            tasklet = state.add_nested_sdfg(body,
                                            self.sdfg,
                                            inputs.keys(),
                                            outputs.keys(),
                                            debuginfo=self.current_lineinfo)
            self._add_nested_symbols(tasklet)
            self._add_dependencies(state, tasklet, me, mx, inputs, outputs,
                                   map_inputs, symbols)
        elif iterator == 'range':
            # Create an extra typed symbol for the loop iterate
            from dace.codegen.tools.type_inference import infer_expr_type

            sym_name = indices[0]
            integer = True
            nonnegative = None
            positive = None

            start = self._replace_with_global_symbols(
                symbolic.pystr_to_symbolic(ranges[0][0]))
            stop = self._replace_with_global_symbols(
                symbolic.pystr_to_symbolic(ranges[0][1]))
            step = self._replace_with_global_symbols(
                symbolic.pystr_to_symbolic(ranges[0][2]))
            try:
                conditions = [s >= 0 for s in (start, stop, step)]
                if (conditions == [True, True, True]
                        or (start > stop and step < 0)):
                    nonnegative = True
                    if start != 0:
                        positive = True
            except:
                pass

            sym_obj = symbolic.symbol(
                indices[0],
                dtypes.result_type_of(
                    infer_expr_type(ranges[0][0], self.sdfg.symbols),
                    infer_expr_type(ranges[0][1], self.sdfg.symbols),
                    infer_expr_type(ranges[0][2], self.sdfg.symbols)),
                integer=integer,
                nonnegative=nonnegative,
                positive=positive)

            # TODO: What if two consecutive loops use the same symbol
            # but different ranges?
            if sym_name in self.sdfg.symbols.keys():
                for k, v in self.symbols.items():
                    if (str(k) == sym_name
                            and v != subsets.Range([(start, stop - 1, step)])):
                        warnings.warn(
                            "Two for-loops using the same variable ({}) but "
                            "different ranges in the same nested SDFG level. "
                            "This may work but is not officially supported."
                            "".format(sym_name))
                        break
            else:
                self.sdfg.add_symbol(sym_name, sym_obj.dtype)

            extra_syms = {sym_name: sym_obj}

            self.symbols[sym_obj] = subsets.Range([(start, stop - 1, step)])

            # Add range symbols as necessary
            for rng in ranges[0]:
                symrng = pystr_to_symbolic(rng)
                for atom in symrng.free_symbols:
                    if symbolic.issymbolic(atom, self.sdfg.constants):
                        astr = str(atom)
                        # Check for undefined variables
                        if astr not in self.defined:
                            raise DaceSyntaxError(
                                self, node, 'Undefined variable "%s"' % atom)
                        # Add to global SDFG symbols if not a scalar
                        if (astr not in self.sdfg.symbols
                                and astr not in self.variables):
                            self.sdfg.add_symbol(astr, atom.dtype)

            # Add an initial loop state with a None last_state (so as to not
            # create an interstate edge)
            self.loop_idx += 1
            self.continue_states.append([])
            self.break_states.append([])
            laststate, first_loop_state, last_loop_state = self._recursive_visit(
                node.body, 'for', node.lineno, extra_symbols=extra_syms)
            end_loop_state = self.last_state

            # Add loop to SDFG
            loop_cond = '>' if ((pystr_to_symbolic(ranges[0][2]) < 0)
                                == True) else '<'
            _, loop_guard, loop_end = self.sdfg.add_loop(
                laststate, first_loop_state, end_loop_state, indices[0],
                astutils.unparse(ast_ranges[0][0]), '%s %s %s' %
                (indices[0], loop_cond, astutils.unparse(ast_ranges[0][1])),
                '%s + %s' % (indices[0], astutils.unparse(ast_ranges[0][2])),
                last_loop_state)
            incr = {indices[0]: '%s + %s' % (indices[0], ranges[0][2])}
            continue_states = self.continue_states.pop()
            while continue_states:
                next_state = continue_states.pop()
                out_edges = self.sdfg.out_edges(next_state)
                for e in out_edges:
                    self.sdfg.remove_edge(e)
                self.sdfg.add_edge(next_state, loop_guard,
                                   dace.InterstateEdge(assignments=incr))
            break_states = self.break_states.pop()
            while break_states:
                next_state = break_states.pop()
                out_edges = self.sdfg.out_edges(next_state)
                for e in out_edges:
                    self.sdfg.remove_edge(e)
                self.sdfg.add_edge(next_state, loop_end, dace.InterstateEdge())
            self.loop_idx -= 1
        else:
            raise DaceSyntaxError(
                self, node, 'Unsupported for-loop iterator "%s"' % iterator)

    def _visit_test(self, node: ast.Expr):
        # Fix for scalar promotion tests
        # TODO: Maybe those tests should use the SDFG API instead of the
        # Python frontend which can change how it handles conditions.
        simple_ast_nodes = (ast.Constant, ast.Name, ast.NameConstant, ast.Num)
        is_test_simple = isinstance(node, simple_ast_nodes)
        if not is_test_simple:
            if isinstance(node, ast.Compare):
                is_left_simple = isinstance(node.left, simple_ast_nodes)
                is_right_simple = (len(node.comparators) == 1 and isinstance(
                    node.comparators[0], simple_ast_nodes))
                if is_left_simple and is_right_simple:
                    is_test_simple = True

        # Visit test-condition
        if not is_test_simple:
            parsed_node = self.visit(node)
            if isinstance(parsed_node, str) and parsed_node in self.sdfg.arrays:
                datadesc = self.sdfg.arrays[parsed_node]
                if isinstance(datadesc, data.Array):
                    parsed_node += '[0]'
        else:
            parsed_node = astutils.unparse(node)

        # Generate conditions
        cond = astutils.unparse(parsed_node)
        cond_else = astutils.unparse(astutils.negate_expr(parsed_node))

        return cond, cond_else

    def visit_While(self, node: ast.While):
        # Get loop condition expression
        begin_guard = self._add_state("while_guard")
        loop_cond, _ = self._visit_test(node.test)
        end_guard = self.last_state

        # Parse body
        self.loop_idx += 1
        self.continue_states.append([])
        self.break_states.append([])
        laststate, first_loop_state, last_loop_state = \
            self._recursive_visit(node.body, 'while', node.lineno)
        end_loop_state = self.last_state

        assert (laststate == end_guard)

        # Add symbols from test as necessary
        symcond = pystr_to_symbolic(loop_cond)
        if symbolic.issymbolic(symcond):
            for atom in symcond.free_symbols:
                if symbolic.issymbolic(atom, self.sdfg.constants):
                    astr = str(atom)
                    # Check for undefined variables
                    if astr not in self.defined:
                        raise DaceSyntaxError(self, node,
                                              'Undefined variable "%s"' % atom)
                    # Add to global SDFG symbols if not a scalar
                    if (astr not in self.sdfg.symbols
                            and astr not in self.variables):
                        self.sdfg.add_symbol(astr, atom.dtype)

        # Add loop to SDFG
        _, loop_guard, loop_end = self.sdfg.add_loop(laststate,
                                                     first_loop_state,
                                                     end_loop_state, None, None,
                                                     loop_cond, None,
                                                     last_loop_state)

        # Connect the correct while-guard state
        # Current state:
        # begin_guard -> ... -> end_guard/laststate -> loop_guard -> first_loop
        # Desired state:
        # begin_guard -> ... -> end_guard/laststate -> first_loop
        for e in list(self.sdfg.in_edges(loop_guard)):
            if e.src != laststate:
                self.sdfg.add_edge(e.src, begin_guard, e.data)
            self.sdfg.remove_edge(e)
        for e in list(self.sdfg.out_edges(loop_guard)):
            self.sdfg.add_edge(end_guard, e.dst, e.data)
            self.sdfg.remove_edge(e)
        self.sdfg.remove_node(loop_guard)

        continue_states = self.continue_states.pop()
        while continue_states:
            next_state = continue_states.pop()
            out_edges = self.sdfg.out_edges(next_state)
            for e in out_edges:
                self.sdfg.remove_edge(e)
            self.sdfg.add_edge(next_state, begin_guard, dace.InterstateEdge())
        break_states = self.break_states.pop()
        while break_states:
            next_state = break_states.pop()
            out_edges = self.sdfg.out_edges(next_state)
            for e in out_edges:
                self.sdfg.remove_edge(e)
            self.sdfg.add_edge(next_state, loop_end, dace.InterstateEdge())
        self.loop_idx -= 1

    def visit_Break(self, node: ast.Break):
        if self.loop_idx < 0:
            error_msg = "'break' is only supported inside for and while loops "
            if self.nested:
                error_msg += ("('break' is not supported in Maps and cannot be "
                              " used in nested DaCe program calls to break out "
                              " of loops of outer scopes)")
            raise DaceSyntaxError(self, node, error_msg)
        self.break_states[self.loop_idx].append(self.last_state)

    def visit_Continue(self, node: ast.Continue):
        if self.loop_idx < 0:
            error_msg = ("'continue' is only supported inside for and while "
                         "loops ")
            if self.nested:
                error_msg += ("('continue' is not supported in Maps and cannot "
                              " be used in nested DaCe program calls to "
                              " continue loops of outer scopes)")
            raise DaceSyntaxError(self, node, error_msg)
        self.continue_states[self.loop_idx].append(self.last_state)

    def visit_If(self, node: ast.If):
        # Add a guard state
        self._add_state('if_guard')

        # Generate conditions
        cond, cond_else = self._visit_test(node.test)

        # Visit recursively
        laststate, first_if_state, last_if_state = \
            self._recursive_visit(node.body, 'if', node.lineno)
        end_if_state = self.last_state

        # Connect the states
        self.sdfg.add_edge(laststate, first_if_state, dace.InterstateEdge(cond))
        self.sdfg.add_edge(last_if_state, end_if_state, dace.InterstateEdge())

        # Process 'else'/'elif' statements
        if len(node.orelse) > 0:
            # Visit recursively
            _, first_else_state, last_else_state = \
                self._recursive_visit(node.orelse, 'else', node.lineno, False)

            # Connect the states
            self.sdfg.add_edge(laststate, first_else_state,
                               dace.InterstateEdge(cond_else))
            self.sdfg.add_edge(last_else_state, end_if_state,
                               dace.InterstateEdge())
            self.last_state = end_if_state
        else:
            self.sdfg.add_edge(laststate, end_if_state,
                               dace.InterstateEdge(cond_else))

    def _parse_tasklet(self, state: SDFGState, node: TaskletType, name=None):
        ttrans = TaskletTransformer(self.defined,
                                    self.sdfg,
                                    state,
                                    self.filename,
                                    nested=self.nested,
                                    scope_arrays=self.scope_arrays,
                                    scope_vars=self.scope_vars,
                                    variables=self.variables,
                                    accesses=self.accesses,
                                    symbols=self.symbols)
        node, inputs, outputs, self.accesses = ttrans.parse_tasklet(node, name)

        # Convert memlets to their actual data nodes
        for i in inputs.values():
            if not isinstance(i, tuple) and i.data in self.scope_vars.keys():
                i.data = self.scope_vars[i.data]
        for o in outputs.values():
            if not isinstance(o, tuple) and o.data in self.scope_vars.keys():
                o.data = self.scope_vars[o.data]
        return node, inputs, outputs, ttrans.sdfg_inputs, ttrans.sdfg_outputs

    def _add_assignment(self,
                        node: Union[ast.Assign, ast.AugAssign],
                        target: Union[str, Tuple[str, subsets.Range]],
                        operand: Union[str, Tuple[str, subsets.Range]],
                        op: Optional[str] = None,
                        boolarr: Optional[str] = None):
        # TODO: Refactor these if/else blocks. Maybe
        # the subset should never be None?
        if isinstance(target, tuple):
            target_name, target_subset = target
            if target_subset is None:
                target_array = self.sdfg.arrays[target_name]
                target_subset = subsets.Range.from_array(target_array)
        else:
            target_name = target
            target_array = self.sdfg.arrays[target_name]
            target_subset = subsets.Range.from_array(target_array)
        if isinstance(operand, tuple):
            op_name, op_subset = operand
            if op_subset is None:
                op_array = self.sdfg.arrays[op_name]
                op_subset = subsets.Range.from_array(op_array)
        elif operand in self.sdfg.arrays:
            op_name = operand
            op_array = self.sdfg.arrays[op_name]
            op_subset = subsets.Range.from_array(op_array)
        else:
            op_name = None
            op_array = None
            op_subset = subsets.Range([(0, 0, 1)])
            if symbolic.issymbolic(operand):
                for sym in operand.free_symbols:
                    if str(sym) not in self.sdfg.symbols:
                        self.sdfg.add_symbol(str(sym),
                                             self.globals[str(sym)].dtype)
                operand = symbolic.symstr(operand)

        tasklet_code = ''
        input_memlets = {}
        if target_subset.num_elements() != 1:
            target_index = ','.join(
                ['__i%d' % i for i in range(len(target_subset))])
        else:
            target_index = '0'

        # Handle boolean array access
        if boolarr is not None:
            if boolarr in self.sdfg.arrays:  # Array
                input_memlets['__in_cond'] = Memlet(
                    f'{boolarr}[{target_index}]')
                tasklet_code += 'if __in_cond:\n    '
            else:  # Constant
                tasklet_code += f'if {boolarr}[{target_index}]:\n    '

        state = self._add_state("assign_{l}_{c}".format(l=node.lineno,
                                                        c=node.col_offset))

        if target_subset.num_elements() != 1:
            if op_subset.num_elements() != 1:
                if target_subset.size() == op_subset.size() and op:
                    inp_subset = copy.deepcopy(op_subset)
                    inp_subset.offset(target_subset, True)
                    inp_memlet = Memlet("{a}[{s}]".format(
                        a=op_name,
                        s=','.join([
                            '__i%d + %d' % (i, s)
                            for i, (s, _, _) in enumerate(inp_subset)
                        ])))
                    out_memlet = Memlet("{a}[{s}]".format(a=target_name,
                                                          s=target_index))
                    if op:
                        out_memlet.wcr = LambdaProperty.from_string(
                            'lambda x, y: x {} y'.format(op))

                    if boolarr is not None:
                        inp_memlet.dynamic = True
                        out_memlet.dynamic = True

                    tasklet_code += '__out = __inp'
                    state.add_mapped_tasklet(state.label, {
                        '__i%d' % i: '%s:%s+1:%s' % (start, end, step)
                        for i, (start, end, step) in enumerate(target_subset)
                    }, {
                        '__inp': inp_memlet,
                        **input_memlets
                    },
                                             tasklet_code,
                                             {'__out': out_memlet},
                                             external_edges=True,
                                             debuginfo=self.current_lineinfo)
                else:
                    if boolarr is not None:
                        raise NotImplementedError

                    op1 = state.add_read(op_name,
                                         debuginfo=self.current_lineinfo)
                    op2 = state.add_write(target_name,
                                          debuginfo=self.current_lineinfo)
                    memlet = Memlet("{a}[{s}]".format(a=target_name,
                                                      s=target_subset))
                    memlet.other_subset = op_subset
                    if op:
                        memlet.wcr = LambdaProperty.from_string(
                            'lambda x, y: x {} y'.format(op))
                    state.add_nedge(op1, op2, memlet)
            else:
                memlet = Memlet("{a}[{s}]".format(
                    a=target_name,
                    s=','.join(['__i%d' % i
                                for i in range(len(target_subset))])))
                if op:
                    memlet.wcr = LambdaProperty.from_string(
                        'lambda x, y: x {} y'.format(op))
                if op_name:
                    inp_memlet = {
                        '__inp': Memlet("{a}[{s}]".format(a=op_name,
                                                          s=op_subset))
                    }
                    tasklet_code += '__out = __inp'
                else:
                    inp_memlet = dict()
                    tasklet_code += '__out = {}'.format(operand)

                if boolarr is not None:
                    for m in inp_memlet.values():
                        m.dynamic = True
                    memlet.dynamic = True

                inp_memlet.update(input_memlets)
                state.add_mapped_tasklet(state.label, {
                    '__i%d' % i: '%s:%s+1:%s' % (start, end, step)
                    for i, (start, end, step) in enumerate(target_subset)
                },
                                         inp_memlet,
                                         tasklet_code, {'__out': memlet},
                                         external_edges=True,
                                         debuginfo=self.current_lineinfo)
        else:
            if op_subset.num_elements() != 1:
                raise DaceSyntaxError(
                    self, node, "Incompatible subsets %s and %s" %
                    (target_subset, op_subset))
            if op_name:
                op1 = state.add_read(op_name, debuginfo=self.current_lineinfo)
                inp_conn = {'__inp'}
                tasklet_code += '__out = __inp'
            else:
                inp_conn = set()
                tasklet_code += '__out = {}'.format(operand)
            inp_conn |= set(input_memlets.keys())
            op2 = state.add_write(target_name, debuginfo=self.current_lineinfo)
            tasklet = state.add_tasklet(name=state.label,
                                        inputs=inp_conn,
                                        outputs={'__out'},
                                        code=tasklet_code,
                                        debuginfo=self.current_lineinfo)
            if op_name:
                inp_memlet = Memlet.simple(op_name, '%s' % op_subset)
                if boolarr is not None:
                    inp_memlet.dynamic = True
                state.add_edge(op1, None, tasklet, '__inp', inp_memlet)

            out_memlet = Memlet.simple(target_name, '%s' % target_subset)
            if boolarr is not None:
                out_memlet.dynamic = True

            for cname, memlet in input_memlets.items():
                r = state.add_read(memlet.data)
                state.add_edge(r, None, tasklet, cname, memlet)

            if op:
                out_memlet.wcr = LambdaProperty.from_string(
                    'lambda x, y: x {} y'.format(op))

            state.add_edge(tasklet, '__out', op2, None, out_memlet)

    def _add_aug_assignment(self,
                            node: Union[ast.Assign, ast.AugAssign],
                            rtarget: Union[str, Tuple[str, subsets.Range]],
                            wtarget: Union[str, Tuple[str, subsets.Range]],
                            operand: Union[str, Tuple[str, subsets.Range]],
                            op: str,
                            boolarr: Optional[str] = None):

        # TODO: Refactor these if/else blocks. Maybe
        # the subset should never be None?
        if isinstance(rtarget, tuple):
            rtarget_name, rtarget_subset = rtarget
            if rtarget_subset is None:
                rtarget_array = self.sdfg.arrays[rtarget_name]
                rtarget_subset = subsets.Range.from_array(rtarget_array)
        else:
            rtarget_name = rtarget
            rtarget_array = self.sdfg.arrays[rtarget_name]
            rtarget_subset = subsets.Range.from_array(rtarget_array)
        if isinstance(wtarget, tuple):
            wtarget_name, wtarget_subset = wtarget
            if wtarget_subset is None:
                wtarget_array = self.sdfg.arrays[wtarget_name]
                wtarget_subset = subsets.Range.from_array(wtarget_array)
        else:
            wtarget_name = wtarget
            wtarget_array = self.sdfg.arrays[wtarget_name]
            wtarget_subset = subsets.Range.from_array(wtarget_array)
        if isinstance(operand, tuple):
            op_name, op_subset = operand
            if op_subset is None:
                op_array = self.sdfg.arrays[op_name]
                op_subset = subsets.Range.from_array(op_array)
        elif operand in self.sdfg.arrays:
            op_name = operand
            op_array = self.sdfg.arrays[op_name]
            op_subset = subsets.Range.from_array(op_array)
        else:
            op_name = None
            op_array = None
            op_subset = subsets.Range([(0, 0, 1)])
            if symbolic.issymbolic(operand):
                for sym in operand.free_symbols:
                    if str(sym) not in self.sdfg.symbols:
                        self.sdfg.add_symbol(str(sym),
                                             self.globals[str(sym)].dtype)
                operand = symbolic.symstr(operand)

        tasklet_code = ''
        input_memlets = {}
        if wtarget_subset.num_elements() != 1:
            wtarget_index = ','.join(
                ['__i%d' % i for i in range(len(wtarget_subset))])
        else:
            wtarget_index = '0'

        # Handle boolean array access
        if boolarr is not None:
            if boolarr in self.sdfg.arrays:  # Array
                input_memlets['__in_cond'] = Memlet(
                    f'{boolarr}[{wtarget_index}]')
                tasklet_code += 'if __in_cond:\n    '
            else:  # Constant
                tasklet_code += f'if {boolarr}[{wtarget_index}]:\n    '

        state = self._add_state("augassign_{l}_{c}".format(l=node.lineno,
                                                           c=node.col_offset))

        if wtarget_subset.num_elements() != 1:
            if op_subset.num_elements() != 1:
                if wtarget_subset.size() == op_subset.size():
                    in1_subset = copy.deepcopy(rtarget_subset)
                    in1_subset.offset(wtarget_subset, True)
                    in1_memlet = Memlet.simple(
                        rtarget_name, ','.join([
                            '__i%d + %d' % (i, s)
                            for i, (s, _, _) in enumerate(in1_subset)
                        ]))
                    in2_subset = copy.deepcopy(op_subset)
                    in2_subset.offset(wtarget_subset, True)
                    in2_memlet = Memlet.simple(
                        op_name, ','.join([
                            '__i%d + %d' % (i, s)
                            for i, (s, _, _) in enumerate(in2_subset)
                        ]))
                    out_memlet = Memlet.simple(
                        wtarget_name, ','.join(
                            ['__i%d' % i for i in range(len(wtarget_subset))]))
                    if boolarr is not None:
                        in1_memlet.dynamic = True
                        out_memlet.dynamic = True
                    tasklet_code += '__out = __in1 {op} __in2'.format(op=op)
                    state.add_mapped_tasklet(state.label, {
                        '__i%d' % i: '%s:%s+1:%s' % (start, end, step)
                        for i, (start, end, step) in enumerate(wtarget_subset)
                    }, {
                        '__in1': in1_memlet,
                        '__in2': in2_memlet,
                        **input_memlets,
                    },
                                             tasklet_code,
                                             {'__out': out_memlet},
                                             external_edges=True,
                                             debuginfo=self.current_lineinfo)
                else:
                    if boolarr is not None:
                        raise NotImplementedError
                    op1 = state.add_read(op_name,
                                         debuginfo=self.current_lineinfo)
                    op2 = state.add_write(wtarget_name,
                                          debuginfo=self.current_lineinfo)
                    memlet = Memlet.simple(wtarget_name, wtarget_subset)
                    memlet.other_subset = op_subset
                    if op is not None:
                        memlet.wcr = LambdaProperty.from_string(
                            'lambda x, y: x {} y'.format(op))
                        memlet.wcr_nonatomic = True
                    state.add_nedge(op1, op2, memlet)
            else:
                in1_subset = copy.deepcopy(rtarget_subset)
                in1_subset.offset(wtarget_subset, True)
                in1_memlet = Memlet.simple(
                    rtarget_name, ','.join([
                        '__i%d + %d' % (i, s)
                        for i, (s, _, _) in enumerate(in1_subset)
                    ]))
                if op_name:
                    in2_memlet = Memlet.simple(op_name, '%s' % op_subset)
                    inp_memlets = {'__in1': in1_memlet, '__in2': in2_memlet}
                    tasklet_code += '__out = __in1 {op} __in2'.format(op=op)
                else:
                    inp_memlets = {'__in1': in1_memlet}
                    tasklet_code += '__out = __in1 {op} {n}'.format(op=op,
                                                                    n=operand)
                inp_memlets.update(input_memlets)
                out_memlet = Memlet.simple(
                    wtarget_name,
                    ','.join(['__i%d' % i for i in range(len(wtarget_subset))]))
                if boolarr is not None:
                    in1_memlet.dynamic = True
                    out_memlet.dynamic = True
                state.add_mapped_tasklet(state.label, {
                    '__i%d' % i: '%s:%s+1:%s' % (start, end, step)
                    for i, (start, end, step) in enumerate(wtarget_subset)
                },
                                         inp_memlets,
                                         tasklet_code, {'__out': out_memlet},
                                         external_edges=True,
                                         debuginfo=self.current_lineinfo)
        else:
            if op_subset.num_elements() != 1:
                raise DaceSyntaxError(
                    self, node, "Incompatible subsets %s, %s and %s" %
                    (rtarget_subset, op_subset, wtarget_subset))
            else:
                op1 = state.add_read(rtarget_name,
                                     debuginfo=self.current_lineinfo)
                if op_name:
                    op2 = state.add_read(op_name,
                                         debuginfo=self.current_lineinfo)
                    inp_conns = {'__in1', '__in2'}
                    tasklet_code += '__out = __in1 {op} __in2'.format(op=op)
                else:
                    inp_conns = {'__in1'}
                    tasklet_code += '__out = __in1 {op} {n}'.format(op=op,
                                                                    n=operand)
                inp_conns |= set(input_memlets.keys())
                op3 = state.add_write(wtarget_name,
                                      debuginfo=self.current_lineinfo)
                tasklet = state.add_tasklet(name=state.label,
                                            inputs=inp_conns,
                                            outputs={'__out'},
                                            code=tasklet_code,
                                            debuginfo=self.current_lineinfo)
                in1_memlet = Memlet.simple(rtarget_name, '%s' % rtarget_subset)
                if op_name:
                    in2_memlet = Memlet.simple(op_name, '%s' % op_subset)
                    state.add_edge(op2, None, tasklet, '__in2', in2_memlet)
                for cname, memlet in input_memlets.items():
                    r = state.add_read(memlet.data)
                    state.add_edge(r, None, tasklet, cname, memlet)

                out_memlet = Memlet.simple(wtarget_name, '%s' % wtarget_subset)
                if boolarr is not None:
                    in1_memlet.dynamic = True
                    out_memlet.dynamic = True
                state.add_edge(op1, None, tasklet, '__in1', in1_memlet)
                state.add_edge(tasklet, '__out', op3, None, out_memlet)

    def _add_access(
            self,
            name: str,
            rng: subsets.Range,
            access_type: str,  # 'r' or 'w'
            target: Union[ast.Name, ast.Subscript],
            new_name: str = None,
            arr_type: data.Data = None) -> str:
        if access_type not in ('r', 'w'):
            raise ValueError("Access type {} is invalid".format(access_type))
        if new_name:
            var_name = new_name
        elif target:
            var_name = "__tmp_{l}_{c}_{a}".format(l=target.lineno,
                                                  c=target.col_offset,
                                                  a=access_type)
        else:
            var_name = self.sdfg.temp_data_name()

        parent_name = self.scope_vars[name]
        parent_array = self.scope_arrays[parent_name]
        if _subset_has_indirection(rng, self):
            # squeezed_rng = list(range(len(rng)))
            shape = parent_array.shape
            # strides = [parent_array.strides[d] for d in squeezed_rng]
            # # TODO: Why is squeezed_rng an index in the first place?
            # squeezed_rng = subsets.Range([(i, i, 1) for i in squeezed_rng])
            squeezed_rng = subsets.Range.from_array(parent_array)
            non_squeezed = list(range(len(rng)))
        else:
            ignore_indices = []
            sym_rng = []
            for i, r in enumerate(rng):
                for s, sr in self.symbols.items():
                    if s in symbolic.symlist(r).values():
                        ignore_indices.append(i)
                        sym_rng.append(sr)

            if ignore_indices:
                tmp_memlet = Memlet.simple(parent_name, rng)
                use_dst = True if access_type == 'w' else False
                for s, r in self.symbols.items():
                    tmp_memlet = propagate_subset([tmp_memlet],
                                                  parent_array, [s],
                                                  r,
                                                  use_dst=use_dst)

            squeezed_rng = copy.deepcopy(rng)
            non_squeezed = squeezed_rng.squeeze(ignore_indices)
            # TODO: Need custom shape computation here
            shape = squeezed_rng.size()
            for i, sr in zip(ignore_indices, sym_rng):
                iMin, iMax, step = sr.ranges[0]
                ts = rng.tile_sizes[i]
                sqz_idx = squeezed_rng.ranges.index(rng.ranges[i])
                shape[sqz_idx] = ts * sympy.ceiling(
                    ((iMax.approx
                      if isinstance(iMax, symbolic.SymExpr) else iMax) + 1 -
                     (iMin.approx if isinstance(iMin, symbolic.SymExpr) else
                      iMin)) / (step.approx if isinstance(
                          step, symbolic.SymExpr) else step))
        dtype = parent_array.dtype

        if arr_type is None:
            arr_type = type(parent_array)
        if arr_type == data.Scalar:
            self.sdfg.add_scalar(var_name, dtype)
        elif arr_type == data.Array:
            if non_squeezed:
                strides = [parent_array.strides[d] for d in non_squeezed]
            else:
                strides = [1]
            self.sdfg.add_array(var_name, shape, dtype, strides=strides)
        elif arr_type == data.Stream:
            self.sdfg.add_stream(var_name, dtype)
        else:
            raise NotImplementedError(
                "Data type {} is not implemented".format(arr_type))

        self.accesses[(name, rng, access_type)] = (var_name, squeezed_rng)

        inner_indices = set(non_squeezed)

        if access_type == 'r':
            if _subset_has_indirection(rng, self):
                self.inputs[var_name] = (dace.Memlet.from_array(
                    parent_name, parent_array), inner_indices)
            else:
                self.inputs[var_name] = (dace.Memlet.simple(parent_name,
                                                            rng), inner_indices)
        else:
            if _subset_has_indirection(rng, self):
                self.outputs[var_name] = (dace.Memlet.from_array(
                    parent_name, parent_array), inner_indices)
            else:
                self.outputs[var_name] = (dace.Memlet.simple(parent_name, rng),
                                          inner_indices)

        return (var_name, squeezed_rng)

    def _add_read_access(self,
                         name: str,
                         rng: subsets.Range,
                         target: Union[ast.Name, ast.Subscript],
                         new_name: str = None,
                         arr_type: data.Data = None):
        if name in self.sdfg.arrays:
            return (name, None)
        elif (name, rng, 'w') in self.accesses:
            return self.accesses[(name, rng, 'w')]
        elif (name, rng, 'r') in self.accesses:
            return self.accesses[(name, rng, 'r')]
        elif name in self.variables:
            return (self.variables[name], None)
        elif name in self.scope_vars:
            new_name, new_rng = self._add_access(name, rng, 'r', target,
                                                 new_name, arr_type)
            full_rng = subsets.Range.from_array(self.sdfg.arrays[new_name])
            if _subset_has_indirection(rng, self):
                new_name, new_rng = self.make_slice(new_name, rng)
            elif full_rng != new_rng:
                new_name, new_rng = self.make_slice(new_name, new_rng)
            return (new_name, new_rng)
        else:
            raise NotImplementedError

    def _add_write_access(self,
                          name: str,
                          rng: subsets.Range,
                          target: Union[ast.Name, ast.Subscript],
                          new_name: str = None,
                          arr_type: data.Data = None):

        if name in self.sdfg.arrays:
            return (name, None)
        if (name, rng, 'w') in self.accesses:
            return self.accesses[(name, rng, 'w')]
        elif name in self.variables:
            return (self.variables[name], None)
        elif (name, rng, 'r') in self.accesses or name in self.scope_vars:
            return self._add_access(name, rng, 'w', target, new_name, arr_type)
        else:
            raise NotImplementedError

    def visit_NamedExpr(self, node):  # node : ast.NamedExpr
        self._visit_assign(node, node.target, None)

    def visit_Assign(self, node: ast.Assign):
        # Compute first target
        self._visit_assign(node, node.targets[0], None)

        # Then, for other targets make copies
        for target in node.targets[1:]:
            assign_from_first = ast.copy_location(
                ast.Assign(targets=[target], value=node.targets[0]), node)
            self._visit_assign(assign_from_first, target, None)

    def visit_AnnAssign(self, node: ast.AnnAssign):
        type_name = rname(node.annotation)
        try:
            dtype = eval(type_name)
            if not isinstance(dtype, dtypes.typeclass):
                raise NotImplementedError
        except:
            dtype = None
            warnings.warn('typeclass {} is not supported'.format(type_name))
        if node.value is None:  # Annotating type without assignment
            return self.generic_visit(node)
        self._visit_assign(node, node.target, None, dtype=dtype)

    def _visit_assign(self, node, node_target, op, dtype=None, is_return=False):
        # Get targets (elts) and results
        elts = None
        results = None
        if isinstance(node_target, (ast.Tuple, ast.List)):
            elts = node_target.elts
        else:
            elts = [node_target]

        results = []
        if isinstance(node.value, (ast.Tuple, ast.List)):
            for n in node.value.elts:
                results.extend(self._gettype(n))
        else:
            results.extend(self._gettype(node.value))

        if len(results) != len(elts):
            raise DaceSyntaxError(
                self, node, 'Function returns %d values but %d provided' %
                (len(results), len(elts)))

        defined_vars = {**self.variables, **self.scope_vars}
        defined_arrays = {**self.sdfg.arrays, **self.scope_arrays}

        for target, (result, _) in zip(elts, results):

            name = rname(target)
            true_name = None
            if name in defined_vars:
                true_name = defined_vars[name]
                true_array = defined_arrays[true_name]

            if (not is_return and isinstance(target, ast.Name) and true_name
                    and not op and not isinstance(true_array, data.Scalar)
                    and not (true_array.shape == (1, ))):
                raise DaceSyntaxError(
                    self, target,
                    'Cannot reassign value to variable "{}"'.format(name))

            if not true_name and op:
                raise DaceSyntaxError(
                    self, target,
                    'Variable "{}" used before definition'.format(name))

            new_data = None
            dtype_keys = tuple(dtypes.DTYPE_TO_TYPECLASS.keys())
            if not (symbolic.issymbolic(result) or isinstance(
                    result, dtype_keys) or result in self.sdfg.arrays):
                raise DaceSyntaxError(
                    self, result, "In assignments, the rhs may only be "
                    "data, numerical/boolean constants "
                    "and symbols")
            if not true_name:
                if (symbolic.issymbolic(result)
                        or isinstance(result, dtype_keys)):
                    if symbolic.issymbolic(result):
                        rtype = _sym_type(result)
                    else:
                        rtype = type(result)
                    if name.startswith('__return'):
                        true_name, new_data = self.sdfg.add_temp_transient(
                            [1], rtype)
                    else:
                        true_name = self.sdfg.temp_data_name()
                        if dtype:
                            ttype = dtype
                        else:
                            ttype = rtype
                        _, new_data = self.sdfg.add_scalar(true_name,
                                                           ttype,
                                                           transient=True)
                    self.variables[name] = true_name
                    defined_vars[name] = true_name
                elif result in self.sdfg.arrays:
                    result_data = self.sdfg.arrays[result]
                    if (name.startswith('__return')
                            and isinstance(result_data, data.Scalar)):
                        true_name, new_data = self.sdfg.add_temp_transient(
                            [1], result_data.dtype)
                        self.variables[name] = true_name
                        defined_vars[name] = true_name
                    elif not result_data.transient:
                        true_name, new_data = _add_transient_data(
                            self.sdfg, result_data, dtype)
                        self.variables[name] = true_name
                        defined_vars[name] = true_name
                    else:
                        self.variables[name] = result
                        defined_vars[name] = result
                        continue

            boolarr = None
            if new_data:
                rng = dace.subsets.Range.from_array(new_data)
            else:
                true_target = copy.deepcopy(target)
                if isinstance(target, ast.Name):
                    true_target.id = true_name
                elif isinstance(target, ast.Subscript):
                    true_target.value.id = true_name

                    # Visit slice contents
                    true_target.slice = self.visit(true_target.slice)
                    defined_arrays = {
                        **self.sdfg.arrays,
                        **self.scope_arrays,
                        **self.defined
                    }

                expr: MemletExpr = ParseMemlet(self, defined_arrays,
                                               true_target)
                rng = expr.subset

                # Figure out whether the target subcript is an array-index
                # indirection or a boolean array
                array_indirection = False
                if expr.arrdims:
                    for arr in expr.arrdims.values():
                        if isinstance(arr, str):
                            if arr in self.sdfg.arrays:
                                desc = self.sdfg.arrays[arr]
                                if desc.dtype == dtypes.bool:
                                    boolarr = arr
                            elif arr in self.sdfg.constants:
                                desc = self.sdfg.constants[arr]
                                if desc.dtype == numpy.bool_:
                                    boolarr = arr
                            else:
                                raise IndexError(
                                    f'Array index "{arr}" undefined')
                        elif isinstance(arr, (list, tuple)):
                            if numpy.array(arr).dtype == numpy.bool_:
                                carr = numpy.array(
                                    arrname, dtype=dtypes.typeclass(int).type)
                                cname = self.sdfg.find_new_constant(
                                    f'__ind{i}_{aname}')
                                self.sdfg.add_constant(cname, carr)
                                boolarr = cname

                        array_indirection = boolarr is None

                if array_indirection:
                    raise NotImplementedError(
                        'Array indexing as assignment target not yet '
                        'implemented')
                if boolarr is not None and _subset_has_indirection(rng, self):
                    raise IndexError(
                        'Boolean array indexing cannot be combined '
                        'with indirect access')

            if self.nested and not new_data:
                new_name, new_rng = self._add_write_access(name, rng, target)
            else:
                new_name, new_rng = true_name, rng

            # Strict independent access check for augmented assignments
            if op:
                independent = True
                waccess = inverse_dict_lookup(self.accesses,
                                              (new_name, new_rng))
                if self.map_symbols and waccess:
                    for s in self.map_symbols:
                        if s not in waccess[1].free_symbols:
                            independent = False
                            break

            # Handle output indirection
            output_indirection = None
            if _subset_has_indirection(rng, self):
                output_indirection = self.sdfg.add_state(
                    'wslice_%s_%d' % (new_name, node.lineno))
                wnode = output_indirection.add_write(
                    new_name, debuginfo=self.current_lineinfo)
                memlet = Memlet.simple(new_name, str(rng))
                # Dependent augmented assignments need WCR in the
                # indirection edge.
                with_wcr = False
                if op and not independent:
                    memlet.wcr = LambdaProperty.from_string(
                        'lambda x, y: x {} y'.format(op))
                    with_wcr = True
                    # WCR not needed in the assignment edge any longer.
                    op = None
                tmp = self.sdfg.temp_data_name()
                ind_name = add_indirection_subgraph(self.sdfg,
                                                    output_indirection,
                                                    None,
                                                    wnode,
                                                    memlet,
                                                    tmp,
                                                    self,
                                                    True,
                                                    with_wcr=with_wcr)
                wtarget = ind_name
            else:
                wtarget = (new_name, new_rng)

            # Handle augassign input indirection
            # (only needed for independent augmented assignments)
            if op and independent:
                if _subset_has_indirection(rng, self):
                    self._add_state('rslice_%s_%d' % (new_name, node.lineno))
                    rnode = self.last_state.add_read(
                        new_name, debuginfo=self.current_lineinfo)
                    memlet = Memlet.simple(new_name, str(rng))
                    tmp = self.sdfg.temp_data_name()
                    ind_name = add_indirection_subgraph(self.sdfg,
                                                        self.last_state, rnode,
                                                        None, memlet, tmp, self)
                    rtarget = ind_name
                else:
                    rtarget = (new_name, new_rng)

            # Generate subgraph for assignment
            if op and independent:
                self._add_aug_assignment(node, rtarget, wtarget, result, op,
                                         boolarr)
            else:
                self._add_assignment(node, wtarget, result, op, boolarr)

            # Connect states properly when there is output indirection
            if output_indirection:
                self.sdfg.add_edge(self.last_state, output_indirection,
                                   dace.sdfg.InterstateEdge())
                self.last_state = output_indirection

    def visit_AugAssign(self, node: ast.AugAssign):
        self._visit_assign(node, node.target,
                           augassign_ops[type(node.op).__name__])

    def _get_keyword_value(self, keywords: List[ast.keyword], arg: str):
        """Finds a keyword in list and returns its value

        Arguments:
            keywords {List[ast.keyword]} -- Keyword list
            arg {str} -- Keyword ID

        Raises:
            DaceSyntaxError: If keyword is not found

        Returns:
            Any -- Keyword value
        """

        for kword in keywords:
            if kword.arg == arg:
                return kword.value

        raise DaceSyntaxError(self, keywords,
                              "Keyword {} not found".format(arg))

    def _parse_shape(self, node: Union[ast.List, ast.Tuple, ast.Attribute]):
        """Parses the shape of an array

        Arguments:
            node {Union[ast.List, ast.Tuple, ast.Attribute]} -- Shape node

        Raises:
            DaceSyntaxError: If shape node is ast.Attribute, but the attribute is not a shape
            DaceSyntaxError: If shape node is neither a list/tuple nor an attribute

        Returns:
            List[Union[str, int, dace.symbol]] -- Shape
        """

        if isinstance(node, (ast.List, ast.Tuple)):
            shape = []
            for length in node.elts:
                shape.append(self._parse_value(length))
        elif isinstance(node, ast.Attribute):
            if node.attr != "shape":
                raise DaceSyntaxError(
                    self, node, "Attribute {} is not shape".format(rname(node)))
            shape = self.scope_arrays[node.value.id].shape
        else:
            raise DaceSyntaxError(
                self, node,
                "Array shape must either be a list of dimension lengths or "
                " the shape attribute of another array.")

        return shape

    def _parse_dtype(self, node: ast.Attribute):
        """Parses the dtype of an array

        Arguments:
            node {ast.Attribute} -- Dtype node

        Raises:
            DaceSyntaxError: If dtype node is an ast.Attribute, but the attribute is not a dtype
            DaceSyntaxError: If dtype node is not ast.Attribute

        Returns:
            Any -- Dtype
        """

        if isinstance(node, ast.Attribute):
            if node.value.id in {"dace", "numpy"}:
                dtype = getattr(self.globals[node.value.id], node.attr)
            elif node.attr != "dtype":
                raise DaceSyntaxError(
                    self, node, "Attribute {} is not dtype".format(rname(node)))
            else:
                dtype = self.scope_arrays[node.value.id].dtype
        else:
            raise DaceSyntaxError(
                self, node, "Array dtype must either be a dace/numpy type or "
                " the dtype attribute of another array.")

        return dtype

    def _parse_ndarray(self, node: ast.Call):
        """Parses a call to numpy.ndarray

        Arguments:
            node {ast.Call} -- Call node

        Returns:
            Tuple[shape, dtype] -- Shape and dtype of the array
        """

        num_args = len(node.args)
        # num_kwargs = len(node.keywords)

        if num_args == 0:
            shape_node = self._get_keyword_value(node.keywords, "shape")
            shape = self._parse_shape(shape_node)
            dtype_node = self._get_keyword_value(node.keywords, "dtype")
            dtype = self._parse_dtype(dtype_node)
        elif num_args == 1:
            shape_node = node.args[0]
            shape = self._parse_shape(shape_node)
            dtype_node = self._get_keyword_value(node.keywords, "dtype")
            dtype = self._parse_dtype(dtype_node)
        elif num_args >= 2:
            shape_node = node.args[0]
            shape = self._parse_shape(shape_node)
            dtype_node = node.args[1]
            dtype = self._parse_dtype(dtype_node)

        return (shape, dtype)

    def _parse_function_arg(self, arg: ast.AST):
        # Obtain a string representation
        return self.visit(arg)

    def _is_inputnode(self, sdfg: SDFG, name: str):
        visited_data = set()
        for state in sdfg.nodes():
            visited_state_data = set()
            for node in state.nodes():
                if isinstance(node, nodes.AccessNode) and node.data == name:
                    visited_state_data.add(node.data)
                    if (node.data not in visited_data
                            and state.in_degree(node) == 0):
                        return True
            visited_data = visited_data.union(visited_state_data)

    def _is_outputnode(self, sdfg: SDFG, name: str):
        for state in sdfg.nodes():
            for node in state.nodes():
                if isinstance(node, nodes.AccessNode) and node.data == name:
                    if state.in_degree(node) > 0:
                        return True

    def visit_Call(self, node: ast.Call):
        from dace.frontend.python.parser import DaceProgram  # Avoiding import loop

        funcname = rname(node)
        func = None

        # Check if the function exists as an SDFG in a different module
        modname = until(funcname, '.')
        if ('.' in funcname and len(modname) > 0 and modname in self.globals
                and dtypes.ismodule(self.globals[modname])):
            try:
                func = getattr(self.globals[modname],
                               funcname[len(modname) + 1:])
            except AttributeError:
                func = None

            # Not an SDFG, ignore (might be a recognized function, see below)
            if not isinstance(func, (SDFG, DaceProgram)):
                func = None
            else:
                # An SDFG, replace dots in name with underscores
                funcname = funcname.replace('.', '_')

        # If the function exists as a global SDFG or @dace.program, use it
        if func or funcname in self.other_sdfgs:
            if func is None:
                func = self.other_sdfgs[funcname]
            if isinstance(func, SDFG):
                sdfg = copy.deepcopy(func)
                args = [(arg.arg, self._parse_function_arg(arg.value))
                        for arg in node.keywords]
                required_args = [
                    a for a in sdfg.arglist().keys() if a not in sdfg.symbols
                ]
            elif isinstance(func, DaceProgram):
                args = [(aname, self._parse_function_arg(arg))
                        for aname, arg in zip(func.argnames, node.args)]
                args += [(arg.arg, self._parse_function_arg(arg.value))
                         for arg in node.keywords]
                required_args = func.argnames

                sdfg = copy.deepcopy(
                    func.to_sdfg(*({
                        **self.defined,
                        **self.sdfg.arrays,
                        **self.sdfg.symbols
                    }[arg] if isinstance(arg, str) else arg
                                   for aname, arg in args),
                                 strict=self.strict,
                                 save=False))

            else:
                raise DaceSyntaxError(
                    self, node, 'Unrecognized SDFG type "%s" in call to "%s"' %
                    (type(func).__name__, funcname))

            # Avoid import loops
            from dace.frontend.python.parser import infer_symbols_from_shapes

            # Map internal SDFG symbols by adding keyword arguments
            # symbols = set(sdfg.symbols.keys())
            symbols = sdfg.free_symbols
            try:
                mapping = infer_symbols_from_shapes(
                    sdfg, {
                        k: self.sdfg.arrays[v]
                        for k, v in args if v in self.sdfg.arrays
                    },
                    set(sym.arg for sym in node.keywords if sym.arg in symbols))
            except ValueError as ex:
                raise DaceSyntaxError(self, node, str(ex))
            if len(mapping) == 0:  # Default to same-symbol mapping
                mapping = None

            # Add undefined symbols to required arguments
            if mapping:
                required_args.extend(
                    [sym for sym in symbols if sym not in mapping])
            else:
                required_args.extend(symbols)

            # Argument checks
            for arg in node.keywords:
                if arg.arg not in required_args:
                    raise DaceSyntaxError(
                        self, node, 'Invalid keyword argument "%s" in call to '
                        '"%s"' % (arg.arg, funcname))
            if len(args) != len(required_args):
                raise DaceSyntaxError(
                    self, node, 'Argument number mismatch in'
                    ' call to "%s" (expected %d,'
                    ' got %d)' % (funcname, len(required_args), len(args)))

            # Remove newly-defined symbols from arguments
            if mapping is not None:
                symbols -= set(mapping.keys())
            # if len(symbols) > 0:
            #     mapping = mapping or {}
            # TODO: Why above the None fix was applied when there were symbols?
            mapping = mapping or {}
            args_to_remove = []
            for i, (aname, arg) in enumerate(args):
                if aname in symbols:
                    args_to_remove.append(args[i])
                    mapping[aname] = arg
            for arg in args_to_remove:
                args.remove(arg)

            # Change connector names
            updated_args = []
            for i, (conn, arg) in enumerate(args):
                if (conn in self.scope_vars.keys()
                        or conn in self.sdfg.arrays.keys()
                        or conn in self.sdfg.symbols):
                    if self.sdfg._temp_transients > sdfg._temp_transients:
                        new_conn = self.sdfg.temp_data_name()
                    else:
                        new_conn = sdfg.temp_data_name()
                    warnings.warn("Renaming nested SDFG connector {c} to "
                                  "{n}".format(c=conn, n=new_conn))
                    sdfg.replace(conn, new_conn)
                    updated_args.append((new_conn, arg))
                else:
                    updated_args.append((conn, arg))
            args = updated_args

            # Change transient names
            arrays_before = list(sdfg.arrays.items())
            for arrname, array in arrays_before:
                if array.transient and arrname[:5] == '__tmp':
                    if int(arrname[5:]) < self.sdfg._temp_transients:
                        if self.sdfg._temp_transients > sdfg._temp_transients:
                            new_name = self.sdfg.temp_data_name()
                        else:
                            new_name = sdfg.temp_data_name()
                        sdfg.replace(arrname, new_name)
            self.sdfg._temp_transients = max(self.sdfg._temp_transients,
                                             sdfg._temp_transients)
            sdfg._temp_transients = self.sdfg._temp_transients

            # TODO: This workaround needs to be formalized (pass-by-assignment)
            slice_state = None
            output_slices = set()
            for arg in itertools.chain(node.args,
                                       [kw.value for kw in node.keywords]):
                if isinstance(arg, ast.Subscript):
                    slice_state = self.last_state
                    break

            # Make sure that any scope vars in the arguments are substituted
            # by an access.
            for i, (aname, arg) in enumerate(args):
                if arg not in self.sdfg.arrays:
                    if isinstance(arg, str) and arg in self.scope_arrays:
                        # TODO: Do we need to do something with the sqz range?
                        newarg, _ = self._add_read_access(
                            arg,
                            subsets.Range.from_array(self.scope_arrays[arg]),
                            node)
                    else:
                        newarg = arg
                    args[i] = (aname, newarg)

            state = self._add_state('call_%s_%d' % (funcname, node.lineno))
            argdict = {
                conn: Memlet.from_array(arg, self.sdfg.arrays[arg])
                for conn, arg in args if arg in self.sdfg.arrays
            }
            # Handle scalar inputs to nested SDFG calls
            for conn, arg in args:
                if (arg not in self.sdfg.arrays
                        and conn not in mapping.keys() | symbols):
                    argdict[conn] = state.add_tasklet(
                        'scalar', {}, {conn},
                        '%s = %s' % (conn, arg),
                        debuginfo=self.current_lineinfo)

            inputs = {
                k: v
                for k, v in argdict.items() if self._is_inputnode(sdfg, k)
            }
            outputs = {
                k: copy.deepcopy(v) if k in inputs else v
                for k, v in argdict.items() if self._is_outputnode(sdfg, k)
            }
            # If an argument does not register as input nor as output,
            # put it in the inputs.
            # This may happen with input argument that are used to set
            # a promoted scalar.
            for k, v in argdict.items():
                if k not in inputs.keys() and k not in outputs.keys():
                    inputs[k] = v
            # Unset parent inputs/read accesses that
            # turn out to be outputs/write accesses.
            # TODO: Is there a case where some data is both input and output?
            # TODO: If yes, is it a problem?
            for memlet in outputs.values():
                aname = memlet.data
                rng = memlet.subset
                access_value = (aname, rng)
                access_key = inverse_dict_lookup(self.accesses, access_value)
                if access_key:
                    # Delete read access and create write access and output
                    vname = aname[:-1] + 'w'
                    name, rng, atype = access_key
                    if atype == 'r':
                        del self.accesses[access_key]
                        access_value = self._add_write_access(name,
                                                              rng,
                                                              node,
                                                              new_name=vname)
                        memlet.data = vname
                    # Delete the old read descriptor
                    conn_used = False
                    for s in self.sdfg.nodes():
                        for n in s.data_nodes():
                            if n.data == aname:
                                conn_used = True
                                break
                        if conn_used:
                            break
                    if not conn_used:
                        del self.sdfg.arrays[aname]
                if aname in self.inputs.keys():
                    # Delete input
                    del self.inputs[aname]
                # Delete potential input slicing
                if slice_state:
                    for n in slice_state.nodes():
                        if isinstance(n, nodes.AccessNode) and n.data == aname:
                            for e in slice_state.in_edges(n):
                                sub = None
                                for s in itertools.chain(
                                        node.args,
                                    [kw.value for kw in node.keywords]):
                                    if isinstance(s, ast.Subscript):
                                        if s.value.id == e.src.data:
                                            sub = s
                                            break
                                if not sub:
                                    raise KeyError("Did not find output "
                                                   "subscript")
                                output_slices.add((sub, ast.Name(id=aname)))
                                slice_state.remove_edge(e)
                                slice_state.remove_node(e.src)
                            slice_state.remove_node(n)
                            break

            # Add return values as additional outputs
            rets = []
            for arrname, arr in sdfg.arrays.items():
                if arrname.startswith('__return') and not arr.transient:
                    # Add a transient to the current SDFG
                    new_arrname = '%s_ret_%d' % (sdfg.name, len(rets))
                    newarr = copy.deepcopy(arr)
                    newarr.transient = True

                    # Substitute symbol mapping to get actual shape/strides
                    if mapping is not None:
                        # Two-step replacement (N -> __dacesym_N --> mapping[N])
                        # to avoid clashes
                        for sym, symvalue in mapping.items():
                            if str(sym) != str(symvalue):
                                sd.replace_properties(
                                    newarr, {
                                        symbolic.symbol(str(sym)):
                                        symbolic.symbol('__dacesym_' + str(sym))
                                    }, sym, '__dacesym_' + sym)
                        for sym, symvalue in mapping.items():
                            if str(sym) != str(symvalue):
                                sd.replace_properties(
                                    newarr, {
                                        symbolic.symbol('__dacesym_' + str(sym)):
                                        symbolic.pystr_to_symbolic(symvalue)
                                    }, '__dacesym_' + str(sym), symvalue)

                    new_arrname = self.sdfg.add_datadesc(new_arrname,
                                                         newarr,
                                                         find_new_name=True)

                    # Create an output entry for the connectors
                    outputs[arrname] = dace.Memlet.from_array(
                        new_arrname, newarr)
                    rets.append(new_arrname)

            nsdfg = state.add_nested_sdfg(sdfg,
                                          self.sdfg,
                                          inputs.keys(),
                                          outputs.keys(),
                                          mapping,
                                          debuginfo=self.current_lineinfo)
            self._add_nested_symbols(nsdfg)
            self._add_dependencies(state, nsdfg, None, None, inputs, outputs)

            if output_slices:
                if len(rets) > 0:
                    raise DaceSyntaxError(
                        self, node, 'Both return values and output slices '
                        'unsupported')

                assign_node = ast.Assign()
                targets = []
                value = []
                for t, v in output_slices:
                    targets.append(t)
                    value.append(v)
                assign_node = ast.Assign(targets=ast.Tuple(elts=targets),
                                         value=ast.Tuple(elts=value),
                                         lineno=node.lineno,
                                         col_offset=node.col_offset)
                assign_node = ast.fix_missing_locations(assign_node)
                return self._visit_assign(assign_node, assign_node.targets,
                                          None)

            # Return SDFG return values, if exist
            if len(rets) == 1:
                return rets[0]
            return rets

        # Set arguments
        args = []

        # TODO: If the function is a callback, implement it as a tasklet

        # NumPy ufunc support
        found_ufunc = False
        if modname == "numpy" and len(funcname) > 6:
            name = funcname[len(modname) + 1:]
            npfuncname = until(name, '.')
            func = getattr(self.globals[modname], npfuncname)
            if isinstance(func, numpy.ufunc):
                ufunc_name = npfuncname
                if len(funcname) > len(modname) + len(npfuncname) + 1:
                    method_name = funcname[len(modname) + len(npfuncname) + 2:]
                else:
                    method_name = None
                func = oprepo.Replacements.get_ufunc(method_name)
                if ufunc_name in replacements.ufuncs.keys() and func:
                    found_ufunc = True

        # Check if this is a method called on an object
        if ('.' in funcname and len(modname) > 0 and modname in self.defined):
            methodname = funcname[len(modname) + 1:]
            classname = type(self.defined[modname]).__name__
            func = oprepo.Replacements.get_method(classname, methodname)
            if func is None:
                raise DaceSyntaxError(
                    self, node,
                    'Method "%s" is not registered for object type "%s"' %
                    (methodname, classname))
            # Add object as first argument
            if modname in self.variables.keys():
                arg = self.variables[modname]
            else:
                arg = self.scope_vars[modname]
            args.append(arg)
        # Otherwise, try to find a default implementation for the SDFG
        elif not found_ufunc:
            func = oprepo.Replacements.get(funcname)
            if func is None:
                raise DaceSyntaxError(
                    self, node, 'Function "%s" is not registered with an SDFG '
                    'implementation' % funcname)

        # NOTE: Temporary fix for MPI library-node replacements
        # Parsing the arguments with `_parse_function_arg` will generate
        # slices even for the output arguments.
        # We make a special exception for MPI calls (`dace.comm` namespace)
        # and we pass instead the array names and the ranges accessed.
        # The replacement functions are responsible for generating the correct
        # subgraph/memlets.
        if funcname.startswith("dace.comm"):
            mpi_args = []
            for arg in node.args:
                # We are only looking for subscripts on arrays of the current SDFG.
                # If it is not a subscript, then we just pass the array pointer directly.
                # If it is not an array of the current SDFG, then the normal
                # argument parsing will create a connector, i.e. a pointer.
                if (isinstance(arg, ast.Subscript) and
                    (rname(arg) in self.sdfg.arrays.keys() or
                     (rname(arg) in self.variables.keys() and
                      self.variables[rname(arg)] in self.sdfg.arrays.keys()))):
                    arg.slice = self.visit(arg.slice)
                    expr: MemletExpr = ParseMemlet(self, {
                        **self.sdfg.arrays,
                        **self.defined
                    }, arg)
                    name = rname(arg)
                    if name in self.variables.keys():
                        name = self.variables[name]
                    mpi_args.append((name, expr.subset))
                else:
                    mpi_args.append(self._parse_function_arg(arg))
            args.extend(mpi_args)
        else:
            args.extend([self._parse_function_arg(arg) for arg in node.args])
        keywords = {
            arg.arg: self._parse_function_arg(arg.value)
            for arg in node.keywords
        }

        self._add_state('call_%d' % node.lineno)
        self.last_state.set_default_lineinfo(self.current_lineinfo)

        if found_ufunc:
            result = func(self, node, self.sdfg, self.last_state, ufunc_name,
                          args, keywords)
        else:
            result = func(self, self.sdfg, self.last_state, *args, **keywords)

        self.last_state.set_default_lineinfo(None)

        if isinstance(result,
                      tuple) and type(result[0]) is nested_call.NestedCall:
            self.last_state = result[0].last_state
            result = result[1]

        if not isinstance(result, (tuple, list)):
            return [result]
        return result

    # Used for memlet expressions outside of tasklets, otherwise ignored
    def visit_TopLevelExpr(self, node: ast.Expr):
        if isinstance(node.value, ast.BinOp):
            # Add two access nodes and a memlet (the arrays must already exist)
            if isinstance(node.value.op, ast.LShift):
                src = node.value.right
                dst = node.value.left
            elif isinstance(node.value.op, ast.RShift):
                src = node.value.left
                dst = node.value.right
            else:
                # Top-level binary operator that is not a memlet, does nothing
                self.generic_visit(node)
                return

            # Create an edge between the two data descriptors
            state = self._add_state('globalmemlet_%d' % node.lineno)
            src_expr = ParseMemlet(self, self.defined, src)
            dst_expr = ParseMemlet(self, self.defined, dst)
            if src_expr.arrdims or dst_expr.arrdims:
                raise NotImplementedError(
                    'Copying with array indices only allowed through assignment '
                    'expressions ("A[...] = B[...]")')
            src_name = src_expr.name
            src_rng = None
            if src_name not in self.sdfg.arrays:
                src_name, src_rng = self._add_read_access(
                    src_name, src_expr.subset, None)
            dst_name = dst_expr.name
            dst_rng = None
            if dst_name not in self.sdfg.arrays:
                dst_name, dst_rng = self._add_write_access(
                    dst_name, dst_expr.subset, None)

            rnode = state.add_read(src_name, debuginfo=self.current_lineinfo)
            wnode = state.add_write(dst_name, debuginfo=self.current_lineinfo)
            if isinstance(self.sdfg.arrays[dst_name], data.Stream):
                dst_rng = dst_rng or subsets.Range.from_array(
                    self.sdfg.arrays[dst_name])
                mem = Memlet.simple(dst_name,
                                    dst_rng,
                                    num_accesses=dst_expr.accesses,
                                    wcr_str=dst_expr.wcr)
            else:
                src_rng = src_rng or subsets.Range.from_array(
                    self.sdfg.arrays[src_name])
                mem = Memlet.simple(src_name,
                                    src_rng,
                                    num_accesses=src_expr.accesses,
                                    wcr_str=dst_expr.wcr)
            state.add_nedge(rnode, wnode, mem)
            return

        # Calling reduction or other SDFGs / functions
        elif isinstance(node.value, ast.Call):
            # Handles reduction and calling other SDFGs / DaCe programs
            # self._add_state('call_%d' % node.lineno)
            self.visit_Call(node.value)
            return

        elif (sys.version_info.major == 3 and sys.version_info.minor >= 8
              and isinstance(node.value, ast.NamedExpr)):
            self.visit_NamedExpr(node.value)
            return

        self.generic_visit(node)

    def visit_Return(self, node: ast.Return):
        # Modify node value to become an expression
        new_node = ast.copy_location(ast.Expr(value=node.value), node)

        # Return values can either be tuples or a single object
        if isinstance(node.value, (ast.Tuple, ast.List)):
            ast_tuple = ast.copy_location(
                ast.parse('(%s,)' % ','.join(
                    '__return_%d' % i
                    for i in range(len(node.value.elts)))).body[0].value, node)
            self._visit_assign(new_node, ast_tuple, None, is_return=True)
        else:
            ast_name = ast.copy_location(ast.Name(id='__return'), node)
            self._visit_assign(new_node, ast_name, None, is_return=True)

    def visit_With(self, node, is_async=False):
        # "with dace.tasklet" syntax
        if len(node.items) == 1:
            dec = node.items[0].context_expr
            funcname = rname(dec)
            if funcname == 'dace.tasklet':
                # Parse as tasklet
                state = self._add_state('with_%d' % node.lineno)

                # Parse tasklet name
                namelist = self.name.split('_')
                if len(namelist) > 2:  # Remove trailing line and column number
                    name = '_'.join(namelist[:-2])
                else:
                    name = self.name

                tasklet, inputs, outputs, sdfg_inp, sdfg_out = \
                    self._parse_tasklet(state, node, name)

                # Add memlets
                self._add_dependencies(state, tasklet, None, None, inputs,
                                       outputs)
                self.inputs.update(sdfg_inp)
                self.outputs.update(sdfg_out)
                return

        raise DaceSyntaxError(
            self, node, 'General "with" statements disallowed in DaCe programs')

    def visit_AsyncWith(self, node):
        return self.visit_With(node, is_async=True)

    def _visitname(self, name: str, node: ast.AST):
        if isinstance(name, (sympy.Symbol, symbolic.symbol)):
            name = str(name)
        elif symbolic.issymbolic(name, self.sdfg.constants):
            raise TypeError(
                'Symbolic expression found instead of variable name')

        # First, if it is defined in the parser, use the definition
        if name in self.variables:
            return self.variables[name]

        # TODO: Why if the following code-block is moved after the code-block
        # looking for `name` in `self.sdfg.symbols`, a lot of tests break?
        # If an allowed global, use directly
        if name in self.globals:
            result = inner_eval_ast(self.globals, node)
            # If a symbol, add to symbols
            if (isinstance(result, symbolic.symbol)
                    and name not in self.sdfg.symbols.keys()):
                self.sdfg.add_symbol(result.name, result.dtype)
            return result

        if name in self.sdfg.arrays:
            return name

        if name in self.sdfg.symbols:
            return name

        if name not in self.scope_vars:
            raise DaceSyntaxError(self, node,
                                  'Use of undefined variable "%s"' % name)
        rname = self.scope_vars[name]
        if rname in self.scope_arrays:
            rng = subsets.Range.from_array(self.scope_arrays[rname])
            rname, _ = self._add_read_access(rname, rng, node)
        return rname

    #### Visitors that return arrays
    def visit_Str(self, node: ast.Str):
        # A string constant returns itself
        return node.s

    def visit_Num(self, node: ast.Num):
        if isinstance(node.n, bool):
            return dace.bool_(node.n)
        if isinstance(node.n, (int, float, complex)):
            return dtypes.DTYPE_TO_TYPECLASS[type(node.n)](node.n)
        return node.n

    def visit_Constant(self, node: ast.Constant):
        if isinstance(node.value, bool):
            return dace.bool_(node.n)
        if isinstance(node.value, (int, float, complex)):
            return dtypes.DTYPE_TO_TYPECLASS[type(node.value)](node.value)
        return node.value

    def visit_Name(self, node: ast.Name):
        # If visiting a name, check if it is a defined variable or a global
        return self._visitname(node.id, node)

    def visit_NameConstant(self, node: ast.NameConstant):
        return self.visit_Constant(node)

    def visit_Attribute(self, node: ast.Attribute):
        # If visiting an attribute, return attribute value if it's of an array or global
        name = until(astutils.unparse(node), '.')
        result = self._visitname(name, node)
        if result in self.sdfg.arrays:
            arr = self.sdfg.arrays[result]
        elif result in self.scope_arrays:
            arr = self.scope_arrays[result]
        else:
            return result

        # Try to find sub-SDFG attribute
        func = oprepo.Replacements.get_attribute(type(arr).__name__, node.attr)
        if func is not None:
            return func(self, self.sdfg, self.last_state, result)

        # Otherwise, try to find compile-time attribute (such as shape)
        try:
            return getattr(arr, node.attr)
        except KeyError:
            return result

    def visit_List(self, node: ast.List):
        # Recursively loop over elements
        return [self.visit(a) for a in node.elts]

    def visit_Tuple(self, node: ast.Tuple):
        # Recursively loop over elements
        return tuple(self.visit(a) for a in node.elts)

    def visit_Lambda(self, node: ast.Lambda):
        # Return a string representation of the function
        return astutils.unparse(node)

    ############################################################

    def _gettype(self, opnode: ast.AST) -> List[Tuple[str, str]]:
        """ Returns an operand and its type as a 2-tuple of strings. """
        operands = self.visit(opnode)
        if isinstance(operands, (list, tuple)):
            if len(operands) == 0:
                raise DaceSyntaxError(self, opnode,
                                      'Operand has no return value')
        else:
            operands = [operands]

        result = []
        for operand in operands:
            if isinstance(operand, str) and operand in self.sdfg.arrays:
                result.append(
                    (operand, type(self.sdfg.arrays[operand]).__name__))
            elif isinstance(operand, str) and operand in self.scope_arrays:
                result.append(
                    (operand, type(self.scope_arrays[operand]).__name__))
            elif isinstance(operand, tuple(dtypes.DTYPE_TO_TYPECLASS.keys())):
                if isinstance(operand, (bool, numpy.bool_)):
                    result.append((operand, 'BoolConstant'))
                else:
                    result.append((operand, 'NumConstant'))
            elif isinstance(operand, sympy.Basic):
                result.append((operand, 'symbol'))
            else:
                result.append((operand, type(operand).__name__))

        return result

    def _visit_op(self, node: Union[ast.UnaryOp, ast.BinOp, ast.BoolOp],
                  op1: ast.AST, op2: ast.AST):
        opname = None
        try:
            opname = type(node.op).__name__
        except:
            pass

        # Parse operands
        op1_parsed = self._gettype(op1)
        if len(op1_parsed) > 1:
            raise DaceSyntaxError(self, op1, 'Operand cannot be a tuple')
        operand1, op1type = op1_parsed[0]
        if op2 is not None:
            op2_parsed = self._gettype(op2)
            if len(op2_parsed) > 1:
                raise DaceSyntaxError(self, op2, 'Operand cannot be a tuple')
            operand2, op2type = op2_parsed[0]
        else:
            operand2, op2type = None, None

        func = oprepo.Replacements.getop(op1type, opname, otherclass=op2type)
        if func is None:
            # Check for SDFG as fallback
            func = oprepo.Replacements.getop(op1type,
                                             opname,
                                             otherclass=op2type)
            if func is None:
                raise DaceSyntaxError(
                    self, node,
                    'Operator "%s" is not defined for types %s and %s' %
                    (opname, op1type, op2type))
            print(
                'WARNING: Operator "%s" is not registered with an implementation for'
                'types %s and %s, falling back to SDFG' %
                (opname, op1type, op2type))

        self._add_state('%s_%d' % (type(node).__name__, node.lineno))
        self.last_state.set_default_lineinfo(self.current_lineinfo)
        try:
            result = func(self, self.sdfg, self.last_state, operand1, operand2)
        except SyntaxError as ex:
            raise DaceSyntaxError(self, node, str(ex))
        if not isinstance(result, (list, tuple)):
            results = [result]
        else:
            results = result
        for r in results:
            if isinstance(r, str) and r in self.sdfg.arrays.keys():
                if r in self.variables.keys():
                    raise DaceSyntaxError(
                        self, node,
                        "Variable {v} has been already defined".format(v=r))
                self.variables[r] = r

        self.last_state.set_default_lineinfo(None)

        return result

    def visit_UnaryOp(self, node: ast.UnaryOp):
        return self._visit_op(node, node.operand, None)

    def visit_BinOp(self, node: ast.BinOp):
        return self._visit_op(node, node.left, node.right)

    def visit_BoolOp(self, node: ast.BoolOp):
        last = node.values[0]
        # Syntax of BoolOp is a list of values, we parse left to right
        for i in range(1, len(node.values)):
            last = self._visit_op(node, last, node.values[i])
        return last

    def visit_Compare(self, node: ast.Compare):
        if len(node.ops) > 1 or len(node.comparators) > 1:
            raise NotImplementedError
        binop_node = ast.BinOp(node.left,
                               node.ops[0],
                               node.comparators[0],
                               lineno=node.lineno,
                               col_offset=node.col_offset)
        return self.visit_BinOp(binop_node)

    ### Subscript (slicing) handling
    def visit_Subscript(self, node: ast.Subscript):

        if self.nested:

            defined_vars = {**self.variables, **self.scope_vars}
            defined_arrays = {
                **self.sdfg.arrays,
                **self.scope_arrays,
                **self.defined
            }

            name = rname(node)
            true_name = defined_vars[name]

            # If this subscript originates from an external array, create the
            # subset in the edge going to the connector, as well as a local
            # reference to the subset
            if (true_name not in self.sdfg.arrays
                    and isinstance(node.value, ast.Name)):
                true_node = copy.deepcopy(node)
                true_node.value.id = true_name
                expr: MemletExpr = ParseMemlet(self, defined_arrays, true_node)
                rng = expr.subset
                # rng = dace.subsets.Range(
                #     astutils.subscript_to_slice(true_node, defined_arrays)[1])

                # return self._add_read_access(name, rng, node)
                new_name, new_rng = self._add_read_access(name, rng, node)
                new_arr = self.sdfg.arrays[new_name]
                full_rng = subsets.Range.from_array(new_arr)
                if new_rng.ranges == full_rng.ranges:
                    return new_name
                else:
                    new_name, _ = self.make_slice(new_name, new_rng)
                    return new_name

        # Obtain array
        node_parsed = self._gettype(node.value)
        if len(node_parsed) > 1:
            raise DaceSyntaxError(self, node.value, 'Subscripted object cannot '
                                  'be a tuple')
        array, arrtype = node_parsed[0]
        if arrtype == 'str' or arrtype in dtypes._CTYPES:
            raise DaceSyntaxError(self, node,
                                  'Type "%s" cannot be sliced' % arrtype)

        # Visit slice contents
        node.slice = self.visit(node.slice)

        # Try to construct memlet from subscript
        # expr: MemletExpr = ParseMemlet(self, self.defined, node)
        # TODO: This needs to be formalized better
        node.value = ast.Name(id=array)
        # expr: MemletExpr = ParseMemlet(self, self.sdfg.arrays, node)
        expr: MemletExpr = ParseMemlet(self, {
            **self.sdfg.arrays,
            **self.defined
        }, node)
        arrobj = self.sdfg.arrays[array]

        # Consider array dims (rhs expression)
        has_array_indirection = False
        for dim, arrname in expr.arrdims.items():
            # Boolean arrays only allowed as lhs
            if (isinstance(arrname, str)
                    and self.sdfg.arrays[arrname].dtype == dtypes.bool):
                raise IndexError('Boolean array indexing is only supported for '
                                 'assignment targets (e.g., "A[A > 5] += 1")')
            has_array_indirection = True

        # Add slicing state
        self._add_state('slice_%s_%d' % (array, node.lineno))
        rnode = self.last_state.add_read(array, debuginfo=self.current_lineinfo)
        if has_array_indirection:
            # Make copy slicing state
            return self._array_indirection_subgraph(rnode, expr)
        if _subset_has_indirection(expr.subset, self):
            memlet = Memlet.simple(array,
                                   expr.subset,
                                   num_accesses=expr.accesses,
                                   wcr_str=expr.wcr)
            tmp = self.sdfg.temp_data_name()
            return add_indirection_subgraph(self.sdfg, self.last_state, rnode,
                                            None, memlet, tmp, self)
        else:
            other_subset = copy.deepcopy(expr.subset)

            # Make new axes and squeeze for scalar subsets (as per numpy behavior)
            # For example: A[0, np.newaxis, 5:7] results in a 1x2 ndarray
            new_axes = []
            if expr.new_axes:
                new_axes = other_subset.unsqueeze(expr.new_axes)
            other_subset.squeeze(ignore_indices=new_axes)

            tmp, tmparr = self.sdfg.add_temp_transient(other_subset.size(),
                                                       arrobj.dtype,
                                                       arrobj.storage)
            wnode = self.last_state.add_write(tmp,
                                              debuginfo=self.current_lineinfo)
            self.last_state.add_nedge(
                rnode, wnode,
                Memlet.simple(array,
                              expr.subset,
                              num_accesses=expr.accesses,
                              wcr_str=expr.wcr,
                              other_subset_str=other_subset))
            return tmp

    def _visit_ast_or_value(self, node: ast.AST):
        result = self.visit(node)
        newnode = None
        if result is None:
            return node
        if isinstance(result, ast.AST):
            newnode = result
        elif isinstance(result, (Number, numpy.bool_)):
            # Compatibility check since Python changed their AST nodes
            if sys.version_info >= (3, 8):
                newnode = ast.Constant(value=result, kind='')
            else:
                newnode = ast.Num(n=result)
        else:
            newnode = ast.Name(id=result)
        return ast.copy_location(newnode, node)

    def visit_Index(self, node: ast.Index) -> Any:
        if isinstance(node.value, ast.Tuple):
            for i, elt in enumerate(node.value.elts):
                node.value.elts[i] = self._visit_ast_or_value(elt)
            return node
        node.value = self._visit_ast_or_value(node.value)
        return node

    def visit_ExtSlice(self, node: ast.ExtSlice) -> Any:
        for i, dim in enumerate(node.dims):
            node.dims[i] = self._visit_ast_or_value(dim)

        return node

    def make_slice(self, arrname: str, rng: subsets.Range):

        array = arrname
        arrobj = self.sdfg.arrays[arrname]

        # Add slicing state
        # TODO: naming issue, we don't have the linenumber here
        self._add_state('slice_%s' % (array))
        rnode = self.last_state.add_read(array, debuginfo=self.current_lineinfo)
        other_subset = copy.deepcopy(rng)
        other_subset.squeeze()
        if _subset_has_indirection(rng, self):
            memlet = Memlet.simple(array, rng)
            tmp = self.sdfg.temp_data_name()
            tmp = add_indirection_subgraph(self.sdfg, self.last_state, rnode,
                                           None, memlet, tmp, self)
        else:
            tmp, tmparr = self.sdfg.add_temp_transient(other_subset.size(),
                                                       arrobj.dtype,
                                                       arrobj.storage)
            wnode = self.last_state.add_write(tmp,
                                              debuginfo=self.current_lineinfo)
            self.last_state.add_nedge(
                rnode, wnode,
                Memlet.simple(array,
                              rng,
                              num_accesses=rng.num_elements(),
                              other_subset_str=other_subset))
        return tmp, other_subset

    def _array_indirection_subgraph(self, rnode: nodes.AccessNode,
                                    expr: MemletExpr) -> str:
        aname = rnode.data
        idesc = self.sdfg.arrays[aname]

        if expr.new_axes:
            # NOTE: Matching behavior with numpy would be to append all new
            # axes in the end
            raise IndexError('New axes unsupported when array indices are used')

        # Create output shape dimensions based on the sizes of the arrays
        output_shape = None
        constant_indices: Dict[int, str] = {}
        for i, arrname in expr.arrdims.items():
            if isinstance(arrname, str):  # Array or constant
                if arrname in self.sdfg.arrays:
                    desc = self.sdfg.arrays[arrname]
                elif arrname in self.sdfg.constants:
                    desc = self.sdfg.constants[arrname]
                    constant_indices[i] = arrname
                else:
                    raise NameError(f'Array "{arrname}" used in indexing '
                                    f'"{aname}" not found')
                shape = desc.shape
            else:  # Literal list or tuple, add as constant and use shape
                carr = numpy.array(arrname, dtype=dtypes.typeclass(int).type)
                cname = self.sdfg.find_new_constant(f'__ind{i}_{aname}')
                self.sdfg.add_constant(cname, carr)
                constant_indices[i] = cname
                shape = carr.shape

            if output_shape is not None and tuple(shape) != output_shape:
                raise IndexError(
                    f'Mismatch in array index shapes in access of '
                    f'"{aname}": {arrname} (shape {shape}) '
                    f'does not match existing shape {output_shape}')
            elif output_shape is None:
                output_shape = tuple(shape)

        # Check subset shapes for matching the array shapes
        input_index = []
        i0 = symbolic.pystr_to_symbolic('__i0')
        for i, elem in enumerate(expr.subset.size()):
            if i in expr.arrdims:
                input_index.append((0, elem - 1, 1))
                continue
            if len(output_shape) > 1:
                raise IndexError('Combining multidimensional array indices and '
                                 'numeric subsets is unsupported (array '
                                 f'"{aname}").')
            if (elem, ) != output_shape:
                # TODO(later): Properly broadcast multiple (and missing) shapes
                raise IndexError(
                    f'Mismatch in array index shapes in access of '
                    f'"{aname}": Subset {expr.subset[i]} '
                    f'does not match existing shape {output_shape}')

            # Since there can only be one-dimensional outputs if arrays and
            # subsets are both involved, express memlet as a function of _i0
            rb, _, rs = expr.subset[i]
            input_index.append((rb + i0 * rs, rb + i0 * rs, 1))

        outname, _ = self.sdfg.add_temp_transient(output_shape, idesc.dtype)

        # Make slice subgraph - input shape dimensions are len(expr.subset) and
        # output shape dimensions are len(output_shape)

        # Make map with output shape
        state: SDFGState = self.last_state
        wnode = state.add_write(outname)
        maprange = [(f'__i{i}', f'0:{s}') for i, s in enumerate(output_shape)]
        me, mx = state.add_map('indirect_slice',
                               maprange,
                               debuginfo=self.current_lineinfo)

        # Make indirection tasklet for array-index dimensions
        array_indices = set(expr.arrdims.keys()) - set(constant_indices.keys())
        output_str = ', '.join(ind for ind, _ in maprange)
        access_str = ', '.join([
            f'__inp{i}' if i in array_indices else f'{cname}[{output_str}]'
            for i in expr.arrdims.keys()
        ])
        t = state.add_tasklet('indirection',
                              {'__arr'} | set(f'__inp{i}'
                                              for i in array_indices),
                              {'__out'}, f'__out = __arr[{access_str}]')

        # Offset input memlet according to offset and stride if fixed, or
        # entire array with volume 1 if array-index
        input_subset = subsets.Range(input_index)
        state.add_edge_pair(me,
                            t,
                            rnode,
                            Memlet(data=aname, subset=input_subset, volume=1),
                            internal_connector='__arr')
        # Add array-index memlets
        for dim in array_indices:
            arrname = expr.arrdims[dim]
            arrnode = state.add_read(arrname)
            state.add_edge_pair(me,
                                t,
                                arrnode,
                                Memlet(data=arrname,
                                       subset=subsets.Range([
                                           (ind, ind, 1) for ind, _ in maprange
                                       ])),
                                internal_connector=f'__inp{dim}')

        # Output matches the output shape exactly
        output_index = subsets.Range([(ind, ind, 1) for ind, _ in maprange])
        state.add_edge_pair(mx,
                            t,
                            wnode,
                            Memlet(data=outname, subset=output_index),
                            external_memlet=Memlet(data=outname),
                            internal_connector='__out')

        return outname

    ##################################<|MERGE_RESOLUTION|>--- conflicted
+++ resolved
@@ -384,16 +384,8 @@
         ind_entry, ind_exit = graph.add_map(
             'indirection',
             {
-<<<<<<< HEAD
                 '__i%d' % i: '%s:%s+1:%s' % (s, e, t)
                 for i, (s, e, t) in enumerate(mapped_rng)
-=======
-                # NOTE: Experimental (original code below)
-                '__i%d' % i: '%s:%s+1:%s' % (s, e, t)
-                for i, (s, e, t) in enumerate(mapped_rng)
-                #     '__i%d' % i: '%s:%s+1:%s' % (s, e, t)
-                # for i, (s, e, t) in enumerate(rng)
->>>>>>> da9b0ec5
             },
             debuginfo=pvisitor.current_lineinfo)
         inp_base_path.insert(0, ind_entry)
@@ -513,11 +505,6 @@
     tmp_shape = storage.shape
     indirectRange = subsets.Range([(0, s - 1, 1) for s in tmp_shape])
     if ind_entry:  # Amend indirected range
-<<<<<<< HEAD
-=======
-        # indirectRange = ','.join([ind for ind in ind_entry.map.params])
-        # NOTE: Experimental (original code above)
->>>>>>> da9b0ec5
         indirectRange = ','.join([
             "{} - {}".format(ind, r[0])
             for ind, r in zip(ind_entry.map.params, mapped_rng)
