# Copyright 2019-2020 ETH Zurich and the DaCe authors. All rights reserved.
import ast
from collections import OrderedDict
import copy
import itertools
import re
import sys
from typing import Any, Dict, List, Tuple, Union, Callable, Optional

import dace
from dace import data, dtypes, subsets, symbolic, sdfg as sd
from dace.config import Config
from dace.frontend.common import op_repository as oprepo
from dace.frontend.python import astutils
from dace.frontend.python.common import DaceSyntaxError, inverse_dict_lookup
from dace.frontend.python.astutils import ExtNodeVisitor, ExtNodeTransformer
from dace.frontend.python.astutils import rname
from dace.frontend.python import nested_call
from dace.frontend.python.memlet_parser import (DaceSyntaxError, parse_memlet,
                                                pyexpr_to_symbolic, ParseMemlet,
                                                inner_eval_ast, MemletExpr)
from dace.sdfg import nodes
from dace.sdfg.propagation import propagate_memlet
from dace.memlet import Memlet
from dace.properties import LambdaProperty, CodeBlock
from dace.sdfg import SDFG, SDFGState
from dace.symbolic import pystr_to_symbolic

import numpy
import sympy

# register replacements in oprepo
import dace.frontend.python.replacements

# Type hints
Size = Union[int, dace.symbolic.symbol]
ShapeTuple = Tuple[Size]
ShapeList = List[Size]
Shape = Union[ShapeTuple, ShapeList]


def until(val, substr):
    """ Helper function that returns the substring of a string until a certain pattern. """
    if substr not in val:
        return val
    return val[:val.find(substr)]


augassign_ops = {
    'Add': '+',
    'Sub': '-',
    'Mult': '*',
    'Div': '/',
    'FloorDiv': '//',
    'Mod': '%',
    'Pow': '**',
    'LShift': '<<',
    'RShift': '>>',
    'BitOr': '|',
    'BitXor': '^',
    'BitAnd': '&'
}


class AddTransientMethods(object):
    """ A management singleton for methods that add transient data to SDFGs. """

    _methods = {}

    @staticmethod
    def get(datatype):
        """ Returns a method. """
        if datatype not in AddTransientMethods._methods:
            return None
        return AddTransientMethods._methods[datatype]


@dtypes.paramdec
def specifies_datatype(func: Callable[[Any, data.Data], Tuple[str, data.Data]],
                       datatype=None):
    AddTransientMethods._methods[datatype] = func
    return func


@specifies_datatype(datatype=data.Scalar)
def _method(sdfg: SDFG, sample_data: data.Scalar):
    name = sdfg.temp_data_name()
    _, new_data = sdfg.add_scalar(name, sample_data.dtype, transient=True)
    return name, new_data


@specifies_datatype(datatype=data.Array)
def _method(sdfg: SDFG, sample_data: data.Array):
    name, new_data = sdfg.add_temp_transient(sample_data.shape,
                                             sample_data.dtype)
    return name, new_data


@specifies_datatype(datatype=data.Stream)
def _method(sdfg: SDFG, sample_data: data.Stream):
    name = sdfg.temp_data_name()
    new_data = sdfg.add_stream(name,
                               sample_data.dtype,
                               buffer_size=sample_data.buffer_size,
                               shape=sample_data.shape,
                               transient=True)
    return name, new_data


def _add_transient_data(sdfg: SDFG, sample_data: data.Data):
    """ Adds to the sdfg transient data of the same dtype, shape and other
        parameters as sample_data. """
    try:
        func = AddTransientMethods._methods[type(sample_data)]
        return func(sdfg, sample_data)
    except KeyError:
        raise NotImplementedError


def parse_dace_program(f, argtypes, global_vars, modules, other_sdfgs,
                       constants):
    """ Parses a `@dace.program` function into a _ProgramNode object.
        :param f: A Python function to parse.
        :param argtypes: An dictionary of (name, type) for the given
                         function's arguments, which may pertain to data
                         nodes or symbols (scalars).
        :param global_vars: A dictionary of global variables in the closure
                            of `f`.
        :param modules: A dictionary from an imported module name to the
                        module itself.
        :param other_sdfgs: Other SDFG and DaceProgram objects in the context
                            of this function.
        :param constants: A dictionary from a name to a constant value.
        :return: Hierarchical tree of `astnodes._Node` objects, where the top
                 level node is an `astnodes._ProgramNode`.
        @rtype: SDFG
    """
    src_ast, src_file, src_line, src = astutils.function_to_ast(f)

    # Resolve symbols to their names
    symrepl = {
        k: v.name
        for k, v in global_vars.items() if isinstance(v, symbolic.symbol)
    }
    src_ast = astutils.ASTFindReplace(symrepl).visit(src_ast)

    # Resolve data structures
    src_ast = StructTransformer(global_vars).visit(src_ast)

    src_ast = ModuleResolver(modules).visit(src_ast)
    # Convert modules after resolution
    for mod, modval in modules.items():
        if mod == 'builtins':
            continue
        newmod = global_vars[mod]
        del global_vars[mod]
        global_vars[modval] = newmod

    # Resolve constants to their values (if they are not already defined in this scope)
    src_ast = GlobalResolver({
        k: v
        for k, v in global_vars.items()
        if dtypes.isconstant(v) and not k in argtypes and k != '_'
    }).visit(src_ast)

    pv = ProgramVisitor(name=f.__name__,
                        filename=src_file,
                        line_offset=src_line,
                        col_offset=0,
                        global_vars=global_vars,
                        constants=constants,
                        scope_arrays=argtypes,
                        scope_vars={},
                        other_sdfgs=other_sdfgs)

    sdfg, _, _ = pv.parse_program(src_ast.body[0])
    sdfg.set_sourcecode(src, 'python')

    return sdfg


class StructTransformer(ast.NodeTransformer):
    """ A Python AST transformer that replaces `Call`s to create structs with
        the custom StructInitializer AST node. """
    def __init__(self, gvars):
        super().__init__()
        self._structs = {
            k: v
            for k, v in gvars.items() if isinstance(v, dtypes.struct)
        }

    def visit_Call(self, node: ast.Call):
        # Struct initializer
        name = rname(node.func)
        if name not in self._structs:
            return self.generic_visit(node)

        # Parse name and fields
        struct = self._structs[name]
        name = struct.name
        fields = {rname(arg.arg): arg.value for arg in node.keywords}
        if tuple(sorted(fields.keys())) != tuple(sorted(struct.fields.keys())):
            raise SyntaxError('Mismatch in fields in struct definition')

        # Create custom node
        #new_node = astutils.StructInitializer(name, fields)
        #return ast.copy_location(new_node, node)

        node.func = ast.copy_location(
            ast.Name(id='__DACESTRUCT_' + name, ctx=ast.Load()), node.func)

        return node


# Replaces instances of modules Y imported with "import X as Y" by X
class ModuleResolver(ast.NodeTransformer):
    def __init__(self, modules: Dict[str, str]):
        self.modules = modules

    def visit_Attribute(self, node):
        # Traverse AST until reaching the top-level value (could be a name
        # or a function)
        cnode = node
        while isinstance(cnode.value, ast.Attribute):
            cnode = cnode.value

        if (isinstance(cnode.value, ast.Name)
                and cnode.value.id in self.modules):
            cnode.value.id = self.modules[cnode.value.id]

        return self.generic_visit(node)


def _targets(node: ast.Assign):
    for target in node.targets:
        if isinstance(target, (ast.Tuple, ast.List)):
            for elt in target.elts:
                yield elt
        else:
            yield target


# AST node types that are disallowed in DaCe programs
_DISALLOWED_STMTS = [
    'Global', 'Delete', 'Import', 'ImportFrom', 'Assert', 'Pass', 'Exec',
    'Print', 'Nonlocal', 'Yield', 'YieldFrom', 'Raise', 'Try', 'TryExcept',
    'TryFinally', 'ExceptHandler', 'Starred', 'Ellipsis', 'ClassDef',
    'AsyncFor', 'Await', 'Bytes', 'Set', 'Dict', 'ListComp', 'GeneratorExp',
    'SetComp', 'DictComp', 'comprehension'
]

TaskletType = Union[ast.FunctionDef, ast.With, ast.For]


def _disallow_stmt(visitor, node):
    raise DaceSyntaxError(visitor, node,
                          'Keyword "%s" disallowed' % (type(node).__name__))


###############################################################
# Parsing functions
###############################################################


def _subset_has_indirection(subset):
    for dim in subset:
        if not isinstance(dim, tuple):
            dim = [dim]
        for r in dim:
            if symbolic.contains_sympy_functions(r):
                return True
    return False


def add_indirection_subgraph(sdfg: SDFG,
                             graph: SDFGState,
                             src: nodes.Node,
                             dst: nodes.Node,
                             memlet: Memlet,
                             local_name: str,
                             PVisitor: 'ProgramVisitor',
                             output: bool = False):
    """ Replaces the specified edge in the specified graph with a subgraph that
        implements indirection without nested memlet subsets. """

    array = sdfg.arrays[memlet.data]
    indirect_inputs = set()
    indirect_outputs = set()

    # Scheme for multi-array indirection:
    # 1. look for all arrays and accesses, create set of arrays+indices
    #    from which the index memlets will be constructed from
    # 2. each separate array creates a memlet, of which num_accesses = len(set)
    # 3. one indirection tasklet receives them all + original array and
    #    produces the right output index/range memlet
    #########################
    # Step 1
    accesses = OrderedDict()
    newsubset = copy.deepcopy(memlet.subset)
    for dimidx, dim in enumerate(memlet.subset):
        # Range/Index disambiguation
        direct_assignment = False
        if not isinstance(dim, tuple):
            dim = [dim]
            direct_assignment = True
        elif dim[0] == dim[1]:
            dim = [dim[0]]
            direct_assignment = True

        for i, r in enumerate(dim):
            for expr in symbolic.swalk(r, enter_functions=True):
                if symbolic.is_sympy_userfunction(expr):
                    fname = expr.func.__name__
                    if fname not in accesses:
                        accesses[fname] = []

                    # Replace function with symbol (memlet local name to-be)
                    if expr.args in accesses[fname]:
                        aindex = accesses[fname].index(expr.args)
                        toreplace = 'index_' + fname + '_' + str(aindex)
                    else:
                        accesses[fname].append(expr.args)
                        toreplace = 'index_' + fname + '_' + str(
                            len(accesses[fname]) - 1)

                    if direct_assignment:
                        # newsubset[dimidx] = newsubset[dimidx].subs(expr, toreplace)
                        newsubset[dimidx] = r.subs(expr, toreplace)
                    else:
                        rng = list(newsubset[dimidx])
                        rng[i] = rng[i].subs(expr, toreplace)
                        newsubset[dimidx] = tuple(rng)
                        # newsubset[dimidx][i] = r.subs(expr, toreplace)
    #########################
    # Step 2
    if output:
        ind_inputs = {'lookup': None}
        ind_outputs = {('__ind_' + local_name): None}
    else:
        ind_inputs = {('__ind_' + local_name): None}
        ind_outputs = {'lookup': None}
    # Add accesses to inputs
    for arrname, arr_accesses in accesses.items():
        for i in range(len(arr_accesses)):
            ind_inputs['index_%s_%d' % (arrname, i)] = None

    tasklet = nodes.Tasklet("Indirection", ind_inputs, ind_outputs)

    # Create map if indirected subset is a range
    ind_entry = None
    ind_exit = None
    inp_base_path = [tasklet]
    out_base_path = [tasklet]
    if (isinstance(memlet.subset, subsets.Range)
            and memlet.subset.num_elements() != 1):
        rng = copy.deepcopy(memlet.subset)
        nonsqz_dims = rng.squeeze()
        ind_entry, ind_exit = graph.add_map('indirection', {
            '__i%d' % i: '%s:%s+1:%s' % (s, e, t)
            for i, (s, e, t) in enumerate(rng)
        },
                                            debuginfo=PVisitor.current_lineinfo)
        inp_base_path.insert(0, ind_entry)
        out_base_path.append(ind_exit)

    input_index_memlets = []
    for arrname, arr_accesses in accesses.items():
        arr_name = arrname
        for i, access in enumerate(arr_accesses):
            if isinstance(access, (list, tuple)):
                access = access[0]
            if isinstance(access, sympy.Tuple):
                access = list(access)
            if not isinstance(access, (list, tuple)):
                access = [access]
            conn = None
            if PVisitor.nested:
                arr_rng = dace.subsets.Range([(a, a, 1) for a in access])
                if output:
                    arrname = PVisitor._add_write_access(arr_name,
                                                         arr_rng,
                                                         target=None)
                else:
                    arrname = PVisitor._add_read_access(arr_name,
                                                        arr_rng,
                                                        target=None)
                access = [0] * len(access)
                conn = 'index_%s_%d' % (arr_name, i)
            arr = sdfg.arrays[arrname]
            # Memlet to load the indirection index
            indexMemlet = Memlet.simple(arrname, subsets.Indices(access))
            input_index_memlets.append(indexMemlet)
            read_node = graph.add_read(arrname,
                                       debuginfo=PVisitor.current_lineinfo)
            if PVisitor.nested or not isinstance(src, nodes.EntryNode):
                path = [read_node] + inp_base_path
            else:
                if output:
                    # TODO: This only works for Maps. Perhaps it should be
                    # generalized for other pairs of entry/exit nodes.
                    entry = None
                    if isinstance(dst, nodes.MapExit):
                        for node in graph.nodes():
                            if (isinstance(node, nodes.MapEntry)
                                    and node.map is dst.map):
                                entry = node
                                break
                    else:
                        raise NotImplementedError
                else:
                    entry = src
                path = [read_node, entry] + inp_base_path
            graph.add_memlet_path(*path,
                                  dst_conn="index_%s_%d" % (arr_name, i),
                                  memlet=indexMemlet)

    #########################
    # Step 3
    # Create new tasklet that will perform the indirection
    if output:
        code = "{arr}[{index}] = lookup"
    else:
        code = "lookup = {arr}[{index}]"

    newsubset = [r[0] if isinstance(r, tuple) else r for r in newsubset]
    if ind_entry:  # Amend newsubset when a range is indirected
        for i, idx in enumerate(nonsqz_dims):
            newsubset[idx] = '__i%d' % i

    tasklet.code = CodeBlock(
        code.format(arr='__ind_' + local_name,
                    index=', '.join([symbolic.symstr(s) for s in newsubset])))

    # Create transient variable to trigger the indirect load
    tmp_name = '__' + local_name + '_value'
    start_src = None
    end_dst = None
    if memlet.num_accesses == 1 and dst is not None:
        _, storage = sdfg.add_scalar(tmp_name, array.dtype, transient=True)
    else:
        rng = copy.deepcopy(memlet.subset)
        if isinstance(rng, subsets.Range):
            rng.squeeze()
        _, storage = sdfg.add_array(tmp_name,
                                    rng.bounding_box_size(),
                                    array.dtype,
                                    storage=dtypes.StorageType.Default,
                                    transient=True)
        # Force creation of transients for range indirection
        if output:
            if src:
                start_src = src
                src = None
        else:
            if dst:
                end_dst = dst
                dst = None

    # Create transients when implementing indirection
    # through slicing or when indirecting a range.
    if src is None:
        if start_src:
            src = graph.add_access(tmp_name,
                                   debuginfo=PVisitor.current_lineinfo)
        else:
            src = graph.add_read(tmp_name, debuginfo=PVisitor.current_lineinfo)
    elif dst is None:
        if end_dst:
            dst = graph.add_access(tmp_name,
                                   debuginfo=PVisitor.current_lineinfo)
        else:
            dst = graph.add_write(tmp_name, debuginfo=PVisitor.current_lineinfo)

    tmp_shape = storage.shape
    indirectRange = subsets.Range([(0, s - 1, 1) for s in tmp_shape])
    if ind_entry:  # Amend indirected range
        indirectRange = ','.join([ind for ind in ind_entry.map.params])

    # Create memlet that depends on the full array that we look up in
    fullRange = subsets.Range([(0, s - 1, 1) for s in array.shape])
    fullMemlet = Memlet.simple(memlet.data,
                               fullRange,
                               num_accesses=memlet.num_accesses)
    fullMemlet.dynamic = memlet.dynamic

    if output:
        if isinstance(dst, nodes.ExitNode):
            full_write_node = graph.add_write(
                memlet.data, debuginfo=PVisitor.current_lineinfo)
            path = out_base_path + [dst, full_write_node]
        elif isinstance(dst, nodes.AccessNode):
            path = out_base_path + [dst]
        else:
            raise Exception("Src node type for indirection is invalid.")
        graph.add_memlet_path(*path,
                              src_conn='__ind_' + local_name,
                              memlet=fullMemlet)
    else:
        if isinstance(src, nodes.EntryNode):
            full_read_node = graph.add_read(memlet.data,
                                            debuginfo=PVisitor.current_lineinfo)
            path = [full_read_node, src] + inp_base_path
        elif isinstance(src, nodes.AccessNode):
            path = [src] + inp_base_path
        else:
            raise Exception("Src node type for indirection is invalid.")
        graph.add_memlet_path(*path,
                              dst_conn='__ind_' + local_name,
                              memlet=fullMemlet)

    # Memlet to store the final value into the transient, and to load it into
    # the tasklet that needs it
    # indirectMemlet = Memlet.simple('__' + local_name + '_value',
    #                         indirectRange, num_accesses=memlet.num_accesses)
    # graph.add_edge(tasklet, 'lookup', dataNode, None, indirectMemlet)

    valueMemlet = Memlet.simple(tmp_name, indirectRange, num_accesses=1)
    if output:
        path = [src] + inp_base_path
        if isinstance(src, nodes.AccessNode):
            src_conn = None
        else:
            src_conn = local_name
        graph.add_memlet_path(*path,
                              src_conn=src_conn,
                              dst_conn='lookup',
                              memlet=valueMemlet)
        # Connect original source to the indirected-range-transient
        if start_src:
            if isinstance(start_src, nodes.AccessNode):
                src_conn = None
            else:
                src_conn = local_name
            graph.add_edge(start_src, src_conn, src, None,
                           Memlet.from_array(tmp_name, storage))
    else:
        path = out_base_path + [dst]
        if isinstance(dst, nodes.AccessNode):
            dst_conn = None
        else:
            dst_conn = local_name
        graph.add_memlet_path(*path,
                              src_conn='lookup',
                              dst_conn=dst_conn,
                              memlet=valueMemlet)
        # Connect original destination to the indirected-range-transient
        if end_dst:
            if isinstance(end_dst, nodes.AccessNode):
                dst_conn = None
            else:
                dst_conn = local_name
            graph.add_edge(dst, None, end_dst, dst_conn,
                           Memlet.from_array(tmp_name, storage))

    return tmp_name


class GlobalResolver(ast.NodeTransformer):
    """ Resolves global constants and lambda expressions if not
        already defined in the given scope. """
    def __init__(self, globals: Dict[str, Any]):
        self.globals = globals
        self.current_scope = set()

    def generic_visit(self, node: ast.AST):
        if hasattr(node, 'body') or hasattr(node, 'orelse'):
            oldscope = self.current_scope
            self.current_scope = set()
            self.current_scope.update(oldscope)
            result = super().generic_visit(node)
            self.current_scope = oldscope
            return result
        else:
            return super().generic_visit(node)

    def visit_Name(self, node: ast.Name):
        if isinstance(node.ctx, (ast.Store, ast.AugStore)):
            self.current_scope.add(node.id)
        else:
            if node.id in self.current_scope:
                return node
            if node.id in self.globals:
                # Compatibility check since Python changed their AST nodes
                if sys.version_info >= (3, 8):
                    newnode = ast.Constant(value=self.globals[node.id], kind='')
                else:
                    newnode = ast.Num(n=self.globals[node.id])
                return ast.copy_location(newnode, node)
        return node


class TaskletTransformer(ExtNodeTransformer):
    """ A visitor that traverses a data-centric tasklet, removes memlet
        annotations and returns input and output memlets.
    """
    def __init__(self,
                 defined,
                 sdfg: SDFG,
                 state: SDFGState,
                 filename: str,
                 lang=dtypes.Language.Python,
                 location: dict = {},
                 nested: bool = False,
                 scope_arrays: Dict[str, data.Data] = dict(),
                 scope_vars: Dict[str, str] = dict(),
                 variables: Dict[str, str] = dict(),
                 accesses: Dict[Tuple[str, dace.subsets.Subset, str],
                                str] = dict()):
        """ Creates an AST parser for tasklets.
            :param sdfg: The SDFG to add the tasklet in (used for defined arrays and symbols).
            :param state: The SDFG state to add the tasklet to.
        """
        self.sdfg = sdfg
        self.state = state
        self.defined = defined

        # For syntax errors
        self.filename = filename

        # Connectors generated from memlets
        self.inputs = {}  # type: Dict[str, Memlet]
        self.outputs = {}  # type: Dict[str, Memlet]

        self.extcode = None
        self.lang = lang
        self.location = location

        self.nested = nested
        self.scope_arrays = scope_arrays
        self.scope_vars = scope_vars
        self.variables = variables
        self.accesses = accesses

        self.sdfg_inputs = {}
        self.sdfg_outputs = {}

        # Disallow keywords
        for stmt in _DISALLOWED_STMTS:
            setattr(self, 'visit_' + stmt, lambda n: _disallow_stmt(self, n))

    def parse_tasklet(self,
                      tasklet_ast: TaskletType,
                      name: Optional[str] = None):
        """ Parses the AST of a tasklet and returns the tasklet node, as well as input and output memlets.
            :param tasklet_ast: The Tasklet's Python AST to parse.
            :param name: Optional name to use as prefix for tasklet.
            :return: 3-tuple of (Tasklet node, input memlets, output memlets).
            @rtype: Tuple[Tasklet, Dict[str, Memlet], Dict[str, Memlet]]
        """
        # Should return a tasklet object (with connectors)
        self.visit(tasklet_ast)

        # Location identifier
        locinfo = dtypes.DebugInfo(tasklet_ast.lineno, tasklet_ast.col_offset,
                                   tasklet_ast.body[-1].lineno,
                                   tasklet_ast.body[-1].col_offset,
                                   self.filename)

        # Determine tasklet name (either declared as a function or use line #)
        if name is not None:
            name += '_' + str(tasklet_ast.lineno)
        else:
            name = getattr(tasklet_ast, 'name',
                           'tasklet_%d' % tasklet_ast.lineno)

        t = self.state.add_tasklet(name,
                                   set(self.inputs.keys()),
                                   set(self.outputs.keys()),
                                   self.extcode or tasklet_ast.body,
                                   language=self.lang,
                                   location=self.location,
                                   debuginfo=locinfo)

        return t, self.inputs, self.outputs, self.accesses

    def _add_access(
            self,
            name: str,
            rng: subsets.Range,
            access_type: str,  # 'r' or 'w'
            target: Union[ast.Name, ast.Subscript],
            new_name: str = None,
            arr_type: data.Data = None) -> str:
        if access_type not in ('r', 'w'):
            raise ValueError("Access type {} is invalid".format(access_type))
        if new_name:
            var_name = new_name
        elif target:
            var_name = "__tmp_{l}_{c}".format(l=target.lineno,
                                              c=target.col_offset)
        else:
            var_name = self.sdfg.temp_data_name()

        parent_name = self.scope_vars[name]
        parent_array = self.scope_arrays[parent_name]
        if _subset_has_indirection(rng):
            squeezed_rng = list(range(len(rng)))
            shape = parent_array.shape
            strides = [parent_array.strides[d] for d in squeezed_rng]
        else:
            squeezed_rng = copy.deepcopy(rng)
            non_squeezed = squeezed_rng.squeeze()
            shape = squeezed_rng.size()
            if non_squeezed:
                strides = [parent_array.strides[d] for d in non_squeezed]
            else:
                strides = [1]
        dtype = parent_array.dtype

        if arr_type is None:
            arr_type = type(parent_array)
        if arr_type == data.Scalar:
            self.sdfg.add_scalar(var_name, dtype)
        elif arr_type == data.Array:
            self.sdfg.add_array(var_name, shape, dtype, strides=strides)
        elif arr_type == data.Stream:
            self.sdfg.add_stream(var_name, dtype)
        else:
            raise NotImplementedError(
                "Data type {} is not implemented".format(arr_type))

        self.accesses[(name, rng, access_type)] = (var_name, squeezed_rng)

        inner_indices = set()
        for n, r in reversed(list(enumerate(squeezed_rng))):
            if r == rng[n]:
                inner_indices.add(n)

        if access_type == 'r':
            if _subset_has_indirection(rng):
                self.sdfg_inputs[var_name] = (dace.Memlet.from_array(
                    parent_name, parent_array), inner_indices)
            else:
                self.sdfg_inputs[var_name] = (dace.Memlet.simple(
                    parent_name, rng), inner_indices)
        else:
            if _subset_has_indirection(rng):
                self.sdfg_outputs[var_name] = (dace.Memlet.from_array(
                    parent_name, parent_array), inner_indices)
            else:
                self.sdfg_outputs[var_name] = (dace.Memlet.simple(
                    parent_name, rng), inner_indices)

        return (var_name, squeezed_rng)

    def _add_read_access(self,
                         name: str,
                         rng: subsets.Range,
                         target: Union[ast.Name, ast.Subscript],
                         new_name: str = None,
                         arr_type: data.Data = None):

        if (name, rng, 'w') in self.accesses:
            return self.accesses[(name, rng, 'w')]
        elif (name, rng, 'r') in self.accesses:
            return self.accesses[(name, rng, 'r')]
        elif name in self.variables:
            return (self.variables[name], None)
        elif name in self.scope_vars:
            return self._add_access(name, rng, 'r', target, new_name, arr_type)
        else:
            raise NotImplementedError

    def _add_write_access(self,
                          name: str,
                          rng: subsets.Range,
                          target: Union[ast.Name, ast.Subscript],
                          new_name: str = None,
                          arr_type: data.Data = None):

        if (name, rng, 'w') in self.accesses:
            return self.accesses[(name, rng, 'w')]
        elif name in self.variables:
            return (self.variables[name], None)
        elif (name, rng, 'r') in self.accesses or name in self.scope_vars:
            return self._add_access(name, rng, 'w', target, new_name, arr_type)
        else:
            raise NotImplementedError

    def _get_range(self, node: Union[ast.Name, ast.Subscript, ast.Call],
                   name: str):
        if isinstance(node, ast.Name):
            actual_node = copy.deepcopy(node)
            actual_node.id = name
            rng = dace.subsets.Range(
                astutils.subscript_to_slice(actual_node, {
                    **self.sdfg.arrays,
                    **self.scope_arrays
                })[1])
        elif isinstance(node, ast.Subscript):
            actual_node = copy.deepcopy(node)
            if isinstance(actual_node.value, ast.Call):
                actual_node.value.func.id = name
            else:
                actual_node.value.id = name
            rng = dace.subsets.Range(
                astutils.subscript_to_slice(actual_node, {
                    **self.sdfg.arrays,
                    **self.scope_arrays
                })[1])
        elif isinstance(node, ast.Call):
            rng = dace.subsets.Range.from_array({
                **self.sdfg.arrays,
                **self.scope_arrays
            }[name])
        else:
            raise NotImplementedError

        return rng

    def _update_names(self,
                      node: Union[ast.Name, ast.Subscript, ast.Call],
                      name: str,
                      name_subscript: bool = False):
        if isinstance(node, ast.Name):
            node.id = name
        elif isinstance(node, ast.Subscript):
            if isinstance(node.value, ast.Call):
                node = node.value
                node.func.id = name
            elif name_subscript:
                node = node.value
                node.id = name
            else:
                node.value.id = name
        elif isinstance(node, ast.Call):
            node.func.id = name
        else:
            raise NotImplementedError

        return node

    def visit_TopLevelExpr(self, node):
        if isinstance(node.value, ast.BinOp):
            if isinstance(node.value.op, (ast.LShift, ast.RShift)):
                variables = {**self.variables, **self.scope_vars}
                target = node.value.right
                name = rname(target)
                name_sub = False
                if isinstance(node.value.op, ast.LShift):
                    if self.nested:
                        real_name = variables[name]
                        rng = self._get_range(target, real_name)
                        name, squeezed_rng = self._add_read_access(
                            name, rng, target)
                        if squeezed_rng is not None:
                            name_sub = True
                    else:
                        if name in variables:
                            name = variables[name]
                    node.value.right = self._update_names(
                        node.value.right, name, name_subscript=name_sub)
                    connector, memlet = parse_memlet(self, node.value.right,
                                                     node.value.left,
                                                     self.sdfg.arrays)
                    if self.nested and _subset_has_indirection(rng):
                        memlet = dace.Memlet.simple(memlet.data, rng)
                    if connector in self.inputs or connector in self.outputs:
                        raise DaceSyntaxError(
                            self, node,
                            'Local variable is already a tasklet input or output'
                        )
                    self.inputs[connector] = memlet
                    return None  # Remove from final tasklet code
                elif isinstance(node.value.op, ast.RShift):
                    if self.nested:
                        real_name = variables[name]
                        rng = self._get_range(target, real_name)
                        name, squeezed_rng = self._add_write_access(
                            name, rng, target)
                        if squeezed_rng is not None:
                            name_sub = True
                    else:
                        if name in variables:
                            name = variables[name]
                    node.value.right = self._update_names(
                        node.value.right, name, name_subscript=name_sub)
                    connector, memlet = parse_memlet(self, node.value.left,
                                                     node.value.right,
                                                     self.sdfg.arrays)
                    if self.nested and _subset_has_indirection(rng):
                        memlet = dace.Memlet.simple(memlet.data, rng)
                    if self.nested and name in self.sdfg_outputs:
                        out_memlet = self.sdfg_outputs[name][0]
                        out_memlet.volume = memlet.volume
                        out_memlet.dynamic = memlet.dynamic
                        out_memlet.wcr = memlet.wcr
                        out_memlet.wcr_nonatomic = memlet.wcr_nonatomic
                    if connector in self.inputs or connector in self.outputs:
                        raise DaceSyntaxError(
                            self, node,
                            'Local variable is already a tasklet input or output'
                        )
                    self.outputs[connector] = memlet
                    return None  # Remove from final tasklet code
        elif isinstance(node.value, ast.Str):
            return self.visit_TopLevelStr(node.value)

        return self.generic_visit(node)

    # Detect external tasklet code
    def visit_TopLevelStr(self, node: ast.Str):
        if self.extcode != None:
            raise DaceSyntaxError(
                self, node,
                'Cannot provide more than one intrinsic implementation ' +
                'for tasklet')
        self.extcode = node.s
        # TODO(later): Syntax for other languages?
        self.lang = dtypes.Language.CPP

        return node

    def visit_Name(self, node: ast.Name):
        # If accessing a symbol, add it to the SDFG symbol list
        if (isinstance(node.ctx, ast.Load) and node.id in self.defined
                and isinstance(self.defined[node.id], symbolic.symbol)):
            if node.id not in self.sdfg.symbols:
                self.sdfg.add_symbol(node.id, self.defined[node.id].dtype)
        return self.generic_visit(node)


class ProgramVisitor(ExtNodeVisitor):
    """ A visitor that traverses a data-centric Python program AST and
        constructs an SDFG.
    """
    def __init__(
        self,
        name: str,
        filename: str,
        line_offset: int,
        col_offset: int,
        global_vars: Dict[str, Any],
        constants: Dict[str, Any],
        scope_arrays: Dict[str, data.Data],
        scope_vars: Dict[str, str],
        other_sdfgs: Dict[str, SDFG],  # Dict[str, Union[SDFG, DaceProgram]]
        nested: bool = False,
        tmp_idx: int = 0):
        """ ProgramVisitor init method

        Arguments:
            name {str} -- Name of DaCe program
            filename {str} -- Name of file containing DaCe program
            line_offset {int} -- Line where DaCe program is called
            col_offset {int} -- Column where DaCe program is called
            global_vars {Dict[str, Any]} -- Global variables
            constants {Dict[str, Any]} -- Constant values
            scope_arrays {Dict[str, data.Data]} -- Scope arrays
            scope_vars {Dict[str, str]} -- Scope variables
            other_sdfgs {Dict[str, Union[SDFG, DaceProgram]]} -- Other SDFGs

        Keyword Arguments:
            nested {bool} -- True, if SDFG is nested (default: {False})
            tmp_idx {int} -- First idx for tmp transient names (default: {0})
        """

        self.filename = filename
        if nested:
            self.name = "{n}_{l}_{c}".format(n=name,
                                             l=line_offset,
                                             c=col_offset)
        else:
            self.name = name

        self.globals = global_vars
        self.other_sdfgs = other_sdfgs
        self.nested = nested

        # Keeps track of scope arrays, numbers, variables and accesses
        self.scope_arrays = OrderedDict()
        self.scope_arrays.update(scope_arrays)
        self.scope_vars = {k: k for k in scope_arrays.keys()}
        self.scope_vars.update(scope_vars)
        self.numbers = dict()  # Dict[str, str]
        self.variables = dict()  # Dict[str, str]
        self.accesses = dict()

        # Entry point to the program
        # self.program = None
        self.sdfg = SDFG(self.name)
        if not self.nested:
            self.sdfg.arrays.update(scope_arrays)
            for arr in self.sdfg.arrays.values():
                for sym in arr.free_symbols:
                    if sym.name not in self.sdfg.symbols:
                        self.sdfg.add_symbol(sym.name, sym.dtype)
        self.sdfg._temp_transients = tmp_idx
        self.last_state = self.sdfg.add_state('init', is_start_state=True)
        self.inputs = {}
        self.outputs = {}
        self.current_lineinfo = dtypes.DebugInfo(line_offset, col_offset,
                                                 line_offset, col_offset,
                                                 filename)

        # Add constants
        for cstname, cstval in constants.items():
            self.sdfg.add_constant(cstname, cstval)

        # Add symbols
        for arr in scope_arrays.values():
            self.scope_vars.update(
                {str(k): self.globals[str(k)]
                 for k in arr.free_symbols})

        # Disallow keywords
        for stmt in _DISALLOWED_STMTS:
            setattr(self, 'visit_' + stmt, lambda n: _disallow_stmt(self, n))

        # Loop status
        self.loop_idx = -1
        self.continue_states = []
        self.break_states = []

    def visit(self, node: ast.AST):
        """Visit a node."""
        self.current_lineinfo = dtypes.DebugInfo(node.lineno, node.col_offset,
                                                 node.lineno, node.col_offset,
                                                 self.filename)
        return super().visit(node)

    def parse_program(self, program: ast.FunctionDef, is_tasklet: bool = False):
        """ Parses a DaCe program or tasklet

        Arguments:
            program {ast.FunctionDef} -- DaCe program or tasklet

        Keyword Arguments:
            is_tasklet {bool} -- True, if program is tasklet (default: {False})

        Returns:
            Tuple[SDFG, Dict, Dict] -- Parsed SDFG, its inputs and outputs
        """

        if is_tasklet:
            program.decorator_list = []
            self.visit_FunctionDef(program)
        else:
            for stmt in program.body:
                self.visit_TopLevel(stmt)
        if len(self.sdfg.nodes()) == 0:
            self.sdfg.add_state("EmptyState")

        # Handle return values
        # Assignments to return values become __return* arrays
        for vname, arrname in self.variables.items():
            if vname.startswith('__return'):
                self.sdfg.replace(arrname, vname)

        # Return values become non-transient (accessible by the outside)
        for arrname, arr in self.sdfg.arrays.items():
            if arrname.startswith('__return'):
                arr.transient = False
                self.outputs[arrname] = Memlet.from_array(arrname, arr)
        ####

        # Try to replace transients with their python-assigned names
        for pyname, arrname in self.variables.items():
            if arrname in self.sdfg.arrays:
                if self.sdfg.arrays[arrname].transient:
                    if (pyname and dtypes.validate_name(pyname)
                            and pyname not in self.sdfg.arrays):
                        self.sdfg.replace(arrname, pyname)

        return self.sdfg, self.inputs, self.outputs

    @property
    def defined(self):
        # Check parent SDFG arrays first
        # result = {
        #     k: self.parent_arrays[v]
        #     for k, v in self.variables.items() if v in self.parent_arrays
        # }
        result = {}
        result.update({
            k: v
            for k, v in self.globals.items() if isinstance(v, symbolic.symbol)
        })
        result.update({
            k: self.sdfg.arrays[v]
            for k, v in self.scope_vars.items() if v in self.sdfg.arrays
        })
        result.update({
            k: self.scope_arrays[v]
            for k, v in self.scope_vars.items() if v in self.scope_arrays
        })
        result.update({
            k: self.sdfg.arrays[v]
            for k, v in self.variables.items() if v in self.sdfg.arrays
        })
        result.update({
            v: self.sdfg.arrays[v]
            for _, v in self.variables.items() if v in self.sdfg.arrays
        })
        # TODO: Is there a case of a variable-symbol?
        result.update({
            k: self.sdfg.symbols[v]
            for k, v in self.variables.items() if v in self.sdfg.symbols
        })

        return result

    def _add_state(self, label=None):
        state = self.sdfg.add_state(label)
        if self.last_state is not None:
            self.sdfg.add_edge(self.last_state, state, dace.InterstateEdge())
        self.last_state = state
        return state

    def _parse_arg(self, arg: Any, as_list=True):
        """ Parse possible values to slices or objects that can be used in
            the SDFG API. """
        if isinstance(arg, ast.Subscript) and rname(arg) == '_':
            # result = [
            #     ':'.join([str(d) for d in dim]) for dim in
            #     astutils.subscript_to_slice(arg, self.sdfg.arrays)[1]
            # ]
            rng = dace.subsets.Range(
                astutils.subscript_to_slice(arg, self.sdfg.arrays)[1])
            result = rng.string_list()
            if as_list is False and len(result) == 1:
                return result[0]
            return result

        return arg

    def _decorator_or_annotation_params(
            self, node: ast.FunctionDef) -> List[Tuple[str, Any]]:
        """ Returns a list of parameters, either from the function parameters
            and decorator arguments or parameters and their annotations (type
            hints).
            :param node: The given function definition node.
            :return: A list of 2-tuples (name, value).
        """
        # If the arguments are defined in the decorator
        dec = node.decorator_list[0]
        if 'args' in dir(dec) and len(dec.args) > 0:
            # If it's one argument of the form of ND range, e.g., "_[0:M, 0:N]"
            parg0 = self._parse_arg(dec.args[0])
            if isinstance(parg0, list):
                args = parg0
            else:
                args = [self._parse_arg(arg) for arg in dec.args]
        else:  # Otherwise, use annotations
            args = [
                self._parse_arg(arg.annotation, as_list=False)
                for arg in node.args.args
            ]

        result = [(rname(arg), argval)
                  for arg, argval in zip(node.args.args, args)]

        # Ensure all arguments are annotated
        if len(result) != len(node.args.args):
            raise DaceSyntaxError(
                self, node,
                'All arguments in primitive %s must be annotated' % node.name)
        return result

    def _parse_subprogram(self,
                          name,
                          node,
                          is_tasklet=False,
                          extra_symbols=None):
        extra_symbols = extra_symbols or {}
        local_vars = {}
        local_vars.update(self.globals)
        local_vars.update(extra_symbols)
        pv = ProgramVisitor(name=name,
                            filename=self.filename,
                            line_offset=node.lineno,
                            col_offset=node.col_offset,
                            global_vars=local_vars,
                            constants=self.sdfg.constants,
                            scope_arrays={
                                **self.scope_arrays,
                                **self.sdfg.arrays
                            },
                            scope_vars={
                                **self.scope_vars,
                                **self.variables,
                            },
                            other_sdfgs=self.other_sdfgs,
                            nested=True,
                            tmp_idx=self.sdfg._temp_transients + 1)

        return pv.parse_program(node, is_tasklet)

    def _symbols_from_params(
            self, params: List[Tuple[str, Union[str, dtypes.typeclass]]],
            memlet_inputs: Dict[str, Memlet]) -> Dict[str, symbolic.symbol]:
        """
        Returns a mapping between symbol names to their type, as a symbol 
        object to maintain compatibility with global symbols. Used to maintain 
        typed symbols in SDFG scopes (e.g., map, consume).
        """
        from dace.codegen.tools.type_inference import infer_expr_type
        result = {}

        # Add map inputs first
        dyn_inputs = {}
        for name, val in memlet_inputs.items():
            dyn_inputs[name] = symbolic.symbol(
                name, self.scope_arrays[val.data].dtype)
        result.update(dyn_inputs)

        for name, val in params:
            if isinstance(val, dtypes.typeclass):
                result[name] = symbolic.symbol(name, dtype=val)
            else:
                values = str(val).split(':')
                if len(values) == 2:
                    result[name] = symbolic.symbol(
                        name,
                        dtypes.result_type_of(
                            infer_expr_type(values[0], {
                                **self.globals,
                                **dyn_inputs
                            }),
                            infer_expr_type(values[1], {
                                **self.globals,
                                **dyn_inputs
                            })))
                else:
                    result[name] = symbolic.symbol(
                        name,
                        infer_expr_type(values[0], {
                            **self.globals,
                            **dyn_inputs
                        }))

        return result

    def visit_FunctionDef(self, node: ast.FunctionDef):
        # Supported decorated function types: map, mapscope, consume,
        # consumescope, tasklet, program

        if len(node.decorator_list) > 1:
            raise DaceSyntaxError(
                self, node,
                'Exactly one DaCe decorator is allowed on a function')
        if len(node.decorator_list) == 0:
            dec = 'dace.tasklet'
        else:
            dec = rname(node.decorator_list[0])

        # Create a new state for the statement
        state = self._add_state("s{l}_{c}".format(l=node.lineno,
                                                  c=node.col_offset))

        # Define internal node for reconnection
        internal_node = None

        # Select primitive according to function type
        if dec == 'dace.tasklet':  # Tasklet
            internal_node, inputs, outputs, sdfg_inp, sdfg_out = self._parse_tasklet(
                state, node)

            # Add memlets
            self._add_dependencies(state, internal_node, None, None, inputs,
                                   outputs)
            self.inputs.update(sdfg_inp)
            self.outputs.update(sdfg_out)

        elif dec.startswith('dace.map') or dec.startswith(
                'dace.consume'):  # Scope or scope+tasklet
            if 'map' in dec:
                params = self._decorator_or_annotation_params(node)
                params, map_inputs = self._parse_map_inputs(
                    node.name, params, node)
                entry, exit = state.add_map(node.name,
                                            ndrange=params,
                                            debuginfo=self.current_lineinfo)
            elif 'consume' in dec:
                (stream_name, stream_elem, PE_tuple, condition,
                 chunksize) = self._parse_consume_inputs(node)
                params = [
                    PE_tuple, (stream_elem, self.sdfg.arrays[stream_name].dtype)
                ]
                map_inputs = {}
                entry, exit = state.add_consume(node.name,
                                                PE_tuple,
                                                condition,
                                                chunksize=chunksize,
                                                debuginfo=self.current_lineinfo)

            if dec.endswith('scope'):  # @dace.mapscope or @dace.consumescope
                sdfg, inputs, outputs = self._parse_subprogram(
                    node.name,
                    node,
                    extra_symbols=self._symbols_from_params(params, map_inputs))
            else:  # Scope + tasklet (e.g., @dace.map)
                name = "{}_body".format(entry.label)
                sdfg, inputs, outputs = self._parse_subprogram(
                    name,
                    node,
                    True,
                    extra_symbols=self._symbols_from_params(params, map_inputs))

            internal_node = state.add_nested_sdfg(
                sdfg,
                self.sdfg,
                set(inputs.keys()),
                set(outputs.keys()),
                debuginfo=self.current_lineinfo)
            self._add_nested_symbols(internal_node)

            # If consume scope, inject stream inputs to the internal SDFG
            if 'consume' in dec:
                free_symbols_before = copy.copy(sdfg.free_symbols)
                self._inject_consume_memlets(dec, entry, inputs, internal_node,
                                             sdfg, state, stream_elem,
                                             stream_name)
                # Remove symbols defined after injection
                syms_to_remove = free_symbols_before - sdfg.free_symbols
                syms_to_remove.add(stream_elem)
                for sym in syms_to_remove:
                    del internal_node.symbol_mapping[sym]
                    del sdfg.symbols[sym]

            # Connect internal node with scope/access nodes
            self._add_dependencies(state, internal_node, entry, exit, inputs,
                                   outputs, map_inputs)

        elif dec == 'dace.program':  # Nested SDFG
            raise DaceSyntaxError(
                self, node, 'Nested programs must be '
                'defined outside existing programs')
        else:
            raise DaceSyntaxError(self, node, 'Unsupported function decorator')

    def _inject_consume_memlets(self, dec, entry, inputs, internal_node, sdfg,
                                state, stream_elem, stream_name):
        """ Inject stream inputs to subgraph when creating a consume scope. """

        # Inject element to internal SDFG arrays
        ntrans = sdfg.temp_data_name()
        sdfg.add_array(ntrans, [1], self.sdfg.arrays[stream_name].dtype)
        internal_memlet = dace.Memlet.simple(ntrans, subsets.Indices([0]))
        external_memlet = dace.Memlet.simple(stream_name,
                                             subsets.Indices([0]),
                                             num_accesses=-1)

        # Inject to internal tasklet
        if not dec.endswith('scope'):
            injected_node_count = 0
            for s in sdfg.nodes():
                for n in s.nodes():
                    if isinstance(n, nodes.Tasklet):
                        n.add_in_connector(stream_elem)
                        rnode = s.add_read(ntrans,
                                           debuginfo=self.current_lineinfo)
                        s.add_edge(rnode, None, n, stream_elem, internal_memlet)
                        injected_node_count += 1
            assert injected_node_count == 1

        # Inject to nested SDFG node
        internal_node.add_in_connector(ntrans)
        stream_node = state.add_read(stream_name,
                                     debuginfo=self.current_lineinfo)
        state.add_edge_pair(entry,
                            internal_node,
                            stream_node,
                            external_memlet,
                            scope_connector='stream',
                            internal_connector=ntrans)

        # Mark as input so that no extra edges are added
        inputs[ntrans] = None

    def _parse_for_indices(self, node: ast.Expr):
        """Parses the indices of a for-loop statement

        Arguments:
            node {ast.Expr} -- Target of ast.For node

        Raises:
            DaceSyntaxError: If target is not ast.Tuple
            DaceSyntaxError: If index is not ast.Name
            DaceSyntaxError: If index ID is duplicate

        Returns:
            List[str] -- List of index IDs
        """

        if not isinstance(node, (ast.Name, ast.Tuple)):
            raise DaceSyntaxError(
                self, node, "Target of ast.For must be a name or a tuple")

        if isinstance(node, ast.Name):
            elts = (node, )
        else:
            elts = node.elts

        indices = []
        for n in elts:
            if not isinstance(n, ast.Name):
                raise DaceSyntaxError(self, n,
                                      "For-loop iterator must be ast.Name")
            idx_id = n.id
            if idx_id in indices:
                raise DaceSyntaxError(
                    self, n,
                    "Duplicate index id ({}) in for-loop".format(idx_id))
            indices.append(idx_id)

        return indices

    def _parse_value(self, node: Union[ast.Name, ast.Num, ast.Constant]):
        """Parses a value

        Arguments:
            node {Union[ast.Name, ast.Num, ast.Constant]} -- Value node

        Raises:
            DaceSyntaxError: If node is not ast.Name or ast.Num/Constant

        Returns:
            str -- Value id or number as string
        """

        if isinstance(node, ast.Name):
            return node.id
        elif isinstance(node, ast.Num):
            return str(node.n)
        elif isinstance(node, ast.Constant):
            return str(node.value)
        else:
            return str(pyexpr_to_symbolic(self.defined, node))

    def _parse_slice(self, node: ast.Slice):
        """Parses a range

        Arguments:
            node {ast.Slice} -- Slice node

        Returns:
            Tuple[str] -- Range in (from, to, step) format
        """

        return (self._parse_value(node.lower), self._parse_value(node.upper),
                self._parse_value(node.step) if node.step is not None else "1")

    def _parse_index_as_range(self, node: ast.Index):
        """Parses an index as range

        Arguments:
            node {ast.Index} -- Index node

        Returns:
            Tuple[str] -- Range in (from, to, step) format
        """

        val = self._parse_value(node.value)
        return (val, val, "1")

    def _parse_for_iterator(self, node: ast.Expr):
        """Parses the iterator of a for-loop statement

        Arguments:
            node {ast.Expr} -- Iterator (iter) of ast.For node

        Raises:
            DaceSyntaxError: If iterator is not ast.Subscript
            DaceSyntaxError: If iterator type is not supported
            NotImplementedError: If iterator type is not implemented

        Returns:
            Tuple[str, List[str]] -- Iterator type and iteration ranges
        """

        if not isinstance(node, (ast.Call, ast.Subscript)):
            raise DaceSyntaxError(
                self, node,
                "Iterator of ast.For must be a function or a subscript")

        iterator = rname(node)
        if iterator not in {'range', 'parrange', 'dace.map'}:
            raise DaceSyntaxError(self, node,
                                  "Iterator {} is unsupported".format(iterator))
        elif iterator in ['range', 'parrange']:
            if len(node.args) == 1:  # (par)range(stop)
                ranges = [('0', self._parse_value(node.args[0]), '1')]
            elif len(node.args) == 2:  # (par)range(start, stop)
                ranges = [(self._parse_value(node.args[0]),
                           self._parse_value(node.args[1]), '1')]
            elif len(node.args) == 3:  # (par)range(start, stop, step)
                ranges = [(self._parse_value(node.args[0]),
                           self._parse_value(node.args[1]),
                           self._parse_value(node.args[2]))]
            else:
                raise DaceSyntaxError(
                    self, node,
                    'Invalid number of arguments for "%s"' % iterator)
            if iterator == 'parrange':
                iterator = 'dace.map'
        else:
            ranges = []
            if isinstance(node.slice, ast.ExtSlice):
                for s in node.slice.dims:
                    ranges.append(self._parse_slice(s))
            elif isinstance(node.slice, ast.Slice):
                ranges.append(self._parse_slice(node.slice))
            else:  # isinstance(node.slice, ast.Index) is True
                ranges.append(self._parse_index_as_range(node.slice))

        return (iterator, ranges)

    def _parse_map_inputs(
            self, name: str, params: List[Tuple[str, str]],
            node: ast.AST) -> Tuple[Dict[str, str], Dict[str, Memlet]]:
        """ Parse map parameters for data-dependent inputs, modifying the
            parameter dictionary and returning relevant memlets.
            :return: A 2-tuple of (parameter dictionary, mapping from connector
                     name to memlet).
        """
        new_params = []
        map_inputs = {}
        for k, v in params:
            vsp = list(v.split(':'))
            for i, (val, vid) in enumerate(zip(vsp, 'best')):
                # Walk through expression, find functions and replace with
                # variables
                ctr = 0
                repldict = {}
                symval = pystr_to_symbolic(val)

                for atom in symval.free_symbols:
                    if symbolic.issymbolic(atom, self.sdfg.constants):
                        # Check for undefined variables
                        if str(atom) not in self.defined:
                            raise DaceSyntaxError(
                                self, node, 'Undefined variable "%s"' % atom)
                        # Add to global SDFG symbols
                        if str(atom) not in self.sdfg.symbols:
                            self.sdfg.add_symbol(str(atom), atom.dtype)

                for expr in symbolic.swalk(symval):
                    if symbolic.is_sympy_userfunction(expr):
                        # If function contains a function
                        if any(
                                symbolic.contains_sympy_functions(a)
                                for a in expr.args):
                            raise DaceSyntaxError(
                                self, node,
                                'Indirect accesses not supported in map ranges')
                        arr = expr.func.__name__
                        newvar = '__%s_%s%d' % (name, vid, ctr)
                        repldict[arr] = newvar
                        # Create memlet
                        args = ','.join([str(a) for a in expr.args])
                        if arr in self.variables:
                            arr = self.variables[arr]
                        if arr not in self.sdfg.arrays:
                            rng = subsets.Range.from_string(args)
                            args = str(rng)
                        map_inputs[newvar] = Memlet.simple(arr, args)
                        # ','.join([str(a) for a in expr.args]))
                        ctr += 1
                # Replace functions with new variables
                for find, replace in repldict.items():
                    val = re.sub(r"%s\(.*?\)" % find, replace, val)
                vsp[i] = val

            new_params.append((k, ':'.join(vsp)))

        return new_params, map_inputs

    def _parse_consume_inputs(
        self, node: ast.FunctionDef
    ) -> Tuple[str, str, Tuple[str, str], str, str]:
        """ Parse consume parameters from AST.
            :return: A 5-tuple of Stream name, internal stream name,
                     (PE index, number of PEs), condition, chunk size.
        """

        # Consume scopes in Python are defined as functions with the following
        # syntax:
        # @dace.consume(<stream name>, <number of PEs>[, <quiescence condition>,
        #               <chunk size>)
        # def func(<internal stream element name>, <internal PE index name>):

        # Parse decorator
        dec = node.decorator_list[0]
        if hasattr(dec, 'args') and len(dec.args) >= 2:
            stream_name = self.visit(dec.args[0])
            num_PEs = pystr_to_symbolic(self.visit(dec.args[1]))
            if len(dec.args) >= 3:
                # TODO: Does not work if the condition uses arrays
                condition = astutils.unparse(dec.args[2])
            else:
                condition = None  # Run until stream is empty
            if len(dec.args) >= 4:
                chunksize = pystr_to_symbolic(self.visit(dec.args[3]))
            else:
                chunksize = 1
        else:
            raise DaceSyntaxError(
                self, node, 'Consume scope decorator must '
                'contain at least two arguments')

        # Parse function
        if len(node.args.args) != 2:
            raise DaceSyntaxError(
                self, node, 'Consume scope function must '
                'contain two arguments')

        stream_elem, PE_index = tuple(a.arg for a in node.args.args)

        return (stream_name, stream_elem, (PE_index, num_PEs), condition,
                chunksize)

    def _find_access(self, name: str, rng: subsets.Range, mode: str):
        for n, r, m in self.accesses:
            if n == name and m == mode:
                if r == rng:
                    return True
                elif r.covers(rng):
                    print("WARNING: New access {n}[{rng}] already covered by"
                          " {n}[{r}]".format(n=name, rng=rng, r=r))
                elif rng.covers(r):
                    print("WARNING: New access {n}[{rng}] covers previous"
                          " access {n}[{r}]".format(n=name, rng=rng, r=r))
                return False

    def _add_dependencies(self,
                          state: SDFGState,
                          internal_node: nodes.CodeNode,
                          entry_node: nodes.EntryNode,
                          exit_node: nodes.ExitNode,
                          inputs: Dict[str, Memlet],
                          outputs: Dict[str, Memlet],
                          map_inputs: Dict[str, Memlet] = None):

        # Parse map inputs (for memory-based ranges)
        if map_inputs is not None:
            for conn, memlet in map_inputs.items():
                if self.nested:
                    new_name = self._add_read_access(memlet.data, memlet.subset,
                                                     None)
                    memlet = Memlet.from_array(new_name,
                                               self.sdfg.arrays[new_name])
                else:
                    new_name = memlet.data

                read_node = state.add_read(new_name,
                                           debuginfo=self.current_lineinfo)
                entry_node.add_in_connector(conn)
                state.add_edge(read_node, None, entry_node, conn, memlet)

        # Parse internal node inputs and indirect memory accesses
        if inputs:
            for conn, v in inputs.items():
                if v is None:  # Input already handled outside
                    continue
                if isinstance(v, nodes.Tasklet):
                    # Create a code->code node
                    new_scalar = self.sdfg.temp_data_name()
                    if isinstance(internal_node, nodes.NestedSDFG):
                        dtype = internal_node.sdfg.arrays[conn].dtype
                    else:
                        raise SyntaxError('Cannot determine connector type for '
                                          'tasklet input dependency')
                    self.sdfg.add_scalar(new_scalar, dtype, transient=True)
                    state.add_edge(v, conn, internal_node, conn,
                                   dace.Memlet.simple(new_scalar, '0'))
                    if entry_node is not None:
                        state.add_edge(entry_node, None, v, None, dace.Memlet())
                    continue

                if isinstance(v, tuple):
                    memlet, inner_indices = v
                else:
                    memlet, inner_indices = v, set()
                if _subset_has_indirection(memlet.subset):
                    read_node = entry_node
                    if entry_node is None:
                        read_node = state.add_read(
                            memlet.data, debuginfo=self.current_lineinfo)
                    add_indirection_subgraph(self.sdfg, state, read_node,
                                             internal_node, memlet, conn, self)
                    continue
                if memlet.data not in self.sdfg.arrays:
                    arr = self.scope_arrays[memlet.data]
                    if entry_node:
                        scope_memlet = propagate_memlet(state, memlet,
                                                        entry_node, True, arr)
                    else:
                        scope_memlet = copy.deepcopy(memlet)
                    irng = memlet.subset
                    orng = copy.deepcopy(scope_memlet.subset)
                    outer_indices = []
                    for n, (i, o) in enumerate(zip(irng, orng)):
                        if i == o and n not in inner_indices:
                            outer_indices.append(n)
                        elif n not in inner_indices:
                            inner_indices.add(n)
                    irng.pop(outer_indices)
                    orng.pop(outer_indices)
                    irng.offset(orng, True)
                    if (memlet.data, scope_memlet.subset, 'w') in self.accesses:
                        vname = self.accesses[(memlet.data, scope_memlet.subset,
                                               'w')][0]
                        memlet = Memlet.simple(vname, str(irng))
                    elif (memlet.data, scope_memlet.subset,
                          'r') in self.accesses:
                        vname = self.accesses[(memlet.data, scope_memlet.subset,
                                               'r')][0]
                        memlet = Memlet.simple(vname, str(irng))
                    else:
                        name = memlet.data
                        vname = "{c}_in_from_{s}{n}".format(
                            c=conn,
                            s=self.sdfg.nodes().index(state),
                            n=('_%s' %
                               state.node_id(entry_node) if entry_node else ''))
                        self.accesses[(name, scope_memlet.subset,
                                       'r')] = (vname, orng)
                        orig_shape = orng.size()
                        shape = [d for d in orig_shape if d != 1]
                        strides = [
                            i for j, i in enumerate(arr.strides)
                            if j not in outer_indices
                        ]
                        strides = [
                            s for d, s in zip(orig_shape, strides) if d != 1
                        ]
                        if not shape:
                            shape = [1]
                            strides = [1]
                        # TODO: Formulate this better
                        if not strides:
                            strides = [arr.strides[-1]]
                        dtype = arr.dtype
                        if isinstance(memlet.data, data.Stream):
                            self.sdfg.add_stream(vname, dtype)
                        else:
                            self.sdfg.add_array(vname,
                                                shape,
                                                dtype,
                                                strides=strides)
                        self.inputs[vname] = (scope_memlet, inner_indices)
                        # self.inputs[vname] = (memlet.data, scope_memlet.subset, inner_indices)
                        memlet.data = vname
                        # memlet.subset.offset(memlet.subset, True, outer_indices)
                else:
                    vname = memlet.data
            # for conn, memlet in inputs.items():
            #     if _subset_has_indirection(memlet.subset):
            #         read_node = entry_node
            #         if entry_node is None:
            #             read_node = state.add_read(memlet.data)
            #         add_indirection_subgraph(self.sdfg, state, read_node,
            #                                  internal_node, memlet, conn)
            #         continue

                read_node = state.add_read(vname,
                                           debuginfo=self.current_lineinfo)

                if entry_node is not None:
                    state.add_memlet_path(read_node,
                                          entry_node,
                                          internal_node,
                                          memlet=memlet,
                                          src_conn=None,
                                          dst_conn=conn)
                else:
                    state.add_edge(read_node, None, internal_node, conn, memlet)
        else:
            if entry_node is not None:
                state.add_nedge(entry_node, internal_node, dace.Memlet())

        # Parse internal node outputs
        if outputs:
            for conn, v in outputs.items():
                if v is None:  # Output already handled outside
                    continue
                if isinstance(v, tuple):
                    memlet, inner_indices = v
                else:
                    memlet, inner_indices = v, set()
                if _subset_has_indirection(memlet.subset):
                    write_node = exit_node
                    if exit_node is None:
                        write_node = state.add_write(
                            memlet.data, debuginfo=self.current_lineinfo)
                    add_indirection_subgraph(self.sdfg, state, internal_node,
                                             write_node, memlet, conn, self,
                                             True)
                    continue
                inner_memlet = memlet
                if memlet.data not in self.sdfg.arrays:
                    arr = self.scope_arrays[memlet.data]
                    if entry_node:
                        scope_memlet = propagate_memlet(state, memlet,
                                                        entry_node, True, arr)
                    else:
                        scope_memlet = copy.deepcopy(memlet)
                    irng = memlet.subset
                    orng = copy.deepcopy(scope_memlet.subset)
                    outer_indices = []
                    for n, (i, o) in enumerate(zip(irng, orng)):
                        if i == o and n not in inner_indices:
                            outer_indices.append(n)
                        elif n not in inner_indices:
                            inner_indices.add(n)
                    irng.pop(outer_indices)
                    orng.pop(outer_indices)
                    irng.offset(orng, True)
                    if self._find_access(memlet.data, scope_memlet.subset, 'w'):
                        vname = self.accesses[(memlet.data, scope_memlet.subset,
                                               'w')][0]
                        inner_memlet = Memlet.simple(vname, str(irng))
                        inner_memlet.num_accesses = memlet.num_accesses
                        inner_memlet.dynamic = memlet.dynamic
                    else:
                        name = memlet.data
                        vname = "{c}_out_of_{s}{n}".format(
                            c=conn,
                            s=self.sdfg.nodes().index(state),
                            n=('_%s' %
                               state.node_id(exit_node) if exit_node else ''))
                        self.accesses[(name, scope_memlet.subset,
                                       'w')] = (vname, orng)
                        orig_shape = orng.size()
                        shape = [d for d in orig_shape if d != 1]
                        strides = [
                            i for j, i in enumerate(arr.strides)
                            if j not in outer_indices
                        ]
                        strides = [
                            s for d, s in zip(orig_shape, strides) if d != 1
                        ]
                        if not shape:
                            shape = [1]
                            strides = [1]
                        # TODO: Formulate this better
                        if not strides:
                            strides = [arr.strides[-1]]
                        dtype = arr.dtype
                        if isinstance(memlet.data, data.Stream):
                            self.sdfg.add_stream(vname, dtype)
                        else:
                            self.sdfg.add_array(vname,
                                                shape,
                                                dtype,
                                                strides=strides)
                        self.outputs[vname] = (scope_memlet, inner_indices)
                        # self.outputs[vname] = (memlet.data, scope_memlet.subset, inner_indices)
                        inner_memlet.data = vname
                        # memlet.subset.offset(memlet.subset, True, outer_indices)
                else:
                    vname = memlet.data
                write_node = state.add_write(vname,
                                             debuginfo=self.current_lineinfo)
                if exit_node is not None:
                    state.add_memlet_path(internal_node,
                                          exit_node,
                                          write_node,
                                          memlet=inner_memlet,
                                          src_conn=conn,
                                          dst_conn=None)
                else:
                    state.add_edge(internal_node, conn, write_node, None,
                                   inner_memlet)
        else:
            if exit_node is not None:
                state.add_nedge(internal_node, exit_node, dace.Memlet())

    def _add_nested_symbols(self, nsdfg_node: nodes.NestedSDFG):
        """ 
        Adds symbols from nested SDFG mapping values (if appear as globals)
        to current SDFG.
        """
        for mv in nsdfg_node.symbol_mapping.values():
            for sym in mv.free_symbols:
                if (sym.name not in self.sdfg.symbols
                        and sym.name in self.globals):
                    self.sdfg.add_symbol(sym.name, self.globals[sym.name].dtype)

    def _recursive_visit(self,
                         body: List[ast.AST],
                         name: str,
                         lineno: int,
                         last_state=True,
                         extra_symbols=None):
        """ Visits a subtree of the AST, creating special states before and after the visit.
            Returns the previous state, and the first and last internal states of the
            recursive visit. """
        before_state = self.last_state
        self.last_state = None
        first_internal_state = self._add_state('%s_%d' % (name, lineno))

        # Add iteration variables to recursive visit
        if extra_symbols:
            old_globals = self.globals
            self.globals = copy.copy(self.globals)
            self.globals.update(extra_symbols)

        # Recursive loop processing
        for stmt in body:
            self.visit_TopLevel(stmt)

        # Create the next state
        last_internal_state = self.last_state
        if last_state:
            self.last_state = None
            self._add_state('end%s_%d' % (name, lineno))

        # Revert new symbols
        if extra_symbols:
            self.globals = old_globals

        return before_state, first_internal_state, last_internal_state

    def visit_For(self, node: ast.For):
        # We allow three types of for loops:
        # 1. `for i in range(...)`: Creates a looping state
        # 2. `for i in parrange(...)`: Creates a 1D map
        # 3. `for i,j,k in dace.map[0:M, 0:N, 0:K]`: Creates an ND map
        # print(ast.dump(node))
        indices = self._parse_for_indices(node.target)
        iterator, ranges = self._parse_for_iterator(node.iter)

        if len(indices) != len(ranges):
            raise DaceSyntaxError(
                self, node,
                "Number of indices and ranges of for-loop do not match")

        if iterator == 'dace.map':
            state = self._add_state('MapState')
            params = [(k, ':'.join(v)) for k, v in zip(indices, ranges)]
            params, map_inputs = self._parse_map_inputs('map_%d' % node.lineno,
                                                        params, node)
            me, mx = state.add_map(name='%s_%d' % (self.name, node.lineno),
                                   ndrange=params,
                                   debuginfo=self.current_lineinfo)
            # body = SDFG('MapBody')
            body, inputs, outputs = self._parse_subprogram(
                self.name,
                node,
                extra_symbols=self._symbols_from_params(params, map_inputs))
            tasklet = state.add_nested_sdfg(body,
                                            self.sdfg,
                                            inputs.keys(),
                                            outputs.keys(),
                                            debuginfo=self.current_lineinfo)
            self._add_nested_symbols(tasklet)
            self._add_dependencies(state, tasklet, me, mx, inputs, outputs,
                                   map_inputs)
        elif iterator == 'range':
            # Create an extra typed symbol for the loop iterate
            from dace.codegen.tools.type_inference import infer_expr_type
            extra_syms = {
                indices[0]:
                symbolic.symbol(
                    indices[0],
                    dtypes.result_type_of(
                        infer_expr_type(ranges[0][0], self.sdfg.symbols),
                        infer_expr_type(ranges[0][1], self.sdfg.symbols),
                        infer_expr_type(ranges[0][2], self.sdfg.symbols)))
            }

            # Add range symbols as necessary
            for rng in ranges[0]:
                rng = pystr_to_symbolic(rng)
                for atom in rng.free_symbols:
                    if symbolic.issymbolic(atom, self.sdfg.constants):
                        # Check for undefined variables
                        if str(atom) not in self.defined:
                            raise DaceSyntaxError(
                                self, node, 'Undefined variable "%s"' % atom)
                        # Add to global SDFG symbols
                        if str(atom) not in self.sdfg.symbols:
                            self.sdfg.add_symbol(str(atom), atom.dtype)

            # Add an initial loop state with a None last_state (so as to not
            # create an interstate edge)
            self.loop_idx += 1
            self.continue_states.append([])
            self.break_states.append([])
            laststate, first_loop_state, last_loop_state = self._recursive_visit(
                node.body, 'for', node.lineno, extra_symbols=extra_syms)
            end_loop_state = self.last_state

            # Add loop to SDFG
            loop_cond = '>' if ((
                pystr_to_symbolic(ranges[0][2]) < 0) == True) else '<'
            _, loop_guard, loop_end = self.sdfg.add_loop(
                laststate, first_loop_state, end_loop_state, indices[0],
                ranges[0][0],
                '%s %s %s' % (indices[0], loop_cond, ranges[0][1]),
                '%s + %s' % (indices[0], ranges[0][2]), last_loop_state)
            incr = {indices[0]: '%s + %s' % (indices[0], ranges[0][2])}
            continue_states = self.continue_states.pop()
            while continue_states:
                next_state = continue_states.pop()
                out_edges = self.sdfg.out_edges(next_state)
                for e in out_edges:
                    self.sdfg.remove_edge(e)
                self.sdfg.add_edge(next_state, loop_guard,
                                   dace.InterstateEdge(assignments=incr))
            break_states = self.break_states.pop()
            while break_states:
                next_state = break_states.pop()
                out_edges = self.sdfg.out_edges(next_state)
                for e in out_edges:
                    self.sdfg.remove_edge(e)
                self.sdfg.add_edge(next_state, loop_end, dace.InterstateEdge())
            self.loop_idx -= 1
        else:
            raise DaceSyntaxError(
                self, node, 'Unsupported for-loop iterator "%s"' % iterator)

    def visit_While(self, node: ast.While):
        # Add an initial loop state with a None last_state (so as to not
        # create an interstate edge)
        self.loop_idx += 1
        self.continue_states.append([])
        self.break_states.append([])
        laststate, first_loop_state, last_loop_state = \
            self._recursive_visit(node.body, 'while', node.lineno)
        end_loop_state = self.last_state

        # Add loop to SDFG
        loop_cond = astutils.unparse(node.test)
        _, loop_guard, loop_end = self.sdfg.add_loop(
            laststate, first_loop_state, end_loop_state, None,
            None, loop_cond, None, last_loop_state)
        
        continue_states = self.continue_states.pop()
        while continue_states:
            next_state = continue_states.pop()
            out_edges = self.sdfg.out_edges(next_state)
            for e in out_edges:
                self.sdfg.remove_edge(e)
            self.sdfg.add_edge(next_state, loop_guard, dace.InterstateEdge())
        break_states = self.break_states.pop()
        while break_states:
            next_state = break_states.pop()
            out_edges = self.sdfg.out_edges(next_state)
            for e in out_edges:
                self.sdfg.remove_edge(e)
            self.sdfg.add_edge(next_state, loop_end, dace.InterstateEdge())
        self.loop_idx -= 1

    def visit_Break(self, node: ast.Break):
        if self.loop_idx < 0:
            error_msg = "'break' is only supported inside for and while loops "
            if self.nested:
                error_msg += ("('break' is not supported in Maps and cannot be "
                              " used in nested DaCe program calls to break out "
                              " of loops of outer scopes)")
            raise DaceSyntaxError(self, node, error_msg)
        self.break_states[self.loop_idx].append(self.last_state)
    
    def visit_Continue(self, node: ast.Continue):
        if self.loop_idx < 0:
            error_msg = ("'continue' is only supported inside for and while "
                         "loops ")
            if self.nested:
                error_msg += ("('continue' is not supported in Maps and cannot "
                              " be used in nested DaCe program calls to "
                              " continue loops of outer scopes)")
            raise DaceSyntaxError(self, node, error_msg)
        self.continue_states[self.loop_idx].append(self.last_state)

    def visit_If(self, node: ast.If):
        # Add a guard state
        self._add_state('if_guard')

        # Visit recursively
        laststate, first_if_state, last_if_state = \
            self._recursive_visit(node.body, 'if', node.lineno)
        end_if_state = self.last_state

        # Connect the states
        cond = astutils.unparse(node.test)
        cond_else = astutils.unparse(astutils.negate_expr(node.test))
        self.sdfg.add_edge(laststate, first_if_state, dace.InterstateEdge(cond))
        self.sdfg.add_edge(last_if_state, end_if_state, dace.InterstateEdge())

        # Process 'else'/'elif' statements
        if len(node.orelse) > 0:
            # Visit recursively
            _, first_else_state, last_else_state = \
                self._recursive_visit(node.orelse, 'else', node.lineno, False)

            # Connect the states
            self.sdfg.add_edge(laststate, first_else_state,
                               dace.InterstateEdge(cond_else))
            self.sdfg.add_edge(last_else_state, end_if_state,
                               dace.InterstateEdge())
            self.last_state = end_if_state
        else:
            self.sdfg.add_edge(laststate, end_if_state,
                               dace.InterstateEdge(cond_else))

    def _parse_index(self, node: ast.Index):

        indices = []
        for idx in node.value.elts:
            indices.append(self._parse_value(idx))

        return indices

    def _parse_tasklet(self, state: SDFGState, node: TaskletType, name=None):
        ttrans = TaskletTransformer(self.defined,
                                    self.sdfg,
                                    state,
                                    self.filename,
                                    nested=self.nested,
                                    scope_arrays=self.scope_arrays,
                                    scope_vars=self.scope_vars,
                                    variables=self.variables,
                                    accesses=self.accesses)
        node, inputs, outputs, self.accesses = ttrans.parse_tasklet(node, name)

        # Convert memlets to their actual data nodes
        for i in inputs.values():
            if not isinstance(i, tuple) and i.data in self.scope_vars.keys():
                i.data = self.scope_vars[i.data]
        for o in outputs.values():
            if not isinstance(o, tuple) and o.data in self.scope_vars.keys():
                o.data = self.scope_vars[o.data]
        return node, inputs, outputs, ttrans.sdfg_inputs, ttrans.sdfg_outputs

    def _add_assignment(self,
                        node: Union[ast.Assign, ast.AugAssign],
                        target: Union[str, Tuple[str, subsets.Range]],
                        operand: Union[str, Tuple[str, subsets.Range]],
                        op: str = None):
        op_is_scalar = False
        if isinstance(target, tuple):
            target_name, target_subset = target
        else:
            target_name = target
            target_array = self.sdfg.arrays[target_name]
            target_subset = subsets.Range.from_array(target_array)
        if isinstance(operand, tuple):
            op_name, op_subset = operand
<<<<<<< HEAD
        elif operand in self.sdfg.arrays:
=======
        elif isinstance(operand, (int, float, complex)):
            op_is_scalar = True
        elif symbolic.issymbolic(operand):
            op_is_scalar = True
            for sym in operand.free_symbols:
                if str(sym) not in self.sdfg.symbols:
                    self.sdfg.add_symbol(str(sym), self.globals[str(sym)].dtype)
            operand = symbolic.symstr(operand)
        else:
>>>>>>> 201725a9
            op_name = operand
            op_array = self.sdfg.arrays[op_name]
            op_subset = subsets.Range.from_array(op_array)
        else:
            op_name = None
            op_array = None
            op_subset = subsets.Range([(0, 0, 1)])

        state = self._add_state("assign_{l}_{c}".format(l=node.lineno,
                                                        c=node.col_offset))

        if target_subset.num_elements() != 1:
            if not op_is_scalar and op_subset.num_elements() != 1:
                op1 = state.add_read(op_name, debuginfo=self.current_lineinfo)
                op2 = state.add_write(target_name,
                                      debuginfo=self.current_lineinfo)
                memlet = Memlet.simple(target_name, target_subset)
                memlet.other_subset = op_subset
                state.add_nedge(op1, op2, memlet)
            else:
                memlet = Memlet.simple(
                    target_name,
                    ','.join(['__i%d' % i for i in range(len(target_subset))]))
                if op:
                    memlet.wcr = LambdaProperty.from_string(
                        'lambda x, y: x {} y'.format(op))
<<<<<<< HEAD
                if op_name:
                    inp_memlet = {'__inp': Memlet.simple(
                        op_name, '%s' % op_subset)}  # TODO: Why [0][0]???
                        # op_name, '%s' % op_subset[0][0])}
                    tasklet_code = '__out = __inp'
                else:
                    inp_memlet = dict()
                    tasklet_code = '__out = {}'.format(operand)
                state.add_mapped_tasklet(
                    state.label, {
=======
                if op_is_scalar:
                    state.add_mapped_tasklet(state.label, {
>>>>>>> 201725a9
                        '__i%d' % i: '%s:%s+1:%s' % (start, end, step)
                        for i, (start, end, step) in enumerate(target_subset)
                    }, {},
                                             '__out = %s' % operand,
                                             {'__out': memlet},
                                             external_edges=True,
                                             debuginfo=self.current_lineinfo)
                else:
                    state.add_mapped_tasklet(state.label, {
                        '__i%d' % i: '%s:%s+1:%s' % (start, end, step)
                        for i, (start, end, step) in enumerate(target_subset)
                    }, {
                        '__inp':
                        Memlet.simple(op_name, '%s' % op_subset[0][0])
                    },
<<<<<<< HEAD
                    inp_memlet, tasklet_code, {'__out': memlet},
                    external_edges=True,
                    debuginfo=self.current_lineinfo)
=======
                                             '__out = __inp', {'__out': memlet},
                                             external_edges=True,
                                             debuginfo=self.current_lineinfo)
>>>>>>> 201725a9
        else:
            if not op_is_scalar and op_subset.num_elements() != 1:
                raise DaceSyntaxError(
                    self, node, "Incompatible subsets %s and %s" %
                    (target_subset, op_subset))
<<<<<<< HEAD
            if op_name:
                op1 = state.add_read(op_name, debuginfo=self.current_lineinfo)
                inp_conn = {'__inp'}
                tasklet_code = '__out = __inp'
            else:
                inp_conn = dict()
                tasklet_code = '__out = {}'.format(operand)
            op2 = state.add_write(target_name, debuginfo=self.current_lineinfo)
            tasklet = state.add_tasklet(name=state.label,
                                        inputs=inp_conn,
                                        outputs={'__out'},
                                        code=tasklet_code,
                                        debuginfo=self.current_lineinfo)
            if op_name:
                inp_memlet = Memlet.simple(op_name, '%s' % op_subset)  # TODO: Why [0][0]???
                # inp_memlet = Memlet.simple(op_name, '%s' % op_subset[0][0])
                state.add_edge(op1, None, tasklet, '__inp', inp_memlet)
            out_memlet = Memlet.simple(target_name, '%s' % target_subset)  # TODO: Why [0][0]???
            # out_memlet = Memlet.simple(target_name, '%s' % target_subset[0][0])
=======
            if op_is_scalar:
                tasklet = state.add_tasklet(name=state.label,
                                            inputs={},
                                            outputs={'__out'},
                                            code='__out = %s' % operand,
                                            debuginfo=self.current_lineinfo)
            else:
                op1 = state.add_read(op_name, debuginfo=self.current_lineinfo)
                tasklet = state.add_tasklet(name=state.label,
                                            inputs={'__inp'},
                                            outputs={'__out'},
                                            code='__out = __inp',
                                            debuginfo=self.current_lineinfo)
                inp_memlet = Memlet.simple(op_name, '%s' % op_subset[0][0])
                state.add_edge(op1, None, tasklet, '__inp', inp_memlet)

            op2 = state.add_write(target_name, debuginfo=self.current_lineinfo)
            out_memlet = Memlet.simple(target_name, '%s' % target_subset[0][0])
>>>>>>> 201725a9
            state.add_edge(tasklet, '__out', op2, None, out_memlet)

    def _add_aug_assignment(self, node: Union[ast.Assign, ast.AugAssign],
                            rtarget: Union[str, Tuple[str, subsets.Range]],
                            wtarget: Union[str, Tuple[str, subsets.Range]],
                            operand: Union[str, Tuple[str,
                                                      subsets.Range]], op: str):

        if isinstance(rtarget, tuple):
            rtarget_name, rtarget_subset = rtarget
        else:
            rtarget_name = rtarget
            rtarget_array = self.sdfg.arrays[rtarget_name]
            rtarget_subset = subsets.Range.from_array(rtarget_array)
        if isinstance(wtarget, tuple):
            wtarget_name, wtarget_subset = wtarget
        else:
            wtarget_name = wtarget
            wtarget_array = self.sdfg.arrays[wtarget_name]
            wtarget_subset = subsets.Range.from_array(wtarget_array)
        if isinstance(operand, tuple):
            op_name, op_subset = operand
        elif operand in self.sdfg.arrays:
            op_name = operand
            op_array = self.sdfg.arrays[op_name]
            op_subset = subsets.Range.from_array(op_array)
        else:
            op_name = None
            op_array = None
            op_subset = subsets.Range([(0, 0, 1)])

        state = self._add_state("augassign_{l}_{c}".format(l=node.lineno,
                                                           c=node.col_offset))

        if wtarget_subset.num_elements() != 1:
            if op_subset.num_elements() != 1:
                if wtarget_subset.size() == op_subset.size():
                    in1_subset = copy.deepcopy(rtarget_subset)
                    in1_subset.offset(wtarget_subset, True)
                    in1_memlet = Memlet.simple(
                        rtarget_name, ','.join([
                            '__i%d + %d' % (i, s)
                            for i, (s, _, _) in enumerate(in1_subset)
                        ]))
                    in2_subset = copy.deepcopy(op_subset)
                    in2_subset.offset(wtarget_subset, True)
                    in2_memlet = Memlet.simple(
                        op_name, ','.join([
                            '__i%d + %d' % (i, s)
                            for i, (s, _, _) in enumerate(in2_subset)
                        ]))
                    out_memlet = Memlet.simple(
                        wtarget_name, ','.join(
                            ['__i%d' % i for i in range(len(wtarget_subset))]))
                    state.add_mapped_tasklet(state.label, {
                        '__i%d' % i: '%s:%s+1:%s' % (start, end, step)
                        for i, (start, end, step) in enumerate(wtarget_subset)
                    }, {
                        '__in1': in1_memlet,
                        '__in2': in2_memlet
                    },
                                             '__out = __in1 {op} __in2'.format(
                                                 op=op), {'__out': out_memlet},
                                             external_edges=True,
                                             debuginfo=self.current_lineinfo)
                else:
                    op1 = state.add_read(op_name,
                                         debuginfo=self.current_lineinfo)
                    op2 = state.add_write(wtarget_name,
                                          debuginfo=self.current_lineinfo)
                    memlet = Memlet.simple(wtarget_name, wtarget_subset)
                    memlet.other_subset = op_subset
                    if op is not None:
                        memlet.wcr = LambdaProperty.from_string(
                            'lambda x, y: x {} y'.format(op))
                    state.add_nedge(op1, op2, memlet)
            else:
                in1_subset = copy.deepcopy(rtarget_subset)
                in1_subset.offset(wtarget_subset, True)
                in1_memlet = Memlet.simple(
                    rtarget_name, ','.join([
                        '__i%d + %d' % (i, s)
                        for i, (s, _, _) in enumerate(in1_subset)
                    ]))
                if op_name:
                    in2_memlet = Memlet.simple(op_name, '%s' % op_subset)  # TODO: Why [0][0]???
                    # in2_memlet = Memlet.simple(op_name, '%s' % op_subset[0][0])
                    inp_memlets = {'__in1': in1_memlet, '__in2': in2_memlet}
                    tasklet_code = '__out = __in1 {op} __in2'.format(op=op)
                else:
                    inp_memlets = {'__in1': in1_memlet}
                    tasklet_code = '__out = __in1 {op} {n}'.format(op=op,
                                                                   n=operand)
                out_memlet = Memlet.simple(
                    wtarget_name,
                    ','.join(['__i%d' % i for i in range(len(wtarget_subset))]))
                state.add_mapped_tasklet(
                    state.label, {
                        '__i%d' % i: '%s:%s+1:%s' % (start, end, step)
                        for i, (start, end, step) in enumerate(wtarget_subset)
                    }, inp_memlets, tasklet_code, {'__out': out_memlet},
                    external_edges=True,
                    debuginfo=self.current_lineinfo)
        else:
            if op_subset.num_elements() != 1:
                raise DaceSyntaxError(
                    self, node, "Incompatible subsets %s, %s and %s" %
                    (rtarget_subset, op_subset, wtarget_subset))
            else:
                op1 = state.add_read(rtarget_name,
                                     debuginfo=self.current_lineinfo)
                if op_name:
                    op2 = state.add_read(op_name,
                                         debuginfo=self.current_lineinfo)
                    inp_conns = {'__in1', '__in2'}
                    tasklet_code = '__out = __in1 {op} __in2'.format(op=op)
                else:
                    inp_conns = {'__in1'}
                    tasklet_code = '__out = __in1 {op} {n}'.format(op=op,
                                                                   n=operand)
                op3 = state.add_write(wtarget_name,
                                      debuginfo=self.current_lineinfo)
                tasklet = state.add_tasklet(
                    name=state.label,
                    inputs=inp_conns,
                    outputs={'__out'},
                    code=tasklet_code,
                    debuginfo=self.current_lineinfo)
                in1_memlet = Memlet.simple(rtarget_name, '%s' % rtarget_subset)  # TODO: Why [0][0]???
                                        #    '%s' % rtarget_subset[0][0])
                if op_name:
                    in2_memlet = Memlet.simple(op_name, '%s' % op_subset)  # TODO: Why [0][0]???
                    # in2_memlet = Memlet.simple(op_name, '%s' % op_subset[0][0])
                    state.add_edge(op2, None, tasklet, '__in2', in2_memlet)
                out_memlet = Memlet.simple(wtarget_name, '%s' % wtarget_subset)  # TODO: Why [0][0]???
                                        #    '%s' % wtarget_subset[0][0])
                state.add_edge(op1, None, tasklet, '__in1', in1_memlet)
                state.add_edge(tasklet, '__out', op3, None, out_memlet)

    def _get_variable_name(self, node, name):
        if name in self.variables:
            return self.variables[name]
        elif name in self.scope_vars:
            return self.scope_vars[name]
        else:
            raise DaceSyntaxError(self, node,
                                  'Array "%s" used before definition' % name)

    def _add_access(
            self,
            name: str,
            rng: subsets.Range,
            access_type: str,  # 'r' or 'w'
            target: Union[ast.Name, ast.Subscript],
            new_name: str = None,
            arr_type: data.Data = None) -> str:
        if access_type not in ('r', 'w'):
            raise ValueError("Access type {} is invalid".format(access_type))
        if new_name:
            var_name = new_name
        elif target:
            var_name = "__tmp_{l}_{c}_{a}".format(l=target.lineno,
                                                  c=target.col_offset,
                                                  a=access_type)
        else:
            var_name = self.sdfg.temp_data_name()

        parent_name = self.scope_vars[name]
        parent_array = self.scope_arrays[parent_name]
        squeezed_rng = copy.deepcopy(rng)
        non_squeezed = squeezed_rng.squeeze()
        shape = squeezed_rng.size()
        dtype = parent_array.dtype

        if arr_type is None:
            arr_type = type(parent_array)
        if arr_type == data.Scalar:
            self.sdfg.add_scalar(var_name, dtype)
        elif arr_type == data.Array:
            if non_squeezed:
                strides = [parent_array.strides[d] for d in non_squeezed]
            else:
                strides = [1]
            self.sdfg.add_array(var_name, shape, dtype, strides=strides)
        elif arr_type == data.Stream:
            self.sdfg.add_stream(var_name, dtype)
        else:
            raise NotImplementedError(
                "Data type {} is not implemented".format(arr_type))

        self.accesses[(name, rng, access_type)] = (var_name, squeezed_rng)

        inner_indices = set(non_squeezed)

        if access_type == 'r':
            self.inputs[var_name] = (dace.Memlet.simple(parent_name,
                                                        rng), inner_indices)
        else:
            self.outputs[var_name] = (dace.Memlet.simple(parent_name,
                                                         rng), inner_indices)

        return var_name

    def _add_read_access(self,
                         name: str,
                         rng: subsets.Range,
                         target: Union[ast.Name, ast.Subscript],
                         new_name: str = None,
                         arr_type: data.Data = None):

        if (name, rng, 'w') in self.accesses:
            return self.accesses[(name, rng, 'w')][0]
        elif (name, rng, 'r') in self.accesses:
            return self.accesses[(name, rng, 'r')][0]
        elif name in self.variables:
            return self.variables[name]
        elif name in self.scope_vars:
            return self._add_access(name, rng, 'r', target, new_name, arr_type)
        else:
            raise NotImplementedError

    def _add_write_access(self,
                          name: str,
                          rng: subsets.Range,
                          target: Union[ast.Name, ast.Subscript],
                          new_name: str = None,
                          arr_type: data.Data = None):

        if (name, rng, 'w') in self.accesses:
            return self.accesses[(name, rng, 'w')][0]
        elif name in self.variables:
            return self.variables[name]
        elif (name, rng, 'r') in self.accesses or name in self.scope_vars:
            return self._add_access(name, rng, 'w', target, new_name, arr_type)
        else:
            raise NotImplementedError
    
    def visit_NamedExpr(self, node):  # node : ast.NamedExpr
        self._visit_assign(node, node.target, None)

    def visit_Assign(self, node: ast.Assign):

        self._visit_assign(node, node.targets[0], None)

    def _visit_assign(self, node, node_target, op):
        # Get targets (elts) and results
        elts = None
        results = None
        if isinstance(node_target, (ast.Tuple, ast.List)):
            elts = node_target.elts
        else:
            elts = [node_target]

        results = []
        if isinstance(node.value, (ast.Tuple, ast.List)):
            for n in node.value.elts:
                results.extend(self._gettype(n))
                # if isinstance(n, (ast.Num, ast.Constant)):
                #     # results.append(self._convert_num_to_array(n))
                #     results.extend(self.visit(n))
                # else:
                #     results.extend(self._gettype(n))
        else:
            results.extend(self._gettype(node.value))
            # if isinstance(node.value, (ast.Constant, ast.Num)):
            #     # results.append(self._convert_num_to_array(node.value))
            #     results.extend(self.visit(node.value))
            # else:
            #     results.extend(self._gettype(node.value))

        if len(results) != len(elts):
            raise DaceSyntaxError(
                self, node, 'Function returns %d values but %d provided' %
                (len(results), len(elts)))

        defined_vars = {**self.variables, **self.scope_vars}
        defined_arrays = {**self.sdfg.arrays, **self.scope_arrays}

        for target, (result, _) in zip(elts, results):

            name = rname(target)
            true_name = None
            if name in defined_vars:
                true_name = defined_vars[name]
                true_array = defined_arrays[true_name]

            if (isinstance(target, ast.Name) and true_name and not op
                    and not isinstance(true_array, data.Scalar)
                    and not (true_array.shape == (1, ))):
                raise DaceSyntaxError(
                    self, target,
                    'Cannot reassign value to variable "{}"'.format(name))

            if not true_name and op:
                raise DaceSyntaxError(
                    self, target,
                    'Variable "{}" used before definition'.format(name))

            new_data = None
            if result not in self.sdfg.arrays:
                if not isinstance(result,
                                  tuple(dtypes.DTYPE_TO_TYPECLASS.keys())):
                    raise DaceSyntaxError(self, result,
                                          "In assignments, the rhs may only be "
                                          "data or numerical/boolean constants")
            if not true_name:
                if result in self.sdfg.arrays:
                    result_data = self.sdfg.arrays[result]
                    if (target.id.startswith('__return') and
                            isinstance(result_data, data.Scalar)):
                        true_name, new_data = self.sdfg.add_temp_transient(
                            [1], result_data.dtype)
                        self.variables[name] = true_name
                        defined_vars[name] = true_name
                    elif not result_data.transient:
                        true_name, new_data = _add_transient_data(
                            self.sdfg, result_data)
                        self.variables[name] = true_name
                        defined_vars[name] = true_name
                    else:
                        self.variables[name] = result
                        defined_vars[name] = result
                        continue
                else:
                    if target.id.startswith('__return'):
                        true_name, new_data = self.sdfg.add_temp_transient(
                            [1], type(result))
                    else:
                        true_name = self.sdfg.temp_data_name()
                        _, new_data = self.sdfg.add_scalar(
                            true_name, type(result), transient=True)
                    self.variables[name] = true_name
                    defined_vars[name] = true_name


            if new_data:
                rng = dace.subsets.Range.from_array(new_data)
            else:
                true_target = copy.deepcopy(target)
                if isinstance(target, ast.Name):
                    true_target.id = true_name
                elif isinstance(target, ast.Subscript):
                    true_target.value.id = true_name
                rng = dace.subsets.Range(
                    astutils.subscript_to_slice(true_target, defined_arrays)[1])

            if self.nested and not new_data:  # Nested SDFG
                if op:
                    rtarget = self._add_read_access(name, rng, target)
                    wtarget = self._add_write_access(name, rng, target)
                    self._add_aug_assignment(node, rtarget, wtarget, result, op)
                else:
                    wtarget = self._add_write_access(name, rng, target)
                    self._add_assignment(node, wtarget, result)
            else:  # Top-level SDFG
                output_indirection = None
                if _subset_has_indirection(rng):
                    output_indirection = self.sdfg.add_state(
                        'slice_%s_%d' % (true_name, node.lineno))
                    wnode = output_indirection.add_write(
                        true_name, debuginfo=self.current_lineinfo)
                    memlet = Memlet.simple(true_name, str(rng))
                    tmp = self.sdfg.temp_data_name()
                    wtarget = add_indirection_subgraph(self.sdfg,
                                                       output_indirection, None,
                                                       wnode, memlet, tmp, self,
                                                       True)
                else:
                    wtarget = (true_name, rng)
                if op:
                    if _subset_has_indirection(rng):
                        self._add_state('slice_%s_%d' %
                                        (true_name, node.lineno))
                        rnode = self.last_state.add_read(
                            true_name, debuginfo=self.current_lineinfo)
                        memlet = Memlet.simple(true_name, str(rng))
                        tmp = self.sdfg.temp_data_name()
                        rtarget = add_indirection_subgraph(
                            self.sdfg, self.last_state, rnode, None, memlet,
                            tmp, self)
                    else:
                        rtarget = (true_name, rng)
                    self._add_aug_assignment(node, rtarget, wtarget, result, op)
                else:
                    self._add_assignment(node, wtarget, result)

                if output_indirection:
                    self.sdfg.add_edge(self.last_state, output_indirection,
                                       dace.sdfg.InterstateEdge())
                    self.last_state = output_indirection

    def visit_AugAssign(self, node: ast.AugAssign):

        self._visit_assign(node, node.target,
                           augassign_ops[type(node.op).__name__])

    def _get_keyword_value(self, keywords: List[ast.keyword], arg: str):
        """Finds a keyword in list and returns its value

        Arguments:
            keywords {List[ast.keyword]} -- Keyword list
            arg {str} -- Keyword ID

        Raises:
            DaceSyntaxError: If keyword is not found

        Returns:
            Any -- Keyword value
        """

        for kword in keywords:
            if kword.arg == arg:
                return kword.value

        raise DaceSyntaxError(self, keywords,
                              "Keyword {} not found".format(arg))

    def _parse_shape(self, node: Union[ast.List, ast.Tuple, ast.Attribute]):
        """Parses the shape of an array

        Arguments:
            node {Union[ast.List, ast.Tuple, ast.Attribute]} -- Shape node

        Raises:
            DaceSyntaxError: If shape node is ast.Attribute, but the attribute is not a shape
            DaceSyntaxError: If shape node is neither a list/tuple nor an attribute

        Returns:
            List[Union[str, int, dace.symbol]] -- Shape
        """

        if isinstance(node, (ast.List, ast.Tuple)):
            shape = []
            for length in node.elts:
                shape.append(self._parse_value(length))
        elif isinstance(node, ast.Attribute):
            if node.attr != "shape":
                raise DaceSyntaxError(
                    self, node, "Attribute {} is not shape".format(rname(node)))
            shape = self.scope_arrays[node.value.id].shape
        else:
            raise DaceSyntaxError(
                self, node,
                "Array shape must either be a list of dimension lengths or "
                " the shape attribute of another array.")

        return shape

    def _parse_dtype(self, node: ast.Attribute):
        """Parses the dtype of an array

        Arguments:
            node {ast.Attribute} -- Dtype node

        Raises:
            DaceSyntaxError: If dtype node is an ast.Attribute, but the attribute is not a dtype
            DaceSyntaxError: If dtype node is not ast.Attribute

        Returns:
            Any -- Dtype
        """

        if isinstance(node, ast.Attribute):
            if node.value.id in {"dace", "numpy"}:
                dtype = getattr(self.globals[node.value.id], node.attr)
            elif node.attr != "dtype":
                raise DaceSyntaxError(
                    self, node, "Attribute {} is not dtype".format(rname(node)))
            else:
                dtype = self.scope_arrays[node.value.id].dtype
        else:
            raise DaceSyntaxError(
                self, node, "Array dtype must either be a dace/numpy type or "
                " the dtype attribute of another array.")

        return dtype

    def _parse_ndarray(self, node: ast.Call):
        """Parses a call to numpy.ndarray

        Arguments:
            node {ast.Call} -- Call node

        Returns:
            Tuple[shape, dtype] -- Shape and dtype of the array
        """

        num_args = len(node.args)
        # num_kwargs = len(node.keywords)

        if num_args == 0:
            shape_node = self._get_keyword_value(node.keywords, "shape")
            shape = self._parse_shape(shape_node)
            print(shape)
            dtype_node = self._get_keyword_value(node.keywords, "dtype")
            dtype = self._parse_dtype(dtype_node)
            print(dtype)
        elif num_args == 1:
            shape_node = node.args[0]
            shape = self._parse_shape(shape_node)
            print(shape)
            dtype_node = self._get_keyword_value(node.keywords, "dtype")
            dtype = self._parse_dtype(dtype_node)
            print(dtype)
        elif num_args >= 2:
            shape_node = node.args[0]
            shape = self._parse_shape(shape_node)
            print(shape)
            dtype_node = node.args[1]
            dtype = self._parse_dtype(dtype_node)
            print(dtype)

        return (shape, dtype)

    def _parse_function_arg(self, arg: ast.AST):
        # Obtain a string representation
        return self.visit(arg)

    def _is_inputnode(self, sdfg: SDFG, name: str):
        visited_data = set()
        for state in sdfg.nodes():
            visited_state_data = set()
            for node in state.nodes():
                if isinstance(node, nodes.AccessNode) and node.data == name:
                    visited_state_data.add(node.data)
                    if (node.data not in visited_data
                            and state.in_degree(node) == 0):
                        return True
            visited_data = visited_data.union(visited_state_data)

    def _is_outputnode(self, sdfg: SDFG, name: str):
        for state in sdfg.nodes():
            for node in state.nodes():
                if isinstance(node, nodes.AccessNode) and node.data == name:
                    if state.in_degree(node) > 0:
                        return True

    def visit_Call(self, node: ast.Call):
        from dace.frontend.python.parser import DaceProgram  # Avoiding import loop

        funcname = rname(node)
        func = None

        # Check if the function exists as an SDFG in a different module
        modname = until(funcname, '.')
        if ('.' in funcname and len(modname) > 0 and modname in self.globals
                and dtypes.ismodule(self.globals[modname])):
            func = getattr(self.globals[modname], funcname[len(modname) + 1:])

            # Not an SDFG, ignore (might be a recognized function, see below)
            if not isinstance(func, (SDFG, DaceProgram)):
                func = None
            else:
                # An SDFG, replace dots in name with underscores
                funcname = funcname.replace('.', '_')

        # If the function exists as a global SDFG or @dace.program, use it
        if func or funcname in self.other_sdfgs:
            if func is None:
                func = self.other_sdfgs[funcname]
            if isinstance(func, SDFG):
                sdfg = copy.deepcopy(func)
                args = [(arg.arg, self._parse_function_arg(arg.value))
                        for arg in node.keywords]
                required_args = list(sdfg.arglist().keys())
                # Add keyword arguments to variables
                for (k, v) in args:
                    self.variables[k] = v
            elif isinstance(func, DaceProgram):
                args = [(aname, self._parse_function_arg(arg))
                        for aname, arg in zip(func.argnames, node.args)]
                args += [(arg.arg, self._parse_function_arg(arg.value))
                         for arg in node.keywords]
                required_args = func.argnames

                sdfg = copy.deepcopy(
                    func.to_sdfg(*({
                        **self.defined,
                        **self.sdfg.arrays,
                        **self.sdfg.symbols
                    }[arg] if isinstance(arg, str) else arg
                                   for aname, arg in args)))

            else:
                raise DaceSyntaxError(
                    self, node, 'Unrecognized SDFG type "%s" in call to "%s"' %
                    (type(func).__name__, funcname))

            # Avoid import loops
            from dace.frontend.python.parser import infer_symbols_from_shapes

            # Map internal SDFG symbols by adding keyword arguments
            symbols = set(sdfg.symbols.keys())
            try:
                mapping = infer_symbols_from_shapes(
                    sdfg, {
                        k: self.sdfg.arrays[v]
                        for k, v in args if v in self.sdfg.arrays
                    },
                    set(sym.arg for sym in node.keywords if sym.arg in symbols))
            except ValueError as ex:
                raise DaceSyntaxError(self, node, str(ex))
            if len(mapping) == 0:  # Default to same-symbol mapping
                mapping = None

            # Add undefined symbols to required arguments
            if mapping:
                required_args.extend(
                    [sym for sym in symbols if sym not in mapping])
            else:
                required_args.extend(symbols)

            # Argument checks
            for arg in node.keywords:
                if arg.arg not in required_args:
                    raise DaceSyntaxError(
                        self, node, 'Invalid keyword argument "%s" in call to '
                        '"%s"' % (arg.arg, funcname))
            if len(args) != len(required_args):
                raise DaceSyntaxError(
                    self, node, 'Argument number mismatch in'
                    ' call to "%s" (expected %d,'
                    ' got %d)' % (funcname, len(required_args), len(args)))

            # Remove newly-defined symbols from arguments
            if mapping is not None:
                symbols -= set(mapping.keys())
            if len(symbols) > 0:
                mapping = mapping or {}
            args_to_remove = []
            for i, (aname, arg) in enumerate(args):
                if aname in symbols:
                    args_to_remove.append(args[i])
                    mapping[aname] = arg
            for arg in args_to_remove:
                args.remove(arg)

            # Change transient names
            arrays_before = list(sdfg.arrays.items())
            for arrname, array in arrays_before:
                if array.transient and arrname[:5] == '__tmp':
                    if int(arrname[5:]) < self.sdfg._temp_transients:
                        if self.sdfg._temp_transients > sdfg._temp_transients:
                            new_name = self.sdfg.temp_data_name()
                        else:
                            new_name = sdfg.temp_data_name()
                        sdfg.replace(arrname, new_name)
            self.sdfg._temp_transients = max(self.sdfg._temp_transients,
                                             sdfg._temp_transients)
            sdfg._temp_transients = self.sdfg._temp_transients

            # TODO: This workaround needs to be formalized (pass-by-assignment)
            slice_state = None
            output_slices = set()
            for arg in itertools.chain(node.args,
                                       [kw.value for kw in node.keywords]):
                if isinstance(arg, ast.Subscript):
                    slice_state = self.last_state
                    break

            # Make sure that any scope vars in the arguments are substituted
            # by an access.
            for i, (aname, arg) in enumerate(args):
                if arg not in self.sdfg.arrays:
                    if isinstance(arg, str) and arg in self.scope_arrays:
                        newarg = self._add_read_access(
                            arg,
                            subsets.Range.from_array(self.scope_arrays[arg]),
                            node)
                    else:
                        newarg = arg
                    args[i] = (aname, newarg)

            state = self._add_state('call_%s_%d' % (funcname, node.lineno))
            argdict = {
                conn: Memlet.from_array(arg, self.sdfg.arrays[arg])
                for conn, arg in args if arg in self.sdfg.arrays
            }
            # Handle scalar inputs to nested SDFG calls
            for conn, arg in args:
                if (arg not in self.sdfg.arrays
                        and conn not in mapping.keys() | symbols):
                    argdict[conn] = state.add_tasklet(
                        'scalar', {}, {conn},
                        '%s = %s' % (conn, arg),
                        debuginfo=self.current_lineinfo)

            inputs = {
                k: v
                for k, v in argdict.items() if self._is_inputnode(sdfg, k)
            }
            outputs = {
                k: v
                for k, v in argdict.items() if self._is_outputnode(sdfg, k)
            }
            # Unset parent inputs/read accesses that
            # turn out to be outputs/write accesses.
            # TODO: Is there a case where some data is both input and output?
            # TODO: If yes, is it a problem?
            for memlet in outputs.values():
                aname = memlet.data
                rng = memlet.subset
                access_value = (aname, rng)
                access_key = inverse_dict_lookup(self.accesses, access_value)
                if access_key:
                    # Delete read access and create write access and output
                    vname = aname[:-1] + 'w'
                    name, rng, atype = access_key
                    if atype == 'r':
                        del self.accesses[access_key]
                        access_value = self._add_write_access(name,
                                                              rng,
                                                              node,
                                                              new_name=vname)
                        memlet.data = vname
                    # Delete the old read descriptor
                    conn_used = False
                    for s in self.sdfg.nodes():
                        for n in s.data_nodes():
                            if n.data == aname:
                                conn_used = True
                                break
                        if conn_used:
                            break
                    if not conn_used:
                        del self.sdfg.arrays[aname]
                if aname in self.inputs.keys():
                    # Delete input
                    del self.inputs[aname]
                # Delete potential input slicing
                if slice_state:
                    for n in slice_state.nodes():
                        if isinstance(n, nodes.AccessNode) and n.data == aname:
                            for e in slice_state.in_edges(n):
                                sub = None
                                for s in itertools.chain(
                                        node.args,
                                    [kw.value for kw in node.keywords]):
                                    if isinstance(s, ast.Subscript):
                                        if s.value.id == e.src.data:
                                            sub = s
                                            break
                                if not sub:
                                    raise KeyError("Did not find output "
                                                   "subscript")
                                output_slices.add((sub, ast.Name(id=aname)))
                                slice_state.remove_edge(e)
                                slice_state.remove_node(e.src)
                            slice_state.remove_node(n)
                            break

            # Add return values as additional outputs
            rets = []
            for arrname, arr in sdfg.arrays.items():
                if arrname.startswith('__return'):
                    # Add a transient to the current SDFG
                    new_arrname = '%s_ret_%d' % (sdfg.name, len(rets))
                    newarr = copy.deepcopy(arr)
                    newarr.transient = True

                    # Substitute symbol mapping to get actual shape/strides
                    if mapping is not None:
                        # Two-step replacement (N -> __dacesym_N --> mapping[N])
                        # to avoid clashes
                        for sym, symvalue in mapping.items():
                            if str(sym) != str(symvalue):
                                sd.replace_properties(newarr, sym,
                                                      '__dacesym_' + sym)
                        for sym, symvalue in mapping.items():
                            if str(sym) != str(symvalue):
                                sd.replace_properties(newarr,
                                                      '__dacesym_' + sym,
                                                      symvalue)

                    new_arrname = self.sdfg.add_datadesc(new_arrname,
                                                         newarr,
                                                         find_new_name=True)

                    # Create an output entry for the connectors
                    outputs[arrname] = dace.Memlet.from_array(
                        new_arrname, newarr)
                    rets.append(new_arrname)

            nsdfg = state.add_nested_sdfg(sdfg,
                                          self.sdfg,
                                          inputs.keys(),
                                          outputs.keys(),
                                          mapping,
                                          debuginfo=self.current_lineinfo)
            self._add_nested_symbols(nsdfg)
            self._add_dependencies(state, nsdfg, None, None, inputs, outputs)

            if output_slices:
                if len(rets) > 0:
                    raise DaceSyntaxError(
                        self, node, 'Both return values and output slices '
                        'unsupported')

                assign_node = ast.Assign()
                targets = []
                value = []
                for t, v in output_slices:
                    targets.append(t)
                    value.append(v)
                assign_node = ast.Assign(targets=ast.Tuple(elts=targets),
                                         value=ast.Tuple(elts=value),
                                         lineno=node.lineno,
                                         col_offset=node.col_offset)
                assign_node = ast.fix_missing_locations(assign_node)
                return self._visit_assign(assign_node, assign_node.targets,
                                          None)

            # Return SDFG return values, if exist
            if len(rets) == 1:
                return rets[0]
            return rets

        # TODO: If the function is a callback, implement it as a tasklet

        # Otherwise, try to find a default implementation for the SDFG
        func = oprepo.Replacements.get(funcname)
        if func is None:
            # Check for SDFG as fallback
            func = oprepo.Replacements.get(funcname)
            if func is None:
                raise DaceSyntaxError(
                    self, node,
                    'Function "%s" is not registered with an SDFG implementation'
                    % funcname)
            print(
                'WARNING: Function "%s" is not registered with an %s implementation, falling back to SDFG'
                % funcname)

        args = [self._parse_function_arg(arg) for arg in node.args]
        keywords = {
            arg.arg: self._parse_function_arg(arg.value)
            for arg in node.keywords
        }

        self._add_state('call_%d' % node.lineno)
        self.last_state.set_default_lineinfo(self.current_lineinfo)

        result = func(self.sdfg, self.last_state, *args, **keywords)

        self.last_state.set_default_lineinfo(None)

        if isinstance(result,
                      tuple) and type(result[0]) is nested_call.NestedCall:
            self.last_state = result[0].last_state
            result = result[1]

        if not isinstance(result, (tuple, list)):
            return [result]
        return result

    # Used for memlet expressions outside of tasklets, otherwise ignored
    def visit_TopLevelExpr(self, node: ast.Expr):
        if isinstance(node.value, ast.BinOp):
            # Add two access nodes and a memlet (the arrays must already exist)
            if isinstance(node.value.op, ast.LShift):
                src = node.value.right
                dst = node.value.left
            elif isinstance(node.value.op, ast.RShift):
                src = node.value.left
                dst = node.value.right
            else:
                # Top-level binary operator that is not a memlet, does nothing
                self.generic_visit(node)
                return

            # Create an edge between the two data descriptors
            state = self._add_state('globalmemlet_%d' % node.lineno)
            src_expr = ParseMemlet(self, self.defined, src)
            dst_expr = ParseMemlet(self, self.defined, dst)
            src_name = src_expr.name
            if src_name not in self.sdfg.arrays:
                src_name = self._add_read_access(src_name, src_expr.subset,
                                                 None)
            dst_name = dst_expr.name
            if dst_name not in self.sdfg.arrays:
                dst_name = self._add_write_access(dst_name, dst_expr.subset,
                                                  None)

            rnode = state.add_read(src_name, debuginfo=self.current_lineinfo)
            wnode = state.add_write(dst_name, debuginfo=self.current_lineinfo)
            state.add_nedge(
                rnode, wnode,
                Memlet.simple(src_name,
                              subsets.Range.from_array(
                                  self.sdfg.arrays[src_name]),
                              num_accesses=src_expr.accesses,
                              wcr_str=dst_expr.wcr))
            return

        # Calling reduction or other SDFGs / functions
        elif isinstance(node.value, ast.Call):
            # Handles reduction and calling other SDFGs / DaCe programs
            # self._add_state('call_%d' % node.lineno)
            self.visit_Call(node.value)
            return

        elif (sys.version_info.major == 3 and sys.version_info.minor >= 8
                and isinstance(node.value, ast.NamedExpr)):
            self.visit_NamedExpr(node.value)
            return

        self.generic_visit(node)

    def visit_Return(self, node: ast.Return):
        # Modify node value to become an expression
        new_node = ast.copy_location(ast.Expr(value=node.value), node)

        # Return values can either be tuples or a single object
        if isinstance(node.value, (ast.Tuple, ast.List)):
            ast_tuple = ast.copy_location(
                ast.parse('(%s,)' % ','.join(
                    '__return_%d' % i
                    for i in range(len(node.value.elts)))).body[0].value, node)
            self._visit_assign(new_node, ast_tuple, None)
        else:
            ast_name = ast.copy_location(ast.Name(id='__return'), node)
            self._visit_assign(new_node, ast_name, None)

    def visit_With(self, node, is_async=False):
        # "with dace.tasklet" syntax
        if len(node.items) == 1:
            dec = node.items[0].context_expr
            funcname = rname(dec)
            if funcname == 'dace.tasklet':
                # Parse as tasklet
                state = self._add_state('with_%d' % node.lineno)

                # Parse tasklet name
                namelist = self.name.split('_')
                if len(namelist) > 2:  # Remove trailing line and column number
                    name = '_'.join(namelist[:-2])
                else:
                    name = self.name

                tasklet, inputs, outputs, sdfg_inp, sdfg_out = \
                    self._parse_tasklet(state, node, name)

                # Add memlets
                self._add_dependencies(state, tasklet, None, None, inputs,
                                       outputs)
                self.inputs.update(sdfg_inp)
                self.outputs.update(sdfg_out)
                return

        raise DaceSyntaxError(
            self, node, 'General "with" statements disallowed in DaCe programs')

    def visit_AsyncWith(self, node):
        return self.visit_With(node, is_async=True)

    def _visitname(self, name: str, node: ast.AST):
        # First, if it is defined in the parser, use the definition
        if name in self.variables:
            return self.variables[name]

        # If an allowed global, use directly
        if name in self.globals:
            return inner_eval_ast(self.globals, node)

        if name in self.sdfg.arrays:
            return name

        if name in self.sdfg.symbols:
            return name

        if name not in self.scope_vars:
            raise DaceSyntaxError(self, node,
                                  'Use of undefined variable "%s"' % name)
        return self.scope_vars[name]

    #### Visitors that return arrays
    def visit_Str(self, node: ast.Str):
        # A string constant returns itself
        return node.s

    def visit_Num(self, node: ast.Num):
        if isinstance(node.n, (int, float, complex, bool)):
            return dtypes.DTYPE_TO_TYPECLASS[type(node.n)](node.n)
        return node.n

    def visit_Constant(self, node: ast.Constant):
        if isinstance(node.value, (int, float, complex, bool)):
            return dtypes.DTYPE_TO_TYPECLASS[type(node.value)](node.value)
        return node.value

    def visit_Name(self, node: ast.Name):
        # If visiting a name, check if it is a defined variable or a global
        return self._visitname(node.id, node)

    def visit_Attribute(self, node: ast.Attribute):
        # If visiting an attribute, return attribute value if it's of an array or global
        name = until(astutils.unparse(node), '.')
        result = self._visitname(name, node)
        if result in self.sdfg.arrays:
            arr = self.sdfg.arrays[result]
        elif result in self.scope_arrays:
            arr = self.scope_arrays[result]
        else:
            return result
        try:
            return getattr(arr, node.attr)
        except KeyError:
            return result

    def visit_List(self, node: ast.List):
        # Recursively loop over elements
        return [self.visit(a) for a in node.elts]

    def visit_Tuple(self, node: ast.Tuple):
        # Recursively loop over elements
        return tuple(self.visit(a) for a in node.elts)

    def visit_Lambda(self, node: ast.Lambda):
        # Return a string representation of the function
        return astutils.unparse(node)

    ############################################################

    def _gettype(self, opnode: ast.AST) -> List[Tuple[str, str]]:
        """ Returns an operand and its type as a 2-tuple of strings. """
        operands = self.visit(opnode)
        if isinstance(operands, (list, tuple)):
            if len(operands) == 0:
                raise DaceSyntaxError(self, opnode,
                                      'Operand has no return value')
        else:
            operands = [operands]

        result = []
        for operand in operands:
            if isinstance(operand, str) and operand in self.sdfg.arrays:
                result.append(
                    (operand, type(self.sdfg.arrays[operand]).__name__))
            elif isinstance(operand, str) and operand in self.scope_arrays:
                result.append(
                    (operand, type(self.scope_arrays[operand]).__name__))
            # elif isinstance(
            #     operand,
            #     (int, numpy.int8, numpy.int16, numpy.int32, numpy.int64,
            #      numpy.uint8, numpy.uint16, numpy.uint32, numpy.uint64,
            #      float, numpy.float16, numpy.float32, numpy.float64,
            #      complex, numpy.complex64, numpy.complex128)):
            #     result.append((operand, 'NumConstant'))
            # elif isinstance(operand, (bool, numpy.bool, numpy.bool_)):
            #     result.append((operand, 'BoolConstant'))
            elif isinstance(operand, tuple(dtypes.DTYPE_TO_TYPECLASS.keys())):
                if isinstance(operand, (bool, numpy.bool, numpy.bool_)):
                    result.append((operand, 'BoolConstant'))
                else:
                    result.append((operand, 'NumConstant'))
            else:
                result.append((operand, type(operand).__name__))

        return result

    def _convert_num_to_array(self, node: Union[ast.Num, ast.Constant]):
        name = None
        if node.n not in self.numbers:
            dtype = None
            if isinstance(node.n, int):
                dtype = dace.int64
            elif isinstance(node.n, float):
                dtype = dace.float64
            elif isinstance(node.n, complex):
                dtype = dace.complex128
            else:
                raise NotImplementedError
            name, _ = self.sdfg.add_temp_transient(
                [1], dtype, lifetime=dtypes.AllocationLifetime.SDFG)
            self.numbers[node.n] = name
            init_state = None
            if not self.sdfg.nodes():
                init_state = self.sdfg.add_state('init')
                self.last_state = init_state
            else:
                init_state = self.sdfg.nodes()[0]
            tasklet = init_state.add_tasklet('init_{}'.format(name), {},
                                             {'out'},
                                             'out = {}'.format(node.n),
                                             debuginfo=self.current_lineinfo)
            access = init_state.add_write(name, debuginfo=self.current_lineinfo)
            init_state.add_edge(tasklet, 'out', access, None,
                                dace.Memlet.simple(name, '0'))
        else:
            name = self.numbers[node.n]
        return name, 'Array'

    def _visit_op(self, node: Union[ast.UnaryOp, ast.BinOp, ast.BoolOp],
                  op1: ast.AST, op2: ast.AST):
        opname = None
        try:
            opname = type(node.op).__name__
        except:
            pass

        # Parse operands
        op1_parsed = self._gettype(op1)
        if len(op1_parsed) > 1:
            raise DaceSyntaxError(self, op1, 'Operand cannot be a tuple')
        operand1, op1type = op1_parsed[0]
        if op2 is not None:
            op2_parsed = self._gettype(op2)
            if len(op2_parsed) > 1:
                raise DaceSyntaxError(self, op2, 'Operand cannot be a tuple')
            operand2, op2type = op2_parsed[0]
        else:
            operand2, op2type = None, None

        # if isinstance(node, ast.BinOp):
        #     if op1type == 'Array' and isinstance(op2, (ast.Constant, ast.Num)):
        #         operand2, op2type = self._convert_num_to_array(op2)
        #     elif op2type == 'Array' and isinstance(op1,
        #                                            (ast.Constant, ast.Num)):
        #         operand1, op1type = self._convert_num_to_array(op1)

        func = oprepo.Replacements.getop(op1type, opname, otherclass=op2type)
        if func is None:
            # Check for SDFG as fallback
            func = oprepo.Replacements.getop(op1type,
                                             opname,
                                             otherclass=op2type)
            if func is None:
                raise DaceSyntaxError(
                    self, node,
                    'Operator "%s" is not defined for types %s and %s' %
                    (opname, op1type, op2type))
            print(
                'WARNING: Operator "%s" is not registered with an implementation for'
                'types %s and %s, falling back to SDFG' %
                (opname, op1type, op2type))

        self._add_state('%s_%d' % (type(node).__name__, node.lineno))
        self.last_state.set_default_lineinfo(self.current_lineinfo)
        try:
            result = func(self, self.sdfg, self.last_state, operand1, operand2)
        except SyntaxError as ex:
            raise DaceSyntaxError(self, node, str(ex))

        self.last_state.set_default_lineinfo(None)

        return result

    def visit_UnaryOp(self, node: ast.UnaryOp):
        return self._visit_op(node, node.operand, None)

    def visit_BinOp(self, node: ast.BinOp):
        return self._visit_op(node, node.left, node.right)

    def visit_BoolOp(self, node: ast.BoolOp):
        last = node.values[0]
        # Syntax of BoolOp is a list of values, we parse left to right
        for i in range(1, len(node.values)):
            last = self._visit_op(node, last, node.values[i])
        return last

    def visit_Compare(self, node: ast.Compare):
        if len(node.ops) > 1 or len(node.comparators) > 1:
            raise NotImplementedError
        binop_node = ast.BinOp(node.left,
                               node.ops[0],
                               node.comparators[0],
                               lineno=node.lineno,
                               col_offset=node.col_offset)
        return self.visit_BinOp(binop_node)

    ### Subscript (slicing) handling
    def visit_Subscript(self, node: ast.Subscript):

        if self.nested:

            defined_vars = {**self.variables, **self.scope_vars}
            defined_arrays = {**self.sdfg.arrays, **self.scope_arrays}

            name = rname(node)
            true_name = defined_vars[name]

            # If this subscript originates from an external array, create the
            # subset in the edge going to the connector, as well as a local
            # reference to the subset
            if (true_name not in self.sdfg.arrays
                    and isinstance(node.value, ast.Name)):
                true_node = copy.deepcopy(node)
                true_node.value.id = true_name
                rng = dace.subsets.Range(
                    astutils.subscript_to_slice(true_node, defined_arrays)[1])

                return self._add_read_access(name, rng, node)

        # Obtain array
        node_parsed = self._gettype(node.value)
        if len(node_parsed) > 1:
            raise DaceSyntaxError(self, node.value, 'Subscripted object cannot '
                                  'be a tuple')
        array, arrtype = node_parsed[0]
        if arrtype == 'str' or arrtype in dtypes._CTYPES:
            raise DaceSyntaxError(self, node,
                                  'Type "%s" cannot be sliced' % arrtype)

        # Try to construct memlet from subscript
        # expr: MemletExpr = ParseMemlet(self, self.defined, node)
        # TODO: This needs to be formalized better
        node.value = ast.Name(id=array)
        expr: MemletExpr = ParseMemlet(self, self.sdfg.arrays, node)
        arrobj = self.sdfg.arrays[array]

        # TODO: Check dimensionality of access and extend as necessary

        # Add slicing state
        self._add_state('slice_%s_%d' % (array, node.lineno))
        rnode = self.last_state.add_read(array, debuginfo=self.current_lineinfo)
        if _subset_has_indirection(expr.subset):
            memlet = Memlet.simple(array,
                                   expr.subset,
                                   num_accesses=expr.accesses,
                                   wcr_str=expr.wcr)
            tmp = self.sdfg.temp_data_name()
            return add_indirection_subgraph(self.sdfg, self.last_state, rnode,
                                            None, memlet, tmp, self)
        else:
            other_subset = copy.deepcopy(expr.subset)
            other_subset.squeeze()
            tmp, tmparr = self.sdfg.add_temp_transient(other_subset.size(),
                                                       arrobj.dtype,
                                                       arrobj.storage)
            wnode = self.last_state.add_write(tmp,
                                              debuginfo=self.current_lineinfo)
            self.last_state.add_nedge(
                rnode, wnode,
                Memlet.simple(array,
                              expr.subset,
                              num_accesses=expr.accesses,
                              wcr_str=expr.wcr,
                              other_subset_str=other_subset))
            return tmp

    ##################################<|MERGE_RESOLUTION|>--- conflicted
+++ resolved
@@ -2130,7 +2130,6 @@
                         target: Union[str, Tuple[str, subsets.Range]],
                         operand: Union[str, Tuple[str, subsets.Range]],
                         op: str = None):
-        op_is_scalar = False
         if isinstance(target, tuple):
             target_name, target_subset = target
         else:
@@ -2139,19 +2138,7 @@
             target_subset = subsets.Range.from_array(target_array)
         if isinstance(operand, tuple):
             op_name, op_subset = operand
-<<<<<<< HEAD
         elif operand in self.sdfg.arrays:
-=======
-        elif isinstance(operand, (int, float, complex)):
-            op_is_scalar = True
-        elif symbolic.issymbolic(operand):
-            op_is_scalar = True
-            for sym in operand.free_symbols:
-                if str(sym) not in self.sdfg.symbols:
-                    self.sdfg.add_symbol(str(sym), self.globals[str(sym)].dtype)
-            operand = symbolic.symstr(operand)
-        else:
->>>>>>> 201725a9
             op_name = operand
             op_array = self.sdfg.arrays[op_name]
             op_subset = subsets.Range.from_array(op_array)
@@ -2159,12 +2146,18 @@
             op_name = None
             op_array = None
             op_subset = subsets.Range([(0, 0, 1)])
+            if symbolic.issymbolic(operand):
+                for sym in operand.free_symbols:
+                    if str(sym) not in self.sdfg.symbols:
+                        self.sdfg.add_symbol(str(sym),
+                                             self.globals[str(sym)].dtype)
+                operand = symbolic.symstr(operand)
 
         state = self._add_state("assign_{l}_{c}".format(l=node.lineno,
                                                         c=node.col_offset))
 
         if target_subset.num_elements() != 1:
-            if not op_is_scalar and op_subset.num_elements() != 1:
+            if op_subset.num_elements() != 1:
                 op1 = state.add_read(op_name, debuginfo=self.current_lineinfo)
                 op2 = state.add_write(target_name,
                                       debuginfo=self.current_lineinfo)
@@ -2178,7 +2171,6 @@
                 if op:
                     memlet.wcr = LambdaProperty.from_string(
                         'lambda x, y: x {} y'.format(op))
-<<<<<<< HEAD
                 if op_name:
                     inp_memlet = {'__inp': Memlet.simple(
                         op_name, '%s' % op_subset)}  # TODO: Why [0][0]???
@@ -2189,40 +2181,17 @@
                     tasklet_code = '__out = {}'.format(operand)
                 state.add_mapped_tasklet(
                     state.label, {
-=======
-                if op_is_scalar:
-                    state.add_mapped_tasklet(state.label, {
->>>>>>> 201725a9
                         '__i%d' % i: '%s:%s+1:%s' % (start, end, step)
                         for i, (start, end, step) in enumerate(target_subset)
-                    }, {},
-                                             '__out = %s' % operand,
-                                             {'__out': memlet},
-                                             external_edges=True,
-                                             debuginfo=self.current_lineinfo)
-                else:
-                    state.add_mapped_tasklet(state.label, {
-                        '__i%d' % i: '%s:%s+1:%s' % (start, end, step)
-                        for i, (start, end, step) in enumerate(target_subset)
-                    }, {
-                        '__inp':
-                        Memlet.simple(op_name, '%s' % op_subset[0][0])
                     },
-<<<<<<< HEAD
                     inp_memlet, tasklet_code, {'__out': memlet},
                     external_edges=True,
                     debuginfo=self.current_lineinfo)
-=======
-                                             '__out = __inp', {'__out': memlet},
-                                             external_edges=True,
-                                             debuginfo=self.current_lineinfo)
->>>>>>> 201725a9
-        else:
-            if not op_is_scalar and op_subset.num_elements() != 1:
+        else:
+            if op_subset.num_elements() != 1:
                 raise DaceSyntaxError(
                     self, node, "Incompatible subsets %s and %s" %
                     (target_subset, op_subset))
-<<<<<<< HEAD
             if op_name:
                 op1 = state.add_read(op_name, debuginfo=self.current_lineinfo)
                 inp_conn = {'__inp'}
@@ -2242,26 +2211,6 @@
                 state.add_edge(op1, None, tasklet, '__inp', inp_memlet)
             out_memlet = Memlet.simple(target_name, '%s' % target_subset)  # TODO: Why [0][0]???
             # out_memlet = Memlet.simple(target_name, '%s' % target_subset[0][0])
-=======
-            if op_is_scalar:
-                tasklet = state.add_tasklet(name=state.label,
-                                            inputs={},
-                                            outputs={'__out'},
-                                            code='__out = %s' % operand,
-                                            debuginfo=self.current_lineinfo)
-            else:
-                op1 = state.add_read(op_name, debuginfo=self.current_lineinfo)
-                tasklet = state.add_tasklet(name=state.label,
-                                            inputs={'__inp'},
-                                            outputs={'__out'},
-                                            code='__out = __inp',
-                                            debuginfo=self.current_lineinfo)
-                inp_memlet = Memlet.simple(op_name, '%s' % op_subset[0][0])
-                state.add_edge(op1, None, tasklet, '__inp', inp_memlet)
-
-            op2 = state.add_write(target_name, debuginfo=self.current_lineinfo)
-            out_memlet = Memlet.simple(target_name, '%s' % target_subset[0][0])
->>>>>>> 201725a9
             state.add_edge(tasklet, '__out', op2, None, out_memlet)
 
     def _add_aug_assignment(self, node: Union[ast.Assign, ast.AugAssign],
@@ -2292,6 +2241,12 @@
             op_name = None
             op_array = None
             op_subset = subsets.Range([(0, 0, 1)])
+            if symbolic.issymbolic(operand):
+                for sym in operand.free_symbols:
+                    if str(sym) not in self.sdfg.symbols:
+                        self.sdfg.add_symbol(str(sym),
+                                             self.globals[str(sym)].dtype)
+                operand = symbolic.symstr(operand)
 
         state = self._add_state("augassign_{l}_{c}".format(l=node.lineno,
                                                            c=node.col_offset))
