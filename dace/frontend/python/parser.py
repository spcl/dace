--- conflicted
+++ resolved
@@ -265,15 +265,11 @@
         """ Parses the DaCe function into an SDFG. """
         return parse_from_function(self, *args, strict=strict, save=save)
 
-    def compile(self, *args, strict=None, save=True):
+    def compile(self, *args, strict=None, save=True, validate = True, validate_all = False):
         """ Convenience function that parses and compiles a DaCe program. """
-<<<<<<< HEAD
-        sdfg = parse_from_function(self, *args, strict=strict)
+        sdfg = parse_from_function(self, *args, strict=strict, save=save)
         if self._auto_optimize:
-            auto_optimize(sdfg, self._device)
-=======
-        sdfg = parse_from_function(self, *args, strict=strict, save=save)
->>>>>>> 82a6ea72
+            auto_optimize(sdfg, self._device, validate = validate, validate_all = validate_all)
         return sdfg.compile()
 
     def __call__(self, *args, **kwargs):
