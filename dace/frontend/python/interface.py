--- conflicted
+++ resolved
@@ -187,73 +187,6 @@
     return MethodWrapper()
 
 
-<<<<<<< HEAD
-# DaCeML decorator to support torch.nn.Modules
-@paramdec
-def module(
-        moduleclass,
-        dummy_inputs: Optional[Tuple['torch.Tensor']] = None,  # type: ignore
-        cuda: Optional[bool] = None,
-        training: bool = False,
-        backward=False,
-        inputs_to_skip: Optional[List[str]] = None,
-        simplify: bool = True,
-        auto_optimize: bool = True,
-        sdfg_name: Optional[str] = None,
-        compile_torch_extension: bool = True,
-        debug_transients: bool = False) -> 'DaceModule':
-    """ Decorator to apply on a definition of a ``torch.nn.Module`` to
-        convert it to a data-centric module upon construction.
-
-        :Example:
-
-            >>> import dace
-            >>> @dace.module
-            ... class MyDecoratedModule(nn.Module):
-            ...     def forward(self, x):
-            ...        x = torch.log(x)
-            ...        x = torch.sqrt(x)
-            ...        return x
-            >>> module = MyDecoratedModule()
-            >>> module(torch.ones(2))
-            tensor([0., 0.])
-
-        :param moduleclass: the model to wrap.
-        :param dummy_inputs: a tuple of tensors to use as input when tracing ``model``.
-        :param cuda: if ``True``, the module will execute using CUDA. If ``None``, it will be detected from the
-                     ``module``.
-        :param training: whether to use train mode when tracing ``model``.
-        :param backward: whether to enable the backward pass.
-        :param inputs_to_skip: if provided, a list of inputs to skip computing gradients for.
-                               (only relevant when the backward pass is enabled)
-        :param simplify: whether to apply simplification transforms after conversion (this generally improves performance,
-                             but can be slow).
-        :param auto_optimize: whether to apply automatic optimizations.
-        :param sdfg_name: the name to give to the sdfg (defaults to ``dace_model``).
-        :param compile_torch_extension: if True, a torch C++ extension will be compiled and used for this module.
-                                        Otherwise, a python ctypes implementation will be used.
-        :param debug_transients: if True, the module will have all transients as outputs.
-    """
-    wraps(moduleclass)
-
-    def _create(*args, **kwargs):
-        return DaceModule(moduleclass(*args, **kwargs),
-                          dummy_inputs=dummy_inputs,
-                          cuda=cuda,
-                          training=training,
-                          backward=backward,
-                          inputs_to_skip=inputs_to_skip,
-                          simplify=simplify,
-                          auto_optimize=auto_optimize,
-                          sdfg_name=sdfg_name,
-                          compile_torch_extension=compile_torch_extension,
-                          debug_transients=debug_transients)
-
-    return _create
-
-
-=======
->>>>>>> 3a5ec296
 # DaCe functions
 
 
