--- conflicted
+++ resolved
@@ -748,17 +748,6 @@
 
     arr1 = sdfg.arrays[inpname]
 
-<<<<<<< HEAD
-    if axes is None:
-        axes = list(range(len(arr1.shape))[::-1])
-
-    if axes == list(range(len(arr1.shape))):
-        return inpname
-
-    if len(arr1.shape) == 2:  # matrix transposition
-        restype = arr1.dtype
-        outname, arr2 = sdfg.add_temp_transient((arr1.shape[1], arr1.shape[0]), restype, arr1.storage)
-=======
     # Reversed list
     if axes is None:
         axes = tuple(range(len(arr1.shape) - 1, -1, -1))
@@ -773,7 +762,6 @@
     restype = arr1.dtype
     new_shape = [arr1.shape[i] for i in axes]
     outname, arr2 = sdfg.add_temp_transient(new_shape, restype, arr1.storage)
->>>>>>> 04c002b9
 
     if axes == (1, 0):  # Special case for 2D transposition
         acc1 = state.add_read(inpname)
@@ -783,23 +771,7 @@
         state.add_node(tasklet)
         state.add_edge(acc1, None, tasklet, '_inp', Memlet.from_array(inpname, arr1))
         state.add_edge(tasklet, '_out', acc2, None, Memlet.from_array(outname, arr2))
-<<<<<<< HEAD
-    else:  # tensor transpose
-        if len(axes) != len(arr1.shape) or sorted(axes) != list(range(len(arr1.shape))):
-            raise ValueError("axes don't match array")
-
-        # modes = len(arr1.shape)
-        # idx = axes.index(0)
-        # if axes[idx:] == list(range(modes-idx)) and axes[:idx] == list(range(axes[-1] + 1, modes)):
-        #     rows = data._prod([arr1.shape[axes[i]] for i in range(idx, len(arr1.shape))])
-        #     cols = data._prod([arr1.shape[axes[i]] for i in range(idx)])
-        #     matrix = _ndarray_reshape(pv, sdfg, state, inpname, [rows, cols])
-        #     trans_matrix = _transpose(pv, sdfg, state, matrix)
-        #     return _ndarray_reshape(pv, sdfg, state, trans_matrix, [arr1.shape[i] for i in axes])
-
-        new_shape = [arr1.shape[i] for i in axes]
-        outname, arr2 = sdfg.add_temp_transient(new_shape, arr1.dtype, arr1.storage)
-
+    else:
         read = state.add_read(inpname)
         write = state.add_write(outname)
         from dace.libraries.ttranspose import TensorTranspose
@@ -807,16 +779,6 @@
         state.add_node(tasklet)
         state.add_edge(read, None, tasklet, '_inp_tensor', Memlet.from_array(inpname, arr1))
         state.add_edge(tasklet, '_out_tensor', write, None, Memlet.from_array(outname, arr2))
-=======
-    else:
-        state.add_mapped_tasklet(
-            "_transpose_", {"_i{}".format(i): "0:{}".format(s)
-                            for i, s in enumerate(arr1.shape)},
-            dict(_in=Memlet.simple(inpname, ", ".join("_i{}".format(i) for i, _ in enumerate(arr1.shape)))),
-            "_out = _in",
-            dict(_out=Memlet.simple(outname, ", ".join("_i{}".format(axes[i]) for i, _ in enumerate(arr1.shape)))),
-            external_edges=True)
->>>>>>> 04c002b9
 
     return outname
 
