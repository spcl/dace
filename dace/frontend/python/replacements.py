--- conflicted
+++ resolved
@@ -346,11 +346,7 @@
 
 
 @oprepo.replaces('numpy.zeros')
-def _numpy_zeros(pv: ProgramVisitor,
-                 sdfg: SDFG,
-                 state: SDFGState,
-                 shape: Shape,
-                 dtype: dace.typeclass = dace.float64):
+def _numpy_zeros(pv: ProgramVisitor, sdfg: SDFG, state: SDFGState, shape: Shape, dtype: dace.typeclass = dace.float64):
     """ Creates and array of the specified shape and initializes it with zeros.
     """
     return _numpy_full(pv, sdfg, state, shape, 0.0, dtype)
@@ -2991,8 +2987,7 @@
     return has_where, where
 
 
-def _validate_shapes(visitor: ProgramVisitor, ast_node: ast.Call, sdfg: SDFG, ufunc_name: str,
-                     inputs: List[UfuncInput],
+def _validate_shapes(visitor: ProgramVisitor, ast_node: ast.Call, sdfg: SDFG, ufunc_name: str, inputs: List[UfuncInput],
                      outputs: List[UfuncOutput]) -> Tuple[Shape, Tuple[Tuple[str, str], ...], str, List[str]]:
     """ Validates the data shapes of inputs and outputs to a NumPy ufunc call.
 
@@ -3476,7 +3471,7 @@
 
 
 def _validate_keepdims_kword(visitor: ProgramVisitor, ast_node: ast.Call, ufunc_name: str, kwargs: Dict[str,
-                                                                                                          Any]) -> bool:
+                                                                                                        Any]) -> bool:
     """ Validates the 'keepdims' keyword argument of a NumPy ufunc call.
 
         :param visitor: ProgramVisitor object handling the ufunc call
@@ -3977,23 +3972,14 @@
 
 
 @oprepo.replaces('numpy.reshape')
-<<<<<<< HEAD
-def reshape(pv: ProgramVisitor,
-            sdfg: SDFG,
-            state: SDFGState,
-            arr: str,
-            newshape: Union[str, symbolic.SymbolicType, Tuple[Union[str, symbolic.SymbolicType]]],
-            order='C') -> str:
-=======
 def reshape(
-    pv: 'ProgramVisitor',
+    pv: ProgramVisitor,
     sdfg: SDFG,
     state: SDFGState,
     arr: str,
     newshape: Union[str, symbolic.SymbolicType, Tuple[Union[str, symbolic.SymbolicType]]],
     order: StringLiteral = StringLiteral('C')
 ) -> str:
->>>>>>> 56369317
     if isinstance(arr, (list, tuple)) and len(arr) == 1:
         arr = arr[0]
     desc = sdfg.arrays[arr]
@@ -4089,12 +4075,7 @@
 @oprepo.replaces_attribute('Array', 'flat')
 @oprepo.replaces_attribute('Scalar', 'flat')
 @oprepo.replaces_attribute('View', 'flat')
-<<<<<<< HEAD
-def flat(pv: ProgramVisitor, sdfg: SDFG, state: SDFGState, arr: str, order: str = 'C') -> str:
-=======
-def flat(pv: 'ProgramVisitor', sdfg: SDFG, state: SDFGState, arr: str,
-         order: StringLiteral = StringLiteral('C')) -> str:
->>>>>>> 56369317
+def flat(pv: ProgramVisitor, sdfg: SDFG, state: SDFGState, arr: str, order: StringLiteral = StringLiteral('C')) -> str:
     desc = sdfg.arrays[arr]
     order = str(order)
     totalsize = data._prod(desc.shape)
@@ -4185,23 +4166,14 @@
 
 @oprepo.replaces_method('Array', 'reshape')
 @oprepo.replaces_method('View', 'reshape')
-<<<<<<< HEAD
-def _ndarray_reshape(pv: ProgramVisitor,
-                     sdfg: SDFG,
-                     state: SDFGState,
-                     arr: str,
-                     newshape: Union[str, symbolic.SymbolicType, Tuple[Union[str, symbolic.SymbolicType]]],
-                     order='C') -> str:
-=======
 def _ndarray_reshape(
-    pv: 'ProgramVisitor',
+    pv: ProgramVisitor,
     sdfg: SDFG,
     state: SDFGState,
     arr: str,
     newshape: Union[str, symbolic.SymbolicType, Tuple[Union[str, symbolic.SymbolicType]]],
     order: StringLiteral = StringLiteral('C')
 ) -> str:
->>>>>>> 56369317
     return reshape(pv, sdfg, state, arr, newshape, order)
 
 
@@ -4218,15 +4190,11 @@
 @oprepo.replaces_method('Array', 'flatten')
 @oprepo.replaces_method('Scalar', 'flatten')
 @oprepo.replaces_method('View', 'flatten')
-<<<<<<< HEAD
-def _ndarray_flatten(pv: ProgramVisitor, sdfg: SDFG, state: SDFGState, arr: str, order: str = 'C') -> str:
-=======
-def _ndarray_flatten(pv: 'ProgramVisitor',
+def _ndarray_flatten(pv: ProgramVisitor,
                      sdfg: SDFG,
                      state: SDFGState,
                      arr: str,
                      order: StringLiteral = StringLiteral('C')) -> str:
->>>>>>> 56369317
     new_arr = flat(pv, sdfg, state, arr, order)
     # `flatten` always returns a copy
     if isinstance(new_arr, data.View):
@@ -4237,15 +4205,11 @@
 @oprepo.replaces_method('Array', 'ravel')
 @oprepo.replaces_method('Scalar', 'ravel')
 @oprepo.replaces_method('View', 'ravel')
-<<<<<<< HEAD
-def _ndarray_ravel(pv: ProgramVisitor, sdfg: SDFG, state: SDFGState, arr: str, order: str = 'C') -> str:
-=======
-def _ndarray_ravel(pv: 'ProgramVisitor',
+def _ndarray_ravel(pv: ProgramVisitor,
                    sdfg: SDFG,
                    state: SDFGState,
                    arr: str,
                    order: StringLiteral = StringLiteral('C')) -> str:
->>>>>>> 56369317
     # `ravel` returns a copy only when necessary (sounds like ndarray.flat)
     return flat(pv, sdfg, state, arr, order)
 
