# -*- coding: utf-8 -*-

# TODO: This code should undergo major refactoring

from functools import partial
import numpy as np
import os
import pickle
import re
import math
import warnings

import dace
from dace.memlet import Memlet, EmptyMemlet
from dace import SDFG, SDFGState
from dace.graph import labeling
from dace.graph.nodes import Tasklet, NestedSDFG
from dace.frontend.tensorflow.winograd import winograd_convolution
from dace.frontend.tensorflow.transformations.redundant_array import (
    TensorflowRedundantArray)

try:
    import tensorflow as tf
except ImportError:
    raise ImportError("Cannot use Tensorflow frontend without Tensorflow, " +
                      "please install: https://www.tensorflow.org/install/")

from tensorflow.python.framework import tensor_util


# http://stackoverflow.com/q/3844948/
def _checkEqualIvo(lst):
    return not lst or lst.count(lst[0]) == len(lst)


def _tensortype(tensor: tf.Tensor):
    """ Returns a numpy type from a given TF tensor. """

    # Heuristics to determine op type
    if isinstance(tensor, tf.Operation):
        if len(tensor.outputs) == 1:
            tensor = tensor.outputs[0]
        elif len(tensor.inputs) == 1:
            tensor = tensor.inputs[0]
        elif _checkEqualIvo([inp.dtype for inp in tensor.inputs]):
            tensor = tensor.inputs[0]
        else:
            try:
                dtype = tensor.get_attr("T")
                if dtype.as_numpy_dtype == object:
                    raise NotImplementedError(
                        "Type %s is not a valid numpy type" % str(dtype))
                return dtype.as_numpy_dtype
            except ValueError:
                pass
            raise TypeError("Ambiguous type for operation %s" % tensor)

    try:
        if tensor.dtype.as_numpy_dtype == object:
            raise NotImplementedError("Type %s is not a valid numpy type" %
                                      str(tensor.dtype))
    except KeyError:
        raise TypeError("Type %s is not a valid numpy type" %
                        str(tensor.dtype))

    if tensor.dtype.is_bool:
        return np.int32

    return tensor.dtype.as_numpy_dtype


def _tensorshape(tensor: tf.Tensor):
    if tensor.shape.dims is None or tensor.shape.dims == []:
        return 1  # Scalar
    return tensor.shape


def string_builder(string):
    """ To match DaCe variable naming conventions, replaces all undesired 
        characters with "_".
    """
    newstring = string
    if string[0].isdigit():
        newstring = "_" + string
    out = re.sub("[^a-zA-Z0-9_]", "_", newstring)
    return out


def _name(tensor_or_op):
    if isinstance(tensor_or_op, tf.Operation):
        return None
    return string_builder(tensor_or_op.name)


_LASTSESSION = 0


def _atomic_counter_generator():
    ctr = 0
    while True:
        ctr += 1
        yield ctr


_atomic_count = _atomic_counter_generator()


class TFSession:
    def __init__(self, name: str = "tfsession", seed: int = None, config=None):
        """ Creates a DaCe Tensorflow session.
            :param name: (optional) The name of the resulting SDFG.
            :param seed: (optional) Fix random seed.
        """
        self._internal_session = tf.Session(config=config)

        # Set for bookkeeping of already visited nodes
        self.visitedNodes = set()

        # Reinit state only used in training mode
        self.reinitState = None

        # Different input dictionaries
        self.constDict = dict()
        self.varDict = dict()
        self.inpDict = dict()
        self.reinitDict = dict()
        self.initDict = dict()
        self.callbackTypeDict = dict()
        self.callbackFunctionDict = dict()

        self.training = False
        self.iterations = 1
        self.seed = seed
        self.graph = SDFG(name)
        self.kill = False

    def __enter__(self):
        return self

    def __exit__(self, exception_type, exception_value, traceback):
        pass

    def train(
            self,
            optimizer,
            initializer,
            iterations,
            feed_dict,
            gpu=False,
            cudnn=True,
            nodes=None,
            output_gradients=False,
    ):
        """ Trains a subgraph for the specified number of iterations and 
            returns requested nodes after training.
            
            :param optimizer: A TensorFlow tf.Optimizer node.
            :param initializer: Either a list of global and local initializers
                                or one initializer.
            :param iterations: Number of training steps.
            :param feed_dict: Dictionary representing input values and arrays
                              to feed in to the evaluator.
            :param gpu: This boolean should be set if the session is to be run on a GPU.
            :param nodes: (optional) A TensorFlow node or an iterable
                          (e.g. list) of nodes to evaluate.
            :param output_gradients: A boolean, if set, will output all the gradients passed as the
                                     optimizer arument. This will assume optimizer contains the
                                     list of gradient tensors that will be added to the outputs.
            :return: A 2-tuple of (varDict, values) - the first is a dictionary
                     of all variables used in the network in arbitrary order,
                     and the second is a tuple of values in the same order as
                     `nodes`.
        """

        # Initialize a new SDFG
        self.graph = SDFG(self.graph.name)
        self.graph.propagate = False
        self.state = SDFGState("s0", self.graph)
        self.graph.add_node(self.state)
        self.iterations = iterations
        state = self.state
        sdfg = self.graph
        outputs = []
        output_names = []
        # init state
        s0 = state
        # computational state"
        s1 = sdfg.add_state("s1")
        # emtpy exit state
        s2 = sdfg.add_state("s2")
        # As currently output arrays of conflict resolution do not automaticly
        # get reinitialized in each state iterations, we have to manually do
        # it in this state.
        reinitState = sdfg.add_state("reinitialization")
        self.reinitState = reinitState
        # set training mode

        self.training = True

        # add edges between states
        sdfg.add_edge(
            s0, s1,
            dace.graph.edges.InterstateEdge(assignments=dict(__dacet1=0)))
        sdfg.add_edge(
            s1,
            reinitState,
            dace.graph.edges.InterstateEdge(
                condition=dace.properties.CodeProperty.from_string(
                    "__dacet1 <" + str(iterations - 1),
                    dace.dtypes.Language.Python),
                assignments={"__dacet1": "__dacet1+1"},
            ),
        )
        sdfg.add_edge(reinitState, s1, dace.graph.edges.InterstateEdge())
        sdfg.add_edge(
            s1, s2,
            dace.graph.edges.InterstateEdge(
                condition=dace.properties.CodeProperty.from_string(
                    "__dacet1 >= " +
                    str(iterations - 1), dace.dtypes.Language.Python)))

        try:
            iter(initializer)
            initializer = list(initializer)
        except TypeError:
            initializer = [initializer]

        try:
            iter(nodes)
            nodes = list(nodes)
        except TypeError:
            nodes = [nodes]

        try:
            iter(optimizer)
            optimizer = list(optimizer)
        except TypeError:
            optimizer = [optimizer]

        ###########################
        # Prepare subgraph to process
        # If only one node was given, construct a list from it
        if not nodes == [None]:
            ops = [
                node if isinstance(node, tf.Operation) else node.op
                for node in nodes
            ]
            output_names = [
                string_builder(node.name)
                if not isinstance(node, tf.Operation) else None
                for node in nodes
            ]

        # Visit initializer and create subgraph for init state
        # If only one node was given, construct a list from it

        init = [
            i if isinstance(i, tf.Operation) else i.op for i in initializer
        ]
        self.visit_backwards(init)

        # Visit the rest of the nodes
        self.state = s1
        state = s1
        # As we are in a new state, all variable nodes should be revisited
        self.visitedNodes.clear()
        if not nodes == [None]:
            self.visit_backwards(ops)
        optimizer = [
            opt if isinstance(opt, tf.Operation) else opt.op
            for opt in optimizer
        ]
        self.visit_backwards(optimizer)
        ############################

        # Remove orphan nodes and register node types
        node_types = {}
        for state in self.graph.nodes():
            for node in state.nodes():
                if state.in_degree(node) + state.out_degree(node) == 0:
                    state.remove_node(node)
                    if node.label in self.constDict:
                        del self.constDict[node.label]
                elif isinstance(node, dace.graph.nodes.AccessNode):
                    node_types[node.data] = node.desc(self.graph).dtype.type
        ############################
        # Set up arguments
        sdfg_args = {}
        sdfg_args.update(self.constDict)
        sdfg_args.update(self.varDict)
        sdfg_args.update(self.inpDict)
        sdfg_args.update(self.reinitDict)
        sdfg_args.update(self.initDict)

        sdfg_args.update({
            (k if isinstance(k, str) else string_builder(k.name + "_Inp")): v
            for k, v in feed_dict.items()
        })

        # Set scalar arguments to appropriate arrays of size 1
        sdfg_args.update({
            k:
            (v if isinstance(v, np.ndarray) else np.array(v,
                                                          dtype=node_types[k]))
            for k, v in sdfg_args.items()
        })

        ############################
        # Create output numpy arrays
        if output_gradients:
            for opt in optimizer:
                if isinstance(opt, tf.Tensor):
                    nodes.append(opt)
                    output_names.append(opt.name)
        if not nodes == [None]:
            outputs = {
                name: np.zeros(_tensorshape(node), dtype=_tensortype(node))
                for node, name in zip(nodes, output_names)
                if name is not None and name not in sdfg_args
            }
            outputs.update(
                {k: v
                 for k, v in sdfg_args.items() if k in output_names})

            sdfg_args.update(outputs)

        ############################
        # Mark outputs as non-transients
        for output in outputs:
            self.graph.arrays[output].transient = False
        ############################

        print("Adding connectors")
        self.graph.fill_scope_connectors()
        # self.graph.apply_strict_transformations(validate=False)

        gpu = gpu and tf.test.is_gpu_available()
        self.cudnn = gpu and cudnn
        if gpu:
            from dace.transformation.interstate import GPUTransformSDFG
            self.graph.apply_transformations([GPUTransformSDFG],
                                             {'exclude_tasklets': "Conv2D,Conv2DBackpropInput,Conv2DBackpropFilter"})

        # Compile and call the SDFG
        self.graph.draw_to_file()
        compiled_sdfg = self.graph.compile(optimizer=False)
        compiled_sdfg(**sdfg_args)
        ############################

        # Return the outputs and weights

        return (
            self.varDict,
            tuple(outputs[output] if output is not None else None
                  for output in output_names),
        )

    def compile(self,
                nodes,
                gpu,
                name=None,
                patterns=[],
                validate=False,
                strict=True,
                cudnn=True):
        """ Compiles a subgraph into a callable function, which is equivalent 
            to calling `run()`. 
            :param nodes: Node or an iterable (e.g. list) of nodes to evaluate.
            :param name: Name of the SDFG to create, or None for a unique name.
            :param gpu: set this boolean to True if compilation has to be done for GPU.
            :param patterns: A list of list of Transformation(s) that should be applied.
            :param validate: Boolean that decides if validation will take place after
                             transformations.
            :param strict: Should the transformation be strict
            :return: A function that receives a feed_dict, evaluates the nodes,
                     and returns a tuple of values in the same order as nodes.
        """
        self.cudnn = cudnn and gpu
        from dace.config import Config
        
        # Set libraries for cudnn
        if os.name == 'nt' and not 'cudnn.lib' in Config.get('compiler', 'cpu', 'libs') and self.cudnn:
            Config.append('compiler', 'cpu', 'libs', value='cudnn.lib;')
            Config.append('compiler', 'cpu', 'libs', value='cuda.lib')
        elif os.name != 'nt' and not ' libcudnn.so' in Config.get('compiler', 'cpu', 'libs') and self.cudnn:
            Config.append('compiler', 'cpu', 'libs', value=' libcudnn.so')
            if 'CUDA_ROOT' in os.environ:
                Config.append('compiler', 'cpu', 'args', value=' -I%s/include ' % os.environ['CUDA_ROOT'])
            else:
                warnings.warn('CUDA_ROOT environment variable not set, compilation may fail.')

        # Create a unique name for this session
        if name is None:
            global _LASTSESSION
            _LASTSESSION += 1
            name = "tfsession%d" % _LASTSESSION

        # Prepare subgraph to process
        total_nodes = []
        # Determine output type
        output_type = None
        if not isinstance(nodes,
                          (list, tuple, dict)):  # iter() works in TensorFlow
            output_type = object
            total_nodes.append(nodes)
            output_names = _name(nodes)
        elif isinstance(nodes, dict):
            output_type = type(nodes)
            output_names = {}
            for k, node in nodes.items():
                try:
                    iter(node)
                    if isinstance(node, dict):
                        raise TypeError(
                            "Dictionaries of dictionaries unsupported")
                    total_nodes.extend(node)
                    output_names[k] = type(node)(_name(n) for n in node)
                except TypeError:
                    total_nodes.append(node)
                    output_names[k] = _name(node)
        elif isinstance(nodes, (list, tuple)):
            output_type = type(nodes)
            total_nodes.extend(nodes)
            output_names = output_type(_name(node) for node in nodes)
        else:
            raise TypeError("Unsupported type for fetches: " +
                            str(type(nodes)))

        total_output_names = [
            string_builder(node.name)
            if not isinstance(node, tf.Operation) else None
            for node in total_nodes
        ]

        if Config.get_bool("compiler", "use_cache"):
            sdfg_filename = os.path.join(".dacecache", name, "program.sdfg")
            sdfg_args_filename = os.path.join(".dacecache", name,
                                              "sdfg_args.pickle")
            assert os.path.isfile(sdfg_filename)
            self.graph = SDFG.from_file(sdfg_filename)
            handle = open(sdfg_args_filename, "rb")
            sdfg_args = pickle.load(handle)
            compiled_sdfg = self.graph.compile(optimizer=False)
            ############################
            # Create output numpy arrays

            outputs = {
                name: np.zeros(_tensorshape(node), dtype=_tensortype(node))
                for node, name in zip(total_nodes, total_output_names)
                if name is not None and name not in sdfg_args
            }
            outputs.update({
                k: v
                for k, v in sdfg_args.items() if k in total_output_names
            })
        else:
            # Initialize a new SDFG
            self.graph = SDFG(name)
            self.graph.propagate = False
            self.state = SDFGState("s0", self.graph)
            self.graph.add_node(self.state)
            self.visitedNodes.clear()
            ############################

            ops = [
                node if isinstance(node, tf.Operation) else node.op
                for node in total_nodes
            ]
            self.kill = False
            self.visit_backwards(ops)
            if self.kill:
                raise NotImplementedError(
                    "Nodes listed above are not implemented")
            ############################

            # Remove orphan nodes and register node types
            node_types = {}
            for state in self.graph.nodes():
                for node in state.nodes():
                    if state.in_degree(node) + state.out_degree(node) == 0:
                        state.remove_node(node)
                        if node.label in self.constDict:
                            del self.constDict[node.label]
                    elif isinstance(node, dace.graph.nodes.AccessNode):
                        node_types[node.data] = node.desc(
                            self.graph).dtype.type
            self.graph._arg_types.update(self.callbackTypeDict)
            self.graph.fill_scope_connectors()
            ############################
            # Set up arguments
            sdfg_args = {}
            sdfg_args.update(self.constDict)
            sdfg_args.update(self.varDict)
            sdfg_args.update(self.inpDict)
            sdfg_args.update(self.initDict)
            # Set scalar arguments to appropriate arrays of size 1
            sdfg_args.update({
                k: (v if isinstance(v, np.ndarray) else np.array(
                    v, dtype=node_types[k]))
                for k, v in sdfg_args.items()
            })

            ############################
            # Create output numpy arrays
            outputs = {
                name: np.zeros(_tensorshape(node), dtype=_tensortype(node))
                for node, name in zip(total_nodes, total_output_names)
                if name is not None and name not in sdfg_args
            }
            outputs.update({
                k: v
                for k, v in sdfg_args.items() if k in total_output_names
            })
            sdfg_args.update(outputs)
            ############################
            # Mark outputs as non-transients
            for output in outputs:
                self.graph.arrays[output].transient = False
            ############################
            # Compile the SDFG
            gpu = gpu and tf.test.is_gpu_available()
            self.cudnn = gpu and cudnn
            if gpu:
                from dace.transformation.interstate import GPUTransformSDFG
                self.graph.apply_transformations([GPUTransformSDFG],
                                                 {'exclude_tasklets':"Conv2D,Conv2DBackpropInput,Conv2DBackpropFilter"})

                #for aname, array in self.graph.arrays.items():
                #    if array is None:
                #        continue
                #    if array.storage in [
                #            dace.StorageType.Default,
                #            dace.StorageType.CPU_Heap,
                #    ]:
                #        array.storage = dace.StorageType.CPU_Pinned

                # Modify sdfg_args
                # import numba.cuda

                # for aname, arg in sdfg_args.items():
                #    if isinstance(arg, np.ndarray):
                #        sdfg_args[aname] = numba.cuda.pinned_array(
                #            arg.shape, dtype=arg.dtype, strides=arg.strides
                #        )
                #        sdfg_args[aname][:] = arg

            if patterns and len(patterns) > 0:
                self.graph.apply_transformations(patterns,
                                                 validate=validate,
                                                 strict=strict)
            self.graph.draw_to_file()
            compiled_sdfg = self.graph.compile(optimizer=False)
            sdfg_args.update(self.callbackFunctionDict)

        ############################
        # Create the function that invokes the SDFG
        def call_func(feed_dict=None):
            if feed_dict is not None:
                invoke_args = dict(
                    sdfg_args,
                    **{(k if isinstance(k, str) else string_builder(k.name)): v
                       for k, v in feed_dict.items()})

                compiled_sdfg(**invoke_args)
            else:
                compiled_sdfg(**sdfg_args)

            # Single output
            if output_type is object:
                return outputs[
                    output_names] if output_names is not None else None
            # Dictionary of lists/single outputs
            elif output_type is dict:
                out_dict = {}
                for k, v in output_names.items():
                    if isinstance(v, (list, tuple)):
                        out_dict[k] = type(v)(
                            outputs[vname] if vname is not None else None
                            for vname in v)
                    else:
                        out_dict[k] = outputs[v] if v is not None else None
                return out_dict
            # List of outputs
            else:
                return output_type(
                    outputs[output] if output is not None else None
                    for output in output_names)

        # Return the function
        return call_func

    def run(
            self,
            nodes,
            feed_dict=None,
            gpu=False,
            transformations=None,
            validate=False,
            strict=True,
            name=None,
            winograd=False,
            cudnn=True
    ):
        """ Evaluates a subgraph and returns a tuple of the evaluated nodes
            (behaves similarly to sess.run).
            :param nodes: Node or an iterable (e.g. list) of nodes to evaluate.
            :param feed_dict: Dictionary representing input values and arrays
                              to feed in to the evaluator.
            :param name: Name of the SDFG to create, or None for a unique name.
            :param gpu: This boolean should be set if the session is to be run on a GPU.
            :param patterns: A list of list of Transformation(s) that should be applied. the outer
            list is just in-case you want the transformations in a certain sequence.
            :param validate: Boolean that decides if validation will take place after
                             transformations.
            :return: Tuple or dictionary of values in the same order as `nodes`.
        """
        self.winograd = winograd
        callfunc = self.compile(
            nodes,
            gpu,
            name=name,
            validate=validate,
            strict=strict,
            patterns=transformations,
            cudnn=cudnn
        )
        return callfunc(feed_dict=feed_dict)

    def dfs_nodes(self, source):
        """ Produce nodes in a depth-first-search (DFS) on a TensorFlow graph.
            :param source: The source node to start from.
            :return: A generator of nodes in the depth-first-search.
            @note: Based on http://www.ics.uci.edu/~eppstein/PADS/DFS.py
                    by D. Eppstein, July 2004.
        """

        # If source is a list of nodes (or any iterable), start from all
        try:
            iter(source)
            nodes = list(source)
        except TypeError:
            nodes = [source]

        visited = set()

        for start in nodes:
            if start in visited:
                continue
            visited.add(start)
            yield start

            inputSet = [inp.op for inp in start.inputs]
            inputSet.extend(list(start.control_inputs))
            stack = [(start, iter(inputSet))]
            while stack:
                parent, children = stack[-1]
                try:
                    child = next(children)

                    if child not in visited:
                        yield child
                        visited.add(child)

                        inputSet = [inp.op for inp in child.inputs]
                        inputSet.extend(list(child.control_inputs))
                        stack.append((child, iter(inputSet)))
                except StopIteration:
                    stack.pop()

    def visit_backwards(self, node):
        """ Visit a graph from an output node backwards to the inputs. """
        for node in self.dfs_nodes(node):
            if node not in self.visitedNodes:
                self.visit(node)

    def visit(self, node):
        """ Visit a specific node in the graph, creating the SDFG. """
        try:
            func = getattr(self, "visit_" + node.type)
            func(node)
        except AttributeError:
            # Only stop processing after all node types have been visited,
            # so that we know which implementations are missing.
            print("MISSING IMPLEMENTATION:", node.type)
            self.visit_callback(node)
        # mark node as visited
        self.visitedNodes.add(node)

    def visit_callback(self, node):
        node_name = "callback_" + string_builder(node.type)
        inputNodes = []
        inputDims = []
        for inpTensor in node.inputs:
            try:
                inputNode, _, itsdims = self.create_and_add_input_node(
                    inpTensor)
                inputNodes.append(inputNode)
                inputDims.append(itsdims)
            except TypeError:
                print("type is not primitive, as seen in callback")
            except ValueError:
                print("Shape can not be inferred")
        try:
            outputList = self.create_and_add_output_node(node)
        except TypeError:
            return

        outputDims = [self.get_default_dims(outp) for outp in node.outputs]

        num_outputs = 0
        # Add outputs as inputs so that the tasklet can modify them in-place
        for _insertpos, (_outp,
                         _dims) in enumerate(zip(outputList, outputDims)):
            if _dims == ["0:1"]:
                # If the output is a scalar, there should be only one output
                assert len(outputList) == 1
                # In this case, it is a callback that returns something, we don't pass by reference
                break
            inputNodes.insert(_insertpos, self.state.add_read(_outp.data))
            inputDims.insert(_insertpos, _dims)
            num_outputs = num_outputs + 1

        taskletInputs = ["i" + str(index) for index in range(len(inputNodes))]
        taskletOutputs = [
            "out" + str(index) for index in range(len(outputList))
        ]

        def tensorflow_callback(tf_op, *inputList, num_outputs=0):
            # TODO: Do not recreate session every callback invocation
            # TODO(later): Optimize
            real_inputs = inputList[num_outputs:]

            newGraph = tf.Graph()
            with newGraph.as_default():
                newInputs = [tf.constant(_np_inp) for _np_inp in real_inputs]
                newOp = tf.Operation(tf_op.node_def,
                                     newGraph,
                                     inputs=newInputs)
            outputs_tf = tf.Session(graph=newGraph).run(newOp.outputs)
            if num_outputs == 0:
                return outputs_tf[0]
            for index in range(num_outputs):
                np.copyto(inputList[index], outputs_tf[index])

        tensorflow_callback = partial(tensorflow_callback,
                                      node,
                                      num_outputs=num_outputs)

        # We need two dicts, one is the sdfg args which is used to give this python partial object
        # Second is the argtypes dict in the sdfg, used to generate function pointer signature
        callback_input_types = []
        for somenode in inputNodes:
            if somenode.desc(self.graph).shape == (1, ):
                callback_input_types.append(somenode.desc(self.graph).dtype)
            else:
                callback_input_types.append(somenode.desc(self.graph))

        if num_outputs > 0:
            self.callbackTypeDict[node_name] = dace.data.Scalar(
                dace.callback(None, *callback_input_types))
        else:
            self.callbackTypeDict[node_name] = dace.data.Scalar(
                dace.callback(outputList[0].desc(self.graph).dtype,
                              *callback_input_types))
        self.callbackFunctionDict[node_name] = tensorflow_callback

        # Register callback in SDFG
        self.graph.add_symbol(node_name,
                              self.callbackTypeDict[node_name].dtype)

        callback_tasklet = self.state.add_tasklet(
            node_name,
            {*taskletInputs},
            {*taskletOutputs},
            "out0 = " + node_name + "(" + ",".join(taskletInputs) +
            ")" if num_outputs == 0 else node_name + "(" +
            ",".join(taskletInputs) + ")",
        )

        for index, (inode, dim) in enumerate(zip(inputNodes, inputDims)):
            self.state.add_edge(
                inode,
                None,
                callback_tasklet,
                "i" + str(index),
                Memlet.simple(inode, ",".join(dim)),
            )
        for index, (outnode, dim) in enumerate(zip(outputList, outputDims)):
            self.state.add_edge(
                callback_tasklet,
                "out" + str(index),
                outputList[index],
                None,
                Memlet.simple(outputList[index], ",".join(outputDims[index])),
            )

    # TODO: Remove in favor of callbacks
    def visit_IteratorGetNext(self, node):
        outputList = self.create_and_add_output_node(node)
        outputDims = [
            self.get_default_dims(_out_tensor) for _out_tensor in node.outputs
        ]

        def tensorflow_dataloader(tf_session, tf_node, *outputs):
            outputs_tf = [tf_session.run(_out) for _out in tf_node.outputs]
            for _index in range(len(outputs_tf)):
                np.copyto(outputs[_index], outputs_tf[_index])

        call_this = partial(tensorflow_dataloader, tf.Session(), node)
        node_name = string_builder(node.type)
        taskletOutputs = [
            "out" + str(_index) for _index in range(len(node.outputs))
        ]
        dataloader_tasklet = self.state.add_tasklet(
            node_name,
            {},
            {*taskletOutputs},
            node_name + "(" + ",".join(taskletOutputs) + ")",
        )
        self.callbackFunctionDict[node_name] = call_this
        callback_types = []
        for somenode in outputList:
            callback_types.append(somenode.desc(self.graph))
        self.callbackTypeDict[node_name] = dace.data.Scalar(
            dace.callback(None, *callback_types))
        for _index, _out_dace in enumerate(outputList):
            self.state.add_edge(
                dataloader_tasklet,
                taskletOutputs[_index],
                _out_dace,
                None,
                Memlet.simple(_out_dace, ",".join(outputDims[_index])),
            )

    ######################################################################
    # Operator (TensorFlow graph node) visitors

    def visit_Add(self, node):
        self.visit_element_wise_op(node, "+")

    def visit_Mul(self, node):
        self.visit_element_wise_op(node, "*")

    def visit_Sub(self, node):
        self.visit_element_wise_op(node, "-")

    def visit_RealDiv(self, node):
        self.visit_element_wise_op(node, "/")

    def visit_Equal(self, node):
        self.visit_element_wise_op(node, "==")

    def visit_Const(self, node):
        state = self.state
        label = string_builder(node.name + "_0")

        # Create DaCe shape
        shape = dace.properties.ShapeProperty.from_string(
            str(_tensorshape(node.outputs[0])))
        # Create np array from tensor value
        npArray = tensor_util.MakeNdarray(
            node.get_attr("value")).reshape(shape)

        # Add to constDict so that it can be fed to the program
        self.constDict[label] = npArray.astype(_tensortype(node))

        nodeArray = list(filter(lambda a: a.label == label,
                                self.state.nodes()))

        # If node already present set it non transient, otherwise add node
        if not nodeArray:
            dtype = dace.typeclass(_tensortype(node))
            state.add_array(label, shape, dtype, toplevel=True)
        else:
            nodeArray[0].desc(self.graph).transient = False

    def visit_NoOp(self, node):
        # no op case where nothing happens
        pass

    def visit_Pack(self, node):
        # we do nothing with this op
        pass

    def visit_StridedSlice(self, node):
        # we do nothing with this op
        pass

    def visit_VariableV2(self, node):

        state = self.state
        label = string_builder(node.name) + "_0"
        shape = dace.properties.ShapeProperty.from_string(
            str(_tensorshape(node.outputs[0])))

        try:
            outputNode = state.find_node(label)
            outputNode.desc(self.graph).transient = False
        except (LookupError):
            dtype = dace.typeclass(_tensortype(node))
            state.add_array(label, shape, dtype)

        # If not already added to the varDict, add a placeholder
        # zero-initialized array to it so a value error is not triggered.
        if label not in self.varDict.keys():
            npArray = np.zeros(shape=shape)
            self.varDict[label] = npArray.astype(_tensortype(node))

    def visit_Assign(self, node):
        # Simple memcopy from input1 to input0 as assign has no outputlist but
        # input0 is the variable we want to assign
        # Modified to rely on only the second argument tensor for shape and
        # dtype.
        state = self.state
        label = string_builder(node.inputs[1].name)
        try:
            fillNode = state.find_node(label)
        except (LookupError):
            dtype = dace.typeclass(_tensortype(node.inputs[1]))
            shape = dace.properties.ShapeProperty.from_string(
                str(_tensorshape(node.inputs[1])))
            fillNode = state.add_transient(name=label,
                                           shape=shape,
                                           dtype=dtype,
                                           toplevel=True)

        label = string_builder(node.inputs[0].name)
        try:
            emptyNode = state.find_node(string_builder(node.inputs[0].name))
        except (LookupError):
            dtype = dace.typeclass(_tensortype(node.inputs[1]))
            shape = dace.properties.ShapeProperty.from_string(
                str(_tensorshape(node.inputs[1])))
            assert dtype is not None
            assert shape is not None
            emptyNode = state.add_transient(name=label,
                                            shape=shape,
                                            dtype=dtype,
                                            toplevel=True)
        dims = self.get_default_dims(node.inputs[1])
        memlet = Memlet.simple(emptyNode, ",".join(dims))
        state.add_edge(fillNode, None, emptyNode, None, memlet)

    def visit_AssignVariableOp(self, node):
        self.visit_Assign(node)

    def visit_Placeholder(self, node):

        outputShape = []
        outputParams = []
        outputDims = []
        inputShape = []
        inputParams = []
        inputDims = []
        outputTensor = node.outputs[0]
        state = self.state
        label = string_builder(node.name + "_0")

        # Check if the node is already in the graph and get as a list
        try:
            outputNode = state.find_node(label)

        except (LookupError):
            outputNode = self.create_and_add_output_node(node)

        dtype = _tensortype(node)

        # If we are in training mode, we set up another map to reduce the huge
        # (iterations x batchsize x size of input) input to one dimension less
        if self.training:
            # Output dimensions of the map

            outputDims = self.get_default_dims(outputTensor)
            outputParams = self.get_default_params(outputTensor, 1)
            outputShape = list(map(str, _tensorshape(outputTensor)))

            # Prepend the iterations dimension to the input (t1=iterations)
            inputShape.append(str(self.iterations))
            inputShape.extend(outputShape)
            inputParams.append("i0")
            inputParams.extend(outputParams)
            inputDims.append("__dacet1:__dacet1+1")
            inputDims.extend(outputDims)

            # create node for the training examples
            shape = dace.properties.ShapeProperty.from_string(
                ",".join(inputShape))
            dtype = _tensortype(node)
            inputNode = state.add_array(name=label + "_Inp",
                                        shape=shape,
                                        dtype=dace.typeclass(dtype))

            # create and add map
            mapDict = dict(zip(inputParams, inputDims))
            inMemletDict = dict(
                j0=Memlet.simple(inputNode, ",".join(inputParams)))
            outMemletDict = dict(
                out=Memlet.simple(outputNode, ",".join(outputParams)))
            code = "out = j0"
            tasklet, map_entry, map_exit = state.add_mapped_tasklet(
                label, mapDict, inMemletDict, code, outMemletDict)
            state.add_edge(
                inputNode,
                None,
                map_entry,
                None,
                Memlet.simple(inputNode, ",".join(inputDims)),
            )
            state.add_edge(
                map_exit,
                None,
                outputNode,
                None,
                Memlet.simple(outputNode, ",".join(outputDims)),
            )

            # If training example node is not already in inputDict, add a
            # zero array. This prevents DaCe from raising a key error when
            # trying to call the dace function if we only execute a subgraph
            # where it does not appear. This might not be necessary any longer.
            if label + "_Inp" not in self.inpDict.keys():
                self.inpDict[label + "_Inp"] = np.zeros(tuple(
                    map(int, (inputShape))),
                                                        dtype=dtype)

            # If we are not training, set the output non transient and add to
            # input dict
        else:
            outputNode.desc(self.graph).transient = False
            self.inpDict[label] = np.zeros(tuple(
                map(int, (outputNode.desc(self.graph).shape))),
                                           dtype=dtype)

    def visit_TruncatedNormal(self, node):
        # Creates a truncated normal array and adds it to initDict
        state = self.state
        label = string_builder(node.name + "_0")
        # Check if already in graph, set non-transient. Otherwise add to graph.
        try:
            outputNode = state.find_node(label)
            outputNode.desc(self.graph).transient = False

        except (LookupError):
            self.create_and_add_output_node(node)

        seed = 0 if self.seed is None else self.seed

        array = tf.truncated_normal(
            node.outputs[0].shape,
            seed=seed).eval(session=self._internal_session)
        self.initDict[label] = array.astype(_tensortype(node))

    def visit_RandomStandardNormal(self, node):

        state = self.state
        label = string_builder(node.name + "_0")

        try:
            outputNode = state.find_node(label)
            outputNode.desc(self.graph).transient = False

        except (LookupError):
            self.create_and_add_output_node(node)

        array = tf.random_normal(
            node.outputs[0].shape,
            seed=self.seed).eval(session=self._internal_session)
        self.initDict[label] = array.astype(_tensortype(node))

    def visit_RandomUniform(self, node):
        # Creates a random uniform array and adds it to initDict
        state = self.state
        label = string_builder(node.name + "_0")
        # Check if already in graph, set non-transient. Otherwise add to graph.
        try:
            outputNode = state.find_node(label)
            outputNode.desc(self.graph).transient = False

        except (LookupError):
            self.create_and_add_output_node(node)

        seed = 0 if self.seed is None else self.seed

        array = tf.random_uniform(
            node.outputs[0].shape,
            seed=seed).eval(session=self._internal_session)
        self.initDict[label] = array.astype(_tensortype(node))

    def visit_RandomUniformInt(self, node):
        # Creates a random uniform array and adds it to initDict
        state = self.state
        label = string_builder(node.name + "_0")
        # Check if already in graph, set non-transient. Otherwise add to graph.
        try:
            outputNode = state.find_node(label)
            outputNode.desc(self.graph).transient = False

        except (LookupError):
            self.create_and_add_output_node(node)

        seed = 0 if self.seed is None else self.seed

        array = tf.random_uniform(
            node.outputs[0].shape,
            dtype=tf.as_dtype(_tensortype(node)),
            minval=node.inputs[1],
            maxval=node.inputs[2],
            seed=seed,
        ).eval(session=self._internal_session)
        self.initDict[label] = array.astype(_tensortype(node))

    def visit_Fill(self, node):
        # Fills an array with a scalar input value
        state = self.state
        inputList = []
        inputNodes = []
        outputList = []
        mapParams = []
        mapRange = []
        outputParams = []
        outputDims = []
        inputParams = []
        inputDims = []

        for count, inp in enumerate(node.inputs):
            # Scalar input is at position 1
            if count == 1:
                inp, params, dims = self.create_and_add_input_node(inp)
                inputList.append(inp.desc(self.graph))
                inputNodes.append(inp)
                inputParams.append(params)
                inputDims.append(dims)

        outputList = self.create_and_add_output_node(node)

        for out in node.outputs:
            params = self.get_default_params(out, 1)
            dims = self.get_default_dims(out)
            outputParams.append(params)
            outputDims.append(dims)

        mapLabel = string_builder(node.type)
        mapParams = inputParams[0] + outputParams[0]
        mapRange = inputDims[0] + outputDims[0]
        mapEntry, mapExit = state.add_map(mapLabel,
                                          dict(zip(mapParams, mapRange)))
        tasklet = state.add_tasklet(mapLabel, {"j0"}, {"out"}, "out = j0")
        self.add_out_memlets(outputList, mapExit, tasklet, outputDims,
                             outputParams)
        self.add_in_memlets(inputNodes, mapEntry, tasklet, inputDims,
                            inputParams)

    def visit_Slice(self, node):
        begin_positions = self._internal_session.run(node.inputs[1])
        sizes = self._internal_session.run(node.inputs[2])
        end_positions = begin_positions + sizes
        inputNode, _, _ = self.create_and_add_input_node(node.inputs[0])
        outputNode = self.create_and_add_output_node(node)[0]
        input_subset = [
            str(b) + ":" + str(e)
            for b, e in zip(begin_positions, end_positions)
        ]
        sliceMemlet = Memlet.simple(
            inputNode,
            ",".join(input_subset),
            other_subset_str=",".join(self.get_default_dims(node.outputs[0])),
        )
        self.state.add_edge(inputNode, None, outputNode, None, sliceMemlet)

    def visit_Mean(self, node):
        outputNode = self.create_and_add_output_node(node)[0]
        outputDims = self.get_default_dims(node.outputs[0])
        inputNode, params, dims = self.create_and_add_input_node(
            node.inputs[0])
        reduction_axes = self._internal_session.run(node.inputs[1])
        reduction_axes.sort()
        norm = 1
        for i in reduction_axes:
            norm *= inputNode.desc(self.graph).shape[i]
        norm = _tensortype(node.outputs[0])(norm)
        mapLabel = string_builder(node.type)
        mapParams = params
        mapDims = dims
        mapEntry, mapExit = self.state.add_map(mapLabel,
                                               dict(zip(mapParams, mapDims)))
        tasklet = self.state.add_tasklet(mapLabel, {"j0"}, {"out"},
                                         "out = j0/" + str(norm))
        self.add_in_memlets([inputNode], mapEntry, tasklet, [dims], [params])
        outputShape = _tensorshape(node.outputs[0])
        if node.get_attr("keep_dims"):
            outputParams = [
                params[i] if outputShape[i] != 1 else "0"
                for i in range(len(mapParams))
            ]
        else:
            temp = set(mapParams[a] for a in reduction_axes)
            outputParams = list(set(mapParams) - temp)
            outputParams.sort()
        if len(outputParams) == 0:
            outputParams = ["0"]
        self.add_out_memlets(
            [outputNode],
            mapExit,
            tasklet,
            [outputDims],
            [outputParams],
            wcr="lambda a,b: a+b",
            wcr_identity=0,
        )

    # Would reduce all but the last dimension in the input.
    def visit_FusedBatchNorm(self, node):
        local_ctr = str(next(_atomic_count))
        ######### All the nodes and constants ##########
        inpTensorNode, inpTensorParams, inpTensorDims = self.create_and_add_input_node(
            node.inputs[0])
        scale, _, scaleDims = self.create_and_add_input_node(node.inputs[1])
        offset, _, offsetDims = self.create_and_add_input_node(node.inputs[2])
        epsilon = node.get_attr("epsilon")
        epsilon = float(epsilon)
        # outputs
        outputList = self.create_and_add_output_node(node)
        normalisedTensorNode = outputList[0]
        meanTensorNode = outputList[1]
        meanDims = self.get_default_dims(node.outputs[1])
        varianceTensorNode = outputList[2]
        varianceDims = self.get_default_dims(node.outputs[2])
        rootVarianceTensorNode = outputList[4]
        rootVarianceDims = self.get_default_dims(node.outputs[4])
        normalisationScalar = 1
        assert str(node.get_attr("data_format"))[2:-1] == "NHWC"
        assert node.get_attr("is_training") == True
        for i in inpTensorNode.desc(self.graph).shape[:-1]:
            normalisationScalar *= i
        normalisationScalar = float(normalisationScalar)
        sumInputs = self.state.add_transient(
            "sigma_x_" + local_ctr,
            _tensorshape(node.outputs[2]),
            _tensortype(node.outputs[2]),
        )
        sumSquareInputs = self.state.add_transient(
            "sigma_x2_" + local_ctr,
            _tensorshape(node.outputs[2]),
            _tensortype(node.outputs[2]),
        )
        ######## Maps ###################
        nhwcMapBounds = dict(zip(inpTensorParams, inpTensorDims))
        cMapBounds = dict(zip([inpTensorParams[0]], [str(inpTensorDims[-1])]))
        normalisationMapEntry, normalisationMapExit = self.state.add_map(
            string_builder("normalisation_map"), nhwcMapBounds)
        meanMapEntry, meanMapExit = self.state.add_map(
            string_builder("mean_map"), nhwcMapBounds)
        varianceMapEntry, varianceMapExit = self.state.add_map(
            string_builder("variance_map"), nhwcMapBounds)
        varianceSqrtMapEntry, varianceSqrtMapExit = self.state.add_map(
            string_builder("variance_sqrt_map"), cMapBounds)
        ######### Tasklets #########
        fbnormTasklet = self.state.add_tasklet(
            "fbn_eltwise_norm",
            {"j0", "j1", "j2", "j3", "j4"},
            {"out"},
            "out=j1*((j0-j3)/j4)+j2",
        )
        meanTasklet = self.state.add_tasklet(
            "mean_computation", {"j0"}, {"out"},
            "out=j0/" + str(normalisationScalar))
        varianceTasklet1 = self.state.add_tasklet("variance_part_1", {"j0"},
                                                  {"out0", "out1"},
                                                  "out0=j0; out1 = j0*j0")
        varianceTasklet2 = self.state.add_tasklet(
            "variance_part_2",
            {"j0", "j1"},  # i0 is sigma(X) and i1 is sigma(X^2)
            {
                "out0",
                "out1",
            },  # out0 is the variance and out1 is the sqrt(variance + epsilon)
            "out0=j1/" + str(normalisationScalar) + " - (j0*j0)/(" +
            str(normalisationScalar * normalisationScalar) +
            ");out1=math.sqrt(out0 + " + str(epsilon) + ");",
        )
        ########## Common edges ##########
        self.add_in_memlets(
            [
                inpTensorNode, scale, offset, meanTensorNode,
                rootVarianceTensorNode
            ],
            normalisationMapEntry,
            fbnormTasklet,
            [inpTensorDims, scaleDims, offsetDims, meanDims, varianceDims],
            [
                inpTensorParams,
                [inpTensorParams[-1]],
                [inpTensorParams[-1]],
                [inpTensorParams[-1]],
                [inpTensorParams[-1]],
            ],
        )
        self.add_out_memlets(
            [normalisedTensorNode],
            normalisationMapExit,
            fbnormTasklet,
            [inpTensorDims],
            [inpTensorParams],
        )
        self.add_in_memlets(
            [inpTensorNode],
            meanMapEntry,
            meanTasklet,
            [inpTensorDims],
            [inpTensorParams],
        )
        self.add_out_memlets(
            [meanTensorNode],
            meanMapExit,
            meanTasklet,
            [meanDims],
            [[inpTensorParams[-1]]],
            wcr="lambda a,b: a+b",
            wcr_identity=0,
        )
        self.add_in_memlets(
            [inpTensorNode],
            varianceMapEntry,
            varianceTasklet1,
            [inpTensorDims],
            [inpTensorParams],
        )
        self.add_out_memlets(
            [sumInputs, sumSquareInputs],
            varianceMapExit,
            varianceTasklet1,
            [varianceDims, varianceDims],
            [[inpTensorParams[-1]], [inpTensorParams[-1]]],
            wcr="lambda a,b: a+b",
            wcr_identity=0,
        )
        self.add_in_memlets(
            [sumInputs, sumSquareInputs],
            varianceSqrtMapEntry,
            varianceTasklet2,
            [varianceDims, varianceDims],
            [[inpTensorParams[0]], [inpTensorParams[0]]],
        )
        self.add_out_memlets(
            [varianceTensorNode, rootVarianceTensorNode],
            varianceSqrtMapExit,
            varianceTasklet2,
            [varianceDims, varianceDims],
            [[inpTensorParams[0]], [inpTensorParams[0]]],
        )

    def visit_FusedBatchNormGrad(self, node):
        local_ctr = str(next(_atomic_count))
        ############################INPUTS##############################################
        backpropGradients, backpropParams, backpropDims = self.create_and_add_input_node(
            node.inputs[0])
        inputData, inputParams, inputDims = self.create_and_add_input_node(
            node.inputs[1])
        gammaNode, _, gammaDims = self.create_and_add_input_node(
            node.inputs[2])
        meanNode, _, meanDims = self.create_and_add_input_node(node.inputs[3])
        stdevNode, _, stdevDims = self.create_and_add_input_node(
            node.inputs[4])
        #############################OUTPUTS#############################################
        outputList = self.create_and_add_output_node(node)
        imageGrads = outputList[0]
        gammaGrads = outputList[1]
        betaGrads = outputList[2]
        ############################TRANSIENTS##########################################
        gammaPrime = self.state.add_transient(
            "gamma_prime" + local_ctr,
            _tensorshape(node.outputs[1]),
            _tensortype(node.outputs[1]),
            toplevel=False,
        )
        betaPrime = self.state.add_transient(
            "beta_prime" + local_ctr,
            _tensorshape(node.outputs[2]),
            _tensortype(node.outputs[2]),
            toplevel=False,
        )
        ###############################MAPS##############################################
        # channelMapLabel = string_builder(node.type) + "_outer"
        # channelMapEntry, channelMapExit = self.state.add_map(
        #    channelMapLabel, dict(zip([backpropParams[-1]], [backpropDims[-1]]))
        # )
        innerMap1Label = string_builder(node.type) + "_inner1"
        innerMap1Entry, innerMap1Exit = self.state.add_map(
            innerMap1Label, dict(zip(backpropParams, backpropDims)))
        innerMap2Label = string_builder(node.type) + "_inner2"
        innerMap2Entry, innerMap2Exit = self.state.add_map(
            innerMap2Label, dict(zip(backpropParams, backpropDims)))
        #############################TASKLETS###########################################
        nhw = 1
        for i in backpropGradients.desc(self.graph).shape[:-1]:
            nhw *= i
        nhw = str(float(nhw))
        auxGradsTasklet = self.state.add_tasklet(
            "linear_grads",
            {"y_prime", "x", "mu", "stdev"},
            {"gamma_prime", "beta_prime"},
            "beta_prime = y_prime; gamma_prime = y_prime * (x - mu) / stdev;",
        )
        # add inconnector beta_prime
        inputGradsTasklet = self.state.add_tasklet(
            "input_grads",
            {
                "gamma", "gamma_prime", "beta_prime", "y_prime", "x", "mu",
                "stdev"
            },
            {"x_prime"},
            "x_prime = float(gamma*(" + nhw +
            "*y_prime - beta_prime - (gamma_prime*(x - mu)/stdev))/(stdev*" +
            nhw + "));",
        )
        inputs = [backpropGradients, inputData, meanNode, stdevNode]
        dims = [backpropDims, inputDims, meanDims, stdevDims]
        # middleParams = [
        #    backpropDims[:-1] + [backpropParams[-1]],
        #    backpropDims[:-1] + [backpropParams[-1]],
        #    [backpropParams[-1]],
        #    [backpropParams[-1]],
        # ]

        # auxGradTasklet in-edges
        for _dim, _node in zip(dims, inputs):
            self.state.add_edge(_node, None, innerMap1Entry, None,
                                Memlet.simple(_node, ",".join(_dim)))
        # self.add_in_memlets(inputs, channelMapEntry, innerMap1Entry, dims, middleParams)
        self.state.add_edge(
            innerMap1Entry,
            None,
            auxGradsTasklet,
            "y_prime",
            Memlet.simple(backpropGradients, ",".join(backpropParams)),
        )
        self.state.add_edge(
            innerMap1Entry,
            None,
            auxGradsTasklet,
            "x",
            Memlet.simple(inputData, ",".join(inputParams)),
        )
        self.state.add_edge(
            innerMap1Entry,
            None,
            auxGradsTasklet,
            "mu",
            Memlet.simple(meanNode, ",".join([backpropParams[-1]])),
        )
        self.state.add_edge(
            innerMap1Entry,
            None,
            auxGradsTasklet,
            "stdev",
            Memlet.simple(stdevNode, ",".join([backpropParams[-1]])),
        )
        # auxGradsTasklet out-edges
        self.state.add_edge(
            auxGradsTasklet,
            "gamma_prime",
            innerMap1Exit,
            None,
            Memlet.simple(
                gammaPrime,
                ",".join([backpropParams[-1]]),
                wcr_str="lambda a,b: a+b",
                wcr_identity=float(0),
            ),
        )
        self.state.add_edge(
            innerMap1Exit,
            None,
            gammaPrime,
            None,
            Memlet.simple(
                gammaPrime,
                ",".join(gammaDims),
                wcr_str="lambda a,b: a+b",
                wcr_identity=float(0),
            ),
        )
        self.state.add_edge(
            auxGradsTasklet,
            "beta_prime",
            innerMap1Exit,
            None,
            Memlet.simple(
                betaPrime,
                ",".join([backpropParams[-1]]),
                wcr_str="lambda a, b: a+b",
                wcr_identity=float(0),
            ),
        )
        self.state.add_edge(
            innerMap1Exit,
            None,
            betaPrime,
            None,
            Memlet.simple(
                betaPrime,
                ",".join(gammaDims),
                wcr_str="lambda a, b: a+b",
                wcr_identity=float(0),
            ),
        )
        # second map in-edges
        # self.add_in_memlets(
        #    [gammaNode],
        #    channelMapEntry,
        #    innerMap2Entry,
        #    [gammaDims],
        #    [[backpropParams[-1]]],
        # )
        self.state.add_edge(
            gammaNode,
            None,
            innerMap2Entry,
            None,
            Memlet.simple(gammaNode, ",".join(gammaDims)),
        )
        for _node, _dim in zip(inputs, dims):
            self.state.add_edge(_node, None, innerMap2Entry, None,
                                Memlet.simple(_node, ",".join(_dim)))
        self.state.add_edge(
            gammaPrime,
            None,
            innerMap2Entry,
            None,
            Memlet.simple(gammaPrime, ",".join(gammaDims)),
        )
        self.state.add_edge(
            betaPrime,
            None,
            innerMap2Entry,
            None,
            Memlet.simple(betaPrime, ",".join(gammaDims)),
        )
        # inputGradsTasklet in-edges
        self.state.add_edge(
            innerMap2Entry,
            None,
            inputGradsTasklet,
            "gamma",
            Memlet.simple(gammaNode, ",".join([backpropParams[-1]])),
        )
        self.state.add_edge(
            innerMap2Entry,
            None,
            inputGradsTasklet,
            "beta_prime",
            Memlet.simple(betaPrime, ",".join([backpropParams[-1]])),
        )
        self.state.add_edge(
            innerMap2Entry,
            None,
            inputGradsTasklet,
            "gamma_prime",
            Memlet.simple(gammaPrime, ",".join([backpropParams[-1]])),
        )
        self.state.add_edge(
            innerMap2Entry,
            None,
            inputGradsTasklet,
            "y_prime",
            Memlet.simple(backpropGradients, ",".join(backpropParams)),
        )
        self.state.add_edge(
            innerMap2Entry,
            None,
            inputGradsTasklet,
            "mu",
            Memlet.simple(meanNode, ",".join([backpropParams[-1]])),
        )
        self.state.add_edge(
            innerMap2Entry,
            None,
            inputGradsTasklet,
            "x",
            Memlet.simple(inputData, ",".join(inputParams)),
        )
        self.state.add_edge(
            innerMap2Entry,
            None,
            inputGradsTasklet,
            "stdev",
            Memlet.simple(stdevNode, ",".join([backpropParams[-1]])),
        )
        # inputGradsTasklet out-edges
        self.state.add_edge(
            inputGradsTasklet,
            "x_prime",
            innerMap2Exit,
            None,
            Memlet.simple(imageGrads, ",".join(backpropParams)),
        )
        self.state.add_edge(
            innerMap2Exit,
            None,
            imageGrads,
            None,
            Memlet.simple(imageGrads, ",".join(backpropDims)),
        )
        self.state.add_edge(
            betaPrime,
            None,
            betaGrads,
            None,
            Memlet.simple(betaPrime, ",".join(gammaDims)),
        )
        self.state.add_edge(
            gammaPrime,
            None,
            gammaGrads,
            None,
            Memlet.simple(gammaPrime, ",".join(gammaDims)),
        )
        # self.add_out_memlets(
        #    [imageGrads],
        #    channelMapExit,
        #    innerMap2Exit,
        #    [backpropDims],
        #    [backpropDims[:-1] + [backpropParams[-1]]],
        # )
        # Add reads and edges. Can't directly add out memlets.
        # self.add_out_memlets(
        #    [gammaGrads],
        #    channelMapExit,
        #    gammaPrime,
        #    [gammaDims],
        #    [[backpropParams[-1]]],
        # )
        # self.add_out_memlets(
        #    [betaGrads], channelMapExit, betaPrime, [gammaDims], [[backpropParams[-1]]]
        # )

    def visit_Tile(self, node):
        # Replicates input multiple times
        inputList = []
        inputNodes = []

        state = self.state

        for inp in node.inputs:

            label = string_builder(inp.name)
            try:
                inputNode = state.find_node(label)
            except (LookupError):

                inputNode = self.create_and_add_input_node(inp)[0]

            inputNodes.append(inputNode)
            inputList.append(inputNode.desc(self.graph))

        outputList = self.create_and_add_output_node(node)

        mapLabel = string_builder(node.type)
        outputDims = self.get_default_dims(node.outputs[0])
        outputParams = self.get_default_params(node.outputs[0])
        inputDims = self.get_default_dims(node.inputs[0])
        inputParams = []

        for i, dim in enumerate(inputList[0].shape):
            inputParams.append("i" + str(i) + "%" + str(dim))

        mapDict = dict(zip(outputParams, outputDims))
        inMemletDict = dict(
            j0=Memlet.simple(inputNodes[0], ",".join(inputParams)))
        outMemletDict = dict(
            out=Memlet.simple(outputList[0], ",".join(outputParams)))
        code = "out = j0"
        tasklet, map_entry, map_exit = state.add_mapped_tasklet(
            mapLabel, mapDict, inMemletDict, code, outMemletDict)
        state.add_edge(
            inputNodes[0],
            None,
            map_entry,
            None,
            Memlet.simple(inputNodes[0], ",".join(inputDims)),
        )
        state.add_edge(
            map_exit,
            None,
            outputList[0],
            None,
            Memlet.simple(outputList[0], ",".join(outputDims)),
        )

    def visit_ReadVariableOp(self, node):
        # TODO this should ideally be an add_read on the input name
        state = self.state
        inp = node.inputs[0]
        label = string_builder(inp.name)
        try:
            inputNode = state.find_node(label)
        except (LookupError):
            dtype = dace.typeclass(_tensortype(node.outputs[0]))
            shape = dace.properties.ShapeProperty.from_string(
                str(_tensorshape(node.outputs[0])))
            inputNode = state.add_transient(name=label,
                                            shape=shape,
                                            dtype=dtype)

        outputNode = self.create_and_add_output_node(node)[0]
        outputDims = self.get_default_dims(node.outputs[0])
        self.state.add_edge(
            inputNode,
            None,
            outputNode,
            None,
            Memlet.simple(outputNode, ",".join(outputDims)),
        )

    def visit_VarHandleOp(self, node):
        self.create_and_add_output_node(node)

    def visit_PreventGradient(self, node):
        # Just a memcopy, works like visit_assign or visit_identity
        state = self.state
        inputList = []
        inputNodes = []
        outputList = []
        outputParams = []
        outputDims = []
        inputParams = []
        inputDims = []

        for count, inp in enumerate(node.inputs):
            # relevant input is at position 0
            if count == 0:
                inputNode, params, dims = self.create_and_add_input_node(inp)
                inputList.append(inputNode.desc(self.graph))
                inputNodes.append(inputNode)
                inputParams.append(params)
                inputDims.append(dims)

        outputList = self.create_and_add_output_node(node)

        for count, out in enumerate(node.outputs):

            dims = self.get_default_dims(out)
            params = self.get_default_params(out)
            outputParams.append(params)
            outputDims.append(dims)

        memlet = Memlet.simple(inputNodes[0], ",".join(inputDims[0]))
        state.add_edge(inputNodes[0], None, outputList[0], None, memlet)

    def visit_ExpandDims(self, node):
        # Takes an N-dimensional array and adds one dimension to it with a
        # length of 1. Example: (M,K) -> (1,M,K).
        # We can just use DaCe memory copy to do the same
        state = self.state
        inputList = []
        inputNodes = []
        inputDims = []
        inputParams = []

        for count, inp in enumerate(node.inputs):
            if count == 0:
                inputNode, params, dims = self.create_and_add_input_node(inp)
                inputList.append(inputNode.desc(self.graph))
                inputNodes.append(inputNode)
                inputDims.append(dims)
                inputParams.append(params)

        outputList = self.create_and_add_output_node(node)
        memlet = Memlet.simple(inputNodes[0], ",".join(inputDims[0]))
        state.add_edge(inputNodes[0], None, outputList[0], None, memlet)

    def visit_ApplyGradientDescent(self, node):

        state = self.state
        inputList = []
        inputNodes = []
        mapParams = []
        mapRange = []
        inputParams = []
        inputDims = []

        for count, inp in enumerate(node.inputs):

            inputNode, params, dims = self.create_and_add_input_node(inp)
            inputParams.append(params)
            inputDims.append(dims)
            inputList.append(inputNode.desc(self.graph))
            inputNodes.append(inputNode)

        mapLabel = string_builder(node.type)
        # inputList[1] is learning rate which needs its own parameter
        inputParams[1] = ["i4"]
        # This is the variable which is input and output of this map at the same
        # time. We create the output version of it here
        out = node.inputs[0]
        outName = string_builder(out.name)
        outputNode = self.state.add_write(outName)
        dims = self.get_default_dims(out)
        params = self.get_default_params(out)
        outputList = [outputNode]
        outputParams = [params]
        outputDims = [dims]

        mapLabel = string_builder(node.type)
        mapParams = inputParams[0] + ["i4"]
        mapRange = inputDims[0] + ["0:1"]
        mapEntry, mapExit = state.add_map(mapLabel,
                                          dict(zip(mapParams, mapRange)))
        tasklet = state.add_tasklet(mapLabel, {"j0", "j1", "j2"}, {"out"},
                                    "out = j0-(j1*j2)")
        self.add_in_memlets(inputNodes, mapEntry, tasklet, inputDims,
                            inputParams)
        self.add_out_memlets(outputList, mapExit, tasklet, outputDims,
                             outputParams)

    def visit_ResourceApplyGradientDescent(self, node):
        # this is actually the same as above, but the real input has no shape or type.
        # that has to be changed.
        state = self.state
        inputList = []
        inputNodes = []
        inputParams = []
        inputDims = []

        # make the input node using the gradient node, because the input node has type "resource"
        # and no shape information.
        inp = node.inputs[0]
        label = string_builder(inp.name)
        try:
            inputNode = state.find_node(label)
        except (LookupError):
            dtype = dace.typeclass(_tensortype(node.inputs[2]))
            shape = dace.properties.ShapeProperty.from_string(
                str(_tensorshape(node.inputs[2])))
            inputNode = state.add_transient(name=label,
                                            shape=shape,
                                            dtype=dtype)
        inputNodes.append(inputNode)
        inputParams.append(self.get_default_params(node.inputs[2]))
        inputDims.append(self.get_default_dims(node.inputs[2]))

        for count, inp in enumerate(node.inputs):
            if count == 0:
                continue
            else:
                inputNode, params, dims = self.create_and_add_input_node(inp)
                inputParams.append(params)
                inputDims.append(dims)
                inputList.append(inputNode.desc(self.graph))
                inputNodes.append(inputNode)

        # inputList[1] is learning rate which needs its own parameter
        inputParams[1] = ["i4"]
        out = node.inputs[2]
        outName = string_builder(node.inputs[0].name)
        outputNode = state.add_write(outName)
        dims = self.get_default_dims(out)
        params = self.get_default_params(out)
        outputList = [outputNode]
        outputParams = [params]
        outputDims = [dims]
        mapLabel = string_builder(node.type)
        mapParams = inputParams[0] + ["i4"]
        mapRange = inputDims[0] + ["0:1"]
        mapEntry, mapExit = state.add_map(mapLabel,
                                          dict(zip(mapParams, mapRange)))
        tasklet = state.add_tasklet(mapLabel, {"j0", "j1", "j2"}, {"out"},
                                    "out = j0-(j1*j2)")
        self.add_in_memlets(inputNodes, mapEntry, tasklet, inputDims,
                            inputParams)
        self.add_out_memlets(outputList, mapExit, tasklet, outputDims,
                             outputParams)

    def visit_MatMul(self, node):
        # 2d Matrix Multiplication
        inputList = []
        inputNodes = []
        state = self.state
        mapParams = []
        outputParams = [[]]
        mapRange = []
        outputDims = [[]]
        inputParams = [[], []]
        inputDims = [[], []]

        for inp in node.inputs:
            inputNode = self.create_and_add_input_node(inp)[0]
            inputList.append(inputNode.desc(self.graph))
            inputNodes.append(inputNode)

        outputList = self.create_and_add_output_node(node)

        ndims = len(outputList[0].desc(self.graph).shape)
        # Params for higher dimensions (not verified)
        # (for 2d it works)
        for i in range(0, ndims + 1):
            if i == ndims:
                mapParams.append("i" + str(i))
                inputParams[1].append("i" + str(i))
                outputParams[0].append("i" + str(i))

            elif i == ndims - 1:
                mapParams.append("i" + str(i))
                inputParams[0].append("i" + str(i))
                inputParams[1].append("i" + str(i))

            elif i == ndims - 2:
                mapParams.append("i" + str(i))
                inputParams[0].append("i" + str(i))
                outputParams[0].append("i" + str(i))

            else:
                mapParams.append("i" + str(i))
                inputParams[0].append("i" + str(i))
                inputParams[1].append("i" + str(i))
                outputParams[0].append("i" + str(i))

        for i in range(0, ndims):
            inputDims[0].append(str(0) + ":" + str(node.inputs[0].shape[i]))
            inputDims[1].append(str(0) + ":" + str(node.inputs[1].shape[i]))
            outputDims[0].append(str(0) + ":" + str(node.outputs[0].shape[i]))
            mapRange.append(str(0) + ":" + str(node.inputs[0].shape[i]))

        mapRange.append(str(0) + ":" + str(node.outputs[0].shape[ndims - 1]))
        # if first input needs to be transposed
        if node.get_attr("transpose_a"):
            mapRange[0], mapRange[1] = mapRange[1], mapRange[0]
            inputParams[0][0], inputParams[0][1] = inputParams[0][
                1], inputParams[0][0]
        # if second input needs to be transposed
        if node.get_attr("transpose_b"):
            inputParams[1][0], inputParams[1][1] = inputParams[1][
                1], inputParams[1][0]

        mentry, mexit = state.add_map("matmul_outer",
                                      {mapParams[1]: mapRange[1]},
                                      dace.ScheduleType.Sequential)
        minentry, minexit = state.add_map(
            "matmul_inner",
            {
                mapParams[0]: mapRange[0],
                mapParams[2]: mapRange[2]
            },
            dace.ScheduleType.CPU_Multicore,
        )
        tasklet = state.add_tasklet("mm_code", {"j0", "j1"}, {"out"},
                                    "out = j0*j1")

        for i, inp in enumerate(inputNodes):
            name = "j" + str(i)
            memlet = Memlet.simple(inp, ",".join(inputParams[i]))
            state.add_edge(minentry, None, tasklet, name, memlet)

        for i, out in enumerate(outputList):
            name = "out"
            memlet = Memlet.simple(
                out,
                ",".join(outputParams[i]),
                wcr_str="lambda a,b: a+b",
                wcr_identity=0,
            )
            state.add_edge(tasklet, name, minexit, None, memlet)

        self.reinitCR(outputList[0], outputParams, outputDims, "0")
        self.add_out_memlets(outputList, mexit, minexit, outputDims,
                             outputParams, "lambda a,b: a+b", 0)
        self.add_in_memlets(inputNodes, mentry, minentry, inputDims,
                            inputParams)

    def visit_element_wise_op(self, node, operation):
        """ Handles all the element wise operations, supports broadcasting. """
        inputList = []
        inputNodes = []
        mapParams = []
        outputParams = []
        mapRange = []
        outputDims = []
        inputParams = []
        inputDims = []
        state = self.state

        for inp in node.inputs:

            inputNode, _, dims = self.create_and_add_input_node(inp)
            inputList.append(inputNode.desc(self.graph))
            inputNodes.append(inputNode)
            inputDims.append(dims)

        outputNodes = self.create_and_add_output_node(node)
        mapLabel = string_builder(node.type)
        # create params
        for inp in inputList:
            inputParamsString = []
            for i, dim in enumerate(inp.shape):
                # scalar case that we want to broadcast
                if str(dim) == "1":
                    inputParamsString.append("0")
                else:
                    inputParamsString.append("i" + str(i))

            inputParams.append(inputParamsString)

        params = self.get_default_params(node.outputs[0])
        dims = self.get_default_dims(node.outputs[0])
        outputParams.append(params)
        outputDims.append(dims)

        mapParams = outputParams[0]
        mapRange = outputDims[0]
        mapEntry, mapExit = state.add_map(mapLabel,
                                          dict(zip(mapParams, mapRange)))
        tasklet = state.add_tasklet(mapLabel, {"j0", "j1"}, {"out"},
                                    "out = j0 " + operation + " j1")
        self.add_out_memlets(outputNodes, mapExit, tasklet, outputDims,
                             outputParams)
        self.add_in_memlets(inputNodes, mapEntry, tasklet, inputDims,
                            inputParams)

    def visit_Conv2D(self, node):
        if (7 in _tensorshape(node.inputs[0])[1:3]
                and 3 in _tensorshape(node.inputs[1])[0:2] and self.winograd):
            winograd_convolution(self, node)
        elif self.cudnn:
            local_count = str(next(_atomic_count))
            state = self.state
            data_format = node.get_attr("data_format").decode("utf-8")
            dilations = node.get_attr("dilations")
            explicit_paddings = node.get_attr("explicit_paddings")
            padding = node.get_attr("padding").decode("utf-8")
            strides = node.get_attr("strides")
            image, image_params, image_dims = self.create_and_add_input_node(node.inputs[0])
            filter, filter_params, filter_dims = self.create_and_add_input_node(node.inputs[1])
            output = self.create_and_add_output_node(node)[0]
            image_dims_list = image.desc(self.graph).shape
            filter_dims_list = filter.desc(self.graph).shape
            [N, H, W, C] = [data_format.find(x) for x in ['N', 'H', 'W', 'C']]

            # add a padding map for same padding(zero padding so that input and
            # output of convolution have the same size)
            pad = strides[H] * (output.desc(self.graph).shape[H] - 1) + \
                  filter.desc(self.graph).shape[0] - image.desc(self.graph).shape[H]
            if padding == "SAME" and pad > 0:
                paddedInput, paddedDims = self.inputPadding(
                    node,
                    image,
                    image.desc(self.graph),
                    output.desc(self.graph).shape[H],
                    filter.desc(self.graph).shape[0],
                    strides[H],
                    image_dims,
                )
                paddedImage = paddedInput
                image_dims_list = paddedImage.desc(self.graph).shape

            # explicit padding format is: [[0, 0], [pad_top, pad_bottom], [pad_left, pad_right], [0, 0]] for NHWC
            # assuming pad_top = pad_bottom, pad_left = pad_right
            padh = 0
            padw = 0
            if padding == "EXPLICIT":
                padh = explicit_paddings[H * 2]
                padw = explicit_paddings[W * 2]

            # change filter format from RSCK to target format for cuDNN
            idx = [3, 0, 1, 2]  # KRSC
            if data_format == 'NCHW':
                idx = [3, 2, 0, 1]  # KCRS
            mapOutput = self.map_input_filter(node, idx, filter, filter_params, filter_dims)

            tasklet = state.add_tasklet(
                name=string_builder(node.type),
                inputs={'x', 'f'},
                outputs={'y'},
                code='''
                     cudnnSetStream(cudnn_handle_{i}, __dace_current_stream);
                     float alpha = 1.0, beta = 0.0;
                     checkCUDNN(cudnnConvolutionForward(cudnn_handle_{i}, &alpha, xDesc_{i}, x,
                                             fDesc_{i}, f,
                                             convDesc_{i}, algo_{i},
                                             workSpace_{i}, workSpaceSizeInBytes_{i},
                                             &beta,
                                             yDesc_{i}, y));
                '''.format(i=local_count),
                language=dace.Language.CPP,
                location="gpu"
            )
            if len(self.graph.global_code) == 0:
                self.graph.set_global_code(''' 
                    #include <cudnn.h>
                    #include <iostream>
                    cudnnHandle_t cudnn_handle_{i};
                    cudnnTensorDescriptor_t xDesc_{i};
                    cudnnFilterDescriptor_t fDesc_{i};
                    cudnnTensorDescriptor_t yDesc_{i};
                    cudnnConvolutionDescriptor_t convDesc_{i};
                    cudnnConvolutionFwdAlgo_t algo_{i};
                    size_t workSpaceSizeInBytes_{i} = 0;
                    void* workSpace_{i}{{nullptr}};
                    int out_k = 0;
                    int out_c = 0;
                    int out_h = 0;
                    int out_w = 0;
                    
                    #define checkCUDNN(expression)                           \\
                    {{                                                       \\
                      cudnnStatus_t status = (expression);                   \\
                      if (status != CUDNN_STATUS_SUCCESS) {{                 \\
                        printf(\"%d: %s\\n\", __LINE__, cudnnGetErrorString(status));\\
                      }}                                                     \\
                    }}
                '''.format(i=local_count))
            else:
                self.graph.set_global_code(self.graph.global_code + '''
                    cudnnHandle_t cudnn_handle_{i};
                    cudnnTensorDescriptor_t xDesc_{i};
                    cudnnFilterDescriptor_t fDesc_{i};
                    cudnnTensorDescriptor_t yDesc_{i};
                    cudnnConvolutionDescriptor_t convDesc_{i};
                    cudnnConvolutionFwdAlgo_t algo_{i};
                    size_t workSpaceSizeInBytes_{i} = 0;
                    void* workSpace_{i}{{nullptr}};
                    '''.format(i=local_count))

            init_code = '''
                cudnnCreate(&cudnn_handle_{i});
                checkCUDNN(cudnnCreateTensorDescriptor(&xDesc_{i}));
                checkCUDNN(cudnnSetTensor4dDescriptor(xDesc_{i},
                                           /*format=*/CUDNN_TENSOR_{format},
                                           /*dataType=*/CUDNN_DATA_FLOAT,
                                           /*batch_size=*/{N},
                                           /*channels=*/{C},
                                           /*height=*/{H},
                                           /*width=*/{W}));

                cudnnCreateFilterDescriptor(&fDesc_{i});
                checkCUDNN(cudnnSetFilter4dDescriptor(fDesc_{i},
                                            /*dataType=*/CUDNN_DATA_FLOAT,
                                            /*format=*/CUDNN_TENSOR_{format},
                                            /*out_channels=*/{K},
                                            /*in_channels=*/{C},
                                            /*kernel_height=*/{R},
                                            /*kernel_width=*/{S}));

                cudnnCreateConvolutionDescriptor(&convDesc_{i});
                checkCUDNN(cudnnSetConvolution2dDescriptor(convDesc_{i},
                                                /*pad_height=*/{padh},
                                                /*pad_width=*/{padw},
                                                /*vertical_stride=*/{vstr},
                                                /*horizontal_stride=*/{hstr},
                                                /*dilation_height=*/{dilh},
                                                /*dilation_width=*/{dilw},
                                                /*mode=*/CUDNN_CROSS_CORRELATION,
                                                /*computeType=*/CUDNN_DATA_FLOAT));
                                                
                checkCUDNN(cudnnGetConvolution2dForwardOutputDim(convDesc_{i}, xDesc_{i}, fDesc_{i}, 
                                                                  &out_k , &out_c, &out_h, &out_w));

                cudnnCreateTensorDescriptor(&yDesc_{i});
                checkCUDNN(cudnnSetTensor4dDescriptor(yDesc_{i},
                                            /*format=*/CUDNN_TENSOR_{format},
                                            /*dataType=*/CUDNN_DATA_FLOAT,
                                            /*batch_size=*/out_k ,
                                            /*channels=*/out_c,
                                            /*image_height=*/out_h,
                                            /*image_width=*/out_w));

                checkCUDNN(cudnnGetConvolutionForwardAlgorithm(cudnn_handle_{i},
                                                 xDesc_{i},
                                                 fDesc_{i},
                                                 convDesc_{i},
                                                 yDesc_{i},
                                                 CUDNN_CONVOLUTION_FWD_PREFER_FASTEST,
                                                 /*memoryLimitInBytes=*/0,
                                                 &algo_{i}));

                checkCUDNN(cudnnGetConvolutionForwardWorkspaceSize(cudnn_handle_{i},
                                                         xDesc_{i},
                                                         fDesc_{i},
                                                         convDesc_{i},
                                                         yDesc_{i},
                                                         algo_{i},
                                                         &workSpaceSizeInBytes_{i}));
                
                cudaMalloc(&workSpace_{i}, workSpaceSizeInBytes_{i});
            '''.format(N=image_dims_list[N], C=image_dims_list[C], H=image_dims_list[H], W=image_dims_list[W],
                       K=filter_dims_list[3], R=filter_dims_list[0], S=filter_dims_list[1],
                       padh=padh, padw=padw, vstr=strides[H], hstr=strides[W],
                       dilh=dilations[H], dilw=dilations[W], i=local_count, format=data_format)

            if len(self.graph.init_code) == 0:
                self.graph.set_init_code(init_code)
            else:
                self.graph.set_init_code(self.graph.init_code + init_code)
            exit_code = '''
                cudnnDestroy(cudnn_handle_{i});
                cudnnDestroyTensorDescriptor(xDesc_{i});
                cudnnDestroyTensorDescriptor(yDesc_{i});
                cudnnDestroyFilterDescriptor(fDesc_{i});
                cudnnDestroyConvolutionDescriptor(convDesc_{i});
                cudaFree(workSpace_{i});
            '''.format(i=local_count)
            if len(self.graph.exit_code) == 0:
                self.graph.set_exit_code(exit_code)
            else:
                self.graph.set_exit_code(self.graph.exit_code + exit_code)

            if padding == "SAME" and pad > 0:
                state.add_edge(paddedImage, None, tasklet, 'x',
                               Memlet.from_array(paddedImage.label, paddedImage.desc(self.graph)))
            else:
                state.add_edge(image, None, tasklet, 'x',
                               Memlet.from_array(image.label, image.desc(self.graph)))
            state.add_edge(mapOutput, None, tasklet, 'f',
                           Memlet.from_array(mapOutput.label, mapOutput.desc(self.graph)))
            state.add_edge(tasklet, 'y', output, None,
                           Memlet.from_array(output.label, output.desc(self.graph)))
        else:
            local_ctr = str(next(_atomic_count))
            inputList = []
            inputNodes = []
            ndims = 0
            strides = node.get_attr("strides")[1]
            state = self.state

            for inp in node.inputs:
                inputNode = self.create_and_add_input_node(inp)[0]
                inputList.append(inputNode.desc(self.graph))
                inputNodes.append(inputNode)

            outputList = self.create_and_add_output_node(node)
            ndims = len(outputList[0].desc(self.graph).shape)
            mapLabel = string_builder(node.type)
            reduce_node = self.state.add_transient(
                mapLabel + "_wcr_avoid" + local_ctr,
                [1],
                outputList[0].desc(self.graph).dtype,
                storage=dace.StorageType.Register,
            )

            mapParams = []
            outputParams = []
            mapRange = []
            outputDims = [[]]
            inputParams = []
            inputDims = [[], []]
            # create conv params
            inputParams.append([
                "i0", "i1*" + str(strides) + "+i5",
                "i2*" + str(strides) + "+i6", "i4"
            ])
            inputParams.append(["i5", "i6", "i4", "i3"])
            outputParams.append(["i0", "i1", "i2", "i3"])
            # create conv dims
            for i in range(0, ndims):
                inputDims[0].append(
                    str(0) + ":" + str(node.inputs[0].shape[i]))
                inputDims[1].append(
                    str(0) + ":" + str(node.inputs[1].shape[i]))
                outputDims[0].append(
                    str(0) + ":" + str(node.outputs[0].shape[i]))
            # add a padding map for same padding(zero padding so that input and
            # output of convolution have the same size)
            if str(node.get_attr("padding"))[2:-1] == "SAME":
                paddedInput, paddedDims = self.inputPadding(
                    node,
                    inputNodes[0],
                    inputList[0],
                    outputList[0].desc(self.graph).shape[1],
                    inputList[1].shape[0],
                    strides,
                    inputDims[0],
                )
                inputDims[0] = paddedDims
                inputNodes[0] = paddedInput

            mapParams = outputParams[0]
            mapParams2 = inputParams[1][:-1]
            mapRange = outputDims[0]
            mapRange2 = inputDims[1][:-1]
            mapEntry, mapExit = state.add_map(mapLabel + "_outer",
                                              dict(zip(mapParams, mapRange)))
            mapEntry2, mapExit2 = state.add_map(
                mapLabel + "_inner", dict(zip(mapParams2, mapRange2)))
            self.reinitCR(outputList[0], outputParams, outputDims, "0")
            tasklet = state.add_tasklet(
                mapLabel, {"j0", "j1"}, {"out"},
                "out = j0 * j1;")  # printf(\"%f\\t\", j0);")
            self.add_out_memlets(outputList, mapExit, reduce_node, outputDims,
                                 outputParams)
            self.add_in_memlets(inputNodes, mapEntry, mapEntry2, inputDims,
                                inputParams)
            # add memlets from inner map to tasklet
            for i, inp in enumerate(inputNodes):
                name = "j" + str(i)
                memlet = Memlet.simple(inp, ",".join(inputParams[i]))
                state.add_edge(mapEntry2, None, tasklet, name, memlet)
            # add memelets from tasklet to cr
            for i, out in enumerate(outputList):
                name = "out"
                memlet = Memlet.simple(reduce_node,
                                       "0",
                                       wcr_str="lambda a,b: a+b",
                                       wcr_identity=0)
                state.add_edge(tasklet, name, mapExit2, None, memlet)
                state.add_edge(mapExit2, None, reduce_node, None, memlet)

    def visit_BiasAdd(self, node):

        inputList = []
        inputNodes = []
        state = self.state

        for inp in node.inputs:
            inputNode = self.create_and_add_input_node(inp)[0]
            inputList.append(inputNode.desc(self.graph))
            inputNodes.append(inputNode)

        outputList = self.create_and_add_output_node(node)
        dims = outputList[0].desc(self.graph).shape

        mapLabel = string_builder(node.type)
        mapParams = []
        outputParams = []
        mapRange = []
        outputDims = []
        inputParams = [[], []]
        inputDims = [[], []]

        params = self.get_default_params(node.outputs[0])
        dims = self.get_default_dims(node.outputs[0])
        outputParams.append(params)
        outputDims.append(dims)

        mapParams = outputParams[0]
        inputParams[0] = outputParams[0]
        # the bias matches the last dimension of input resp. output
        inputParams[1] = [mapParams[-1]]
        mapRange = outputDims[0]
        inputDims[0] = outputDims[0]
        inputDims[1] = ["0:" + str(node.inputs[1].shape[0])]

        mapEntry, mapExit = state.add_map(mapLabel,
                                          dict(zip(mapParams, mapRange)))
        tasklet = state.add_tasklet(mapLabel, {"j0", "j1"}, {"out"},
                                    "out = j0 + j1")
        self.add_out_memlets(outputList, mapExit, tasklet, outputDims,
                             outputParams)
        self.add_in_memlets(inputNodes, mapEntry, tasklet, inputDims,
                            inputParams)

    def visit_MaxPool(self, node):
        inputList = []
        inputNodes = []
        dims = []
        inputDims = []
        strides_0 = node.get_attr("strides")[1]
        strides_1 = node.get_attr("strides")[2]
        ksize_0 = node.get_attr("ksize")[1]
        ksize_1 = node.get_attr("ksize")[2]
        state = self.state

        for inp in node.inputs:
            inputNode, _, dims = self.create_and_add_input_node(inp)
            inputList.append(inputNode.desc(self.graph))
            inputNodes.append(inputNode)
            inputDims.append(dims)
        inputParams = [[
            "i0", "i1*" + str(strides_0) + "+i4",
            "i2*" + str(strides_1) + "+i5", "i3"
        ]]

        outputParams = []
        outputDims = []
        outputList = self.create_and_add_output_node(node)
        dims = self.get_default_dims(node.outputs[0])
        params = self.get_default_params(node.outputs[0])
        outputDims.append(dims)
        outputParams.append(params)

        if str(node.get_attr("padding"))[2:-1] == "SAME":
            assert ksize_0 == ksize_1
            assert strides_0 == strides_1
            paddedInput, paddedDims = self.inputPadding(
                node,
                inputNodes[0],
                inputList[0],
                outputList[0].desc(self.graph).shape[1],
                ksize_0,
                strides_0,
                inputDims[0],
            )
            inputDims[0] = paddedDims
            inputNodes[0] = paddedInput

        mapLabel = string_builder(node.type)
        mapParams1 = outputParams[0]
        mapRange1 = outputDims[0]
        mapParams2 = ["i4", "i5"]
        mapRange2 = ["0:" + str(ksize_0), "0:" + str(ksize_1)]

        mapEntry, mapExit = state.add_map(mapLabel + "_outer",
                                          dict(zip(mapParams1, mapRange1)))
        mapEntry2, mapExit2 = state.add_map(
            mapLabel + "_inner",
            dict(zip(mapParams2, mapRange2)),
            schedule=dace.ScheduleType.Sequential,
        )
        tasklet = state.add_tasklet(mapLabel, {"j0"}, {"out"}, "out = j0")
        self.reinitCR(outputList[0], outputParams, outputDims, "-99999999999")
        self.add_out_memlets(
            outputList,
            mapExit,
            mapExit2,
            outputDims,
            outputParams,
            "lambda a, b: max(a,b)",
            -99999999999,
            wcr_conflict=False,
        )
        self.add_in_memlets(inputNodes, mapEntry, mapEntry2, inputDims,
                            inputParams)
        # add memlets from inner map to tasklet
        for i, inp in enumerate(inputNodes):
            name = "j" + str(i)
            memlet = Memlet.simple(inp, ",".join(inputParams[i]))
            state.add_edge(mapEntry2, None, tasklet, name, memlet)
        # add memelets from tasklet to cr
        for i, out in enumerate(outputList):
            name = "out"
            memlet = Memlet.simple(
                out,
                ",".join(outputParams[i]),
                wcr_str="lambda a, b: max(a,b)",
                wcr_identity=-99999999999,
                wcr_conflict=False,
            )
            state.add_edge(tasklet, name, mapExit2, None, memlet)

    # TODO bugfix with padding, fails for cases where padding is on left and
    # right, and up and down. Will have to rewrite expression for
    # normalisationScalar
    def visit_AvgPool(self, node):
        inputList = []
        inputNodes = []
        inputDims = []
        strides_0 = node.get_attr("strides")[1]
        strides_1 = node.get_attr("strides")[2]
        ksize_0 = node.get_attr("ksize")[1]
        ksize_1 = node.get_attr("ksize")[2]
        state = self.state
        local_count = str(next(_atomic_count))
        for inp in node.inputs:
            inputNode, _, dims = self.create_and_add_input_node(inp)
            inputList.append(inputNode.desc(self.graph))
            inputNodes.append(inputNode)
            inputDims.append(dims)
        inputParams = [[
            "i0", "i1*" + str(strides_0) + "+i4",
            "i2*" + str(strides_1) + "+i5", "i3"
        ]]

        outputParams = []
        outputDims = []
        outputList = self.create_and_add_output_node(node)
        dims = self.get_default_dims(node.outputs[0])
        params = self.get_default_params(node.outputs[0])
        outputDims.append(dims)
        outputParams.append(params)

        assert str(node.get_attr("padding"))[2:-1] == "VALID"
        # if str(node.get_attr("padding"))[2:-1] == "SAME":
        #    assert ksize_0 == ksize_1
        #    assert strides_0 == strides_1
        #    paddedInput, paddedDims = self.inputPadding(
        #        node,
        #        inputNodes[0],
        #        inputList[0],
        #        outputList[0].desc(self.graph).shape[1],
        #        ksize_0,
        #        strides_0,
        #        inputDims[0],
        #    )
        #    inputDims[0] = paddedDims
        #    inputNodes[0] = paddedInput

        mapLabel = string_builder(node.type)
        mapParams1 = outputParams[0]
        mapRange1 = outputDims[0]
        mapParams2 = ["i4", "i5"]
        mapRange2 = ["0:" + str(ksize_0), "0:" + str(ksize_1)]

        mapEntry, mapExit = state.add_map(mapLabel + "_outer",
                                          dict(zip(mapParams1, mapRange1)))
        mapEntry2, mapExit2 = state.add_map(
            mapLabel + "_inner",
            dict(zip(mapParams2, mapRange2)),
            schedule=dace.ScheduleType.Sequential,
        )
        tasklet = state.add_tasklet(mapLabel + "_sum", {"j0"}, {"out"},
                                    "out = j0")
        imgH = node.inputs[0].shape[1]
        imgW = node.inputs[0].shape[2]
        # normalisationScalar = "max((min({imgH}-1,{affine_Hexp}+{kernH}-1)-{affine_Hexp}+1)*(min({imgW}-1,{affine_Wexp}+{kernW}-1)-{affine_Wexp}+1),1)".format(
        #    imgH=str(imgH),
        #    imgW=str(imgW),
        #    affine_Hexp=str(strides_0) + "*" + str(mapParams1[1]),
        #    affine_Wexp=str(strides_1) + "*" + str(mapParams1[2]),
        #    kernH=str(ksize_0),
        #    kernW=str(ksize_1),
        # )
        normalisationScalar = str(ksize_0 * ksize_1)
        tasklet_norm = state.add_tasklet(
            mapLabel + "_norm", {"out"}, {"out_n"},
            "out_n = out/" + normalisationScalar
            # + ';printf("%d",'
            # + normalisationScalar
            # + ");",
        )
        temp_node = self.state.add_scalar(
            "scratch_node" + local_count,
            dace.typeclass(_tensortype(node.outputs[0])),
            transient=True,
            toplevel=False,
            storage=dace.StorageType.Register,
        )
        memletTempNode = Memlet.simple(str(temp_node),
                                       "0",
                                       wcr_str="lambda a, b: a+b",
                                       wcr_identity=0)
        memletTempNode_nocr = Memlet.simple(str(temp_node), "0")
        memletOutputInner = Memlet.simple(outputList[0],
                                          ",".join(outputParams[0]))
        memletOutputOuter = Memlet.simple(outputList[0],
                                          ",".join(outputDims[0]))
        state.add_edge(mapExit2, None, temp_node, None, memletTempNode)
        state.add_edge(temp_node, None, tasklet_norm, "out",
                       memletTempNode_nocr)
        state.add_edge(tasklet_norm, "out_n", mapExit, None, memletOutputInner)
        state.add_edge(mapExit, None, outputList[0], None, memletOutputOuter)
        self.add_in_memlets(inputNodes, mapEntry, mapEntry2, inputDims,
                            inputParams)
        # add memlets from inner map to tasklet
        for i, inp in enumerate(inputNodes):
            name = "j" + str(i)
            memlet = Memlet.simple(inp, ",".join(inputParams[i]))
            state.add_edge(mapEntry2, None, tasklet, name, memlet)
        # add memelets from tasklet to cr
        state.add_edge(tasklet, "out", mapExit2, None, memletTempNode)

    def visit_AvgPoolGrad(self, node):
        assert str(node.get_attr("padding"))[2:-1] == "VALID"
        strides_0 = node.get_attr("strides")[1]
        strides_1 = node.get_attr("strides")[2]
        ksize_0 = node.get_attr("ksize")[1]
        ksize_1 = node.get_attr("ksize")[2]
        backpropGrads, backpropParams, backpropDims = self.create_and_add_input_node(
            node.inputs[1])
        outputNode = self.create_and_add_output_node(node)[0]
        outputParams = [
            "i0",
            "i1*" + str(strides_0) + "+i4",
            "i2*" + str(strides_1) + "+i5",
            "i3",
        ]
        outputDims = self.get_default_dims(node.outputs[0])
        outerMapLabel = string_builder(node.type) + "_outer"
        outerMapParams = backpropParams
        outerMapDims = backpropDims
        outerMapEntry, outerMapExit = self.state.add_map(
            outerMapLabel, dict(zip(outerMapParams, outerMapDims)))
        innerMapLabel = string_builder(node.type) + "_inner"
        innerMapParams = ["i4", "i5"]
        innerMapDims = ["0:" + str(ksize_0), "0:" + str(ksize_1)]
        innerMapEntry, innerMapExit = self.state.add_map(
            innerMapLabel,
            dict(zip(innerMapParams, innerMapDims)),
            schedule=dace.ScheduleType.Sequential,
        )
        normalisationScalar = ksize_0 * ksize_1
        tasklet = self.state.add_tasklet(
            string_builder(node.type),
            {"backpropGrad"},
            {"outpGrad"},
            "outpGrad = backpropGrad / " + str(normalisationScalar),
        )
        self.add_in_memlets(
            [backpropGrads],
            outerMapEntry,
            innerMapEntry,
            [backpropDims],
            [backpropParams],
        )
        self.state.add_edge(
            innerMapEntry,
            None,
            tasklet,
            "backpropGrad",
            Memlet.simple(backpropGrads, ",".join(backpropParams)),
        )
        self.state.add_edge(
            tasklet,
            "outpGrad",
            innerMapExit,
            None,
            Memlet.simple(
                outputNode,
                ",".join(outputParams),
                wcr_identity=0,
                wcr_str="lambda a,b: a+b",
            ),
        )
        self.add_out_memlets(
            [outputNode],
            outerMapExit,
            innerMapExit,
            [outputDims],
            [outputParams],
            "lambda a, b: a+b",
            0,
        )

    def visit_Relu(self, node):

        inputList = []
        inputNodes = []
        state = self.state
        inputParams = []
        inputDims = []

        for inp in node.inputs:

            inputNode, params, dims = self.create_and_add_input_node(inp)
            inputList.append(inputNode.desc(self.graph))
            inputNodes.append(inputNode)
            inputParams.append(params)
            inputDims.append(dims)

        outputList = self.create_and_add_output_node(node)

        mapLabel = string_builder(node.type)
        mapParams = []
        mapRange = []
        mapParams = inputParams[0]
        mapRange = inputDims[0]

        mapEntry, mapExit = state.add_map(mapLabel,
                                          dict(zip(mapParams, mapRange)))
        tasklet = state.add_tasklet(mapLabel, {"j0"}, {"out"},
                                    "out = max(dace.float32(0),j0)")
        self.add_out_memlets(outputList, mapExit, tasklet, inputDims,
                             inputParams)
        self.add_in_memlets(inputNodes, mapEntry, tasklet, inputDims,
                            inputParams)

    def visit_ShapeN(self, node):
        outputLabels = [string_builder(op.name) for op in node.outputs]

        inputNodes = []
        for n in node.inputs:
            inputNodes.append(self.create_and_add_input_node(n)[0])

        shapes = [
            np.array(input_tensor.shape, dtype=_tensortype(node.outputs[i]))
            for i, input_tensor in enumerate(node.inputs)
        ]

        for label, shape, outputTensor, inputNode in zip(
                outputLabels, shapes, node.outputs, inputNodes):
            self.constDict[label] = shape
            # Make outputs as non transients
            try:
                outpNode = self.state.find_node(label)
            except (LookupError):
                outpNode = self.state.add_array(
                    label,
                    _tensorshape(outputTensor),
                    _tensortype(outputTensor),
                    toplevel=True,
                )
            outpNode.desc(self.graph).transient = False

    def visit_Reshape(self, node):

        inputNode, params, dims = self.create_and_add_input_node(
            node.inputs[0])
        outputList = self.create_and_add_output_node(node)
        outputParams = [self.get_default_params(node.outputs[0])]
        outputDims = [self.get_default_dims(node.outputs[0])]
        memlet_reshape = Memlet.simple(inputNode,
                                       ",".join(dims),
                                       other_subset_str=",".join(
                                           outputDims[0]))
        self.state.add_edge(inputNode, None, outputList[0], None,
                            memlet_reshape)

    # CUDNN may have different behaviour!
    def visit_MaxPoolGrad(self, node):
        state = self.state
        mapParams = []
        mapRange = []
        outputParams = []
        outputDims = []
        inputParams = []
        inputDims = []
        inputList = []
        inputNodes = []
        strides = int(node.get_attr("strides")[1])
        ksize = node.get_attr("ksize")[2]
        for count, inp in enumerate(node.inputs):

            inputNode, params, dims = self.create_and_add_input_node(inp)
            inputList.append(inputNode.desc(self.graph))
            inputNodes.append(inputNode)

            # params = []

            # for ndims, dim in enumerate(inp.shape):
            # if (not count == 0) and (ndims == 1 or ndims == 2):
            #    params.append("(i" + str(ndims) + "/2)")

            # else:
            #    params.append("i" + str(ndims))

            inputParams.append(params)
            inputDims.append(dims)

        outputList = self.create_and_add_output_node(node)
        mapLabel = string_builder(node.type)

        dtype = dace.typeclass(_tensortype(node))
        shape = dace.properties.ShapeProperty.from_string(
            str(inputList[0].shape))

        # tempNode = state.add_transient(
        #    string_builder(node.name + "_tmp"), shape, dtype, toplevel=True
        # )
        tempNode = outputList[0]
        tempList = [tempNode]

        outputDims = inputDims
        # Copy as we manipulate inputParams but don't want map params/range to
        # change
        mapParams = inputParams[0].copy()
        mapRange = inputDims[1].copy()

        mapEntry, mapExit = state.add_map(mapLabel + "_map1_1",
                                          dict(zip(mapParams, mapRange)))

        mapParams_remainder = ["i4", "i5"]
        mapRange_remainder = ["0:" + str(ksize), "0:" + str(ksize)]
        mapEntry_remainder, mapExit_remainder = state.add_map(
            mapLabel + "_map1_2",
            dict(zip(mapParams_remainder, mapRange_remainder)))
        tasklet = state.add_tasklet(
            mapLabel + "_map1",
            {"j0", "j1", "j2"},
            {"out"},
            "if (j0==j1):\n\tout = j2\nelse:\n\tout = 0",
        )
        innerParams = []
        innerParams.append(
            ["i0",
             str(strides) + "*i1+i4",
             str(strides) + "*i2+i5", "i3"])
        innerParams.append(["i0", "i1", "i2", "i3"])
        innerParams.append(["i0", "i1", "i2", "i3"])
        self.add_out_memlets(
            tempList,
            mapExit,
            mapExit_remainder,
            outputDims,
            outputDims,
            wcr="lambda a, b: a+b",
            wcr_identity=0,
        )
        self.add_in_memlets(inputNodes, mapEntry, mapEntry_remainder,
                            inputDims.copy(), inputDims.copy())
        for index, node in enumerate(inputNodes):
            self.state.add_edge(
                mapEntry_remainder,
                None,
                tasklet,
                "j" + str(index),
                Memlet.simple(node, ",".join(innerParams[index])),
            )
        self.state.add_edge(
            tasklet,
            "out",
            mapExit_remainder,
            None,
            Memlet.simple(
                tempList[0],
                ",".join(innerParams[0]),
                wcr_str="lambda a, b: a+b",
                wcr_identity=0,
            ),
        )

        # Second map:
        # as we don't have the indices of the maxpooling we need to manually
        # figure out which one contributed. If it is ambiguous we break the
        # tie by the following priority k[i,j]<k[i+1,j]...<k[0,j+1]...

    #        newDims = [inputDims[0]] * 4
    #        mapRange = inputDims[1]
    #        mapRange[1] += ":"+str(strides)
    #        mapRange[2] += ":"+str(strides)
    #
    #        newParams = [inputParams[0]]
    #        # 2x2 kernel
    #        newParams = [
    #            ["i0", "i1", "i2", "i3"],
    #            ["i0", "i1+1", "i2", "i3"],
    #            ["i0", "i1", "i2+1", "i3"],
    #            ["i0", "i1+1", "i2+1", "i3"],
    #        ]
    #
    #        string = """
    # if(j0!=0):
    #        out0=j0
    #        out1=0
    #        out2=0
    #        out3=0
    # elif(j1!=0):
    #        out0=j0
    #        out1=j1
    #        out2=0
    #        out3=0
    # elif(j2!=0):
    #        out0=j0
    #        out1=j1
    #        out2=j2
    #        out3=0
    # else:
    #        out0=j0
    #        out1=j1
    #        out2=j2
    #        out3=j3
    # """
    #        tasklet = state.add_tasklet(
    #            mapLabel + "_map2",
    #            {"j0", "j1", "j2", "j3"},
    #            {"out0", "out1", "out2", "out3"},
    #            string,
    #        )
    #        mapEntry, mapExit = state.add_map(
    #            mapLabel + "_map2", dict(zip(mapParams, mapRange))
    #        )
    #        self.add_out_memlets(outputList * 4, mapExit, tasklet, newDims, newParams)
    #        self.add_in_memlets(tempList * 4, mapEntry, tasklet, newDims, newParams)

    def visit_ReluGrad(self, node):

        state = self.state
        inputList = []
        inputNodes = []
        outputList = []
        mapParams = []
        mapRange = []
        outputParams = []
        outputDims = []
        inputParams = []
        inputDims = []

        for inp in node.inputs:
            inputNode, params, dims = self.create_and_add_input_node(inp)
            inputList.append(inputNode.desc(self.graph))
            inputNodes.append(inputNode)
            inputParams.append(params)
            inputDims.append(dims)

        outputList = self.create_and_add_output_node(node)
        for out in node.outputs:
            dims = self.get_default_dims(out)
            params = self.get_default_params(out)
            outputParams.append(params)
            outputDims.append(dims)

        mapLabel = string_builder(node.type)
        mapParams = inputParams[0]
        mapRange = inputDims[0]

        mapEntry, mapExit = state.add_map(mapLabel,
                                          dict(zip(mapParams, mapRange)))
        tasklet = state.add_tasklet(
            mapLabel, {"j0", "j1"}, {"out"},
            "if (j1>0):\n\tout = j0\nelse:\n\tout = 0")
        self.add_out_memlets(outputList, mapExit, tasklet, outputDims,
                             outputParams)
        self.add_in_memlets(inputNodes, mapEntry, tasklet, inputDims,
                            inputParams)

    def visit_BiasAddGrad(self, node):

        state = self.state
        inputList = []
        inputNodes = []
        outputList = []
        mapParams = []
        mapRange = []
        outputParams = []
        outputDims = []
        inputParams = []
        inputDims = []

        for count, inp in enumerate(node.inputs):
            inputNode, params, dims = self.create_and_add_input_node(inp)
            inputList.append(inputNode.desc(self.graph))
            inputNodes.append(inputNode)
            inputParams.append(params)
            inputDims.append(dims)

        outputList = self.create_and_add_output_node(node)
        for out in node.outputs:
            outputParams.append([inputParams[0][-1]])
            outputDims.append([inputDims[0][-1]])

        mapLabel = string_builder(node.type)
        mapParams = inputParams[0]
        mapRange = inputDims[0]

        mapEntry, mapExit = state.add_map(mapLabel,
                                          dict(zip(mapParams, mapRange)))
        tasklet = state.add_tasklet(mapLabel, {"j0"}, {"out"}, "out = j0")
        self.reinitCR(outputList[0], outputParams, outputDims, "0")
        self.add_out_memlets(outputList, mapExit, tasklet, outputDims,
                             outputParams, "lambda a,b: a+b", 0)
        self.add_in_memlets(inputNodes, mapEntry, tasklet, inputDims,
                            inputParams)

    def visit_Conv2DBackpropInput(self, node):
        if self.cudnn:
            local_count = str(next(_atomic_count))
            state = self.state
            data_format = node.get_attr("data_format").decode("utf-8")
            dilations = node.get_attr("dilations")
            explicit_paddings = node.get_attr("explicit_paddings")
            padding = node.get_attr("padding").decode("utf-8")
            strides = node.get_attr("strides")
            filter, filter_params, filter_dims = self.create_and_add_input_node(node.inputs[1])
            gradient, grad_params, grad_dims = self.create_and_add_input_node(node.inputs[2])
            output = self.create_and_add_output_node(node)[0]
            output_dims = self.get_default_dims(node.outputs[0])
            output_params = self.get_default_params(node.outputs[0])
            filter_dims_list = filter.desc(self.graph).shape
            output_dims_list = output.desc(self.graph).shape
            [N, H, W, C] = [data_format.find(x) for x in ['N', 'H', 'W', 'C']]

            # change filter format from RSCK to target format for cuDNN
            idx = [3, 0, 1, 2]  # KRSC
            if data_format == 'NCHW':
                idx = [3, 2, 0, 1]  # KCRS
            mapOutput = self.map_input_filter(node, idx, filter, filter_params, filter_dims)

            # explicit padding format is: [[0, 0], [pad_top, pad_bottom], [pad_left, pad_right], [0, 0]] for NHWC
            # assuming pad_top = pad_bottom, pad_left = pad_right
            padh = 0
            padw = 0
            if padding == "EXPLICIT":
                padh = explicit_paddings[H*2]
                padw = explicit_paddings[W*2]

            # add a padding map for same padding(zero padding so that input and
            # output of convolution have the same size)
            pad = int(strides[H] * (int(gradient.desc(self.graph).shape[H]) - 1) +
                      filter_dims_list[0] - int(output.desc(self.graph).shape[H]))
            if padding == "SAME" and pad > 0:
                # If padding is even (padding is on each side the same)
                if pad % 2 == 0:
                    paddingUp = pad // 2
                    paddingDown = pad // 2
                # If padding is uneven, we pad more on the bottom and on the right side
                # of an image (matching TensorFlow behavior)
                else:
                    paddingUp = pad // 2
                    paddingDown = paddingUp + 1

                paddedOutputDims = self.get_default_dims(node.outputs[0])
                paddedOutputDims[H] += "+" + str(paddingUp) + "+" + str(paddingDown)
                paddedOutputDims[W] += "+" + str(paddingUp) + "+" + str(paddingDown)

                paddedOutput = state.add_transient(
                    string_builder(node.outputs[0].name) + "_padded",
                    [
                        paddedOutputDims[0][2:],
                        paddedOutputDims[1][2:],
                        paddedOutputDims[2][2:],
                        paddedOutputDims[3][2:],
                    ],
                    _tensortype(node.outputs[0]),
                )
                paddedOutput.setzero = True
                output_dims_list = paddedOutput.desc(self.graph).shape

            tasklet = state.add_tasklet(
                name=string_builder(node.type),
                inputs={'w', 'dy'},
                outputs={'dx'},
                code='''
                    cudnnSetStream(cudnn_handle_{i}, __dace_current_stream);          
                    float alpha = 1.0, beta = 0.0;
                    checkCUDNN(cudnnConvolutionBackwardData(cudnn_handle_{i}, &alpha, fDesc_{i}, w,
                                                            yDesc_{i}, dy, convDesc_{i}, algo_{i},
                                                            workSpace_{i}, workSpaceSizeInBytes_{i},
                                                            &beta, xDesc_{i}, dx));
                '''.format(i=local_count),
                language=dace.Language.CPP,
                location="gpu"
            )
            if len(self.graph.global_code) == 0:
                self.graph.set_global_code(''' 
                    #include <cudnn.h>
                    #include <iostream>
                    cudnnHandle_t cudnn_handle_{i};
                    cudnnFilterDescriptor_t fDesc_{i};
                    cudnnTensorDescriptor_t xDesc_{i};
                    cudnnConvolutionDescriptor_t convDesc_{i};
                    cudnnTensorDescriptor_t yDesc_{i};
                    cudnnConvolutionBwdDataAlgo_t algo_{i};
                    size_t workSpaceSizeInBytes_{i} = 0;
                    void* workSpace_{i}{{nullptr}};
                    int out_k = 0;
                    int out_c = 0;
                    int out_h = 0;
                    int out_w = 0;
                    
                    #define checkCUDNN(expression)                           \\
                    {{                                                       \\
                      cudnnStatus_t status = (expression);                   \\
                      if (status != CUDNN_STATUS_SUCCESS) {{                 \\
                        printf(\"%d: %s\\n\", __LINE__, cudnnGetErrorString(status));\\
                      }}                                                     \\
                    }}
                '''.format(i=local_count))
            else:
                self.graph.set_global_code(self.graph.global_code + '''
                    cudnnHandle_t cudnn_handle_{i};
                    cudnnFilterDescriptor_t fDesc_{i};
                    cudnnTensorDescriptor_t xDesc_{i};
                    cudnnConvolutionDescriptor_t convDesc_{i};
                    cudnnTensorDescriptor_t yDesc_{i};
                    cudnnConvolutionBwdDataAlgo_t algo_{i};
                    size_t workSpaceSizeInBytes_{i} = 0;
                    void* workSpace_{i}{{nullptr}};
                '''.format(i=local_count))

            init_code = '''
                cudnnCreate(&cudnn_handle_{i});
                
                cudnnCreateFilterDescriptor(&fDesc_{i});
                checkCUDNN(cudnnSetFilter4dDescriptor(fDesc_{i},
                                           /*dataType=*/CUDNN_DATA_FLOAT,
                                           /*format=*/CUDNN_TENSOR_{format},
                                           /*out_channels=*/{K},
                                           /*in_channels=*/{C},
                                           /*kernel_height=*/{R},
                                           /*kernel_width=*/{S}));

                checkCUDNN(cudnnCreateTensorDescriptor(&xDesc_{i}));
                checkCUDNN(cudnnSetTensor4dDescriptor(xDesc_{i},
                                           /*format=*/CUDNN_TENSOR_{format},
                                           /*dataType=*/CUDNN_DATA_FLOAT,
                                           /*batch_size=*/{N},
                                           /*channels=*/{C},
                                           /*height=*/{H},
                                           /*width=*/{W}));

                cudnnCreateConvolutionDescriptor(&convDesc_{i});
                checkCUDNN(cudnnSetConvolution2dDescriptor(convDesc_{i},
                                               /*pad_height=*/{padh},
                                               /*pad_width=*/{padw},
                                               /*vertical_stride=*/{vstr},
                                               /*horizontal_stride=*/{hstr},
                                               /*dilation_height=*/{dilh},
                                               /*dilation_width=*/{dilw},
                                               /*mode=*/CUDNN_CROSS_CORRELATION,
                                               /*computeType=*/CUDNN_DATA_FLOAT));
                                               
                checkCUDNN(cudnnGetConvolution2dForwardOutputDim(convDesc_{i}, xDesc_{i}, fDesc_{i}, 
                                                                 &out_k , &out_c, &out_h, &out_w));

                checkCUDNN(cudnnCreateTensorDescriptor(&yDesc_{i}));
                checkCUDNN(cudnnSetTensor4dDescriptor(yDesc_{i},
                                           /*format=*/CUDNN_TENSOR_{format},
                                           /*dataType=*/CUDNN_DATA_FLOAT,
                                           /*batch_size=*/out_k ,
                                           /*channels=*/out_c,
                                           /*height=*/out_h,
                                           /*width=*/out_w));

                checkCUDNN(cudnnGetConvolutionBackwardDataAlgorithm(
                            cudnn_handle_{i}, fDesc_{i}, yDesc_{i}, convDesc_{i}, xDesc_{i},
                            CUDNN_CONVOLUTION_BWD_DATA_PREFER_FASTEST, 0, &algo_{i}));

                checkCUDNN(cudnnGetConvolutionBackwardDataWorkspaceSize(
                    cudnn_handle_{i}, fDesc_{i}, yDesc_{i}, convDesc_{i}, xDesc_{i}, algo_{i}, &workSpaceSizeInBytes_{i}));

                cudaMalloc(&workSpace_{i}, workSpaceSizeInBytes_{i});   
            '''.format(N=output_dims_list[N], C=output_dims_list[C], H=output_dims_list[H], W=output_dims_list[W],
                       K=filter_dims_list[3], R=filter_dims_list[0], S=filter_dims_list[1],
                       padh=padh, padw=padw, vstr=strides[H], hstr=strides[W], dilh=dilations[H], dilw=dilations[W],
                       i=local_count, format=data_format)
            if len(self.graph.init_code) == 0:
                self.graph.set_init_code(init_code)
            else:
                self.graph.set_init_code(self.graph.init_code + init_code)

            exit_code = '''
                cudnnDestroy(cudnn_handle_{i});
                cudnnDestroyTensorDescriptor(xDesc_{i});
                cudnnDestroyTensorDescriptor(yDesc_{i});
                cudnnDestroyFilterDescriptor(fDesc_{i});
                cudnnDestroyConvolutionDescriptor(convDesc_{i});
                cudaFree(workSpace_{i});
            '''.format(i=local_count)
            if len(self.graph.exit_code) == 0:
                self.graph.set_exit_code(exit_code)
            else:
                self.graph.set_exit_code(self.graph.exit_code + exit_code)

            # for same padding: remove padding to get original image size
            if padding == "SAME" and pad > 0:
                mapParams = output_params
                mapRange = output_dims
                paddedOutputParams = output_params[:]
                paddedOutputParams[H] = output_params[H] + "+" + str(paddingUp)
                paddedOutputParams[W] = output_params[W] + "+" + str(paddingUp)

                mapLabel = string_builder(node.type) + "_padding_tasklet"
                mapEntry, mapExit = state.add_map(mapLabel,
                                                  dict(zip(mapParams, mapRange)))
                padding_tasklet = state.add_tasklet(mapLabel, {"j0"}, {"out"}, "out = j0")

                self.add_in_memlets([paddedOutput], mapEntry, padding_tasklet, [paddedOutputDims],
                                    [paddedOutputParams])
                self.add_out_memlets([output], mapExit, padding_tasklet, [output_dims],
                                     [output_params])
                state.add_edge(tasklet, 'dx', paddedOutput, None,
                               Memlet.from_array(paddedOutput.label, paddedOutput.desc(self.graph)))
            else:
                state.add_edge(tasklet, 'dx', output, None,
                               Memlet.from_array(output.label, output.desc(self.graph)))
            state.add_edge(gradient, None, tasklet, 'dy',
                           Memlet.from_array(gradient.label, gradient.desc(self.graph)))
            state.add_edge(mapOutput, None, tasklet, 'w',
                           Memlet.from_array(mapOutput.label, mapOutput.desc(self.graph)))

        else:
            inputNodes = []
            mapParams = []
            outputParams = []
            mapRange = []
            outputDims = []
            inputParams = []
            inputDims = []
            strides = int(node.get_attr("strides")[1])
            state = self.state

            for count, inp in enumerate(node.inputs):
                if not count == 0:
                    inputNode, _, dim = self.create_and_add_input_node(inp)
                    inputNodes.append(inputNode)
                    inputDims.append(dim)

            outputList = self.create_and_add_output_node(node)
            outputParams = [["i0", "i1", "i2", "i4"]]
            outputDims.append(self.get_default_dims(node.outputs[0]))

            ksize = int(node.inputs[1].shape[0])
            if str(node.get_attr("padding"))[2:-1] == "SAME":
                padding = int(strides * (int(node.inputs[2].shape[1]) - 1) +
                              ksize - int(outputList[0].desc(self.graph).shape[1]))
            else:
                padding = 0

            if padding > 0:
                # If padding is even (padding is on each side the same)
                if padding % 2 == 0:
                    paddingUp = padding // 2
                    paddingDown = padding // 2
                # If padding is uneven, we pad more on the bottom and on the right side
                # of an image (matching TensorFlow behavior)
                else:
                    paddingUp = padding // 2
                    paddingDown = paddingUp + 1
                paddedOutputDims = outputDims[0].copy()
                paddedOutputDims[1] += "+" + str(padding)
                paddedOutputDims[2] += "+" + str(padding)
                paddedOutput = state.add_transient(
                    string_builder(node.outputs[0].name) + "_padded",
                    [
                        paddedOutputDims[0][2:],
                        paddedOutputDims[1][2:],
                        paddedOutputDims[2][2:],
                        paddedOutputDims[3][2:],
                    ],
                    _tensortype(node.outputs[0]),
                )

            if strides > 1:
                # Dilate and pad the incoming gradients
                newShape = [
                    node.inputs[2].shape[0],
                    node.inputs[2].shape[1] + (node.inputs[2].shape[1] - 1) *
                    (strides - 1) + 2 * (ksize - 1),
                    node.inputs[2].shape[2] + (node.inputs[2].shape[2] - 1) *
                    (strides - 1) + 2 * (ksize - 1),
                    node.inputs[2].shape[3],
                ]
                if newShape[1] - ksize + 1 < node.outputs[0].shape[1]:
                    newShape[1] = node.outputs[0].shape[1] + ksize - 1
                    newShape[2] = node.outputs[0].shape[2] + ksize - 1
                expandedGrads = state.add_transient(
                    string_builder(node.inputs[2].name) + "_bigger_strided",
                    newShape,
                    _tensortype(node.inputs[2]),
                )
                expandedGrads.setzero = True
                mapParams = self.get_default_params(node.inputs[2])
                mapRange = self.get_default_dims(node.inputs[2])
                mapLabel = string_builder(node.type) + "_grad_expansion"
                mapEntry, mapExit = state.add_map(mapLabel,
                                                  dict(zip(mapParams, mapRange)))
                tasklet = self.state.add_tasklet(mapLabel, {"j0"}, {"out"},
                                                 "out = j0")
                self.add_in_memlets([inputNodes[1]], mapEntry, tasklet, [mapRange],
                                    [mapParams])
                expandedGradParams = [
                    "i0",
                    str(ksize - 1) + "+" + "i1*" + str(strides),
                    str(ksize - 1) + "+" + "i2*" + str(strides),
                    "i3",
                ]
                expandedGradDims = ["0:" + str(_shape) for _shape in newShape]
                self.add_out_memlets(
                    [expandedGrads],
                    mapExit,
                    tasklet,
                    [expandedGradDims],
                    [expandedGradParams],
                )
                inputNodes[1] = expandedGrads
                inputDims[1] = expandedGradDims

            elif ksize > 1:
                newShape = [
                    node.inputs[2].shape[0],
                    node.inputs[2].shape[1] + 2 * (ksize - 1),
                    node.inputs[2].shape[2] + 2 * (ksize - 1),
                    node.inputs[2].shape[3],
                ]
                if newShape[1] - ksize + 1 < node.outputs[0].shape[1]:
                    newShape[1] = node.outputs[0].shape[1] + ksize - 1
                    newShape[2] = node.outputs[0].shape[2] + ksize - 1
                expandedGrads = state.add_transient(
                    string_builder(node.inputs[2].name) + "_bigger",
                    newShape,
                    _tensortype(node.inputs[2]),
                )
                expandedGrads.setzero = True
                expanderMemlet = Memlet.simple(
                    inputNodes[1],
                    ",".join(inputDims[1]),
                    other_subset_str=",".join([
                        inputDims[1][0],
                        str(ksize - 1) + ":" + str(ksize - 1) + "+" + str(
                            node.inputs[2].shape[1]),
                        str(ksize - 1) + ":" + str(ksize - 1) + "+" + str(
                            node.inputs[2].shape[2]),
                        inputDims[1][3],
                    ]),
                )
                state.add_edge(inputNodes[1], None, expandedGrads, None,
                               expanderMemlet)
                expandedGradDims = ["0:" + str(_shape) for _shape in newShape]
                inputNodes[1] = expandedGrads
                inputDims[1] = expandedGradDims

            # Kernel params
            inputParams.append(
                ["-1-i5+" + str(ksize), "-1-i6+" + str(ksize), "i4", "i3"])

            # Gradient params
            inputParams.append(["i0", "i1" + "+i5", "i2" + "+i6", "i3"])

            mapLabel = string_builder(node.type)
            mapParams = ["i0", "i1", "i2", "i4"]
            mapParams2 = ["i5", "i6", "i3"]
            mapRange = (paddedOutputDims
                        if padding > 0 else outputDims[0])  # gradient dimensions
            mapRange2 = inputDims[0][:-2] + [inputDims[0][-1]]  # Kernel dimensions
            mapEntry, mapExit = state.add_map(mapLabel + "_outer",
                                              dict(zip(mapParams, mapRange)))
<<<<<<< HEAD
            mapEntry2, mapExit2 = state.add_map(mapLabel + "_inner",
                                                dict(zip(mapParams2, mapRange2)))
=======
            tasklet = self.state.add_tasklet(mapLabel, {"j0"}, {"out"},
                                             "out = j0")
            self.add_in_memlets([inputNodes[1]], mapEntry, tasklet, [mapRange],
                                [mapParams])
            expandedGradParams = [
                "i0",
                str(ksize - 1) + "+" + "i1*" + str(strides),
                str(ksize - 1) + "+" + "i2*" + str(strides),
                "i3",
            ]
            expandedGradDims = ["0:" + str(_shape) for _shape in newShape]
            self.add_out_memlets(
                [expandedGrads],
                mapExit,
                tasklet,
                [expandedGradDims],
                [expandedGradParams],
            )
            inputNodes[1] = expandedGrads
            inputDims[1] = expandedGradDims

        elif ksize > 1:
            newShape = [
                node.inputs[2].shape[0],
                node.inputs[2].shape[1] + 2 * (ksize - 1),
                node.inputs[2].shape[2] + 2 * (ksize - 1),
                node.inputs[2].shape[3],
            ]
            if newShape[1] - ksize + 1 < node.outputs[0].shape[1]:
                newShape[1] = node.outputs[0].shape[1] + ksize - 1
                newShape[2] = node.outputs[0].shape[2] + ksize - 1
            expandedGrads = state.add_transient(
                string_builder(node.inputs[2].name) + "_bigger",
                newShape,
                _tensortype(node.inputs[2]),
            )
            expandedGrads.setzero = True
            expanderMemlet = Memlet.simple(
                inputNodes[1],
                ",".join(inputDims[1]),
                other_subset_str=",".join([
                    inputDims[1][0],
                    str(ksize - 1) + ":" + str(ksize - 1) + "+" +
                    str(node.inputs[2].shape[1]),
                    str(ksize - 1) + ":" + str(ksize - 1) + "+" +
                    str(node.inputs[2].shape[2]),
                    inputDims[1][3],
                ]),
            )
            state.add_edge(inputNodes[1], None, expandedGrads, None,
                           expanderMemlet)
            expandedGradDims = ["0:" + str(_shape) for _shape in newShape]
            inputNodes[1] = expandedGrads
            inputDims[1] = expandedGradDims
>>>>>>> 3796beef

            tasklet = state.add_tasklet(mapLabel, {"j0", "j1"}, {"out"},
                                        "out = j0 * j1")

            reduce_node = self.state.add_transient(
                mapLabel + "_wcr_avoid",
                [1],
                outputList[0].desc(self.graph).dtype,
                storage=dace.StorageType.Register,
            )

<<<<<<< HEAD
            if padding > 0:
                self.add_out_memlets(
                    [paddedOutput],
                    mapExit,
                    reduce_node,
                    #mapExit2,
                    [paddedOutputDims],
                    outputParams,
                )
                nonpaddedsubset = paddedOutputDims.copy()
                nonpaddedsubset[1] = (
                    str(paddingUp) + ":" +
                    str(outputList[0].desc(self.graph).shape[1] + paddingUp))
                nonpaddedsubset[2] = (
                    str(paddingUp) + ":" +
                    str(outputList[0].desc(self.graph).shape[2] + paddingUp))
                self.state.add_edge(
                    paddedOutput,
                    None,
                    outputList[0],
                    None,
                    Memlet.simple(
                        paddedOutput,
                        ",".join(nonpaddedsubset),
                        other_subset_str=",".join(outputDims[0]),
                    ),
                )
=======
        mapLabel = string_builder(node.type)
        mapParams = ["i0", "i1", "i2", "i4"]
        mapParams2 = ["i5", "i6", "i3"]
        mapRange = (paddedOutputDims if padding > 0 else outputDims[0]
                    )  # gradient dimensions
        mapRange2 = inputDims[0][:-2] + [inputDims[0][-1]]  # Kernel dimensions
        mapEntry, mapExit = state.add_map(mapLabel + "_outer",
                                          dict(zip(mapParams, mapRange)))
        mapEntry2, mapExit2 = state.add_map(mapLabel + "_inner",
                                            dict(zip(mapParams2, mapRange2)))
>>>>>>> 3796beef

            else:
                self.reinitCR(outputList[0], outputParams, outputDims, "0")
                self.add_out_memlets(
                    outputList,
                    mapExit,
                    reduce_node,
                    #mapExit2,
                    outputDims,
                    outputParams,
                )

            self.add_in_memlets(inputNodes, mapEntry, mapEntry2, inputDims,
                                inputParams)
            for i, inp in enumerate(inputNodes):
                name = "j" + str(i)
                memlet = Memlet.simple(inp, ",".join(inputParams[i]))
                state.add_edge(mapEntry2, None, tasklet, name, memlet)

            memlet = Memlet.simple(
                reduce_node,
                #paddedOutput if padding > 0 else outputList[0],
                "0",
                wcr_str="lambda a,b: a+b",
                wcr_identity=0,
            )
            state.add_edge(tasklet, "out", mapExit2, None, memlet)
            state.add_edge(mapExit2, None, reduce_node, None, memlet)

    def visit_Conv2DBackpropFilter(self, node):
        if self.cudnn:
            local_count = str(next(_atomic_count))
            state = self.state
            data_format = node.get_attr("data_format").decode("utf-8")
            dilations = node.get_attr("dilations")
            explicit_paddings = node.get_attr("explicit_paddings")
            padding = node.get_attr("padding").decode("utf-8")
            strides = node.get_attr("strides")
            image, image_params, image_dims = self.create_and_add_input_node(node.inputs[0])
            gradient, grad_params, grad_dims = self.create_and_add_input_node(node.inputs[2])
            output = self.create_and_add_output_node(node)[0]
            image_dims_list = image.desc(self.graph).shape
            output_dims_list = output.desc(self.graph).shape
            [N, H, W, C] = [data_format.find(x) for x in ['N', 'H', 'W', 'C']]

            # add a padding map for same padding(zero padding so that input and
            # output of convolution have the same size)
            pad = strides[H] * (gradient.desc(self.graph).shape[H] - 1) + \
                  output.desc(self.graph).shape[0] - image.desc(self.graph).shape[H]
            if padding == "SAME" and pad > 0:
                paddedInput, paddedDims = self.inputPadding(
                    node,
                    image,
                    image.desc(self.graph),
                    gradient.desc(self.graph).shape[H],
                    output.desc(self.graph).shape[0],
                    strides[H],
                    image_dims,
                )
                paddedImage = paddedInput
                image_dims_list = paddedImage.desc(self.graph).shape

            # explicit padding format is: [[0, 0], [pad_top, pad_bottom], [pad_left, pad_right], [0, 0]] for NHWC
            # assuming pad_top = pad_bottom, pad_left = pad_right
            padh = 0
            padw = 0
            if padding == "EXPLICIT":
                padh = explicit_paddings[H*2]
                padw = explicit_paddings[W*2]


            tasklet = state.add_tasklet(
                name=string_builder(node.type),
                inputs={'x', 'dy'},
                outputs={'dw'},
                code='''
                    cudnnSetStream(cudnn_handle_{i}, __dace_current_stream);          
                    float alpha = 1.0, beta = 0.0;
                    checkCUDNN(cudnnConvolutionBackwardFilter(cudnn_handle_{i}, &alpha, xDesc_{i}, x,
                                                            yDesc_{i}, dy, convDesc_{i}, algo_{i},
                                                            workSpace_{i}, workSpaceSizeInBytes_{i},
                                                            &beta, fDesc_{i}, dw));
                '''.format(i=local_count),
                language=dace.Language.CPP,
                location="gpu"
            )

            if len(self.graph.global_code) == 0:
                self.graph.set_global_code(''' 
                    #include <cudnn.h>
                    #include <iostream>
                    cudnnHandle_t cudnn_handle_{i};
                    cudnnTensorDescriptor_t xDesc_{i};
                    cudnnFilterDescriptor_t fDesc_{i};
                    cudnnConvolutionDescriptor_t convDesc_{i};
                    cudnnTensorDescriptor_t yDesc_{i};
                    cudnnConvolutionBwdFilterAlgo_t algo_{i};
                    int out_k = 0;
                    int out_c = 0;
                    int out_h = 0;
                    int out_w = 0;
                    size_t workSpaceSizeInBytes_{i} = 0;
                    void* workSpace_{i}{{nullptr}};
                    
                    #define checkCUDNN(expression)                           \\
                    {{                                                       \\
                      cudnnStatus_t status = (expression);                   \\
                      if (status != CUDNN_STATUS_SUCCESS) {{                 \\
                        printf(\"%d: %s\\n\", __LINE__, cudnnGetErrorString(status));\\
                      }}                                                     \\
                    }}
                '''.format(i=local_count))
            else:
                self.graph.set_global_code(self.graph.global_code + '''
                    cudnnHandle_t cudnn_handle_{i};
                    cudnnTensorDescriptor_t xDesc_{i};
                    cudnnFilterDescriptor_t fDesc_{i};
                    cudnnConvolutionDescriptor_t convDesc_{i};
                    cudnnTensorDescriptor_t yDesc_{i};
                    cudnnConvolutionBwdFilterAlgo_t algo_{i};
                    size_t workSpaceSizeInBytes_{i} = 0;
                    void* workSpace_{i}{{nullptr}};
                '''.format(i=local_count))
            init_code = '''
                    cudnnCreate(&cudnn_handle_{i});
                    checkCUDNN(cudnnCreateTensorDescriptor(&xDesc_{i}));
                    checkCUDNN(cudnnSetTensor4dDescriptor(xDesc_{i},
                                               /*format=*/CUDNN_TENSOR_{format},
                                               /*dataType=*/CUDNN_DATA_FLOAT,
                                               /*batch_size=*/{N},
                                               /*channels=*/{C},
                                               /*height=*/{H},
                                               /*width=*/{W}));
    
                    cudnnCreateFilterDescriptor(&fDesc_{i});
                    checkCUDNN(cudnnSetFilter4dDescriptor(fDesc_{i},
                                               /*dataType=*/CUDNN_DATA_FLOAT,
                                               /*format=*/CUDNN_TENSOR_{format},
                                               /*out_channels=*/{K},
                                               /*in_channels=*/{C},
                                               /*kernel_height=*/{R},
                                               /*kernel_width=*/{S}));
    
                    cudnnCreateConvolutionDescriptor(&convDesc_{i});
                    checkCUDNN(cudnnSetConvolution2dDescriptor(convDesc_{i},
                                                   /*pad_height=*/{padh},
                                                   /*pad_width=*/{padw},
                                                   /*vertical_stride=*/{vstr},
                                                   /*horizontal_stride=*/{hstr},
                                                   /*dilation_height=*/{dilh},
                                                   /*dilation_width=*/{dilw},
                                                   /*mode=*/CUDNN_CROSS_CORRELATION,
                                                   /*computeType=*/CUDNN_DATA_FLOAT));
                                                   
                    checkCUDNN(cudnnGetConvolution2dForwardOutputDim(convDesc_{i}, xDesc_{i}, fDesc_{i}, 
                                                                     &out_k , &out_c, &out_h, &out_w));
    
                    checkCUDNN(cudnnCreateTensorDescriptor(&yDesc_{i}));
                    checkCUDNN(cudnnSetTensor4dDescriptor(yDesc_{i},
                                               /*format=*/CUDNN_TENSOR_{format},
                                               /*dataType=*/CUDNN_DATA_FLOAT,
                                               /*batch_size=*/out_k ,
                                               /*channels=*/out_c,
                                               /*height=*/out_h,
                                               /*width=*/out_w));
    
                    checkCUDNN(cudnnGetConvolutionBackwardFilterAlgorithm(cudnn_handle_{i},
                                            xDesc_{i}, yDesc_{i}, convDesc_{i}, fDesc_{i},
                                            CUDNN_CONVOLUTION_BWD_FILTER_PREFER_FASTEST, 0, &algo_{i}));
    
                    checkCUDNN(cudnnGetConvolutionBackwardFilterWorkspaceSize(
                        cudnn_handle_{i}, xDesc_{i}, yDesc_{i}, convDesc_{i}, fDesc_{i}, algo_{i}, &workSpaceSizeInBytes_{i}));
    
                    cudaMalloc(&workSpace_{i}, workSpaceSizeInBytes_{i});
            '''.format(N=image_dims_list[N], C=image_dims_list[C], H=image_dims_list[H], W=image_dims_list[W],
                       K=output_dims_list[3], R=output_dims_list[0], S=output_dims_list[1],
                       padh=padh, padw=padw, vstr=strides[H], hstr=strides[W], dilh=dilations[H], dilw=dilations[W],
                       i=local_count, format=data_format)
            if len(self.graph.init_code) == 0:
                self.graph.set_init_code(init_code)
            else:
                self.graph.set_init_code(self.graph.init_code + init_code)

            exit_code = '''
                cudnnDestroy(cudnn_handle_{i});
                cudnnDestroyTensorDescriptor(xDesc_{i});
                cudnnDestroyTensorDescriptor(yDesc_{i});
                cudnnDestroyFilterDescriptor(fDesc_{i});
                cudnnDestroyConvolutionDescriptor(convDesc_{i});
                cudaFree(workSpace_{i});
            '''.format(i=local_count)
            if len(self.graph.exit_code) == 0:
                self.graph.set_exit_code(exit_code)
            else:
                self.graph.set_exit_code(self.graph.exit_code + exit_code)

            # change filter format from KRSC/KCRS to RSCK for tensorflow
            idx = [3, 0, 1, 2]  # KRSC
            if data_format == 'NCHW':
                idx = [3, 2, 0, 1]  # KCRS
            mapInput = self.map_output_filter(node, idx, output)

            if padding == "SAME" and pad > 0:
                state.add_edge(paddedImage, None, tasklet, 'x',
                               Memlet.from_array(paddedImage.label, paddedImage.desc(self.graph)))
            else:
                state.add_edge(image, None, tasklet, 'x',
                               Memlet.from_array(image.label, image.desc(self.graph)))
            state.add_edge(gradient, None, tasklet, 'dy',
                           Memlet.from_array(gradient.label, gradient.desc(self.graph)))
            state.add_edge(tasklet, 'dw', mapInput, None,
                           Memlet.from_array(mapInput.label, mapInput.desc(self.graph)))

        else:
            # convolve loss over input.
            # may need to dilate loss and may need to pad input (no correlation)

            state = self.state
            inputList = []
            inputNodes = []
            outputList = []
            outputParams = []
            outputDims = []
            inputParams = []
            inputDims = []
            strides = int(node.get_attr("strides")[1])
            # Input, filtersizes, out_backprop
            ksize = int(node.outputs[0].shape[0])
            if str(node.get_attr("padding"))[2:-1] == "SAME":
                padding = int(strides * (int(node.inputs[2].shape[1]) - 1) +
                              ksize - int(node.inputs[0].shape[1]))
            else:
                padding = 0

            for count, inp in enumerate(node.inputs):
                if count != 1:
                    inputNode, _, dims = self.create_and_add_input_node(inp)
                    inputList.append(inputNode.desc(self.graph))
                    inputNodes.append(inputNode)
                    inputDims.append(dims)
            inputParams.append(["i0", "i1+i5", "i2+i6", "i3"])
            inputParams.append(["i0", "i1", "i2", "i4"])

            # inputNodes looks like [input, out_backprop]

<<<<<<< HEAD
            if padding > 0:
                paddedInput, paddedDims = self.inputPadding(
                    node,
                    inputNodes[0],
                    inputList[0],
                    int(node.inputs[2].shape[1]),
                    ksize,
                    strides,
                    inputDims[0],
                )
                inputNodes[0] = paddedInput
                inputDims[0] = paddedDims
=======
        if strides > 1:
            # Dilate and the incoming gradients
            newShape = [
                node.inputs[2].shape[0],
                node.inputs[2].shape[1] + (node.inputs[2].shape[1] - 1) *
                (strides - 1),
                node.inputs[2].shape[2] + (node.inputs[2].shape[2] - 1) *
                (strides - 1),
                node.inputs[2].shape[3],
            ]
            expandedGrads = state.add_transient(
                string_builder(node.inputs[2].name) + "_bigger",
                newShape,
                _tensortype(node.inputs[2]),
            )
            expandedGrads.setzero = True
            mapParams = self.get_default_params(node.inputs[2])
            mapRange = self.get_default_dims(node.inputs[2])
            mapLabel = string_builder(node.type) + "_grad_expansion"
            mapEntry, mapExit = state.add_map(mapLabel,
                                              dict(zip(mapParams, mapRange)))
            tasklet = self.state.add_tasklet(mapLabel, {"j0"}, {"out"},
                                             "out = j0")
            self.add_in_memlets([inputNodes[1]], mapEntry, tasklet, [mapRange],
                                [mapParams])
            expandedGradParams = [
                "i0",
                "i1*" + str(strides),
                "i2*" + str(strides),
                "i3",
            ]
            expandedGradDims = ["0:" + str(_shape) for _shape in newShape]
            self.add_out_memlets(
                [expandedGrads],
                mapExit,
                tasklet,
                [expandedGradDims],
                [expandedGradParams],
            )
            inputNodes[1] = expandedGrads
            inputDims[1] = expandedGradDims
>>>>>>> 3796beef

            if strides > 1:
                # Dilate and the incoming gradients
                newShape = [
                    node.inputs[2].shape[0],
                    node.inputs[2].shape[1] +
                    (node.inputs[2].shape[1] - 1) * (strides - 1),
                    node.inputs[2].shape[2] +
                    (node.inputs[2].shape[2] - 1) * (strides - 1),
                    node.inputs[2].shape[3],
                ]
                expandedGrads = state.add_transient(
                    string_builder(node.inputs[2].name) + "_bigger",
                    newShape,
                    _tensortype(node.inputs[2]),
                )
                expandedGrads.setzero = True
                mapParams = self.get_default_params(node.inputs[2])
                mapRange = self.get_default_dims(node.inputs[2])
                mapLabel = string_builder(node.type) + "_grad_expansion"
                mapEntry, mapExit = state.add_map(mapLabel,
                                                  dict(zip(mapParams, mapRange)))
                tasklet = self.state.add_tasklet(mapLabel, {"j0"}, {"out"},
                                                 "out = j0")
                self.add_in_memlets([inputNodes[1]], mapEntry, tasklet, [mapRange],
                                    [mapParams])
                expandedGradParams = [
                    "i0",
                    "i1*" + str(strides),
                    "i2*" + str(strides),
                    "i3",
                ]
                expandedGradDims = ["0:" + str(_shape) for _shape in newShape]
                self.add_out_memlets(
                    [expandedGrads],
                    mapExit,
                    tasklet,
                    [expandedGradDims],
                    [expandedGradParams],
                )
                inputNodes[1] = expandedGrads
                inputDims[1] = expandedGradDims

            outputList = self.create_and_add_output_node(node)
            for count, out in enumerate(node.outputs):
                params = ["i5", "i6", "i3", "i4"]
                dims = self.get_default_dims(out)
                outputParams.append(params)
                outputDims.append(dims)

            mapParams = outputParams[0]
            mapParams2 = inputParams[1][:-1]
            mapRange = outputDims[0]
            mapRange2 = inputDims[1][:-1]
            mapLabel = string_builder(node.type)
            mapEntry, mapExit = state.add_map(mapLabel + "_outer",
                                              dict(zip(mapParams, mapRange)))
            mapEntry2, mapExit2 = state.add_map(mapLabel + "_inner",
                                                dict(zip(mapParams2, mapRange2)))

            tasklet = state.add_tasklet(mapLabel, {"j0", "j1"}, {"out"},
                                        "out = j0*j1")

            reduce_node = self.state.add_transient(
                mapLabel + "_wcr_avoid",
                [1],
                outputList[0].desc(self.graph).dtype,
                storage=dace.StorageType.Register,
            )

            self.reinitCR(outputList[0], outputParams, outputDims, "0")

            self.add_out_memlets(
                outputList,
                mapExit,
                reduce_node,
                #mapExit2,
                outputDims,
                outputParams,
                #"lambda a,b: a+b",
                #0,
            )
            self.add_in_memlets(inputNodes, mapEntry, mapEntry2, inputDims,
                                inputParams)

            for i, inp in enumerate(inputNodes):
                name = "j" + str(i)
                memlet = Memlet.simple(inp, ",".join(inputParams[i]))
                state.add_edge(mapEntry2, None, tasklet, name, memlet)

            #for i, out in enumerate(outputList):
            memlet = Memlet.simple(
                reduce_node,
                #out,
                "0",
                wcr_str="lambda a,b: a+b",
                wcr_identity=0,
            )
            state.add_edge(tasklet, "out", mapExit2, None, memlet)
            state.add_edge(mapExit2, None, reduce_node, None, memlet)

    def visit_SparseSoftmaxCrossEntropyWithLogits(self, node):

        state = self.state
        inputList = []
        inputNodes = []
        outputList = []
        inputParams = []
        inputDims = []

        for inp in node.inputs:
            inputNode, params, dims = self.create_and_add_input_node(inp)
            inputList.append(inputNode.desc(self.graph))
            inputNodes.append(inputNode)
            inputDims.append(dims)
            inputParams.append(params)

        for out in node.outputs:
            label = string_builder(out.name)
            try:
                outputNode = state.find_node(label)
            except (LookupError):
                dtype = dace.typeclass(_tensortype(node))
                shape = dace.properties.ShapeProperty.from_string(
                    str(_tensorshape(out)))
                outputNode = state.add_transient(label,
                                                 shape,
                                                 dtype,
                                                 toplevel=True)
            outputList.append(outputNode)

        mapLabel = string_builder(node.type)
        mapParams = inputParams[0]
        mapRange = inputDims[0]

        # 1st map, get maximum in each batchsize dimension
        dtype = dace.typeclass(_tensortype(node))
        shape = dace.properties.ShapeProperty.from_string(
            str(inputList[1].shape))

        temp1Node = state.add_transient(mapLabel + "_max_tmp",
                                        shape,
                                        dtype,
                                        toplevel=True)
        mapEntry, mapExit = state.add_map(
            mapLabel + "_max",
            dict(zip(mapParams, mapRange)),
            schedule=dace.ScheduleType.Sequential,
        )
        tasklet = state.add_tasklet(mapLabel + "_max", {"j0"}, {"out"},
                                    "out = j0")
        self.reinitCR(temp1Node, [inputParams[1]], [inputDims[1]],
                      "-999999999999")
        self.add_in_memlets([inputNodes[0]], mapEntry, tasklet, [inputDims[0]],
                            [inputParams[0]])
        self.add_out_memlets(
            [temp1Node],
            mapExit,
            tasklet,
            [inputDims[1]],
            [inputParams[1]],
            "lambda a,b: max(a,b)",
            -9999999999,
        )

        # 2nd map, calculate the denominator sum
        temp2Node = state.add_transient(mapLabel + "_denominator_tmp",
                                        shape,
                                        dtype,
                                        toplevel=True)
        mapEntry, mapExit = state.add_map(
            mapLabel + "_denominator",
            dict(zip(mapParams, mapRange)),
            schedule=dace.ScheduleType.Sequential,
        )
        tasklet = state.add_tasklet(mapLabel + "_denominator", {"j0", "j1"},
                                    {"out"},
                                    "out = dace::math::exp(j0-j1);",
                                    language=dace.dtypes.Language.CPP)
        self.reinitCR(temp2Node, [inputParams[1]], [inputDims[1]], "0")
        inList = [inputNodes[0], temp1Node]
        self.add_in_memlets(inList, mapEntry, tasklet, inputDims, inputParams)
        self.add_out_memlets(
            [temp2Node],
            mapExit,
            tasklet,
            [inputDims[1]],
            [inputParams[1]],
            "lambda a,b: a+b",
            0,
        )

        # 3rd map, calculate the sofmax
        shape = dace.properties.ShapeProperty.from_string(
            str(inputList[0].shape))
        temp3Node = state.add_transient(mapLabel + "_softmax_tmp",
                                        shape,
                                        dtype,
                                        toplevel=True)
        mapEntry, mapExit = state.add_map(mapLabel + "_softmax",
                                          dict(zip(mapParams, mapRange)))
        tasklet = state.add_tasklet(mapLabel + "_softmax", {"j0", "j1", "j2"},
                                    {"out"},
                                    "out = (dace::math::exp(j0-j1))/j2;",
                                    language=dace.dtypes.Language.CPP)
        inList = [inputNodes[0], temp1Node, temp2Node]
        paramsList = inputParams + [inputParams[1]]
        dimsList = inputDims + [inputDims[1]]
        self.add_in_memlets(inList, mapEntry, tasklet, dimsList, paramsList)
        self.add_out_memlets([temp3Node], mapExit, tasklet, [inputDims[0]],
                             [inputParams[0]])

        # 4th map, calculate the cross-entropy loss for an optional loss output
        # mapEntry, mapExit = state.add_map(
        #    mapLabel + "_loss",
        #    dict(zip(mapParams, mapRange)),
        #    schedule=dace.ScheduleType.Sequential,
        # )
        # tasklet = state.add_tasklet(
        #    mapLabel + "_loss",
        #    {"j0", "j1"},
        #    {"out"},
        #    "if (int(j1) == i1) {\n\tout=-(dace::math::log(j0));}\nelse{\n\tout=0;}",
        #    language=dace.dtypes.Language.CPP,
        # )
        # self.reinitCR(outputList[0], [inputParams[1]], [inputDims[1]], "0")
        # self.add_in_memlets(
        #    [temp3Node, inputNodes[1]], mapEntry, tasklet, inputDims, inputParams
        # )
        # self.add_out_memlets(
        #    [outputList[0]],
        #    mapExit,
        #    tasklet,
        #    [inputDims[1]],
        #    [inputParams[1]],
        #    "lambda a,b: a+b",
        #    0,
        # )

        # 5th map, gradient of the whole layer
        mapEntry, mapExit = state.add_map(mapLabel + "_gradient",
                                          dict(zip(mapParams, mapRange)))
        tasklet = state.add_tasklet(
            mapLabel + "_gradient",
            {"j0", "j1"},
            {"out"},
            "if(int(j1)==i1):\n\tout = j0-1\nelse:\n\tout = j0",
        )
        self.add_out_memlets([outputList[1]], mapExit, tasklet, [inputDims[0]],
                             [inputParams[0]])
        self.add_in_memlets([temp3Node, inputNodes[1]], mapEntry, tasklet,
                            inputDims, inputParams)

    def visit_Identity(self, node):

        state = self.state
        inputList = []
        inputNodes = []
        outputList = []
        inputParams = []
        inputDims = []

        # Create input node and its params
        for count, inp in enumerate(node.inputs):
            if count == 0:
                inputNode, params, dims = self.create_and_add_input_node(inp)
                inputList.append(inputNode.desc(self.graph))
                inputNodes.append(inputNode)
                inputParams.append(params)
                inputDims.append(dims)

        outputList = self.create_and_add_output_node(node)
        memlet = Memlet.simple(inputNodes[0], ",".join(inputDims[0]))
        state.add_edge(inputNodes[0], None, outputList[0], None, memlet)

    def visit_LRNGrad(self, node):

        inputList = []
        inputNodes = []
        outputList = []
        state = self.state

        alpha = str(node.get_attr("alpha"))
        beta = str(node.get_attr("beta"))
        bias = str(node.get_attr("bias"))
        depth_radius = str(node.get_attr("depth_radius"))

        for count, inp in enumerate(node.inputs):
            inputNode = self.create_and_add_input_node(inp)[0]
            inputList.append(inputNode.desc(self.graph))
            inputNodes.append(inputNode)
            if count == 0:
                shortDims = []
                shortAccesses = []
                for dim in inp.shape:
                    shortDims.append("0:" + str(dim))
                    shortAccesses.append(str(dim))
                longDims = []
                longDims = shortDims + ["0:" + depth_radius + "*2+1"]
                paddedDims = []
                paddedDims += shortDims
                paddedDims[-1] += "+" + depth_radius + "*2"

        label = string_builder(node.name)
        outputList = self.create_and_add_output_node(node)
        longParams = ["i0", "i1", "i2", "i3", "i4"]
        shortParams = ["i0", "i1", "i2", "i3"]
        copyParams = ["i0", "i1", "i2", "i3+" + depth_radius]
        normParams = ["i0", "i1", "i2", "i3+i4"]

        paddedShape = []
        paddedShape += shortAccesses
        paddedShape[-1] += "+" + depth_radius
        paddedInput = state.add_transient(
            label + "_paddedInput",
            paddedShape,
            dace.typeclass(_tensortype(node)),
            toplevel=True,
        )
        mapEntry, mapExit = state.add_map(label + "_padding",
                                          dict(zip(shortParams, shortDims)))
        tasklet = state.add_tasklet(label + "_padding", {"j0"}, {"out"},
                                    "out=j0")
        self.add_in_memlets([inputNodes[2]], mapEntry, tasklet, [shortDims],
                            [shortParams])
        self.add_out_memlets([paddedInput], mapExit, tasklet, [paddedDims],
                             [copyParams])

        sqrsum = state.add_transient(label + "_Sqrsum",
                                     shortAccesses,
                                     _tensortype(node),
                                     toplevel=True)
        mapEntry, mapExit = state.add_map(label + "_sqrsum",
                                          dict(zip(longParams, longDims)))
        tasklet = state.add_tasklet(label + "_sqrsum", {"j0"}, {"out"},
                                    "out=j0*j0")
        self.reinitCR(sqrsum, [shortParams], [shortDims], "0")
        self.add_in_memlets([paddedInput], mapEntry, tasklet, [paddedDims],
                            [normParams])
        self.add_out_memlets([sqrsum], mapExit, tasklet, [shortDims],
                             [shortParams], "lambda a,b: a+b", 0)

        label = string_builder(node.name)
        norm = state.add_transient(label + "_Norm",
                                   shortAccesses,
                                   _tensortype(node),
                                   toplevel=True)
        mapEntry, mapExit = state.add_map(label + "_norm",
                                          dict(zip(shortParams, shortDims)))
        tasklet = state.add_tasklet(label + "_norm", {"j0"}, {"out"},
                                    "out=" + alpha + "*j0+" + bias)
        self.add_in_memlets([sqrsum], mapEntry, tasklet, [shortDims],
                            [shortParams])
        self.add_out_memlets([norm], mapExit, tasklet, [shortDims],
                             [shortParams])

        preOut = state.add_transient(label + "_preOut",
                                     shortAccesses,
                                     _tensortype(node),
                                     toplevel=True)
        mapEntry, mapExit = state.add_map(label,
                                          dict(zip(longParams, longDims)))
        taskletCode = ("if (i4==" + depth_radius + "){\n out = pow(j2," +
                       beta + ")-2*" + alpha + "*" + beta +
                       "*j1*j0/j2;}\n else{\n out = -2*" + alpha + "*" + beta +
                       "*j1*j0/j2;}")
        tasklet = state.add_tasklet(label, {"j0", "j1", "j2"}, {"out"},
                                    taskletCode,
                                    language=dace.dtypes.Language.CPP)
        self.reinitCR(preOut, [shortParams], [shortDims], "0")
        inList = [inputNodes[1]]
        inList.append(paddedInput)
        inList.append(norm)
        self.add_in_memlets(
            inList,
            mapEntry,
            tasklet,
            [shortDims, paddedDims, shortDims],
            [shortParams, normParams, shortParams],
        )
        self.add_out_memlets([preOut], mapExit, tasklet, [shortDims],
                             [shortParams], "lambda a,b: a+b", 0)

        mapEntry, mapExit = state.add_map(label + "_out",
                                          dict(zip(shortParams, shortDims)))
        tasklet = state.add_tasklet(label + "_out", {"j0", "j1"}, {"out"},
                                    "out=j0*j1")
        self.add_in_memlets(
            [inputNodes[0], preOut],
            mapEntry,
            tasklet,
            [shortDims, shortDims],
            [shortParams, shortParams],
        )
        self.add_out_memlets(outputList, mapExit, tasklet, [shortDims],
                             [shortParams])

    def visit_LRN(self, node):

        inputList = []
        inputNodes = []
        outputList = []
        state = self.state
        alpha = str(node.get_attr("alpha"))
        beta = str(node.get_attr("beta"))
        bias = str(node.get_attr("bias"))
        depth_radius = str(node.get_attr("depth_radius"))

        for count, inp in enumerate(node.inputs):
            inputNode = self.create_and_add_input_node(inp)[0]
            inputList.append(inputNode.desc(self.graph))
            inputNodes.append(inputNode)
            if count == 0:
                shortDims = []
                shortAccesses = []
                for dim in inp.shape:
                    shortDims.append("0:" + str(dim))
                    shortAccesses.append(str(dim))
                longDims = []
                longDims = shortDims + ["0:" + depth_radius + "*2+1"]
                paddedDims = []
                paddedDims += shortDims
                paddedDims[-1] += "+" + depth_radius + "*2"

        label = string_builder(node.name)
        outputList = self.create_and_add_output_node(node)
        longParams = ["i0", "i1", "i2", "i3", "i4"]
        shortParams = ["i0", "i1", "i2", "i3"]
        copyParams = ["i0", "i1", "i2", "i3+" + depth_radius]
        normParams = ["i0", "i1", "i2", "i3+i4"]

        paddedShape = []
        paddedShape += shortAccesses
        paddedShape[-1] += "+" + depth_radius
        paddedInput = state.add_transient(
            label + "_paddedInput",
            paddedShape,
            dace.typeclass(_tensortype(node)),
            toplevel=True,
        )
        mapEntry, mapExit = state.add_map(label + "_padding",
                                          dict(zip(shortParams, shortDims)))
        tasklet = state.add_tasklet(label + "_padding", {"j0"}, {"out"},
                                    "out=j0")
        self.add_in_memlets([inputNodes[0]], mapEntry, tasklet, [shortDims],
                            [shortParams])
        self.add_out_memlets([paddedInput], mapExit, tasklet, [paddedDims],
                             [copyParams])

        sqrsum = state.add_transient(label + "_Sqrsum",
                                     shortAccesses,
                                     _tensortype(node),
                                     toplevel=True)
        mapEntry, mapExit = state.add_map(label + "_sqrsum",
                                          dict(zip(longParams, longDims)))
        tasklet = state.add_tasklet(label + "_sqrsum", {"j0"}, {"out"},
                                    "out=j0*j0")
        self.reinitCR(sqrsum, [shortParams], [shortDims], "0")
        self.add_in_memlets([paddedInput], mapEntry, tasklet, [paddedDims],
                            [normParams])
        self.add_out_memlets([sqrsum], mapExit, tasklet, [shortDims],
                             [shortParams], "lambda a,b: a+b", 0)

        mapEntry, mapExit = state.add_map(label,
                                          dict(zip(shortParams, shortDims)))
        tasklet = state.add_tasklet(
            string_builder(node.name), {"j0", "j1"}, {"out"},
            "out = j0/(pow(" + bias + "+" + alpha + "*j1," + beta + "));",
            language=dace.dtypes.Language.CPP)

        self.add_in_memlets(
            (inputNodes + [sqrsum]),
            mapEntry,
            tasklet,
            [shortDims, shortDims],
            [shortParams, shortParams],
        )
        self.add_out_memlets(outputList, mapExit, tasklet, [shortDims],
                             [shortParams])

    def visit_ArgMax(self, node):

        state = self.state
        inputList = []
        inputNodes = []

        for count, inp in enumerate(node.inputs):
            if count == 0:
                inputNode = self.create_and_add_input_node(inp)[0]
                inputList.append(inputNode.desc(self.graph))
                inputNodes.append(inputNode)

                inputAccesses = [[], []]
                inputDims = [[], []]
                inputParams = [[], []]
                for i, dim in enumerate(inp.shape):
                    if i == 0:
                        inputAccesses[1].append(str(dim))
                        inputParams[1].append("i" + str(i))
                        inputDims[1].append("0:" + str(dim))
                    inputAccesses[0].append(str(dim))
                    inputParams[0].append("i" + str(i))
                    inputDims[0].append("0:" + str(dim))

        outputList = self.create_and_add_output_node(node)

        mapLabel = string_builder(node.name)
        mapEntry, mapExit = state.add_map(
            mapLabel + "_max", dict(zip(inputParams[0], inputDims[0])))
        dtype = dace.typeclass(_tensortype(node))
        shape = dace.properties.ShapeProperty.from_string(",".join(
            inputAccesses[1]))
        temp1Node = state.add_transient(mapLabel + "_max_tmp",
                                        shape,
                                        dtype,
                                        toplevel=True)

        tasklet = state.add_tasklet(mapLabel + "_max", {"j0"}, {"out"},
                                    "out = j0")
        self.reinitCR(temp1Node, [inputParams[1]], [inputDims[1]],
                      "-999999999999")
        self.add_in_memlets([inputNodes[0]], mapEntry, tasklet, [inputDims[0]],
                            [inputParams[0]])
        self.add_out_memlets(
            [temp1Node],
            mapExit,
            tasklet,
            [inputDims[1]],
            [inputParams[1]],
            "lambda a,b: max(a,b)",
            -999999999999,
        )

        mapEntry, mapExit = state.add_map(
            mapLabel + "_arg", dict(zip(inputParams[0], inputDims[0])))
        outputNode = outputList[0]
        tasklet = state.add_tasklet(mapLabel + "_map2", {"j0", "j1"}, {"out"},
                                    "if (j0==j1):\n\tout=i1")
        self.add_in_memlets([inputNodes[0], temp1Node], mapEntry, tasklet,
                            inputDims, inputParams)
        self.add_out_memlets([outputNode], mapExit, tasklet, [inputDims[1]],
                             [inputParams[1]])

    def visit_Cast(self, node):

        state = self.state
        inputList = []
        inputNodes = []
        outputList = []
        mapParams = []
        mapRange = []
        outputParams = []
        outputDims = []
        inputParams = []
        inputDims = []
        castType = None

        dtype = node.get_attr("DstT")
        if dtype.as_numpy_dtype == object:
            raise NotImplementedError("Type %s is not a valid numpy type" %
                                      str(dtype))
        castType = dace.typeclass(dtype.as_numpy_dtype).ctype

        for count, inp in enumerate(node.inputs):
            if count == 0:
                inputNode, params, dims = self.create_and_add_input_node(inp)
                inputList.append(inputNode.desc(self.graph))
                inputNodes.append(inputNode)
                inputParams.append(params)
                inputDims.append(dims)

        outputList = self.create_and_add_output_node(node)
        for out in node.outputs:
            params = self.get_default_params(out)
            dims = self.get_default_dims(out)
            outputParams.append(params)
            outputDims.append(dims)

        mapLabel = string_builder(node.type)
        mapParams = inputParams[0]
        mapRange = inputDims[0]
        mapEntry, mapExit = state.add_map(mapLabel,
                                          dict(zip(mapParams, mapRange)))
        tasklet = state.add_tasklet(mapLabel, {"j0"}, {"out"},
                                    "out = " + castType + "(j0)")
        self.add_in_memlets(inputNodes, mapEntry, tasklet, inputDims,
                            inputParams)
        self.add_out_memlets(outputList, mapExit, tasklet, outputDims,
                             outputParams)

    def visit_Print(self, node):
        inputList = []
        inputNodes = []
        outputList = []
        state = self.state
        mapParams = []
        mapRange = []
        outputParams = []
        outputDims = []
        inputParams = []
        inputDims = []

        for count, inp in enumerate(node.inputs):
            if count == 0:
                inputNode, params, dims = self.create_and_add_input_node(inp)
                inputList.append(inputNode.desc(self.graph))
                inputNodes.append(inputNode)
                inputParams.append(params)
                inputDims.append(dims)

        outputList = self.create_and_add_output_node(node)
        for out in node.outputs:
            params = self.get_default_params(out)
            dims = self.get_default_dims(out)
            outputParams.append(params)
            outputDims.append(dims)

        mapLabel = string_builder(node.type)
        mapParams = inputParams[0]
        mapRange = inputDims[0]
        mapEntry, mapExit = state.add_map(mapLabel,
                                          dict(zip(mapParams, mapRange)))

        ifClause = "if ("
        for param in mapParams:
            ifClause += param + "==1 and "

        ifClause = ifClause[:-4] + "):"
        taskletCode = ("out = j0\n" + ifClause + '\n\tprintf("' +
                       inputList[0].label + '")\n')
        taskletCode = 'out = j0\nif(True):\n\tprintf("%f\\n",out)'
        tasklet = state.add_tasklet(mapLabel, {"j0"}, {"out"}, taskletCode)
        self.add_out_memlets(outputList, mapExit, tasklet, outputDims,
                             outputParams)
        self.add_in_memlets(inputNodes, mapEntry, tasklet, inputDims,
                            inputParams)

    def visit_Softmax(self, node):

        inputList = []
        inputNodes = []
        state = self.state

        for inp in node.inputs:
            inputNode = self.create_and_add_input_node(inp)[0]
            inputList.append(inputNode.desc(self.graph))
            inputNodes.append(inputNode)

        outputList = self.create_and_add_output_node(node)

        inputDims = [[], []]
        inputParams = [[], []]

        for i, dim in enumerate(inp.shape):
            if i == 0:
                inputParams[1].append("i" + str(i))
                inputDims[1].append("0:" + str(dim))
            inputParams[0].append("i" + str(i))
            inputDims[0].append("0:" + str(dim))

        mapLabel = string_builder(node.name)
        mapEntry, mapExit = state.add_map(
            mapLabel + "_map1", dict(zip(inputParams[0], inputDims[0])))
        mapParams = inputParams[0]
        mapRange = inputDims[0]

        # 1st map, get maximum in each batchsize dimension
        dtype = dace.typeclass(_tensortype(node))
        shape = dace.properties.ShapeProperty.from_string(
            str(node.inputs[0].shape.dims[0]))
        temp1Node = state.add_transient(mapLabel + "_max_tmp",
                                        shape,
                                        dtype,
                                        toplevel=True)
        mapEntry, mapExit = state.add_map(mapLabel + "_max",
                                          dict(zip(mapParams, mapRange)))
        tasklet = state.add_tasklet(mapLabel + "_max", {"j0"}, {"out"},
                                    "out = j0")
        self.reinitCR(temp1Node, [inputParams[1]], [inputDims[1]],
                      "-999999999999")
        self.add_in_memlets([inputNodes[0]], mapEntry, tasklet, [inputDims[0]],
                            [inputParams[0]])
        self.add_out_memlets(
            [temp1Node],
            mapExit,
            tasklet,
            [inputDims[1]],
            [inputParams[1]],
            "lambda a,b: max(a,b)",
            -999999999999,
        )

        # 2nd map, calculate the denominator sum
        temp2Node = state.add_transient(mapLabel + "_denominator_tmp",
                                        shape,
                                        dtype,
                                        toplevel=True)
        mapEntry, mapExit = state.add_map(mapLabel + "_denominator",
                                          dict(zip(mapParams, mapRange)))
        tasklet = state.add_tasklet(mapLabel + "_denominator", {"j0", "j1"},
                                    {"out"},
                                    "out = dace::math::exp(j0-j1);",
                                    language=dace.dtypes.Language.CPP)
        self.reinitCR(temp2Node, [inputParams[1]], [inputDims[1]], "0")
        inList = [inputNodes[0], temp1Node]
        self.add_in_memlets(inList, mapEntry, tasklet, inputDims, inputParams)
        self.add_out_memlets(
            [temp2Node],
            mapExit,
            tasklet,
            [inputDims[1]],
            [inputParams[1]],
            "lambda a,b: a+b",
            0,
        )

        # 3rd map, calculate the sofmax
        mapEntry, mapExit = state.add_map(mapLabel + "_softmax",
                                          dict(zip(mapParams, mapRange)))
        tasklet = state.add_tasklet(mapLabel + "_softmax", {"j0", "j1", "out"},
                                    {"out"},
                                    "out = (dace::math::exp(j0-j1))/j2;",
                                    language=dace.dtypes.Language.CPP)
        inList = [inputList[0], temp1Node, temp2Node]
        paramsList = inputParams + [inputParams[1]]
        dimsList = inputDims + [inputDims[1]]
        self.add_in_memlets(inList, mapEntry, tasklet, dimsList, paramsList)
        self.add_out_memlets(outputList, mapExit, tasklet, [inputDims[0]],
                             [inputParams[0]])

    def visit_AddN(self, node):
        inputNodes = []
        inputParams = []
        inputDims = []
        for count, inp in enumerate(node.inputs):
            inpNode, params, dims = self.create_and_add_input_node(inp)
            inputNodes.append(inpNode)
            inputParams.append(params)
            inputDims.append(dims)

        outputList = self.create_and_add_output_node(node)
        outputParams = self.get_default_params(node.outputs[0])
        outputDims = self.get_default_dims(node.outputs[0])
        jays = ["j" + str(index) for index in range(len(inputNodes))]
        tasklet, mapEntry, mapExit = self.state.add_mapped_tasklet(
            string_builder(node.type),
            dict(zip(inputParams[0], inputDims[0])),
            dict(
                zip(
                    jays,
                    [
                        Memlet.simple(inode, ",".join(params))
                        for inode, params in zip(inputNodes, inputParams)
                    ],
                )),
            "out = " + "+".join(jays),
            dict(out=Memlet.simple(outputList[0], ",".join(outputParams))),
        )
        for inp, dim in zip(inputNodes, inputDims):
            self.state.add_edge(inp, None, mapEntry, None,
                                Memlet.simple(inp, ",".join(dim)))
        self.state.add_edge(
            mapExit,
            None,
            outputList[0],
            None,
            Memlet.simple(outputList[0], ",".join(outputDims)),
        )

    def add_in_memlets(self,
                       inputList,
                       otherNode,
                       tasklet,
                       inputDims,
                       inputParams,
                       identifier="j"):
        """ Convenience function that adds two memlets for each input of the 
            node: external and internal to a given map.
            :param inputList: list of inputNodes (DaCe access node)
            :param otherNode: DaCe node (mostly map_entry)
            :param tasklet: Normally a tasklet node, but it can also be another
                            mapEntry, for example map in map.
            :param inputDims: List of list of strings dimension of the
                              respective input. Example:
                              [["0:5","0:7"],["0:2","0:4"]]  
            :param inputParams: List of list of strings params of respective
                                input. Example: [["i0","i1"],["i2","i3"]]
            :param identifier: This will be used as the base identifier of the
                                input connector to the tasklet. Default is 'j'  
        """
        state = self.state
        connected_nodes = set()
        for i, inp in enumerate(inputList):
            assert isinstance(inputDims[i], list)
            if inp.data not in connected_nodes:
                outerMemlet = Memlet.simple(inp, ",".join(inputDims[i]))
                state.add_edge(inp, None, otherNode, None, outerMemlet)
                connected_nodes.add(inp.data)
            name = identifier + str(i)
            innerMemlet = Memlet.simple(inp, ",".join(inputParams[i]))

            if isinstance(tasklet, (Tasklet, NestedSDFG)):
                state.add_edge(otherNode, None, tasklet, name, innerMemlet)
            else:
                state.add_edge(otherNode, None, tasklet, None, innerMemlet)

    def add_out_memlets(
            self,
            outputList,
            otherNode,
            tasklet,
            outputDims,
            outputParams,
            wcr=None,
            wcr_identity=None,
            identifier="out",
            wcr_conflict=True,
    ):
        """ Convenience function that adds two memlets for each output of the 
            node: external and internal to a given map.
            :param outputList: list of outputNodes (DaCe access node)
            :param otherNode: DaCe node (mostly map_entry)
            :param tasklet: Normally a tasklet node, but it can also be another
                            mapEntry, for example map in map.
            :param outputDims: List of list of strings dimension of the
                               respective output. Example:
                               [["0:5","0:7"],["0:2","0:4"]]  
            :param outputParams: List of list of strings params of respective
                                 output. Example: [["i0","i1"],["i2","i3"]]  
            :param wcr: (optional) Write-conflict resolution function (as
                        string).
            :param wcr_identity: (optional) Identity element for write-conflict
                                 resolution.
            :param identifier: This is the base identifier for the out connector
                                of the tasklet. Default value is "out". If there are
                                multiple out connectors, each is numbered from zero.
            :param wcr_conflict: (optional) If False, specifies that this
                                 write-conflict resolution does not incur an
                                 atomic operation.
        """

        connected_nodes = set()

        state = self.state
        for i, out in enumerate(outputList):
            assert isinstance(outputDims[i], list)
            if len(outputList) > 1:
                name = identifier + str(i)
            else:
                name = identifier

            if out.data not in connected_nodes:
                outerMemlet = Memlet.simple(
                    out,
                    ",".join(outputDims[i]),
                    wcr_str=wcr,
                    wcr_identity=wcr_identity,
                    wcr_conflict=wcr_conflict,
                )
                state.add_edge(otherNode, None, out, None, outerMemlet)
                connected_nodes.add(out.data)
            innerMemlet = Memlet.simple(
                out,
                ",".join(outputParams[i]),
                wcr_str=wcr,
                wcr_identity=wcr_identity,
                wcr_conflict=wcr_conflict,
            )

            if isinstance(tasklet, (Tasklet, NestedSDFG)):
                state.add_edge(tasklet, name, otherNode, None, innerMemlet)
            else:
                state.add_edge(tasklet, None, otherNode, None, innerMemlet)

    def create_and_add_input_node(self, inp):
        """ Creates a DaCe access node for each input of `inp`, adds it to the 
            state, and returns it.
            If the node already exists, returns the pre-existing node.
            :param inp: tf.Operation
            :return: A 3-tuple of (input DaCe access node,
                                   list of parameter strings,
                                   list of dimension strings).
        """

        state = self.state
        # Get DaCe name of the operation
        label = string_builder(inp.name)
        if "?" in str(_tensorshape(inp)):
            raise ValueError  # ("Invalid shape for tensor %s" % label)
        # Try to find node in DaCe graph
        try:
            # If successful, use the existing node
            inputNode = state.find_node(label)
        except (LookupError):
            # Get type and shape of the input tensor
            try:
                dtype = dace.typeclass(_tensortype(inp))
            except TypeError:
                raise TypeError
            shape = dace.properties.ShapeProperty.from_string(
                str(_tensorshape(inp)))
            # Create and add array, default is transient, toplevel =True
            inputNode = state.add_transient(name=label,
                                            shape=shape,
                                            dtype=dtype,
                                            toplevel=True)

        params = self.get_default_params(inp)
        dims = self.get_default_dims(inp)

        return inputNode, params, dims

    def create_and_add_output_node(self, node):
        """ Creates a DaCe access node for each output of `node`, adds it to 
            the state, and returns it.
            If the node already exists, returns the pre-existing node.
            :param node: tf.Operation
            :return: List of DaCe access node.
        """
        outputList = []
        state = self.state
        for count, out in enumerate(node.outputs):
            label = string_builder(out.name)
            if "?" in str(_tensorshape(out)):
                raise ValueError("Invalid shape {} for tensor {}".format(
                    _tensorshape(out), label))
            # Iterate over all output nodes
            # Try to find node in DaCe graph
            try:
                # If successful, use the existing node
                outputNode = state.find_node(label)
            except (LookupError):
                # Get type and shape of the tensor
                dtype = dace.typeclass(_tensortype(out))
                shape = dace.properties.ShapeProperty.from_string(
                    str(_tensorshape(out)))
                outputNode = state.add_transient(label,
                                                 shape,
                                                 dtype,
                                                 toplevel=True)
            outputList.append(outputNode)
        return outputList

    def reinitCR(self, inp, params, dims, identity):
        """ Adds a reinitialization map to a `reinit` state, setting inputs
            to their initial values. Only used in training mode.
            :param inp: DaCe access node.
            :param params: List of string parameters to `inp`.
            :param dims: List of strings dimensions of `inp`.
            :param identity: Identity value of the CR node (as a string)
        """

        if self.training:
            # Swap current state and reinitState
            self.state, self.reinitState = self.reinitState, self.state
            node = inp
            state = self.state
            dtype = node.desc(self.graph).dtype
            label = node.label

            # Mark node as non-transient as we need to set it from the outside
            # the SDFG.
            node.desc(self.graph).transient = False

            shape = dace.properties.ShapeProperty.from_string(
                str(inp.desc(self.graph).shape))
            # Add input, output and map to reinitState
            inputNode = state.add_array(label, shape, dtype)
            outputNode = state.add_array(label, shape, dtype)
            mapEntry, mapExit = state.add_map(label,
                                              dict(zip(params[0], dims[0])))

            # Output is set to identity
            tasklet = state.add_tasklet(label, set(), {"out"},
                                        "out = " + identity)
            state.add_edge(mapEntry, None, tasklet, None, EmptyMemlet())
            self.add_out_memlets([outputNode], mapExit, tasklet, dims, params)
            # Add numpy array with identity value to the reinit dict.
            npArray = np.full(shape, int(identity)).astype(
                node.desc(self.graph).dtype.type)
            self.reinitDict.update({label: npArray})
            # Swap state back
            self.reinitState, self.state = self.state, self.reinitState
        else:
            pass

    def inputPadding(self, node, inpnode, inp, outputSize, kernelSize, strides,
                     inputDims):
        """ Zero-pads the input to fit the outputSize.
            WARNING: This function assumes the height and width of the output is the
            same (which is reasonable for deep learning).
            :param node: tf.Operation
            :param inpnode: DaCe access node to pad
            :param inp: input node descriptor
            :param outputSize: Output size. (int like)
            :param kernelSize: Kernel size.
            :param strides: Strides.
            :param inputDims: List of strings (e.g.["0:N","0:M"]).
            :return: A 2-tuple (output DaCe access node with padded input,
                                list of dimension strings of the padded data).
        """
        H = 1
        W = 2
        if node.get_attr("data_format").decode("utf-8") == "NCHW":
            H = 2
            W = 3
        state = self.state
        paddingUp = 0
        paddingDown = 0
        label = inpnode.label
        inputSize = inp.shape[H]
        # Calculate padding according to paper
        padding = strides * (outputSize - 1) + kernelSize - inputSize
        # If padding is even (padding is on each side the same)
        if padding % 2 == 0:
            paddingUp = padding // 2
            paddingDown = padding // 2
        # If padding is uneven, we pad more on the bottom and on the right side
        # of an image (matching TensorFlow behavior)
        else:
            paddingUp = padding // 2
            paddingDown = paddingUp + 1

        # Set up the different padding dimensions, accesses and params.
        outputDims = inputDims.copy()
<<<<<<< HEAD
        outputDims[H] = str(paddingUp) + ":" + str(
            inp.shape[H]) + "+" + str(paddingUp)
        outputDims[W] = str(paddingUp) + ":" + str(
            inp.shape[W]) + "+" + str(paddingUp)
        padMemlet = Memlet.simple(
            inpnode,
            ",".join(inputDims),
            other_subset_str=",".join(outputDims))
=======
        outputDims[1] = str(paddingUp) + ":" + str(
            inp.shape[1]) + "+" + str(paddingUp)
        outputDims[2] = str(paddingUp) + ":" + str(
            inp.shape[2]) + "+" + str(paddingUp)
        padMemlet = Memlet.simple(inpnode,
                                  ",".join(inputDims),
                                  other_subset_str=",".join(outputDims))
>>>>>>> 3796beef
        outputAccesses = list(map(str, list(inp.shape)))
        outputAccesses[H] += "+" + str(paddingUp) + "+" + str(paddingDown)
        outputAccesses[W] += "+" + str(paddingUp) + "+" + str(paddingDown)
        outputDims = []
        inputParams = []
        for i, dim in enumerate(outputAccesses):
            inputParams.append("i" + str(i))
            outputDims.append("0:" + dim)

        outputParams = inputParams.copy()
        outputParams[H] += "+" + str(paddingUp)
        outputParams[W] += "+" + str(paddingUp)

        # Add the padded input to the graph, set it to zero, and add the map.
        shape = dace.properties.ShapeProperty.from_string(
            ",".join(outputAccesses))
        output = state.add_transient(label + "_padded",
                                     shape=shape,
                                     dtype=inp.dtype,
                                     toplevel=True)
        output.setzero = True

        if self.cudnn:
            mapParams = inputParams
            mapRange = inputDims
            mapLabel = string_builder(node.type) + "_padding_tasklet"
            mapEntry, mapExit = state.add_map(mapLabel,
                                              dict(zip(mapParams, mapRange)))
            tasklet = state.add_tasklet(mapLabel, {"j0"}, {"out"}, "out = j0")
            self.add_in_memlets([inpnode], mapEntry, tasklet, [inputDims],
                                [inputParams])
            self.add_out_memlets([output], mapExit, tasklet, [outputDims],
                                 [outputParams])
        else:
            self.state.add_edge(inpnode, None, output, None, padMemlet)
        return output, outputDims

    def get_default_params(self, tensor, start=0, identifier="i"):
        """ Returns the default parameters of a tensor starting at `start`,
            e.g., ["i0","i1",...].
            :param tensor: tf.Tensor.
            :param start: Starting position for the iteration.
            :param identifier: The base identifier for the parameters. Default is 'i'
            :return: List of parameters as strings ["i0",i"1",...].
        """
        params = []
        shape = _tensorshape(tensor)
        if shape == 1:
            shape = [1]
        for i, dim in enumerate(shape, start):
            params.append(identifier + str(i))
        return params

    def get_default_dims(self, tensor):
        """ Returns the default dimensions of a tensor e.g., ["0:N","0:M"]
            :param tensor: tf.Tensor.
            :return: List of dimensions as strings ["0:N","0:M"]
        """
        dims = []
        shape = _tensorshape(tensor)
        if shape == 1:
            shape = [1]
        for dim in shape:
            dims.append("0:" + str(dim))
        return dims

    def map_input_filter(self, node, idx, filter, filter_params, filter_dims):
        """ Maps the filter dimensions according to idx,
            :param node: tf.Operation
            :param idx: the desired output index
            :param filter: filter descriptor
            :param filter_params: List of parameters as strings ["i0","i1",...]
            :param filter_dims: List of dimensions as strings ["0:N","0:M",...]
            :return: A dace access node
        """
        state = self.state
        mapParams = [filter_params[i] for i in idx]
        mapRange = [filter_dims[i] for i in idx]
        mapDims = [filter.desc(self.graph).shape[i] for i in idx]
        mapLabel = string_builder(node.type) + "_filter_map"
        mapEntry, mapExit = state.add_map(mapLabel, dict(zip(mapParams, mapRange)))
        mapTasklet = state.add_tasklet(mapLabel, {"j0"}, {"out"}, "out = j0")

        mapOutputLabel = mapLabel + "_output"
        mapOutput = state.add_transient(mapOutputLabel, mapDims, dace.float32)

        self.add_out_memlets([mapOutput], mapExit, mapTasklet, [mapRange],
                             [mapParams])
        self.add_in_memlets([filter], mapEntry, mapTasklet, [filter_dims],
                            [filter_params])
        return mapOutput

    def map_output_filter(self, node, idx, output):
        """ Maps the filter dimensions according to idx.
            :param node: tf.Operation
            :param idx: index given by mapping output on input
            :param output: output filter descriptor
            :return: A dace access node
        """
        state = self.state
        output_dims_list = output.desc(self.graph).shape
        output_dims = self.get_default_dims(node.outputs[0])
        output_params = self.get_default_params(node.outputs[0])
        mapDims = [output_dims_list[i] for i in idx]
        mapParams = [output_params[i] for i in idx]
        mapRange = [output_dims[i] for i in idx]
        mapLabel = string_builder(node.type) + "_filter_map"
        mapEntry, mapExit = state.add_map(mapLabel, dict(zip(mapParams, mapRange)))
        mapTasklet = state.add_tasklet(mapLabel, {"j0"}, {"out"}, "out = j0")

        mapInputLabel = mapLabel + "_input"
        mapInput = state.add_transient(mapInputLabel, mapDims, dace.float32)

        self.add_in_memlets([mapInput], mapEntry, mapTasklet, [mapRange],
                            [mapParams])
        self.add_out_memlets([output], mapExit, mapTasklet, [output_dims],
                             [output_params])

        return mapInput<|MERGE_RESOLUTION|>--- conflicted
+++ resolved
@@ -3290,65 +3290,8 @@
             mapRange2 = inputDims[0][:-2] + [inputDims[0][-1]]  # Kernel dimensions
             mapEntry, mapExit = state.add_map(mapLabel + "_outer",
                                               dict(zip(mapParams, mapRange)))
-<<<<<<< HEAD
             mapEntry2, mapExit2 = state.add_map(mapLabel + "_inner",
                                                 dict(zip(mapParams2, mapRange2)))
-=======
-            tasklet = self.state.add_tasklet(mapLabel, {"j0"}, {"out"},
-                                             "out = j0")
-            self.add_in_memlets([inputNodes[1]], mapEntry, tasklet, [mapRange],
-                                [mapParams])
-            expandedGradParams = [
-                "i0",
-                str(ksize - 1) + "+" + "i1*" + str(strides),
-                str(ksize - 1) + "+" + "i2*" + str(strides),
-                "i3",
-            ]
-            expandedGradDims = ["0:" + str(_shape) for _shape in newShape]
-            self.add_out_memlets(
-                [expandedGrads],
-                mapExit,
-                tasklet,
-                [expandedGradDims],
-                [expandedGradParams],
-            )
-            inputNodes[1] = expandedGrads
-            inputDims[1] = expandedGradDims
-
-        elif ksize > 1:
-            newShape = [
-                node.inputs[2].shape[0],
-                node.inputs[2].shape[1] + 2 * (ksize - 1),
-                node.inputs[2].shape[2] + 2 * (ksize - 1),
-                node.inputs[2].shape[3],
-            ]
-            if newShape[1] - ksize + 1 < node.outputs[0].shape[1]:
-                newShape[1] = node.outputs[0].shape[1] + ksize - 1
-                newShape[2] = node.outputs[0].shape[2] + ksize - 1
-            expandedGrads = state.add_transient(
-                string_builder(node.inputs[2].name) + "_bigger",
-                newShape,
-                _tensortype(node.inputs[2]),
-            )
-            expandedGrads.setzero = True
-            expanderMemlet = Memlet.simple(
-                inputNodes[1],
-                ",".join(inputDims[1]),
-                other_subset_str=",".join([
-                    inputDims[1][0],
-                    str(ksize - 1) + ":" + str(ksize - 1) + "+" +
-                    str(node.inputs[2].shape[1]),
-                    str(ksize - 1) + ":" + str(ksize - 1) + "+" +
-                    str(node.inputs[2].shape[2]),
-                    inputDims[1][3],
-                ]),
-            )
-            state.add_edge(inputNodes[1], None, expandedGrads, None,
-                           expanderMemlet)
-            expandedGradDims = ["0:" + str(_shape) for _shape in newShape]
-            inputNodes[1] = expandedGrads
-            inputDims[1] = expandedGradDims
->>>>>>> 3796beef
 
             tasklet = state.add_tasklet(mapLabel, {"j0", "j1"}, {"out"},
                                         "out = j0 * j1")
@@ -3359,8 +3302,7 @@
                 outputList[0].desc(self.graph).dtype,
                 storage=dace.StorageType.Register,
             )
-
-<<<<<<< HEAD
+            
             if padding > 0:
                 self.add_out_memlets(
                     [paddedOutput],
@@ -3388,18 +3330,6 @@
                         other_subset_str=",".join(outputDims[0]),
                     ),
                 )
-=======
-        mapLabel = string_builder(node.type)
-        mapParams = ["i0", "i1", "i2", "i4"]
-        mapParams2 = ["i5", "i6", "i3"]
-        mapRange = (paddedOutputDims if padding > 0 else outputDims[0]
-                    )  # gradient dimensions
-        mapRange2 = inputDims[0][:-2] + [inputDims[0][-1]]  # Kernel dimensions
-        mapEntry, mapExit = state.add_map(mapLabel + "_outer",
-                                          dict(zip(mapParams, mapRange)))
-        mapEntry2, mapExit2 = state.add_map(mapLabel + "_inner",
-                                            dict(zip(mapParams2, mapRange2)))
->>>>>>> 3796beef
 
             else:
                 self.reinitCR(outputList[0], outputParams, outputDims, "0")
@@ -3644,8 +3574,6 @@
             inputParams.append(["i0", "i1", "i2", "i4"])
 
             # inputNodes looks like [input, out_backprop]
-
-<<<<<<< HEAD
             if padding > 0:
                 paddedInput, paddedDims = self.inputPadding(
                     node,
@@ -3658,49 +3586,6 @@
                 )
                 inputNodes[0] = paddedInput
                 inputDims[0] = paddedDims
-=======
-        if strides > 1:
-            # Dilate and the incoming gradients
-            newShape = [
-                node.inputs[2].shape[0],
-                node.inputs[2].shape[1] + (node.inputs[2].shape[1] - 1) *
-                (strides - 1),
-                node.inputs[2].shape[2] + (node.inputs[2].shape[2] - 1) *
-                (strides - 1),
-                node.inputs[2].shape[3],
-            ]
-            expandedGrads = state.add_transient(
-                string_builder(node.inputs[2].name) + "_bigger",
-                newShape,
-                _tensortype(node.inputs[2]),
-            )
-            expandedGrads.setzero = True
-            mapParams = self.get_default_params(node.inputs[2])
-            mapRange = self.get_default_dims(node.inputs[2])
-            mapLabel = string_builder(node.type) + "_grad_expansion"
-            mapEntry, mapExit = state.add_map(mapLabel,
-                                              dict(zip(mapParams, mapRange)))
-            tasklet = self.state.add_tasklet(mapLabel, {"j0"}, {"out"},
-                                             "out = j0")
-            self.add_in_memlets([inputNodes[1]], mapEntry, tasklet, [mapRange],
-                                [mapParams])
-            expandedGradParams = [
-                "i0",
-                "i1*" + str(strides),
-                "i2*" + str(strides),
-                "i3",
-            ]
-            expandedGradDims = ["0:" + str(_shape) for _shape in newShape]
-            self.add_out_memlets(
-                [expandedGrads],
-                mapExit,
-                tasklet,
-                [expandedGradDims],
-                [expandedGradParams],
-            )
-            inputNodes[1] = expandedGrads
-            inputDims[1] = expandedGradDims
->>>>>>> 3796beef
 
             if strides > 1:
                 # Dilate and the incoming gradients
@@ -4726,7 +4611,6 @@
 
         # Set up the different padding dimensions, accesses and params.
         outputDims = inputDims.copy()
-<<<<<<< HEAD
         outputDims[H] = str(paddingUp) + ":" + str(
             inp.shape[H]) + "+" + str(paddingUp)
         outputDims[W] = str(paddingUp) + ":" + str(
@@ -4735,15 +4619,7 @@
             inpnode,
             ",".join(inputDims),
             other_subset_str=",".join(outputDims))
-=======
-        outputDims[1] = str(paddingUp) + ":" + str(
-            inp.shape[1]) + "+" + str(paddingUp)
-        outputDims[2] = str(paddingUp) + ":" + str(
-            inp.shape[2]) + "+" + str(paddingUp)
-        padMemlet = Memlet.simple(inpnode,
-                                  ",".join(inputDims),
-                                  other_subset_str=",".join(outputDims))
->>>>>>> 3796beef
+        
         outputAccesses = list(map(str, list(inp.shape)))
         outputAccesses[H] += "+" + str(paddingUp) + "+" + str(paddingDown)
         outputAccesses[W] += "+" + str(paddingUp) + "+" + str(paddingDown)
