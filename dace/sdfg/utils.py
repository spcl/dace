--- conflicted
+++ resolved
@@ -865,14 +865,8 @@
     Given a view access node, returns a list of viewed access nodes as edges
     if existent, else None
     """
-<<<<<<< HEAD
     sdfg = state.sdfg
-    node = view
-    desc = sdfg.arrays[node.data]
-=======
-    sdfg = state.parent
     previous_node = view
->>>>>>> 3ce67a66
     result = []
 
     desc = sdfg.arrays[previous_node.data]
@@ -2179,7 +2173,6 @@
             all_postdom.update(cfg_analysis.all_dominators(sdfg, ipostdom))
 
 
-<<<<<<< HEAD
 def get_control_flow_block_dominators_f2dace(sdfg: SDFG,
                                              idom: Optional[Dict[ControlFlowBlock, ControlFlowBlock]] = None,
                                              all_dom: Optional[Dict[ControlFlowBlock, Set[ControlFlowBlock]]] = None,
@@ -2325,7 +2318,8 @@
 
         if all_postdom is not None:
             all_postdom.update(cfg_analysis.all_dominators(sdfg, ipostdom))
-=======
+
+
 def set_nested_sdfg_parent_references(sdfg: SDFG):
     """
     Sets the parent_sdfg attribute for all NestedSDFGs recursively.
@@ -2650,5 +2644,4 @@
 def specialize_scalar(sdfg: 'dace.SDFG', scalar_name: str, scalar_val: Union[float, int, str]):
     assert isinstance(scalar_name, str)
     assert isinstance(scalar_val, (float, int, str))
-    _specialize_scalar_impl(sdfg, sdfg, scalar_name, scalar_val)
->>>>>>> 3ce67a66
+    _specialize_scalar_impl(sdfg, sdfg, scalar_name, scalar_val)