--- conflicted
+++ resolved
@@ -865,14 +865,8 @@
     Given a view access node, returns a list of viewed access nodes as edges
     if existent, else None
     """
-<<<<<<< HEAD
     sdfg = state.sdfg
-    node = view
-    desc = sdfg.arrays[node.data]
-=======
-    sdfg = state.parent
     previous_node = view
->>>>>>> 3ce67a66
     result = []
 
     desc = sdfg.arrays[previous_node.data]
