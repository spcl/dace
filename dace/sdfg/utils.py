--- conflicted
+++ resolved
@@ -1257,14 +1257,8 @@
 
     for _block, _graph in optional_progressbar(reversed(blocks), title='Inlining Loops',
                                                n=len(blocks), progress=progress):
-<<<<<<< HEAD
         block: LoopRegion = _block
         graph: ControlFlowRegion = _graph
-=======
-        block: ControlFlowBlock = _block
-        graph: GraphT = _graph
-        id = block.sdfg.cfg_id
->>>>>>> ff6e064d
 
         # We have to reevaluate every time due to changing IDs
         block_id = graph.node_id(block)
@@ -1328,15 +1322,7 @@
     from dace.transformation.interstate import InlineSDFG, InlineMultistateSDFG
 
     counter = 0
-<<<<<<< HEAD
-    nsdfgs = [(n, p) for n, p in sdfg.all_nodes_recursive() if isinstance(n, NestedSDFG)]
-
-    for node, state in optional_progressbar(reversed(nsdfgs), title='Inlining SDFGs', n=len(nsdfgs), progress=progress):
-        id = node.sdfg.cfg_id
-        sd = state.parent
-=======
     nsdfgs = [n for n, _ in sdfg.all_nodes_recursive() if isinstance(n, NestedSDFG)]
->>>>>>> ff6e064d
 
     for nsdfg_node in optional_progressbar(reversed(nsdfgs), title='Inlining SDFGs', n=len(nsdfgs), progress=progress):
         # We have to reevaluate every time due to changing IDs
@@ -1366,7 +1352,7 @@
         }
         inliner = InlineSDFG()
         inliner.setup_match(sdfg=parent_sdfg,
-                            cfg_id=parent_sdfg.sdfg_id,
+                            cfg_id=parent_sdfg.cfg_id,
                             state_id=parent_state_id,
                             subgraph=candidate,
                             expr_index=0,
