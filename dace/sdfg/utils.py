# Copyright 2019-2025 ETH Zurich and the DaCe authors. All rights reserved.
""" Various utility functions to create, traverse, and modify SDFGs. """

import collections
import copy
import os
import warnings
import networkx as nx
import time

import dace.sdfg.nodes
from dace.codegen import compiled_sdfg as csdfg
from dace.sdfg.graph import MultiConnectorEdge
from dace.sdfg.sdfg import SDFG, InterstateEdge
from dace.sdfg.nodes import Node, NestedSDFG
from dace.sdfg.state import (AbstractControlFlowRegion, ConditionalBlock, ControlFlowBlock, SDFGState,
                             StateSubgraphView, LoopRegion, ControlFlowRegion)
from dace.sdfg.scope import ScopeSubgraphView
from dace.sdfg import nodes as nd, graph as gr, propagation
from dace import config, data as dt, dtypes, memlet as mm, subsets as sbs
from dace.cli.progress import optional_progressbar
from typing import Any, Callable, Dict, Generator, List, Optional, Set, Sequence, Tuple, Type, Union
from dace.properties import CodeBlock


def node_path_graph(*args) -> gr.OrderedDiGraph:
    """
    Generates a path graph passing through the input nodes.

    The function generates a graph using as nodes the input arguments.
    Subsequently, it creates a path passing through all the nodes, in
    the same order as they were given in the function input.

    :param args: Variable number of nodes or a list of nodes.
    :return: A directed graph based on the input arguments.
    """

    # 1. Create new networkx directed graph.
    path = gr.OrderedDiGraph()
    # 2. Place input nodes in a list.
    if len(args) == 1 and isinstance(args[0], list):
        # Input is a single list of nodes.
        input_nodes = args[0]
    else:
        # Input is a variable number of nodes.
        input_nodes = list(args)
    # 3. Add nodes to the graph.
    path.add_nodes_from(input_nodes)
    # 4. Add path edges to the graph.
    for i in range(len(input_nodes) - 1):
        path.add_edge(input_nodes[i], input_nodes[i + 1], None)
    # 5. Return the graph.
    return path


def depth_limited_search(source, depth):
    """ Return best node and its value using a limited-depth Search (depth-limited DFS). """
    value = source.evaluate()
    if depth == 0:
        return source, value

    candidate = source
    candidate_value = value

    # Node, depth, children generator
    stack = [(source, 0, source.children_iter())]
    while stack:
        node, cur_depth, children = stack[-1]
        try:
            child = next(children)
            child_val = child.evaluate()
            # Check for best candidate
            if child_val > candidate_value:
                candidate = child
                candidate_value = child_val

            if cur_depth < depth - 1:
                stack.append((child, cur_depth + 1, child.children_iter()))
        except StopIteration:
            stack.pop()

    # Return maximal candidate
    return candidate, candidate_value


def depth_limited_dfs_iter(source, depth):
    """ Produce nodes in a Depth-Limited DFS. """
    if depth == 0:
        yield source
        return

    # Node, depth, children generator
    stack = [(source, 0, source.children_iter())]
    while stack:
        node, cur_depth, children = stack[-1]
        try:
            child = next(children)
            yield child

            if cur_depth < depth - 1:
                stack.append((child, cur_depth + 1, child.children_iter()))
        except StopIteration:
            stack.pop()


def dfs_topological_sort(G, sources=None, condition=None, reverse=False):
    """
    Produce nodes in a depth-first topological ordering.

    The function produces nodes in a depth-first topological ordering
    (DFS to make sure maps are visited properly), with the condition
    that each node visited had all its predecessors visited. Applies
    for DAGs only, but works on any directed graph.

    :param G: An input DiGraph (assumed acyclic).
    :param sources: (optional) node or list of nodes that
                    specify starting point(s) for depth-first search and return
                    edges in the component reachable from source.
    :param reverse: If True, traverses the graph backwards from the sources.
    :return: A generator of nodes in the lastvisit depth-first-search.

    :note: Based on http://www.ics.uci.edu/~eppstein/PADS/DFS.py by D. Eppstein, July 2004.

    :note: If a source is not specified then a source is chosen arbitrarily and
           repeatedly until all components in the graph are searched.
    """
    if reverse:
        source_nodes = 'sink_nodes'
        predecessors = G.successors
        neighbors = G.predecessors
    else:
        source_nodes = 'source_nodes'
        predecessors = G.predecessors
        neighbors = G.successors

    if sources is None:
        # produce edges for all components
        src_nodes = getattr(G, source_nodes, lambda: G)
        nodes = list(src_nodes())
        if len(nodes) == 0:
            nodes = G
    else:
        # produce edges for components with source
        try:
            nodes = iter(sources)
        except TypeError:
            nodes = [sources]

    visited = set()
    for start in nodes:
        if start in visited:
            continue
        yield start
        visited.add(start)
        stack = [(start, iter(neighbors(start)))]
        while stack:
            parent, children = stack[-1]
            try:
                child = next(children)
                if child not in visited:
                    # Make sure that all predecessors have been visited
                    skip = False
                    for pred in predecessors(child):
                        if pred not in visited:
                            skip = True
                            break
                    if skip:
                        continue

                    visited.add(child)
                    if condition is None or condition(parent, child):
                        yield child
                        stack.append((child, iter(neighbors(child))))
            except StopIteration:
                stack.pop()


def _find_nodes_impl(
    node_to_start: Node,
    state: SDFGState,
    forward: bool,
    seen: Optional[Set[Node]],
) -> Set[Node]:
    to_scan: List[Node] = [node_to_start]
    scanned_nodes: Set[Node] = set() if seen is None else seen
    if forward:
        get_edges = state.out_edges
        get_node = lambda e: e.dst
    else:
        get_edges = state.in_edges
        get_node = lambda e: e.src
    while len(to_scan) != 0:
        node_to_scan = to_scan.pop()
        if node_to_scan in scanned_nodes:
            continue
        to_scan.extend(get_node(edge) for edge in get_edges(node_to_scan) if get_node(edge) not in scanned_nodes)
        scanned_nodes.add(node_to_scan)
    return scanned_nodes


def find_downstream_nodes(node_to_start: Node, state: SDFGState, seen: Optional[Set[Node]] = None) -> Set[Node]:
    """Find all downstream nodes of `node_to_start`.

    The function will explore the state, similar to a BFS, just that the order in which the nodes of
    the dataflow is explored is unspecific. It is possible to pass a `set` of nodes that should be
    considered as already visited. It is important that the function will return the set of found
    nodes. In case `seen` was passed that `set` will be updated in place and be returned.

    :param node_to_start: Where to start the exploration of the state.
    :param state: The state on which we operate on.
    :param seen: The set of already seen nodes.

    :note: See also `find_upstream_nodes()` in case the dataflow should be explored in the reverse direction.
    """
    return _find_nodes_impl(node_to_start=node_to_start, state=state, seen=seen, forward=True)


def find_upstream_nodes(node_to_start: Node, state: SDFGState, seen: Optional[Set[Node]] = None) -> Set[Node]:
    """Find all upstream nodes of `node_to_start`.

    The function will explore the state, similar to a BFS, just that the order in which the nodes of
    the dataflow is explored is unspecific. It is possible to pass a `set` of nodes that should be
    considered as already visited. It is important that the function will return the set of found
    nodes. In case `seen` was passed that `set` will be updated in place and be returned.

    The main difference to `find_downstream_nodes()` is that the dataflow is traversed in reverse
    order or "against the flow".

    :param node_to_start: Where to start the exploration of the state.
    :param state: The state on which we operate on.
    :param seen: The set of already seen nodes.
    """
    return _find_nodes_impl(node_to_start=node_to_start, state=state, seen=seen, forward=False)


class StopTraversal(Exception):
    """
    Special exception that stops DFS conditional traversal beyond the current node.

    :see: dfs_conditional
    """
    pass


def dfs_conditional(G, sources=None, condition=None, reverse=False, yield_parent=False):
    """
    Produce nodes in a depth-first ordering with an optional condition to stop traversal.
    If ``StopTraversal`` is raised during iteration, the outgoing edges of the current node
    will not be traversed.

    :param G: An input DiGraph (may have cycles).
    :param sources: (optional) node or list of nodes that
                    specify starting point(s) for depth-first search and return
                    edges in the component reachable from source. If None, traverses from
                    every node in the graph.
    :param condition: (optional) a callback that receives the traversed parent and child.
                      Called before each child node is traversed.
                      If it returns True, traversal proceeds normally. If False, the child
                      and reachable nodes are not traversed.
    :param reverse: If True, traverses the graph backwards from the sources.
    :param yield_parent: If True, yields a 2-tuple of (parent, child)
    :return: A generator of edges in the lastvisit depth-first-search.

    :note: Based on http://www.ics.uci.edu/~eppstein/PADS/DFS.py by D. Eppstein, July 2004.

    :note: If a source is not specified then a source is chosen arbitrarily and
           repeatedly until all components in the graph are searched.
    """
    if reverse:
        successors = G.predecessors
    else:
        successors = G.successors

    if sources is None:
        # produce edges for all components
        nodes = G
    else:
        # produce edges for components with source
        try:
            nodes = iter(sources)
        except TypeError:
            nodes = [sources]

    visited = set()
    for start in nodes:
        if start in visited:
            continue
        try:
            if yield_parent:
                yield None, start
            else:
                yield start
        except StopTraversal:
            return
        visited.add(start)
        stack = [(start, iter(successors(start)))]
        while stack:
            parent, children = stack[-1]
            try:
                child = next(children)
                if child not in visited:
                    visited.add(child)
                    if condition is None or condition(parent, child):
                        try:
                            if yield_parent:
                                yield parent, child
                            else:
                                yield child
                            stack.append((child, iter(successors(child))))
                        except StopTraversal:
                            pass
            except StopIteration:
                stack.pop()


def scope_aware_topological_sort(G: SDFGState,
                                 sources: Optional[Sequence[Node]] = None,
                                 condition: Optional[Callable[[Node, Node], bool]] = None,
                                 reverse: bool = False,
                                 visited: Optional[Set[Node]] = None):
    """
    Traverses an SDFG state in topological order, yielding one node at a time, with the requirement that every scope
    (e.g., map) is traversed continuously. This means that the sort will start on the outer nodes, and as it
    encounters an entry node it will traverse the scope completely, without skipping out of it,
    until all nodes in the scope (and sub-scopes) have been visited.

    :param G: The state to traverse.
    :param sources: An optional sequence of nodes to start traversal from. If not given, all source
                    (or sink) nodes will be used.
    :param condition: An optional callable that receives (current node, child node), and upon returning
                      False, will stop traversal of the child node and its descendants.
    :param reverse: If True, the graph will be traversed in reverse order (entering scopes via their exit node)
    :param visited: An optional set that will be filled with the visited nodes.
    """
    if reverse:
        source_nodes = 'sink_nodes'
        predecessors = G.successors
        neighbors = G.predecessors
    else:
        source_nodes = 'source_nodes'
        predecessors = G.predecessors
        neighbors = G.successors

    if sources is None:
        # produce edges for all components
        src_nodes = getattr(G, source_nodes, lambda: G)
        nodes = list(src_nodes())
        if len(nodes) == 0:
            nodes = G
    else:
        # produce edges for components with source
        try:
            nodes = iter(sources)
        except TypeError:
            nodes = [sources]

    visited = visited if visited is not None else set()
    for start in nodes:
        if start in visited:
            continue
        yield start
        visited.add(start)
        stack = [(start, iter(neighbors(start)))]
        while stack:
            parent, children = stack[-1]
            try:
                child = next(children)
                if child not in visited:
                    # Make sure that all predecessors have been visited
                    skip = False
                    for pred in predecessors(child):
                        if pred not in visited:
                            skip = True
                            break
                    if skip:
                        continue

                    visited.add(child)
                    if ((reverse and isinstance(child, dace.nodes.ExitNode))
                            or (not reverse and isinstance(child, dace.nodes.EntryNode))):
                        if reverse:
                            entry = G.entry_node(child)
                            scope_subgraph = G.scope_subgraph(entry)
                        else:
                            scope_subgraph = G.scope_subgraph(child)
                        yield from scope_aware_topological_sort(scope_subgraph,
                                                                sources=[child],
                                                                condition=condition,
                                                                reverse=reverse,
                                                                visited=visited)
                    if condition is None or condition(parent, child):
                        yield child
                        stack.append((child, iter(neighbors(child))))
            except StopIteration:
                stack.pop()
    return visited


def nodes_in_all_simple_paths(G, source, target, condition: Callable[[Any], bool] = None) -> Set[Any]:
    """
    Returns a set of nodes that appear in any of the paths from ``source``
    to ``targets``. Optionally, a condition can be given to control traversal.

    :param G: The graph to traverse.
    :param source: Source node.
    :param targets:

    :note: This algorithm uses a modified depth-first search, adapted from
           ``networkx.all_simple_paths``.

    :note: The algorithm is written for directed *graphs*. For multigraphs, use
           ``networkx.all_simple_paths``!

    References:
    [1] R. Sedgewick, "Algorithms in C, Part 5: Graph Algorithms", Addison Wesley Professional, 3rd ed., 2001.
    """

    cutoff = len(G) - 1
    result = set()
    visited = dict.fromkeys([source])
    targets = {target}
    stack = [iter(G[source])]
    while stack:
        children = stack[-1]
        child = next(children, None)
        if condition is not None:
            while child is not None and not condition(child):
                child = next(children, None)
        if child is None:
            stack.pop()
            visited.popitem()
        elif len(visited) < cutoff:
            if child in visited:
                continue
            if child is target:
                result.update(list(visited))
                result.add(child)
            visited[child] = None
            if targets - set(visited.keys()):  # expand stack until find all targets
                stack.append(iter(G[child]))
            else:
                visited.popitem()  # maybe other ways to child
        else:  # len(visited) == cutoff:
            for tgt in (targets & (set(children) | {child})) - set(visited.keys()):
                result.update(list(visited))
                result.add(tgt)
            stack.pop()
            visited.popitem()

    return result


def change_edge_dest(graph: gr.OrderedDiGraph, node_a: Union[nd.Node, gr.OrderedMultiDiConnectorGraph],
                     node_b: Union[nd.Node, gr.OrderedMultiDiConnectorGraph]):
    """ Changes the destination of edges from node A to node B.

        The function finds all edges in the graph that have node A as their
        destination. It then creates a new edge for each one found,
        using the same source nodes and data, but node B as the destination.
        Afterwards, it deletes the edges found and inserts the new ones into
        the graph.

        :param graph: The graph upon which the edge transformations will be
                      applied.
        :param node_a: The original destination of the edges.
        :param node_b: The new destination of the edges to be transformed.
    """

    # Create new incoming edges to node B, by copying the incoming edges to
    # node A and setting their destination to node B.
    edges = list(graph.in_edges(node_a))
    for e in edges:
        # Delete the incoming edges to node A from the graph.
        graph.remove_edge(e)
        # Insert the new edges to the graph.
        if isinstance(e, gr.MultiConnectorEdge):
            graph.add_edge(e.src, e.src_conn, node_b, e.dst_conn, e.data)
        else:
            graph.add_edge(e.src, node_b, e.data)


def change_edge_src(graph: gr.OrderedDiGraph, node_a: Union[nd.Node, gr.OrderedMultiDiConnectorGraph],
                    node_b: Union[nd.Node, gr.OrderedMultiDiConnectorGraph]):
    """ Changes the sources of edges from node A to node B.

        The function finds all edges in the graph that have node A as their
        source. It then creates a new edge for each one found, using the same
        destination nodes and data, but node B as the source. Afterwards, it
        deletes the edges
        found and inserts the new ones into the graph.

        :param graph: The graph upon which the edge transformations will be
                      applied.
        :param node_a: The original source of the edges to be transformed.
        :param node_b: The new source of the edges to be transformed.
    """

    # Create new outgoing edges from node B, by copying the outgoing edges from
    # node A and setting their source to node B.
    edges = list(graph.out_edges(node_a))
    for e in edges:
        # Delete the outgoing edges from node A from the graph.
        graph.remove_edge(e)
        # Insert the new edges to the graph.
        if isinstance(e, gr.MultiConnectorEdge):
            graph.add_edge(node_b, e.src_conn, e.dst, e.dst_conn, e.data)
        else:
            graph.add_edge(node_b, e.dst, e.data)


ParamsType = List['dace.symbolic.symbol']
RangesType = List[sbs.Subset]


def merge_maps(
    graph: SDFGState,
    outer_map_entry: nd.MapEntry,
    outer_map_exit: nd.MapExit,
    inner_map_entry: nd.MapEntry,
    inner_map_exit: nd.MapExit,
    param_merge: Callable[[ParamsType, ParamsType], ParamsType] = lambda p1, p2: p1 + p2,
    range_merge: Callable[[RangesType, RangesType], RangesType] = lambda r1, r2: type(r1)(r1.ranges + r2.ranges)
) -> Tuple[nd.MapEntry, nd.MapExit]:
    """ Merges two maps (their entries and exits). It is assumed that the
    operation is valid. """

    outer_map = outer_map_entry.map
    inner_map = inner_map_entry.map

    # Create merged map by inheriting attributes from outer map and using
    # the merge functions for parameters and ranges.
    merged_map = copy.deepcopy(outer_map)
    merged_map.label = outer_map.label
    merged_map.params = param_merge(outer_map.params, inner_map.params)
    merged_map.range = range_merge(outer_map.range, inner_map.range)

    merged_entry = nd.MapEntry(merged_map)
    merged_entry.in_connectors = outer_map_entry.in_connectors
    merged_entry.out_connectors = outer_map_entry.out_connectors

    merged_exit = nd.MapExit(merged_map)
    merged_exit.in_connectors = outer_map_exit.in_connectors
    merged_exit.out_connectors = outer_map_exit.out_connectors

    graph.add_nodes_from([merged_entry, merged_exit])

    # Handle the case of dynamic map inputs in the inner map
    inner_dynamic_map_inputs = dynamic_map_inputs(graph, inner_map_entry)
    for edge in inner_dynamic_map_inputs:
        remove_conn = (len(list(graph.out_edges_by_connector(edge.src, edge.src_conn))) == 1)
        conn_to_remove = edge.src_conn[4:]
        if remove_conn:
            merged_entry.remove_in_connector('IN_' + conn_to_remove)
            merged_entry.remove_out_connector('OUT_' + conn_to_remove)
        merged_entry.add_in_connector(edge.dst_conn, inner_map_entry.in_connectors[edge.dst_conn])
        outer_edge = next(graph.in_edges_by_connector(outer_map_entry, 'IN_' + conn_to_remove))
        graph.add_edge(outer_edge.src, outer_edge.src_conn, merged_entry, edge.dst_conn, outer_edge.data)
        if remove_conn:
            graph.remove_edge(outer_edge)

    # Redirect inner in edges.
    for edge in graph.out_edges(inner_map_entry):
        if edge.src_conn is None:  # Empty memlets
            graph.add_edge(merged_entry, edge.src_conn, edge.dst, edge.dst_conn, edge.data)
            continue

        # Get memlet path and edge
        path = graph.memlet_path(edge)
        ind = path.index(edge)
        # Add an edge directly from the previous source connector to the
        # destination
        graph.add_edge(merged_entry, path[ind - 1].src_conn, edge.dst, edge.dst_conn, edge.data)

    # Redirect inner out edges.
    for edge in graph.in_edges(inner_map_exit):
        if edge.dst_conn is None:  # Empty memlets
            graph.add_edge(edge.src, edge.src_conn, merged_exit, edge.dst_conn, edge.data)
            continue

        # Get memlet path and edge
        path = graph.memlet_path(edge)
        ind = path.index(edge)
        # Add an edge directly from the source to the next destination
        # connector
        graph.add_edge(edge.src, edge.src_conn, merged_exit, path[ind + 1].dst_conn, edge.data)

    # Redirect outer edges.
    change_edge_dest(graph, outer_map_entry, merged_entry)
    change_edge_src(graph, outer_map_exit, merged_exit)

    # Clean-up
    graph.remove_nodes_from([outer_map_entry, outer_map_exit, inner_map_entry, inner_map_exit])

    return merged_entry, merged_exit


def canonicalize_memlet_trees_for_scope(
    state: SDFGState,
    scope_node: Union[nd.EntryNode, nd.ExitNode],
) -> int:
    """Canonicalize the Memlet trees of scope nodes.

    The function will modify all Memlets that are adjacent to `scope_node`
    such that the Memlet always refers to the data that is on the outside.
    This function only operates on a single scope.

    :param state: The SDFG state in which the scope to consolidate resides.
    :param scope_node: The scope node whose edges will be consolidated.
    :return: Number of modified Memlets.

    :note: This is the "historical" expected format of Memlet trees at scope nodes,
        which was present before the introduction of `other_subset`. Running this
        transformation might fix some issues.
    """
    if isinstance(scope_node, nd.EntryNode):
        may_have_dynamic_map_range = True
        is_downward_tree = True
        outer_edges = state.in_edges(scope_node)
        get_outer_edge_connector = lambda e: e.dst_conn
        inner_edges_for = lambda conn: state.out_edges_by_connector(scope_node, conn)
        inner_prefix = 'OUT_'
        outer_prefix = 'IN_'

        def get_outer_data(e: MultiConnectorEdge[dace.Memlet]):
            mpath = state.memlet_path(e)
            assert isinstance(mpath[0].src, nd.AccessNode)
            return mpath[0].src.data

    else:
        may_have_dynamic_map_range = False
        is_downward_tree = False
        outer_edges = state.out_edges(scope_node)
        get_outer_edge_connector = lambda e: e.src_conn
        inner_edges_for = lambda conn: state.in_edges_by_connector(scope_node, conn)
        inner_prefix = 'IN_'
        outer_prefix = 'OUT_'

        def get_outer_data(e: MultiConnectorEdge[dace.Memlet]):
            mpath = state.memlet_path(e)
            assert isinstance(mpath[-1].dst, nd.AccessNode)
            return mpath[-1].dst.data

    def swap_prefix(conn: str) -> str:
        if conn.startswith(inner_prefix):
            return outer_prefix + conn[len(inner_prefix):]
        else:
            assert conn.startswith(
                outer_prefix), f"Expected connector to start with '{outer_prefix}', but it was '{conn}'."
            return inner_prefix + conn[len(outer_prefix):]

    modified_memlet = 0
    for outer_edge in outer_edges:
        outer_edge_connector = get_outer_edge_connector(outer_edge)
        if may_have_dynamic_map_range and (not outer_edge_connector.startswith(outer_prefix)):
            continue
        assert outer_edge_connector.startswith(outer_prefix)
        corresponding_inner_connector = swap_prefix(outer_edge_connector)

        # In case `scope_node` is at the global scope it should be enough to run
        #  `outer_edge.data.data` but this way it is more in line with consolidate.
        outer_data = get_outer_data(outer_edge)

        for inner_edge in inner_edges_for(corresponding_inner_connector):
            for mtree in state.memlet_tree(inner_edge).traverse_children(include_self=True):
                medge: MultiConnectorEdge[dace.Memlet] = mtree.edge
                if medge.data.data == outer_data:
                    # This edge is already referring to the outer data, so no change is needed.
                    continue

                # Now we have to extract subset from the Memlet.
                if is_downward_tree:
                    subset = medge.data.get_src_subset(medge, state)
                    other_subset = medge.data.dst_subset
                else:
                    subset = medge.data.get_dst_subset(medge, state)
                    other_subset = medge.data.src_subset

                # Now for an update.
                medge.data._data = outer_data
                medge.data._subset = subset
                medge.data._other_subset = other_subset
                medge.data.try_initialize(state.sdfg, state, medge)
                modified_memlet += 1

    return modified_memlet


def canonicalize_memlet_trees(
    sdfg: 'dace.SDFG',
    starting_scope: Optional['dace.sdfg.scope.ScopeTree'] = None,
) -> int:
    """Canonicalize the Memlet trees of all scopes in the SDFG.

    This function runs `canonicalize_memlet_trees_for_scope()` on all scopes
    in the SDFG. Note that this function does not recursively processes
    nested SDFGs.

    :param sdfg: The SDFG to consolidate.
    :param starting_scope: If not None, starts with a certain scope. Note in that
        mode only the state in which the scope is located will be processes.
    :return: Number of modified Memlets.
    """

    total_modified_memlets = 0
    for state in sdfg.states():
        # Start bottom-up
        if starting_scope is not None and starting_scope.entry not in state.nodes():
            continue

        queue = [starting_scope] if starting_scope else state.scope_leaves()
        next_queue = []
        while len(queue) > 0:
            for scope in queue:
                if scope.entry is not None:
                    total_modified_memlets += canonicalize_memlet_trees_for_scope(state, scope.entry)
                if scope.exit is not None:
                    total_modified_memlets += canonicalize_memlet_trees_for_scope(state, scope.exit)
                if scope.parent is not None:
                    next_queue.append(scope.parent)
            queue = next_queue
            next_queue = []

        if starting_scope is not None:
            # No need to traverse other states
            break

    return total_modified_memlets


def consolidate_edges_scope(state: SDFGState, scope_node: Union[nd.EntryNode, nd.ExitNode]) -> int:
    """
        Union scope-entering memlets relating to the same data node in a scope.
        This effectively reduces the number of connectors and allows more
        transformations to be performed, at the cost of losing the individual
        per-tasklet memlets.

        :param state: The SDFG state in which the scope to consolidate resides.
        :param scope_node: The scope node whose edges will be consolidated.
        :return: Number of edges removed.
    """
    if scope_node is None:
        return 0
    data_to_conn = {}
    consolidated = 0
    if isinstance(scope_node, nd.EntryNode):
        outer_edges = state.in_edges
        inner_edges = state.out_edges
        inner_conn = lambda e: e.src_conn
        remove_outer_connector = scope_node.remove_in_connector
        remove_inner_connector = scope_node.remove_out_connector
        prefix, oprefix = 'IN_', 'OUT_'

        def get_outer_data(e: MultiConnectorEdge[dace.Memlet]):
            mpath = state.memlet_path(e)
            assert isinstance(mpath[0].src, nd.AccessNode)
            return mpath[0].src.data

        def get_outer_subset(e: MultiConnectorEdge[dace.Memlet]):
            return e.data.get_src_subset(e, state)

        def set_outer_subset(e: MultiConnectorEdge[dace.Memlet], new_subset: sbs.Subset):
            e.data.src_subset = new_subset

    else:
        outer_edges = state.out_edges
        inner_edges = state.in_edges
        inner_conn = lambda e: e.dst_conn
        remove_outer_connector = scope_node.remove_out_connector
        remove_inner_connector = scope_node.remove_in_connector
        prefix, oprefix = 'OUT_', 'IN_'

        def get_outer_data(e: MultiConnectorEdge[dace.Memlet]):
            mpath = state.memlet_path(e)
            assert isinstance(mpath[-1].dst, nd.AccessNode)
            return mpath[-1].dst.data

        def get_outer_subset(e: MultiConnectorEdge[dace.Memlet]):
            return e.data.get_dst_subset(e, state)

        def set_outer_subset(e: MultiConnectorEdge[dace.Memlet], new_subset: sbs.Subset):
            e.data.dst_subset = new_subset

    edges_by_connector = collections.defaultdict(list)
    connectors_to_remove = set()
    for e in inner_edges(scope_node):
        if e.data.is_empty():
            continue
        conn = inner_conn(e)
        edges_by_connector[conn].append(e)
        odata = get_outer_data(e)
        if odata not in data_to_conn:
            data_to_conn[odata] = conn
        elif data_to_conn[odata] != conn:  # Need to consolidate
            connectors_to_remove.add(conn)

    for conn in connectors_to_remove:
        e = edges_by_connector[conn][0]
        odata = get_outer_data(e)
        offset = 3 if conn.startswith('IN_') else (4 if conn.startswith('OUT_') else len(oprefix))
        # Outer side of the scope - remove edge and union subsets
        target_conn = prefix + data_to_conn[odata][offset:]
        conn_to_remove = prefix + conn[offset:]
        remove_outer_connector(conn_to_remove)
        if isinstance(scope_node, nd.EntryNode):
            out_edges = [ed for ed in outer_edges(scope_node) if ed.dst_conn == target_conn]
            edges_to_remove = [ed for ed in outer_edges(scope_node) if ed.dst_conn == conn_to_remove]
        else:
            out_edges = [ed for ed in outer_edges(scope_node) if ed.src_conn == target_conn]
            edges_to_remove = [ed for ed in outer_edges(scope_node) if ed.src_conn == conn_to_remove]
        assert len(edges_to_remove) == 1 and len(out_edges) == 1
        edge_to_remove = edges_to_remove[0]
        out_edge = out_edges[0]
        set_outer_subset(out_edge, sbs.union(get_outer_subset(out_edge), get_outer_subset(edge_to_remove)))

        # Check if dangling connectors have been created and remove them,
        # as well as their parent edges
        remove_edge_and_dangling_path(state, edge_to_remove)

        consolidated += 1
        # Inner side of the scope - remove and reconnect
        if isinstance(scope_node, nd.EntryNode):
            remove_inner_connector(e.src_conn)
            for e in edges_by_connector[conn]:
                e._src_conn = data_to_conn[odata]
        else:
            remove_inner_connector(e.dst_conn)
            for e in edges_by_connector[conn]:
                e._dst_conn = data_to_conn[odata]

    return consolidated


def remove_edge_and_dangling_path(state: SDFGState, edge: MultiConnectorEdge):
    """
    Removes an edge and all of its parent edges in a memlet path, cleaning
    dangling connectors and isolated nodes resulting from the removal.

    :param state: The state in which the edge exists.
    :param edge: The edge to remove.
    """
    mtree = state.memlet_tree(edge)
    inwards = (isinstance(edge.src, nd.EntryNode) or isinstance(edge.dst, nd.EntryNode))

    # Traverse tree upwards, removing edges and connectors as necessary
    curedge = mtree
    while curedge is not None:
        e = curedge.edge
        state.remove_edge(e)
        if inwards:
            neighbors = [] if not e.src_conn else [
                neighbor for neighbor in state.out_edges_by_connector(e.src, e.src_conn)
            ]
        else:
            neighbors = [] if not e.dst_conn else [
                neighbor for neighbor in state.in_edges_by_connector(e.dst, e.dst_conn)
            ]
        if len(neighbors) > 0:  # There are still edges connected, leave as-is
            break

        # Remove connector and matching outer connector
        if inwards:
            if e.src_conn:
                e.src.remove_out_connector(e.src_conn)
                e.src.remove_in_connector('IN' + e.src_conn[3:])
        else:
            if e.dst_conn:
                e.dst.remove_in_connector(e.dst_conn)
                e.dst.remove_out_connector('OUT' + e.dst_conn[2:])

        # Continue traversing upwards
        curedge = curedge.parent
    else:
        # Check if an isolated node have been created at the root and remove
        root_edge = mtree.root().edge
        root_node: nd.Node = root_edge.src if inwards else root_edge.dst
        if state.degree(root_node) == 0:
            state.remove_node(root_node)


def consolidate_edges(
    sdfg: SDFG,
    starting_scope=None,
    propagate: bool = True,
) -> int:
    """
    Union scope-entering memlets relating to the same data node in all states.
    This effectively reduces the number of connectors and allows more
    transformations to be performed, at the cost of losing the individual
    per-tasklet memlets.

    :param sdfg: The SDFG to consolidate.
    :param starting_scope: If not None, starts with a certain scope
    :param propagate: If True, applies memlet propagation after consolidation
    :return: Number of edges removed.
    """
    from dace.sdfg.propagation import propagate_memlets_scope

    total_consolidated = 0
    for state in sdfg.states():
        # Start bottom-up
        if starting_scope and starting_scope.entry not in state.nodes():
            continue

        queue = [starting_scope] if starting_scope else state.scope_leaves()
        next_queue = []
        while len(queue) > 0:
            for scope in queue:
                propagate_entry, propagate_exit = False, False

                consolidated = consolidate_edges_scope(state, scope.entry)
                total_consolidated += consolidated
                if consolidated > 0:
                    propagate_entry = True

                consolidated = consolidate_edges_scope(state, scope.exit)
                total_consolidated += consolidated
                if consolidated > 0:
                    propagate_exit = True

                # Repropagate memlets
                if propagate:
                    propagate_memlets_scope(sdfg, state, scope, propagate_entry, propagate_exit)

                if scope.parent is not None:
                    next_queue.append(scope.parent)
            queue = next_queue
            next_queue = []

        if starting_scope is not None:
            # No need to traverse other states
            break

    return total_consolidated


def is_array_stream_view(sdfg: SDFG, dfg: SDFGState, node: nd.AccessNode):
    """ Test whether a stream is directly connected to an array. """

    # Test all memlet paths from the array. If the path goes directly
    # to/from a stream, construct a stream array view
    all_source_paths = []
    source_paths = []
    all_sink_paths = []
    sink_paths = []
    for e in dfg.in_edges(node):
        src_node = dfg.memlet_path(e)[0].src
        # Append empty path to differentiate between a copy and an array-view
        if isinstance(src_node, nd.CodeNode):
            all_source_paths.append(None)
        # Append path from source node
        if isinstance(src_node, nd.AccessNode) and isinstance(src_node.desc(sdfg), dt.Array):
            source_paths.append(src_node)
    for e in dfg.out_edges(node):
        sink_node = dfg.memlet_path(e)[-1].dst

        # Append empty path to differentiate between a copy and an array-view
        if isinstance(sink_node, nd.CodeNode):
            all_sink_paths.append(None)
        # Append path to sink node
        if isinstance(sink_node, nd.AccessNode) and isinstance(sink_node.desc(sdfg), dt.Array):
            sink_paths.append(sink_node)

    all_sink_paths.extend(sink_paths)
    all_source_paths.extend(source_paths)

    # Special case: stream can be represented as a view of an array
    if ((len(all_source_paths) > 0 and len(sink_paths) == 1) or (len(all_sink_paths) > 0 and len(source_paths) == 1)):
        # TODO: What about a source path?
        arrnode = sink_paths[0]
        # Only works if the stream itself is not an array of streams
        if list(node.desc(sdfg).shape) == [1]:
            node.desc(sdfg).sink = arrnode.data  # For memlet generation
            arrnode.desc(sdfg).src = node.data  # TODO: Move src/sink to node, not array
            return True
    return False


def get_view_node(state: SDFGState, view: nd.AccessNode) -> nd.AccessNode:
    """
    Given a view access node, returns the viewed access node
    if existent, else None
    """
    view_edge = get_view_edge(state, view)
    if view_edge is None:
        return None
    if view_edge.dst == view:
        return view_edge.src
    else:
        return view_edge.dst


def get_last_view_node(state: SDFGState, view: nd.AccessNode) -> nd.AccessNode:
    """
    Given a view access node, returns the last viewed access node
    if existent, else None
    """
    sdfg = state.parent
    node = view
    desc = sdfg.arrays[node.data]
    while isinstance(desc, dt.View):
        node = get_view_node(state, node)
        if node is None or not isinstance(node, nd.AccessNode):
            return None
        desc = sdfg.arrays[node.data]
    return node


def get_all_view_nodes(state: SDFGState, view: nd.AccessNode) -> List[nd.AccessNode]:
    """
    Given a view access node, returns a list of viewed access nodes
    if existent, else None
    """
    sdfg = state.parent
    node = view
    desc = sdfg.arrays[node.data]
    result = [node]
    while isinstance(desc, dt.View):
        node = get_view_node(state, node)
        if node is None or not isinstance(node, nd.AccessNode):
            return None
        desc = sdfg.arrays[node.data]
        result.append(node)
    return result


def get_all_view_edges(state: SDFGState, view: nd.AccessNode) -> List[gr.MultiConnectorEdge[mm.Memlet]]:
    """
    Given a view access node, returns a list of viewed access nodes as edges
    if existent, else None
    """
    sdfg = state.parent
    previous_node = view
    result = []

    desc = sdfg.arrays[previous_node.data]
    forward = None
    while isinstance(desc, dt.View):
        edge = get_view_edge(state, previous_node)
        if edge is None:
            break

        if forward is None:
            forward = edge.src is previous_node

        if forward:
            next_node = edge.dst
        else:
            next_node = edge.src

        if previous_node is next_node:
            break
        if not isinstance(next_node, nd.AccessNode):
            break
        desc = sdfg.arrays[next_node.data]
        result.append(edge)
        previous_node = next_node

    return result


def get_view_edge(state: SDFGState, view: nd.AccessNode) -> gr.MultiConnectorEdge[mm.Memlet]:
    """
    Given a view access node, returns the
    incoming/outgoing edge which points to the viewed access node.
    See the ruleset in the documentation of ``dace.data.View``.

    :param state: The state in which the view resides.
    :param view: The view access node.
    :return: An edge pointing to the viewed data or None if view is invalid.
    :see: ``dace.data.View``
    """

    in_edges = state.in_edges(view)
    out_edges = state.out_edges(view)

    # Invalid case: No data to view
    if len(in_edges) == 0 and len(out_edges) == 0:
        return None

    # If there is one edge (in/out) that leads (via memlet path) to an access
    # node, and the other side (out/in) has a different number of edges.
    if len(in_edges) == 1 and len(out_edges) != 1:
        # If the edge is not leading to an access node, fail
        mpath = state.memlet_path(in_edges[0])
        if not isinstance(mpath[0].src, nd.AccessNode):
            return None

        return in_edges[0]
    if len(out_edges) == 1 and len(in_edges) != 1:
        # If the edge is not leading to an access node, fail
        mpath = state.memlet_path(out_edges[0])
        if not isinstance(mpath[-1].dst, nd.AccessNode):
            return None

        return out_edges[0]
    if len(out_edges) == len(in_edges) and len(out_edges) != 1:
        return None

    in_edge = in_edges[0]
    out_edge = out_edges[0] if len(out_edges) > 0 else None

    # If there is one incoming and one outgoing edge, and one leads to a code
    # node, the one that leads to an access node is the viewed data.
    inmpath = state.memlet_path(in_edge)
    outmpath = state.memlet_path(out_edge) if out_edge else None
    src_is_data, dst_is_data = False, False
    if isinstance(inmpath[0].src, nd.AccessNode):
        src_is_data = True
    if outmpath and isinstance(outmpath[-1].dst, nd.AccessNode):
        dst_is_data = True

    if src_is_data and not dst_is_data:
        return in_edge
    if not src_is_data and dst_is_data:
        return out_edge
    if not src_is_data and not dst_is_data:
        return None

    # Check if there is a 'views' connector
    if in_edge.dst_conn and in_edge.dst_conn == 'views':
        return in_edge
    if out_edge.src_conn and out_edge.src_conn == 'views':
        return out_edge

    # TODO: This sounds arbitrary and is not well communicated to the frontends. Revisit in the future.
    # If both sides lead to access nodes, if one memlet's data points to the view it cannot point to the viewed node.
    if in_edge.data.data == view.data and out_edge.data.data != view.data:
        return out_edge
    if in_edge.data.data != view.data and out_edge.data.data == view.data:
        return in_edge
    if in_edge.data.data == view.data and out_edge.data.data == view.data:
        return None

    # If both memlets' data are the respective access nodes, the access
    # node at the highest scope is the one that is viewed.
    if isinstance(in_edge.src, nd.EntryNode):
        return in_edge
    if isinstance(out_edge.dst, nd.ExitNode):
        return out_edge

    # If both access nodes reside in the same scope, the input data is viewed.
    warnings.warn(f"Ambiguous view: in_edge {in_edge} -> view {view.data} -> out_edge {out_edge}")
    return in_edge


def dynamic_map_inputs(state: SDFGState, map_entry: nd.MapEntry) -> List[gr.MultiConnectorEdge]:
    """
    For a given map entry node, returns a list of dynamic-range input edges.

    :param state: The state in which the map entry node resides.
    :param map_entry: The given node.
    :return: A list of edges in state whose destination is map entry and denote
             dynamic-range input memlets.
    """
    return [e for e in state.in_edges(map_entry) if e.dst_conn and not e.dst_conn.startswith('IN_')]


def has_dynamic_map_inputs(state: SDFGState, map_entry: nd.MapEntry) -> bool:
    """
    Returns True if a map entry node has dynamic-range inputs.

    :param state: The state in which the map entry node resides.
    :param map_entry: The given node.
    :return: True if there are dynamic-range input memlets, False otherwise.
    """
    return len(dynamic_map_inputs(state, map_entry)) > 0


def is_parallel(state: SDFGState, node: Optional[nd.Node] = None) -> bool:
    """
    Returns True if a node or state are contained within a parallel
    section.

    :param state: The state to test.
    :param node: An optional node in the state to test. If None, only checks
                 state.
    :return: True if the state or node are located within a map scope that
             is scheduled to run in parallel, False otherwise.
    """
    if node is not None:
        sdict = state.scope_dict()
        curnode = node
        while curnode is not None:
            curnode = sdict[curnode]
            if curnode.schedule != dtypes.ScheduleType.Sequential:
                return True
    if state.parent.parent is not None:
        # Find nested SDFG node and continue recursion
        nsdfg_node = next(n for n in state.parent.parent if isinstance(n, nd.NestedSDFG) and n.sdfg == state.parent)
        return is_parallel(state.parent.parent, nsdfg_node)

    return False


def find_input_arraynode(graph, edge):
    result = graph.memlet_path(edge)[0]
    if not isinstance(result.src, nd.AccessNode):
        raise RuntimeError("Input array node not found for memlet " + str(edge.data))
    return result.src


def find_output_arraynode(graph, edge):
    result = graph.memlet_path(edge)[-1]
    if not isinstance(result.dst, nd.AccessNode):
        raise RuntimeError("Output array node not found for memlet " + str(edge.data))
    return result.dst


def weakly_connected_component(dfg, node_in_component: Node) -> StateSubgraphView:
    """
    Returns a subgraph of all nodes that form the weakly connected component in
    `dfg` that contains `node_in_component`.
    """
    seen = set()
    to_search = [node_in_component]
    while to_search:
        node = to_search.pop()
        if node in seen:
            continue
        seen.add(node)
        for succ in dfg.successors(node):
            to_search.append(succ)
    to_search = [node_in_component]
    seen.remove(node_in_component)
    while to_search:
        node = to_search.pop()
        if node in seen:
            continue
        seen.add(node)
        for succ in dfg.predecessors(node):
            to_search.append(succ)
    subgraph = StateSubgraphView(dfg, seen)
    return subgraph


def concurrent_subgraphs(graph):
    """ Finds subgraphs of an SDFGState or ScopeSubgraphView that can
        run concurrently. """
    from dace.sdfg.scope import ScopeSubgraphView

    if not isinstance(graph, (SDFGState, ScopeSubgraphView)):
        raise TypeError("Expected SDFGState or ScopeSubgraphView, got: {}".format(type(graph).__name__))
    candidates = graph.source_nodes()
    components = collections.OrderedDict()  # {start node: nodes in component}
    for cand in candidates:
        if isinstance(cand, nd.AccessNode):
            # AccessNodes can be read from multiple concurrent components, so
            # check all out edges
            start_nodes = [e.dst for e in graph.out_edges(cand)]
            for n in start_nodes:
                if n not in components:
                    components[n] = {cand, n}
                else:
                    # Components can read from multiple start arrays
                    components[n].add(cand)
        else:
            # The source node == the first control or compute node
            components[cand] = {cand}
    subgraphs = []  # [{nodes in subgraph}]
    for i, start_node in enumerate(components):
        # Do BFS and find all nodes reachable from this start node
        seen = set()
        to_search = [start_node]
        while len(to_search) > 0:
            node = to_search.pop()
            if node in seen:
                continue
            seen.add(node)
            for e in graph.out_edges(node):
                if e.dst not in seen:
                    to_search.append(e.dst)
        # If this component overlaps with any previously determined components,
        # fuse them
        to_delete = []
        for i, other in enumerate(subgraphs):
            if len(other & seen) > 0:
                to_delete.append(i)
        if len(to_delete) == 0:
            # If there was no overlap, this is a concurrent subgraph
            subgraphs.append(seen | components[start_node])
        else:
            # Merge overlapping subgraphs
            new_subgraph = seen | components[start_node]

            for index in reversed(to_delete):
                new_subgraph |= subgraphs.pop(index)

            subgraphs.append(new_subgraph)

    # Now stick each of the found components in a ScopeSubgraphView and return
    # them. Sort according to original order of nodes
    all_nodes = graph.nodes()
    return [ScopeSubgraphView(graph, [n for n in all_nodes if n in sg], None) for sg in subgraphs]


def separate_maps(state, dfg, schedule):
    """ Separates the given ScopeSubgraphView into subgraphs with and without
        maps of the given schedule type. The function assumes that the given
        ScopeSubgraph view does not contain any concurrent segments (i.e. pass
        it through concurrent_subgraphs first). Only top level maps will be
        accounted for, if the desired schedule occurs in another (undesired)
        map, it will be ignored.

        Returns a list with the subgraph views in order of the original DFG.
        ScopeSubgraphViews for the parts with maps, StateSubgraphViews for the
        parts without maps. """

    from dace import nodes
    from dace.sdfg.scope import StateSubgraphView

    sorted_nodes = list(dfs_topological_sort(dfg, dfg.source_nodes()[0]))
    nodes_to_skip = [dfg.source_nodes()[0], dfg.sink_nodes()[0]]
    result = []

    current = []
    for node in sorted_nodes:
        if node in nodes_to_skip:
            continue
        if isinstance(node, nodes.MapEntry):
            if node.map.schedule == schedule:
                result.append(StateSubgraphView(state, current))
                result.append(state.scope_subgraph(node))
                nodes_to_skip += result[-1].nodes()
                current = []
            else:
                temp_nodes = state.scope_subgraph(node).nodes()
                nodes_to_skip += temp_nodes
                current += temp_nodes
        else:
            current.append(node)

    if len(current) > 0:
        result.append(StateSubgraphView(state, current))

    return result


def _transients_in_scope(sdfg, outer_scope, scope_dict, include_nested):
    scopes = [outer_scope.entry]
    transients = set()
    while scopes:
        scope = scopes.pop()
        for node in scope_dict[scope]:
            if (isinstance(node, nd.AccessNode) and sdfg.arrays[node.data].transient):
                transients.add(node.data)
            if (isinstance(node, nd.EntryNode) and node is not scope and include_nested):
                # "Recurse" into nested scopes
                scopes.append(node)
        if not include_nested:
            # Only run the first iteration of the while loop
            break
    return transients


def local_transients(sdfg, dfg, entry_node, include_nested=False):
    """
    Returns transients local to the scope defined by the specified entry node in
    the dataflow graph.

    :param entry_node: The entry node that opens the scope. If `None`, the
                       top-level scope is used.
    :param include_nested: Include transients defined in nested scopes.
    """
    state: SDFGState = dfg._graph
    scope_children = state.scope_children()
    scope_tree = state.scope_tree()
    current_scope = scope_tree[entry_node]

    # Start by setting shared transients as defined
    defined_transients = set(sdfg.shared_transients())

    # Get access nodes in current scope
    transients = _transients_in_scope(sdfg, current_scope, scope_children, include_nested)

    # Add transients defined in parent scopes
    while current_scope.parent is not None:
        current_scope = current_scope.parent
        defined_transients.update(_transients_in_scope(sdfg, current_scope, scope_children, False))

    return sorted(list(transients - defined_transients))


def trace_nested_access(node: nd.AccessNode, state: SDFGState,
                        sdfg: SDFG) -> List[Tuple[nd.AccessNode, SDFGState, SDFG]]:
    """
    Given an AccessNode in a nested SDFG, trace the accessed memory
    back to the outermost scope in which it is defined.

    :param node: An access node.
    :param state: State in which the access node is located.
    :param sdfg: SDFG in which the access node is located.
    :return: A list of scopes ((input_node, output_node), (memlet_read, memlet_write), state, sdfg) in which
             the given data is accessed, from outermost scope to innermost
             scope.
    """
    curr_sdfg = sdfg
    curr_read = None
    memlet_read = None
    for m in state.out_edges(node):
        if not m.data.is_empty():
            curr_read = node
            memlet_read = m.data
            break

    curr_write = None
    memlet_write = None
    for m in state.in_edges(node):
        if not m.data.is_empty():
            curr_write = node
            memlet_read = m.data
            break

    trace = [((curr_read, curr_write), (memlet_read, memlet_write), state, sdfg)]

    while curr_sdfg.parent is not None:
        curr_state = curr_sdfg.parent

        # Find the nested SDFG containing ourself in the parent state
        nested_sdfg = curr_sdfg.parent_nsdfg_node

        if curr_read is not None:
            for e in curr_state.in_edges(nested_sdfg):
                if e.dst_conn == curr_read.data:
                    # See if the input to this connector traces back to an
                    # access node. If not, just give up here
                    n = find_input_arraynode(curr_state, e)
                    if isinstance(n, nd.AccessNode):
                        curr_read = n
                        memlet_read = e.data
                        break
            else:
                curr_read = None
                memlet_read = None
        if curr_write is not None:
            for e in curr_state.out_edges(nested_sdfg):
                if e.src_conn == curr_write.data:
                    # See if the output of this connector traces back to an
                    # access node. If not, just give up here
                    n = find_output_arraynode(curr_state, e)
                    if isinstance(curr_write, nd.AccessNode):
                        curr_write = n
                        memlet_write = e.data
                        break
            else:
                curr_write = None
                memlet_write = None
        if curr_read is not None or curr_write is not None:
            trace.append(((curr_read, curr_write), (memlet_read, memlet_write), curr_state, curr_state.parent))
        else:
            break
        curr_sdfg = curr_state.parent  # Recurse
    return list(reversed(trace))


def fuse_states(sdfg: SDFG, permissive: bool = False, progress: bool = None) -> int:
    """
    Fuses all possible states of an SDFG (and all sub-SDFGs) using an optimized
    routine that uses the structure of the StateFusion transformation.

    :param sdfg: The SDFG to transform.
    :param permissive: If True, operates in permissive mode, which ignores some
                       race condition checks.
    :param progress: If True, prints out a progress bar of fusion (may be
                     inaccurate, requires ``tqdm``). If None, prints out
                     progress if over 5 seconds have passed. If False, never
                     shows progress bar.
    :return: The total number of states fused.
    """
    from dace.transformation.interstate import StateFusion, BlockFusion  # Avoid import loop

    if progress is None and not config.Config.get_bool('progress'):
        progress = False

    if progress is True or progress is None:
        try:
            from tqdm import tqdm
        except ImportError:
            tqdm = None

    counter = 0
    if progress is True or progress is None:
        fusible_states = 0
        for cfg in sdfg.all_control_flow_regions():
            fusible_states += cfg.number_of_edges()

    if progress is True:
        pbar = tqdm(total=fusible_states, desc='Fusing states')

    start = time.time()

    for sd in sdfg.all_sdfgs_recursive():
        for cfg in sd.all_control_flow_regions():
            while True:
                edges = list(cfg.nx.edges)
                applied = 0
                skip_nodes = set()
                for u, v in edges:
                    if (progress is None and tqdm is not None and (time.time() - start) > 5):
                        progress = True
                        pbar = tqdm(total=fusible_states, desc='Fusing states', initial=counter)

                    if u in skip_nodes or v in skip_nodes:
                        continue

                    if isinstance(u, SDFGState) and isinstance(v, SDFGState):
                        candidate = {StateFusion.first_state: u, StateFusion.second_state: v}
                        sf = StateFusion()
                        sf.setup_match(cfg, cfg.cfg_id, -1, candidate, 0, override=True)
                        if sf.can_be_applied(cfg, 0, sd, permissive=permissive):
                            sf.apply(cfg, sd)
                            applied += 1
                            counter += 1
                            if progress:
                                pbar.update(1)
                            skip_nodes.add(u)
                            skip_nodes.add(v)
                    else:
                        candidate = {BlockFusion.first_block: u, BlockFusion.second_block: v}
                        bf = BlockFusion()
                        bf.setup_match(cfg, cfg.cfg_id, -1, candidate, 0, override=True)
                        if bf.can_be_applied(cfg, 0, sd, permissive=permissive):
                            bf.apply(cfg, sd)
                            applied += 1
                            counter += 1
                            if progress:
                                pbar.update(1)
                            skip_nodes.add(u)
                            skip_nodes.add(v)
                if applied == 0:
                    break
    if progress:
        pbar.close()
    return counter


def inline_control_flow_regions(sdfg: SDFG,
                                types: Optional[List[Type[AbstractControlFlowRegion]]] = None,
                                ignore_region_types: Optional[List[Type[AbstractControlFlowRegion]]] = None,
                                progress: bool = None,
                                lower_returns: bool = False,
                                eliminate_dead_states: bool = False) -> int:
    if types:
        blocks = [n for n, _ in sdfg.all_nodes_recursive() if type(n) in types]
    elif ignore_region_types:
        blocks = [
            n for n, _ in sdfg.all_nodes_recursive()
            if isinstance(n, AbstractControlFlowRegion) and type(n) not in ignore_region_types
        ]
    else:
        blocks = [n for n, _ in sdfg.all_nodes_recursive() if isinstance(n, AbstractControlFlowRegion)]
    count = 0

    for _block in optional_progressbar(reversed(blocks),
                                       title='Inlining control flow regions',
                                       n=len(blocks),
                                       progress=progress):
        block: ControlFlowRegion = _block
        # Control flow regions where the parent is a conditional block are not inlined.
        if block.parent_graph and type(block.parent_graph) == ConditionalBlock:
            continue
        if block.inline(lower_returns=lower_returns)[0]:
            count += 1
    if eliminate_dead_states:
        # Avoid cyclic imports.
        from dace.transformation.passes.dead_state_elimination import DeadStateElimination
        DeadStateElimination().apply_pass(sdfg, {})

    sdfg.reset_cfg_list()

    return count


def inline_sdfgs(sdfg: SDFG, permissive: bool = False, progress: bool = None, multistate: bool = True) -> int:
    """
    Inlines all possible nested SDFGs (or sub-SDFGs) using an optimized
    routine that uses the structure of the SDFG hierarchy.

    :param sdfg: The SDFG to transform.
    :param permissive: If True, operates in permissive mode, which ignores some
                       checks.
    :param progress: If True, prints out a progress bar of inlining (may be
                     inaccurate, requires ``tqdm``). If None, prints out
                     progress if over 5 seconds have passed. If False, never
                     shows progress bar.
    :param multistate: Include
    :return: The total number of SDFGs inlined.
    """
    # Avoid import loops
    from dace.transformation.interstate import InlineSDFG, InlineMultistateSDFG

    counter = 0
    nsdfgs = [n for n, _ in sdfg.all_nodes_recursive() if isinstance(n, NestedSDFG)]

    for nsdfg_node in optional_progressbar(reversed(nsdfgs), title='Inlining SDFGs', n=len(nsdfgs), progress=progress):
        # We have to reevaluate every time due to changing IDs
        # e.g., InlineMultistateSDFG may fission states
        nsdfg: SDFG = nsdfg_node.sdfg
        parent_state = nsdfg.parent
        parent_sdfg = parent_state.sdfg
        parent_state_id = parent_state.block_id

        if multistate:
            candidate = {
                InlineMultistateSDFG.nested_sdfg: nsdfg_node,
            }
            inliner = InlineMultistateSDFG()
            inliner.setup_match(sdfg=parent_sdfg,
                                cfg_id=parent_state.parent_graph.cfg_id,
                                state_id=parent_state_id,
                                subgraph=candidate,
                                expr_index=0,
                                override=True)
            if inliner.can_be_applied(parent_state, 0, parent_sdfg, permissive=permissive):
                inliner.apply(parent_state, parent_sdfg)
                counter += 1
                continue

        candidate = {
            InlineSDFG.nested_sdfg: nsdfg_node,
        }
        inliner = InlineSDFG()
        inliner.setup_match(sdfg=parent_sdfg,
                            cfg_id=parent_state.parent_graph.cfg_id,
                            state_id=parent_state_id,
                            subgraph=candidate,
                            expr_index=0,
                            override=True)
        if inliner.can_be_applied(parent_state, 0, parent_sdfg, permissive=permissive):
            inliner.apply(parent_state, parent_sdfg)
            counter += 1

    return counter


def load_precompiled_sdfg(folder: str):
    """
    Loads a pre-compiled SDFG from an output folder (e.g. ".dacecache/program").
    Folder must contain a file called "program.sdfg" and a subfolder called
    "build" with the shared object.

    :param folder: Path to SDFG output folder.
    :return: A callable CompiledSDFG object.
    """
    sdfg = SDFG.from_file(os.path.join(folder, 'program.sdfg'))
    suffix = config.Config.get('compiler', 'library_extension')
    return csdfg.CompiledSDFG(sdfg,
                              csdfg.ReloadableDLL(os.path.join(folder, 'build', f'lib{sdfg.name}.{suffix}'), sdfg.name))


def distributed_compile(sdfg: SDFG, comm, validate: bool = True) -> csdfg.CompiledSDFG:
    """
    Compiles an SDFG in rank 0 of MPI communicator ``comm``. Then, the compiled SDFG is loaded in all other ranks.

    :param sdfg: SDFG to be compiled.
    :param comm: MPI communicator. ``Intracomm`` is the base mpi4py communicator class.
    :return: Compiled SDFG.
    :note: This method can be used only if the module mpi4py is installed.
    """

    rank = comm.Get_rank()
    func = None
    folder = None

    # Rank 0 compiles SDFG.
    if rank == 0:
        func = sdfg.compile(validate=validate)
        folder = sdfg.build_folder

    # Broadcasts build folder.
    folder = comm.bcast(folder, root=0)

    # Loads compiled SDFG.
    if rank > 0:
        func = load_precompiled_sdfg(folder)

    comm.Barrier()

    return func


def get_next_nonempty_states(sdfg: SDFG, state: SDFGState) -> Set[SDFGState]:
    """
    From the given state, return the next set of states that are reachable
    in the SDFG, skipping empty states. Traversal stops at the non-empty
    state.

    This function is used to determine whether synchronization should happen
    at the end of a GPU state.

    :param sdfg: The SDFG that contains the state.
    :param state: The state to start from.
    :return: A set of reachable non-empty states.
    """
    result: Set[SDFGState] = set()

    # Traverse children until states are not empty
    for succ in state.parent_graph.successors(state):
        result |= set(
            dfs_conditional(state.parent_graph,
                            sources=[succ],
                            condition=lambda parent, _: parent.number_of_nodes() == 0))

    # Filter out empty states
    result = {s for s in result if not s.number_of_nodes() == 0}

    return result


def unique_node_repr(graph: Union[SDFGState, ScopeSubgraphView], node: Node) -> str:
    """
    Returns unique string representation of the given node,
    considering its placement into the SDFG graph.
    Useful for hashing, or building node-based dictionaries.

    :param graph: the state/subgraph that contains the node
    :param node: node to represent
    :return: the unique representation
    """

    # Build a unique representation
    sdfg = graph.parent
    state = graph if isinstance(graph, SDFGState) else graph._graph
    return str(sdfg.cfg_id) + "_" + str(sdfg.node_id(state)) + "_" + str(state.node_id(node))


def is_nonfree_sym_dependent(node: nd.AccessNode, desc: dt.Data, state: SDFGState, fsymbols: Set[str]) -> bool:
    """
    Checks whether the Array or View descriptor is non-free symbol dependent.
    An Array is non-free symbol dependent when its attributes (e.g., shape)
    depend on non-free symbols. A View is non-free symbol dependent when either
    its adjacent edges or its viewed node depend on non-free symbols.

    :param node: the access node to check
    :param desc: the data descriptor to check
    :param state: the state that contains the node
    :param fsymbols: the free symbols to check against
    """
    if isinstance(desc, (dt.View)):
        # Views can be non-free symbol dependent due to the adjacent edges.
        e = get_view_edge(state, node)
        if e.data:
            src_subset = e.data.get_src_subset(e, state)
            dst_subset = e.data.get_dst_subset(e, state)
            free_symbols = set()
            if src_subset:
                free_symbols |= src_subset.free_symbols
            if dst_subset:
                free_symbols |= dst_subset.free_symbols
            if any(str(s) not in fsymbols for s in free_symbols):
                return True
        # If the viewed node/descriptor is non-free symbol dependent, then so
        # is the View.
        n = get_view_node(state, node)
        if n and isinstance(n, nd.AccessNode):
            d = state.parent.arrays[n.data]
            return is_nonfree_sym_dependent(n, d, state, fsymbols)
    elif isinstance(desc, dt.Array):
        if any(str(s) not in fsymbols for s in desc.free_symbols):
            return True
    return False


def _tswds_state(
    sdfg: SDFG,
    state: SDFGState,
    symbols: Dict[str, dtypes.typeclass],
    recursive: bool,
) -> Generator[Tuple[SDFGState, Node, Dict[str, dtypes.typeclass]], None, None]:
    """
    Helper function for ``traverse_sdfg_with_defined_symbols``.

    :see: traverse_sdfg_with_defined_symbols.
    """
    # Traverse state by scopes
    sdict = state.scope_children()

    def _traverse(scope: Node, symbols: Dict[str, dtypes.typeclass]):
        for node in sdict[scope]:
            yield state, node, symbols
            # Traverse inside scopes
            if node in sdict:
                inner_syms = {}
                inner_syms.update(symbols)
                inner_syms.update(node.new_symbols(sdfg, state, inner_syms))
                yield from _traverse(node, inner_syms)
            if isinstance(node, dace.sdfg.nodes.NestedSDFG) and recursive:
                yield from traverse_sdfg_with_defined_symbols(node.sdfg, recursive)

    # Start with top-level nodes
    yield from _traverse(None, symbols)


def _tswds_cf_region(
        sdfg: SDFG,
        cfg: AbstractControlFlowRegion,
        symbols: Dict[str, dtypes.typeclass],
        recursive: bool = False) -> Generator[Tuple[SDFGState, Node, Dict[str, dtypes.typeclass]], None, None]:
    sub_regions = cfg.sub_regions() or [cfg]
    for region in sub_regions:
        # Add symbols newly defined by this region, if present.
        region_symbols = region.new_symbols(symbols)
        symbols.update({k: v for k, v in region_symbols.items() if v is not None})

        # Add symbols from inter-state edges along the state machine
        start_region = region.start_block
        visited = set()
        visited_edges = set()
        for edge in region.dfs_edges(start_region):
            # Source -> inter-state definition -> Destination
            visited_edges.add(edge)
            # Source
            if edge.src not in visited:
                visited.add(edge.src)
                if isinstance(edge.src, SDFGState):
                    yield from _tswds_state(sdfg, edge.src, symbols, recursive)
                elif isinstance(edge.src, AbstractControlFlowRegion):
                    yield from _tswds_cf_region(sdfg, edge.src, symbols, recursive)

            # Add edge symbols into defined symbols
            issyms = edge.data.new_symbols(sdfg, symbols)
            symbols.update({k: v for k, v in issyms.items() if v is not None})

            # Destination
            if edge.dst not in visited:
                visited.add(edge.dst)
                if isinstance(edge.dst, SDFGState):
                    yield from _tswds_state(sdfg, edge.dst, symbols, recursive)
                elif isinstance(edge.dst, AbstractControlFlowRegion):
                    yield from _tswds_cf_region(sdfg, edge.dst, symbols, recursive)

        # If there is only one state, the DFS will miss it
        if start_region not in visited:
            if isinstance(start_region, SDFGState):
                yield from _tswds_state(sdfg, start_region, symbols, recursive)
            elif isinstance(start_region, AbstractControlFlowRegion):
                yield from _tswds_cf_region(sdfg, start_region, symbols, recursive)


def traverse_sdfg_with_defined_symbols(
        sdfg: SDFG,
        recursive: bool = False) -> Generator[Tuple[SDFGState, Node, Dict[str, dtypes.typeclass]], None, None]:
    """
    Traverses the SDFG, its states and nodes, yielding the defined symbols and their types at each node.

    :return: A generator that yields tuples of (state, node in state, currently-defined symbols)
    """
    # Start with global symbols and scalar constants
    symbols = copy.copy(sdfg.symbols)
    symbols.update({k: desc.dtype for k, (desc, _) in sdfg.constants_prop.items() if isinstance(desc, dt.Scalar)})
    for desc in sdfg.arrays.values():
        symbols.update({str(s): s.dtype for s in desc.free_symbols})

    yield from _tswds_cf_region(sdfg, sdfg, symbols, recursive)


def is_fpga_kernel(sdfg, state):
    """
    Returns whether the given state is an FPGA kernel and should be dispatched
    to the FPGA code generator.

    :return: True if this is an FPGA kernel, False otherwise.
    """
    if ("is_FPGA_kernel" in state.location and state.location["is_FPGA_kernel"] == False):
        return False
    data_nodes = state.data_nodes()
    at_least_one_fpga_array = False
    for n in data_nodes:
        desc = n.desc(sdfg)
        if desc.storage in (dtypes.StorageType.FPGA_Global, dtypes.StorageType.FPGA_Local,
                            dtypes.StorageType.FPGA_Registers, dtypes.StorageType.FPGA_ShiftRegister):
            at_least_one_fpga_array = True
        if isinstance(desc, dt.Scalar):
            continue
        if desc.storage not in (dtypes.StorageType.FPGA_Global, dtypes.StorageType.FPGA_Local,
                                dtypes.StorageType.FPGA_Registers, dtypes.StorageType.FPGA_ShiftRegister):
            return False

    return at_least_one_fpga_array


CFBlockDictT = Dict[ControlFlowBlock, ControlFlowBlock]


def postdominators(
    cfg: ControlFlowRegion,
    return_alldoms: bool = False
) -> Optional[Union[CFBlockDictT, Tuple[CFBlockDictT, Dict[ControlFlowBlock, Set[ControlFlowBlock]]]]]:
    """
    Return the immediate postdominators of a CFG. This may require creating new nodes and removing them, which
    happens in-place on the CFG.

    :param cfg: The CFG to generate the postdominators from.
    :param return_alldoms: If True, returns the "all postdominators" dictionary as well.
    :return: Immediate postdominators, or a 2-tuple of (ipostdom, allpostdoms) if ``return_alldoms`` is True.
    """
    from dace.sdfg.analysis import cfg as cfg_analysis

    # Get immediate post-dominators
    sink_nodes = cfg.sink_nodes()
    if len(sink_nodes) > 1:
        sink = cfg.add_state()
        for snode in sink_nodes:
            cfg.add_edge(snode, sink, dace.InterstateEdge())
    elif len(sink_nodes) == 0:
        return None
    else:
        sink = sink_nodes[0]
    ipostdom: CFBlockDictT = nx.immediate_dominators(cfg._nx.reverse(), sink)

    if return_alldoms:
        allpostdoms = cfg_analysis.all_dominators(cfg, ipostdom)
        retval = (ipostdom, allpostdoms)
    else:
        retval = ipostdom

    # If a new sink was added for post-dominator computation, remove it
    if len(sink_nodes) > 1:
        cfg.remove_node(sink)

    return retval


def map_view_to_array(vdesc: dt.View, adesc: dt.Array,
                      subset: sbs.Range) -> Optional[Tuple[Dict[int, int], List[int], List[int]]]:
    """
    Finds the matching dimensions mapping between a data descriptor and a view reinterpreting it, if and only
    if the view represents a slice (with potential new, "unsqueezed" axes).
    Views have the following relationship (w.l.o.g.): (array) --subset--> (view). For every memlet that goes
    out of a view, we need to compose the subset with the new view dimensions and new subset.
    The precondition to this method is that the array has unique strides (if not, the process fails).
    The process works in three steps, as follows:
        * First, The degenerate (shape=1) dimensions are removed from both the array and the view for consideration.
        * The mapping between non-degenerate dimensions is done from the view to the array based on the strides.
            Note that in a slice, the strides can be expanded or squeezed, but never reordered. This fact is used
            during matching. If any non-degenerate dimension remains in the view, the process fails.
        * Second, we find the "unsqueezed" dimensions by looking at the remainder of the view dimensions:
            any dimension that is between the dimensions in the existing mapping is considered for strides. Dimensions
            that fall before or after the sizes, or between two consecutive dimensions, are considered new axes.
        * Third, the remainder of the dimensions of the original (non-view) data descriptor are considered
            "squeezed".

    For example, a scalar view ``A[i, j] -> v`` would return ``({}, [], [0, 1])``.
    Example 2: ``A[0:2, 3:5, i, j, 0:N] -> V[0:2, 0, 0:2, 0, 0:N, 0]`` would return
    ``({0: 0, 2: 1, 3: 2, 4: 4}, [1, 5], [3])``.
    :param vdesc: The data descriptor of the view.
    :param adesc: The data descriptor of the viewed data container.
    :return: A tuple of (mapping of view->array, expanded, squeezed) dimensions, or None if the process failed.
    """

    # Strides can be squeezed or expanded, but never reordered.
    # traverse both shapes and strides, ignoring shape-1 dimensions along the way
    dimension_mapping: Dict[int, int] = {}
    unsqueezed: List[int] = []
    squeezed: List[int] = []

    # First, remove shape=1 dimensions (unsqueezed or squeezed)
    non_squeeze_vdims = [i for i, s in enumerate(vdesc.shape) if s != 1]
    non_squeeze_adims = [i for i, s in enumerate(adesc.shape) if s != 1]
    astrides = [adesc.strides[i] for i in non_squeeze_adims]

    # Find matching strides
    last_adim = 0
    for i in non_squeeze_vdims:
        try:
            last_adim = astrides.index(vdesc.strides[i], last_adim)
            dimension_mapping[i] = non_squeeze_adims[last_adim]
        except ValueError:  # Index not found
            return None

    # Find degenerate dimension mapping (stride-matching and new axes / "unsqueezed")
    dims_iter = iter(sorted(dimension_mapping.items()))  # Sorted matched dimensions
    prev_dim = 0
    next_dim = next(dims_iter, (-1, -1))[1]  # First matched dimension in data container
    new_dims: Dict[int, int] = {}
    for i, vstride in enumerate(vdesc.strides):
        if i not in dimension_mapping:
            try:
                if next_dim < 0:
                    match = adesc.strides.index(vstride, prev_dim)
                else:
                    match = adesc.strides.index(vstride, prev_dim, next_dim)
                new_dims[i] = match
            except ValueError:  # No match found - new axis
                unsqueezed.append(i)
        else:
            prev_dim = dimension_mapping[i] + 1

            # If we are out of dimensions, return -1 so that anything further is unsqueezed
            next_dim = next(dims_iter, (-1, -1))[1]

    # Add new mappings after the loop to avoid interfering with it
    dimension_mapping.update(new_dims)

    # Find degenerate dimension mapping in remainder of data container (squeezed)
    subset_size = subset.size() if subset is not None else None
    inverse_dim_mapping = {v: k for k, v in dimension_mapping.items()}
    for i in range(len(adesc.shape)):
        if i not in inverse_dim_mapping:
            if subset_size is not None and subset_size[i] != 1:
                # A squeezed dimension must have a subset of size = 1 on the source data container
                return None
            squeezed.append(i)

    return dimension_mapping, unsqueezed, squeezed


def check_sdfg(sdfg: SDFG):
    """ Checks that the parent attributes of an SDFG are correct.

    :param sdfg: The SDFG to check.
    :raises AssertionError: If any of the parent attributes are incorrect.
    """
    for state in sdfg.nodes():
        for node in state.nodes():
            if isinstance(node, dace.nodes.NestedSDFG):
                assert node.sdfg.parent_nsdfg_node is node
                assert node.sdfg.parent is state
                assert node.sdfg.parent_sdfg is sdfg
                assert node.sdfg.parent.parent is sdfg
                check_sdfg(node.sdfg)


def normalize_offsets(sdfg: SDFG):
    """
    Normalizes descriptor offsets to 0 and adjusts the Memlet subsets accordingly. This operation is done in-place.

    :param sdfg: The SDFG to be normalized.
    """

    import ast
    from dace.frontend.python import astutils

    for sd in sdfg.all_sdfgs_recursive():
        offsets = dict()
        for arrname, arrdesc in sd.arrays.items():
            if not isinstance(arrdesc, dt.Array):  # NOTE: Does this work with Views properly?
                continue
            if any(o != 0 for o in arrdesc.offset):
                offsets[arrname] = arrdesc.offset
                arrdesc.offset = [0] * len(arrdesc.shape)
        if offsets:
            for e in sd.edges():
                memlets = e.data.get_read_memlets(sd.arrays)
                for m in memlets:
                    if m.data in offsets:
                        m.subset.offset(offsets[m.data], False)
                for node in ast.walk(e.data.condition.code[0]):
                    if isinstance(node, ast.Subscript):
                        m = memlets.pop(0)
                        subscript: ast.Subscript = ast.parse(str(m)).body[0].value
                        assert isinstance(node.value, ast.Name) and node.value.id == m.data
                        node.slice = ast.copy_location(subscript.slice, node.slice)
                e.data._cond_sympy = None
                for k, v in e.data.assignments.items():
                    vast = ast.parse(v)
                    for node in ast.walk(vast):
                        if isinstance(node, ast.Subscript):
                            m = memlets.pop(0)
                            subscript: ast.Subscript = ast.parse(str(m)).body[0].value
                            assert isinstance(node.value, ast.Name) and node.value.id == m.data
                            node.slice = ast.copy_location(subscript.slice, node.slice)
                    newv = astutils.unparse(vast)
                    e.data.assignments[k] = newv
                assert not memlets
            for state in sd.states():
                # NOTE: Ideally, here we just want to iterate over the edges. However, we need to handle both the
                # subset and the other subset. Therefore, it is safer to traverse the Memlet paths.
                for node in state.nodes():
                    if isinstance(node, nd.AccessNode) and node.data in offsets:
                        off = offsets[node.data]
                        visited = set()
                        for e0 in state.all_edges(node):
                            for e1 in state.memlet_tree(e0):
                                if e1 in visited:
                                    continue
                                visited.add(e1)
                                if e1.data.data == node.data:
                                    e1.data.subset.offset(off, False)
                                else:
                                    e1.data.other_subset.offset(off, False)


def prune_symbols(sdfg: SDFG):
    """
    Prunes unused symbols from the SDFG and the NestedSDFG symbol mappings. This operation is done in place. See also
    `dace.transformation.interstate.PruneSymbols`.

    :param sdfg: The SDFG to have its symbols pruned.
    """
    for state in sdfg.states():
        for node in state.nodes():
            if isinstance(node, nd.NestedSDFG):
                prune_symbols(node.sdfg)
                declared_symbols = set(node.sdfg.symbols.keys())
                free_symbols = node.sdfg.free_symbols
                defined_symbols = declared_symbols - free_symbols
                for s in defined_symbols:
                    del node.sdfg.symbols[s]
                    if s in node.symbol_mapping:
                        del node.symbol_mapping[s]


def make_dynamic_map_inputs_unique(sdfg: SDFG):
    for sd in sdfg.all_sdfgs_recursive():
        dynamic_map_inputs = set(sd.arrays.keys())
        for state in sd.states():
            for node in state.nodes():
                repl_dict = {}
                if isinstance(node, nd.MapEntry):
                    # Find all dynamic map inputs
                    for e in state.in_edges(node):
                        if not e.dst_conn.startswith('IN_'):
                            if e.dst_conn in dynamic_map_inputs:
                                new_name = dt.find_new_name(e.dst_conn, dynamic_map_inputs)
                                dynamic_map_inputs.add(new_name)
                                repl_dict[e.dst_conn] = new_name
                                e._dst_conn = new_name
                            else:
                                dynamic_map_inputs.add(e.dst_conn)
                    if repl_dict:
                        in_connectors = {
                            repl_dict[n] if n in repl_dict else n: t
                            for n, t in node.in_connectors.items()
                        }
                        node.in_connectors = in_connectors
                        node.map.range.replace(repl_dict)
                        state.scope_subgraph(node).replace_dict(repl_dict)
                        propagation.propagate_memlets_scope(sd, state, state.scope_tree()[node])


def get_thread_local_data(sdfg: SDFG) -> List[str]:
    """ Returns a list of all data that are thread-local in the SDFG.

    This method DOES NOT apply recursively to nested SDFGs. It is also does not take into account outer Maps.

    :param sdfg: The SDFG to check.
    :return: A list of the names of all data that are thread-local in the SDFG.
    """
    # NOTE: We could exclude non-transient data here, but it is interesting to see if we find any non-transient data
    # only inside a Map.
    data_to_check = {name: None for name in sdfg.arrays.keys()}
    for state in sdfg.nodes():
        scope_dict = state.scope_dict()
        for node in state.nodes():
            if isinstance(node, nd.AccessNode):
                # If the data was already removed from the candidated, continue
                if node.data not in data_to_check:
                    continue
                # If the data is not in a scope, i.e., cannot be thread-local, remove it from the candidates
                if scope_dict[node] is None:
                    del data_to_check[node.data]
                    continue
                # If the data is in a Map ...
                if isinstance(scope_dict[node], nd.MapEntry):
                    # ... if we haven't seen the data yet, note down the scope
                    if data_to_check[node.data] is None:
                        data_to_check[node.data] = scope_dict[node]
                    # ... if we have seen the data before, but in a different scope, remove it from the candidates
                    elif data_to_check[node.data] != scope_dict[node]:
                        del data_to_check[node.data]

    result = list(data_to_check.keys())
    for name in result:
        if not sdfg.arrays[name].transient:
            warnings.warn(f'Found thread-local data "{name}" that is not transient.')
    return result


def get_global_memlet_path_src(sdfg: SDFG, state: SDFGState, edge: MultiConnectorEdge) -> nd.Node:
    """
    Finds the global source node of an edge/memlet path, crossing nested SDFG scopes.

    :param sdfg: The SDFG containing the edge.
    :param state: The state containing the edge.
    :param edge: The edge to find the global source node for.
    :return: The global source node of the edge.
    """
    src = state.memlet_path(edge)[0].src
    if isinstance(src, nd.AccessNode) and not sdfg.arrays[src.data].transient and sdfg.parent is not None:
        psdfg = sdfg.parent_sdfg
        pstate = sdfg.parent
        pnode = sdfg.parent_nsdfg_node
        pedges = list(pstate.in_edges_by_connector(pnode, src.data))
        if len(pedges) > 0:
            pedge = pedges[0]
            return get_global_memlet_path_src(psdfg, pstate, pedge)
        else:
            pedges = list(pstate.out_edges_by_connector(pnode, src.data))
            if len(pedges) > 0:
                pedge = pedges[0]
                return get_global_memlet_path_dst(psdfg, pstate, pedge)
    return src


def get_global_memlet_path_dst(sdfg: SDFG, state: SDFGState, edge: MultiConnectorEdge) -> nd.Node:
    """
    Finds the global destination node of an edge/memlet path, crossing nested SDFG scopes.

    :param sdfg: The SDFG containing the edge.
    :param state: The state containing the edge.
    :param edge: The edge to find the global destination node for.
    :return: The global destination node of the edge.
    """
    dst = state.memlet_path(edge)[-1].dst
    if isinstance(dst, nd.AccessNode) and not sdfg.arrays[dst.data].transient and sdfg.parent is not None:
        psdfg = sdfg.parent_sdfg
        pstate = sdfg.parent
        pnode = sdfg.parent_nsdfg_node
        pedges = list(pstate.out_edges_by_connector(pnode, dst.data))
        if len(pedges) > 0:
            pedge = pedges[0]
            return get_global_memlet_path_dst(psdfg, pstate, pedge)
    return dst


def get_control_flow_block_dominators(sdfg: SDFG,
                                      idom: Optional[Dict[ControlFlowBlock, ControlFlowBlock]] = None,
                                      all_dom: Optional[Dict[ControlFlowBlock, Set[ControlFlowBlock]]] = None,
                                      ipostdom: Optional[Dict[ControlFlowBlock, ControlFlowBlock]] = None,
                                      all_postdom: Optional[Dict[ControlFlowBlock, Set[ControlFlowBlock]]] = None):
    """
    Find the dominator and postdominator relationship between control flow blocks of an SDFG.
    This transitively computes the domination relationship across control flow regions, as if the SDFG were to be
    inlined entirely.

    :param idom: A dictionary in which to store immediate dominator relationships. Not computed if None.
    :param all_dom: A dictionary in which to store all dominator relationships. Not computed if None.
    :param ipostdom: A dictionary in which to store immediate postdominator relationships. Not computed if None.
    :param all_postdom: A dictionary in which to all postdominator relationships. Not computed if None.
    """
    # Avoid cyclic import
    from dace.sdfg.analysis import cfg as cfg_analysis

    if idom is not None or all_dom is not None:
        added_sinks: Dict[AbstractControlFlowRegion, SDFGState] = {}
        if idom is None:
            idom = {}
        for cfg in sdfg.all_control_flow_regions(parent_first=True):
            if isinstance(cfg, ConditionalBlock):
                for _, b in cfg.branches:
                    idom[b] = cfg
            else:
                sinks = cfg.sink_nodes()
                if len(sinks) > 1:
                    added_sinks[cfg] = cfg.add_state()
                    for s in sinks:
                        cfg.add_edge(s, added_sinks[cfg], InterstateEdge())
                idom.update(nx.immediate_dominators(cfg.nx, cfg.start_block))
        # Compute the transitive relationship of immediate dominators:
        # - For every start state in a control flow region, the immediate dominator is the immediate dominator of the
        #   parent control flow region.
        # - If the immediate dominator is a conditional or a loop, change the immediate dominator to be the immediate
        #   dominator of that loop or conditional.
        # - If the immediate dominator is any other control flow region, change the immediate dominator to be the
        #   immediate dominator of that region's end / exit - or a virtual one if no single one exists.
        for k, _ in idom.items():
            if k.parent_graph is not sdfg and k is k.parent_graph.start_block:
                next_dom = idom[k.parent_graph]
                while next_dom.parent_graph is not sdfg and next_dom is next_dom.parent_graph.start_block:
                    next_dom = idom[next_dom.parent_graph]
                idom[k] = next_dom
        changed = True
        while changed:
            changed = False
            for k, v in idom.items():
                if isinstance(v, AbstractControlFlowRegion):
                    if isinstance(v, (LoopRegion, ConditionalBlock)):
                        idom[k] = idom[v]
                    else:
                        if v in added_sinks:
                            idom[k] = idom[added_sinks[v]]
                        else:
                            idom[k] = v.sink_nodes()[0]
                    if idom[k] is not v:
                        changed = True

        for cf, v in added_sinks.items():
            cf.remove_node(v)

        if all_dom is not None:
            all_dom.update(cfg_analysis.all_dominators(sdfg, idom))

    if ipostdom is not None or all_postdom is not None:
        added_sinks: Dict[AbstractControlFlowRegion, SDFGState] = {}
        sinks_per_cfg: Dict[AbstractControlFlowRegion, ControlFlowBlock] = {}
        if ipostdom is None:
            ipostdom = {}

        for cfg in sdfg.all_control_flow_regions(parent_first=True):
            if isinstance(cfg, ConditionalBlock):
                sinks_per_cfg[cfg] = cfg
                for _, b in cfg.branches:
                    ipostdom[b] = cfg
            else:
                # Get immediate post-dominators
                sink_nodes = cfg.sink_nodes()
                if len(sink_nodes) > 1:
                    sink = cfg.add_state()
                    added_sinks[cfg] = sink
                    sinks_per_cfg[cfg] = sink
                    for snode in sink_nodes:
                        cfg.add_edge(snode, sink, dace.InterstateEdge())
                elif len(sink_nodes) == 0:
                    return None
                else:
                    sink = sink_nodes[0]
                    sinks_per_cfg[cfg] = sink
                ipostdom.update(nx.immediate_dominators(cfg._nx.reverse(), sink))

        # Compute the transitive relationship of immediate postdominators, similar to how it works for immediate
        # dominators, but inverse.
        for k, _ in ipostdom.items():
            if k.parent_graph is not sdfg and (k is sinks_per_cfg[k.parent_graph]
                                               or isinstance(k.parent_graph, ConditionalBlock)):
                next_pdom = ipostdom[k.parent_graph]
                while next_pdom.parent_graph is not sdfg and (next_pdom is sinks_per_cfg[next_pdom.parent_graph]
                                                              or isinstance(next_pdom.parent_graph, ConditionalBlock)):
                    next_pdom = ipostdom[next_pdom.parent_graph]
                ipostdom[k] = next_pdom
        changed = True
        while changed:
            changed = False
            for k, v in ipostdom.items():
                if isinstance(v, AbstractControlFlowRegion):
                    if isinstance(v, (LoopRegion, ConditionalBlock)):
                        ipostdom[k] = ipostdom[v]
                    else:
                        ipostdom[k] = v.start_block
                    if ipostdom[k] is not v:
                        changed = True

        for cf, v in added_sinks.items():
            cf.remove_node(v)

        if all_postdom is not None:
            all_postdom.update(cfg_analysis.all_dominators(sdfg, ipostdom))


def set_nested_sdfg_parent_references(sdfg: SDFG):
    """
    Sets the parent_sdfg attribute for all NestedSDFGs recursively.
    """
    sdfg.reset_cfg_list()
    for state in sdfg.all_states():
        for node in state.nodes():
            if isinstance(node, NestedSDFG):
                node.sdfg.parent_sdfg = sdfg
                set_nested_sdfg_parent_references(node.sdfg)


def get_used_data(scope: Union[ControlFlowRegion, SDFGState, nd.MapEntry, nd.NestedSDFG],
                  parent_state: Union[SDFGState, None] = None) -> Set[str]:
    """
    Returns a set of all data names that are used in the given control flow region, state, map entry or nested SDFG node.
    Data is considered used if there is an access node within the scope to data or it appears in an interstate edge.

    :param cfg: The control flow region, state, or map entry node to check.
    :param parent_state: The parent state of the scope, used only for MapEntry nodes. Can't be None if scope is a MapEntry.
    :return: A set of used data names.
    """
    if isinstance(scope, SDFGState) or isinstance(scope, ControlFlowRegion):
        read_data, write_data = scope.read_and_write_sets()
        return read_data.union(write_data)
    elif isinstance(scope, nd.NestedSDFG):
        read_data, write_data = scope.sdfg.read_and_write_sets()
        return read_data.union(write_data)
    elif isinstance(scope, nd.MapEntry):
        assert parent_state is not None, "parent_state must be provided for MapEntry nodes"
        state: SDFGState = parent_state
        # How can data be accessed in an SDFG?:
        # Read interstate edges or access nodes using memlets
        # Written to access nodes using memlets
        # For map inputs the data might be not directly coming through an access node,
        # need to check the edges too
        #
        # To get all used data, within a state iterate access nodes
        # If data is passed to a nested SDFG (even if it is only used on an interstate edge),
        # the access node must be present in the parent graph.
        used_data = set()

        # All data used in the NestedSDFGs need to be connected through access nodes
        for node in state.all_nodes_between(scope, state.exit_node(scope)):
            if isinstance(node, nd.AccessNode):
                used_data.add(node.data)
        # Need to consider map inputs and outputs too
        for ie in state.in_edges(scope):
            if ie.data is not None and ie.data.data is not None:
                used_data.add(ie.data.data)
        for oe in state.out_edges(scope):
            if oe.data is not None and oe.data.data is not None:
                used_data.add(oe.data.data)

        return used_data
    else:
        raise Exception("Unsupported scope type for get_constant_data: {}".format(type(scope)))


def get_constant_data(scope: Union[ControlFlowRegion, SDFGState, nd.NestedSDFG, nd.MapEntry],
                      parent_state: Union[SDFGState, None] = None) -> Set[str]:
    """
    Returns a set of all constant data in the given control flow region, state, or with the map scope.
    Data is considered constant if there is any incoming edge to an access node of the data.
    Due to the semantics of SDFG, if a nested SDFG writes to the data container it needs to be
    visible in the parent graph as well, so the function does not need to be recursive.

    :param cfg: The control flow region, state or a map entry node to check.
    :param parent_state: The parent_state of the scope, used only for MapEntry nodes.
    :return: A set of constant data names.
    """

    def _incoming_memlet(state: SDFGState, node: nd.AccessNode) -> bool:
        return (state.in_degree(node) > 0 and any([e.data is not None for e in state.in_edges(node)]))

    if isinstance(scope, (SDFGState, ControlFlowRegion)):
        read_data, write_data = scope.read_and_write_sets()
        return read_data - write_data
    elif isinstance(scope, nd.NestedSDFG):
        read_data, write_data = scope.sdfg.read_and_write_sets()
        return read_data - write_data
    elif isinstance(scope, nd.MapEntry):
        state: SDFGState = parent_state

        # Which data are const:
        # All access nodes that have no incoming edges
        used_data = set()
        written_data = set()

        # All data used in the NestedSDFGs need to be connected through access nodes
        for node in state.all_nodes_between(scope, state.exit_node(scope)):
            if isinstance(node, nd.AccessNode):
                # Either no incoming edge, or no incoming edge has a Memlet (dependency edge only)
                if _incoming_memlet(state, node):
                    written_data.add(node.data)

        # Need to consider map inputs and outputs too
        for ie in state.in_edges(scope):
            if ie.data is not None and ie.data.data is not None:
                used_data.add(ie.data.data)
        for oe in state.out_edges(state.exit_node(scope)):
            if oe.data is not None and oe.data.data is not None:
                written_data.add(oe.data.data)
            used_data.add(oe.data.data)

        return used_data - written_data
    else:
        raise Exception("Unsupported scope type for get_constant_data: {}".format(type(scope)))


def get_used_symbols(
    scope: Union[SDFG, ControlFlowRegion, SDFGState, nd.MapEntry, nd.NestedSDFG],
    parent_state: Union[SDFGState, None] = None,
    include_symbols_for_offset_calculations: bool = False,
) -> Set[str]:
    """
    Returns a set of all used symbols, that have been defined by the scope or were already defined for the duration of the
    scope in the given control flow region, state, or with the map scope.

    :param cfg: The control flow region, state or a map entry node to check.
    :param parent_state: The parent graph of the scope, used only for MapEntry nodes.
    :return: A set of symbol names.
    """
    return _get_used_symbols_impl(scope=scope,
                                  constant_syms_only=False,
                                  parent_state=parent_state,
                                  include_symbols_for_offset_calculations=include_symbols_for_offset_calculations)


def get_constant_symbols(scope: Union[SDFG, ControlFlowRegion, SDFGState, nd.MapEntry, nd.NestedSDFG],
                         parent_state: Union[SDFGState, None] = None,
                         include_symbols_for_offset_calculations: bool = False) -> Set[str]:
    """
    Returns a set of all constant symbols in the given control flow region, state, or with the map scope,
    which have been defined by the scope (e.g. map) or defined for the duration of the scope.
    A symbol is considered constant if no interstate edge within the scope writes to it.

    :param cfg: The control flow region, state or a map entry node to check.
    :param parent_state: The parent graph of the scope, used only for MapEntry nodes.
    :return: A set of constant symbol names.
    """
    return _get_used_symbols_impl(scope=scope,
                                  constant_syms_only=True,
                                  parent_state=parent_state,
                                  include_symbols_for_offset_calculations=include_symbols_for_offset_calculations)


def _get_used_symbols_impl(scope: Union[SDFG, ControlFlowRegion, SDFGState, nd.MapEntry,
                                        nd.NestedSDFG], constant_syms_only: bool, parent_state: Union[SDFGState, None],
                           include_symbols_for_offset_calculations: bool) -> Set[str]:
    """
    Returns a set of all constant symbols in the given control flow region, state, or with the map scope.
    A symbol is considered constant if no interstate edge writes to it.

    :param cfg: The control flow region, state or a map entry node to check.
    :param parent_state: The parent graph of the scope, used only for MapEntry nodes.
    :return: A set of constant symbol names.
    """

    def _get_assignments(cfg: Union[ControlFlowRegion, SDFG]) -> Set[str]:
        written_symbols = set()
        for edge in cfg.all_interstate_edges():
            if edge.data is not None:
                written_symbols = written_symbols.union(edge.data.assignments.keys())
        return written_symbols

    offset_symbols = set()
    if include_symbols_for_offset_calculations:
        used_data = get_used_data(scope=scope, parent_state=parent_state)
        for data in used_data:
            parent_graph = parent_state if isinstance(scope, nd.MapEntry) else scope
            if data in parent_graph.sdfg.arrays:
                desc = parent_graph.sdfg.arrays[data]
                offset_symbols.update(str(sym) for sym in desc.free_symbols)

    if isinstance(scope, SDFGState):
        symbols = scope.used_symbols(all_symbols=False)
        # Since no symbol can change within a state we are good to go
        return offset_symbols | symbols
    elif isinstance(scope, (SDFG, ControlFlowRegion)):
        # Need to get all used symbols within the SDFG or CFG
        used_symbols = scope.used_symbols(all_symbols=False)
        # Get all symbols that are written to
        written_symbols = _get_assignments(scope)
        if constant_syms_only:
            return (offset_symbols | used_symbols) - written_symbols
        else:
            return offset_symbols | used_symbols
    elif isinstance(scope, nd.NestedSDFG):
        used_symbols = scope.sdfg.used_symbols(all_symbols=False)
        # Can't pass them as const if they are written to in the nested SDFG
        written_symbols = _get_assignments(scope.sdfg)
        if constant_syms_only:
            return (offset_symbols | used_symbols) - written_symbols
        else:
            return offset_symbols | used_symbols
    elif isinstance(scope, nd.MapEntry):
        used_symbols = scope.used_symbols_within_scope(parent_state=parent_state)
        return offset_symbols | used_symbols
    else:
        raise Exception("Unsupported scope type for get_constant_data: {}".format(type(scope)))


def _specialize_scalar_impl(root: 'dace.SDFG', sdfg: 'dace.SDFG', scalar_name: str, scalar_val: Union[float, int, str]):
    # This function replaces a scalar with the name <scalar_name> with a constant
    # A scalar can appear on:
    # 1. Interstate Edge
    # -> For 1: Replace occurence on the interstate edge with scalar_name
    # 2. Dynamic Input to a Map
    # -> For 2: Rm. dynamic in connector, remove the edge and the node if the degree is None
    # 3. Access Node
    # -> If access node is used then e.g. [scalar] -> [tasklet]
    # -> then create a [tasklet] that uses the scalar_val as a constant value inside
    import re

    def _token_replace(code: str, src: str, dst: str) -> str:
        # Split while keeping delimiters
        tokens = re.split(r'(\s+|[()\[\]])', code)

        # Replace tokens that exactly match src
        tokens = [dst if token.strip() == src else token for token in tokens]

        # Recombine everything
        return ''.join(tokens).strip()

    def repl_code_block_or_str(input: Union[CodeBlock, str], src: str, dst: str):
        if isinstance(input, CodeBlock):
            return CodeBlock(_token_replace(input.as_string, src, dst))
        else:
            return input.replace(src, dst)

    # If we are the root SDFG then we need can't remove non-transient scalar (but will just not use it)
    # For nestedSDFGs we will remove
    if root != sdfg:
        if scalar_name in sdfg.arrays:
            sdfg.remove_data(scalar_name, validate=False)

        if scalar_name in sdfg.symbols:
            sdfg.remove_symbol(scalar_name)

    nsdfgs = set()
    c = 0
    for state in sdfg.all_states():
        # Check dynamic inputs
        for e in state.edges():
            if e not in state.edges():
                continue
            if e.data is None or e.data.data != scalar_name:
                continue

            # Now we know we have an edge where memlet.data is the scalar

            src = e.src
            dst = e.dst

            assert e.data.data == scalar_name

            if isinstance(e.dst, nd.Tasklet):
                in_tasklet_name = e.dst_conn
                if e.dst.code.language == dace.dtypes.Language.Python:
                    import sympy
                    lhs, rhs = e.dst.code.as_string.split("=")
                    lhs = lhs.strip()
                    rhs = rhs.strip()
                    subs_rhs = str(sympy.pycode(dace.symbolic.SymExpr(rhs).subs({in_tasklet_name: scalar_val}))).strip()
                    new_code = CodeBlock(code=f"{lhs} = {subs_rhs}", language=dace.dtypes.Language.Python)
                    e.dst.code = new_code
                else:

                    new_code = CodeBlock(code=_token_replace(e.dst.code.as_string, in_tasklet_name, scalar_val),
                                         language=e.dst.code.language)
                    e.dst.code = new_code
                state.remove_edge(e)
                if e.src_conn is not None:
                    src.remove_out_connector(e.src_conn)
                if e.dst_conn is not None:
                    dst.remove_in_connector(e.dst_conn)
            else:
                state.remove_edge(e)
                if e.src_conn is not None:
                    src.remove_out_connector(e.src_conn)
                if e.dst_conn is not None:
                    dst.remove_in_connector(e.dst_conn)

            if state.out_degree(src) == 0:
                if isinstance(src, nd.MapEntry):
                    # Add a dep edge, to not invalidate the map
                    state.add_edge(src, None, dst, None, dace.memlet.Memlet())
                else:
                    if state.degree(src) == 0:
                        state.remove_node(src)
            if state.in_degree(dst) == 0:
                if isinstance(dst, nd.MapExit):
                    state.add_edge(src, None, dst, None, dace.memlet.Memlet())
                else:
                    if state.degree(dst) == 0:
                        state.remove_node(dst)

        for node in state.nodes():
            if isinstance(node, nd.MapEntry):
                new_range_list = []

                for (b, e, s) in node.map.range:
                    _b = b.subs(scalar_name, scalar_val)
                    _e = e.subs(scalar_name, scalar_val)
                    _s = s.subs(scalar_name, scalar_val)
                    new_range_list.append((_b, _e, _s))
                node.map.range = dace.subsets.Range(new_range_list)
            elif isinstance(node, nd.NestedSDFG):
                nsdfgs.add(node.sdfg)

    # Replace on for CFGs as
    for cfg in sdfg.all_control_flow_regions():
        if isinstance(cfg, LoopRegion):
            cfg.loop_condition = repl_code_block_or_str(cfg.loop_condition, scalar_name, str(scalar_val))
            cfg.init_statement = repl_code_block_or_str(cfg.init_statement, scalar_name, str(scalar_val))
            cfg.update_statement = repl_code_block_or_str(cfg.update_statement, scalar_name, str(scalar_val))
            assert cfg.loop_variable != scalar_name, (
                f"Loop variable {cfg.loop_variable} cannot be the same as the scalar {scalar_name}")
        if isinstance(cfg, ConditionalBlock):
            for i, (n_cond, n_body) in enumerate(cfg.branches):
                if n_cond is not None:
                    cfg.branches[0] = (repl_code_block_or_str(n_cond, scalar_name, str(scalar_val)), n_body)

    for edge in sdfg.all_interstate_edges(recursive=True):
        edge.data.replace_dict({f"{scalar_name}": f"{scalar_val}"})

    if root != sdfg:
        if scalar_name in sdfg.parent_nsdfg_node.symbol_mapping:
            del sdfg.parent_nsdfg_node.symbol_mapping[scalar_name]

    for nsdfg in nsdfgs:
        _specialize_scalar_impl(root, nsdfg, scalar_name, scalar_val)


def specialize_scalar(sdfg: 'dace.SDFG', scalar_name: str, scalar_val: Union[float, int, str]):
    import sympy

    assert isinstance(scalar_name, str), f"Expected scalar name to be str got {type(scalar_val)}"

    def _sympy_to_python_number(val):
        """Convert any SymPy numeric type to a native Python int or float."""
        if isinstance(val, sympy.Integer):
            return int(val)
        elif isinstance(val, (sympy.Float, sympy.Rational)):
            return float(val)
        elif isinstance(val, sympy.Number):
            # Fallback for any other sympy numeric type
            return float(val.evalf())
        return val  # unchanged if not a number

    assert isinstance(
        scalar_val,
        (float, int, str,
         sympy.Number)), f"Expected scalar value to be float, int, str, or sympy.Number, got {type(scalar_val)}"
    if not isinstance(scalar_val, (float, int, str)):
        if isinstance(scalar_val, sympy.Number):
            scalar_val = _sympy_to_python_number(scalar_val)

    _specialize_scalar_impl(sdfg, sdfg, scalar_name, scalar_val)


def demote_symbol_to_scalar(sdfg: 'dace.SDFG', symbol_str: str, default_type: 'dace.dtypes.typeclass' = None):
    import dace.sdfg.construction_utils as cutil
<<<<<<< HEAD
=======
    import dace.sdfg.tasklet_utils as tutil

>>>>>>> e7e0c85d
    if default_type is None:
        default_type = dace.int32

    # If assignment is to symbol_str, append it to last scalar before
    if symbol_str in sdfg.symbols:
        sym_dtype = sdfg.symbols[symbol_str]
    else:
        print(
            f"Symbol {symbol_str} not in the symbols of {sdfg.label} ({sdfg.symbols}), setting to default type {default_type}"
        )
        sym_dtype = default_type

    # If top-level and in free symbols
    # Or not top-level and in symbol mapping need to make it non transient
    # TODO:
    is_top_level = sdfg.parent_nsdfg_node is None
    is_transient = not ((is_top_level and symbol_str in sdfg.free_symbols) or
                        ((not is_top_level) and symbol_str in sdfg.parent_nsdfg_node.symbol_mapping))

    if is_transient is False:
        raise Exception("Scalar to symbol demotion only works if the resulting scalar would be transient")

    if symbol_str in sdfg.symbols:
        sdfg.remove_symbol(symbol_str)
    sdfg.add_scalar(name=symbol_str, dtype=sym_dtype, storage=dace.dtypes.StorageType.Register, transient=is_transient)

    # For any tasklet that uses the symbol - make an access node to the scalar and connect through the in connector
    # 1. Replace all symbols of name appearing
    # 2.1 If symbol <- expr in any interstate edge
    # 2.2 Add a new state before edge.dst, and add assignment to the scalar

    # 1
    # Replace all code in tasklets and access nodes
    for g in sdfg.all_states():
        for n in g.nodes():
            if isinstance(n, dace.nodes.Tasklet):
                assert isinstance(g, dace.SDFGState)
                sdict = g.scope_dict()
<<<<<<< HEAD
                if cutil.tasklet_has_symbol(n, symbol_str):
                    # 2. If used in tasklet try to replace symbol name with an in connector and add an access to the scalar

                    # Sanity check no tasklet should assign to a symbol
                    lhs, rhs = n.code.as_string.split(" = ", 2)
                    tasklet_lhs = lhs.strip()
                    assert symbol_str != tasklet_lhs
                    cutil.tasklet_replace_code(n, {symbol_str: f"_in_{symbol_str}"})
=======
                if tutil.tasklet_has_symbol(n, symbol_str):
                    # 2. If used in tasklet try to replace symbol name with an in connector and add an access to the scalar

                    # Sanity check no tasklet should assign to a symbol
                    lhs, rhs = n.code.as_string.split(" = ")
                    tasklet_lhs = lhs.strip()
                    assert symbol_str not in tasklet_lhs
                    tutil.tasklet_replace_code(n, {symbol_str: f"_in_{symbol_str}"})
>>>>>>> e7e0c85d
                    n.add_in_connector(f"_in_{symbol_str}")
                    access = g.add_access(symbol_str)
                    g.add_edge(access, None, n, f"_in_{symbol_str}", dace.memlet.Memlet(expr=f"{symbol_str}[0]"))
                    # If parent scope is not None add a dependency edge to it
                    if sdict[n] is not None:
                        g.add_edge(sdict[n], None, access, None, dace.memlet.Memlet())

    # 2
    for e in sdfg.all_interstate_edges():
        matching_assignments = {(k, v) for k, v in e.data.assignments.items() if k.strip() == symbol_str}
        if len(matching_assignments) > 0:
            # Add them to the next state
            state = e.dst.parent_graph.add_state_before(e.dst,
                                                        label=f"_{e.dst}_sym_assign",
                                                        is_start_block=e.dst.parent_graph.start_block == e.dst)
            # Go through all matching assignments
            # Add symbols etc. as necessary
            for k, v in matching_assignments:
                del e.data.assignments[k]
                symbol_str = k.strip()
                if symbol_str in state.sdfg.symbols:
                    state.sdfg.remove_symbol(symbol_str)
                if symbol_str not in g.sdfg.arrays:
                    state.sdfg.add_scalar(name=symbol_str,
                                          dtype=sym_dtype,
                                          storage=dace.dtypes.StorageType.Register,
                                          transient=is_transient)
                cutil.generate_assignment_as_tasklet_in_state(state, k, v)<|MERGE_RESOLUTION|>--- conflicted
+++ resolved
@@ -2700,11 +2700,8 @@
 
 def demote_symbol_to_scalar(sdfg: 'dace.SDFG', symbol_str: str, default_type: 'dace.dtypes.typeclass' = None):
     import dace.sdfg.construction_utils as cutil
-<<<<<<< HEAD
-=======
     import dace.sdfg.tasklet_utils as tutil
 
->>>>>>> e7e0c85d
     if default_type is None:
         default_type = dace.int32
 
@@ -2743,25 +2740,14 @@
             if isinstance(n, dace.nodes.Tasklet):
                 assert isinstance(g, dace.SDFGState)
                 sdict = g.scope_dict()
-<<<<<<< HEAD
-                if cutil.tasklet_has_symbol(n, symbol_str):
+                if tutil.tasklet_has_symbol(n, symbol_str):
                     # 2. If used in tasklet try to replace symbol name with an in connector and add an access to the scalar
 
                     # Sanity check no tasklet should assign to a symbol
                     lhs, rhs = n.code.as_string.split(" = ", 2)
                     tasklet_lhs = lhs.strip()
                     assert symbol_str != tasklet_lhs
-                    cutil.tasklet_replace_code(n, {symbol_str: f"_in_{symbol_str}"})
-=======
-                if tutil.tasklet_has_symbol(n, symbol_str):
-                    # 2. If used in tasklet try to replace symbol name with an in connector and add an access to the scalar
-
-                    # Sanity check no tasklet should assign to a symbol
-                    lhs, rhs = n.code.as_string.split(" = ")
-                    tasklet_lhs = lhs.strip()
-                    assert symbol_str not in tasklet_lhs
                     tutil.tasklet_replace_code(n, {symbol_str: f"_in_{symbol_str}"})
->>>>>>> e7e0c85d
                     n.add_in_connector(f"_in_{symbol_str}")
                     access = g.add_access(symbol_str)
                     g.add_edge(access, None, n, f"_in_{symbol_str}", dace.memlet.Memlet(expr=f"{symbol_str}[0]"))
