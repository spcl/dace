--- conflicted
+++ resolved
@@ -2268,11 +2268,7 @@
                 if _incoming_memlet(state, node):
                     written_data.add(node.data)
 
-<<<<<<< HEAD
-        # Need to consider map outputs and outputs too
-=======
         # Need to consider map inputs and outputs too
->>>>>>> a2145299
         for ie in state.in_edges(scope):
             if ie.data is not None and ie.data.data is not None:
                 used_data.add(ie.data.data)
@@ -2292,23 +2288,15 @@
     include_symbols_for_offset_calculations: bool = False,
 ) -> Set[str]:
     """
-<<<<<<< HEAD
-    Returns a set of all used symbols in the given control flow region, state, or with the map scope.
-=======
     Returns a set of all used symbols, that have been defined by the scope or were already defined for the duration of the
     scope in the given control flow region, state, or with the map scope.
->>>>>>> a2145299
 
     :param cfg: The control flow region, state or a map entry node to check.
     :param parent_state: The parent graph of the scope, used only for MapEntry nodes.
     :return: A set of symbol names.
     """
     return _get_used_symbols_impl(scope=scope,
-<<<<<<< HEAD
-                                  constant_syms_only=True,
-=======
                                   constant_syms_only=False,
->>>>>>> a2145299
                                   parent_state=parent_state,
                                   include_symbols_for_offset_calculations=include_symbols_for_offset_calculations)
 
@@ -2317,12 +2305,8 @@
                          parent_state: Union[SDFGState, None] = None,
                          include_symbols_for_offset_calculations: bool = False) -> Set[str]:
     """
-<<<<<<< HEAD
-    Returns a set of all constant symbols in the given control flow region, state, or with the map scope.
-=======
     Returns a set of all constant symbols in the given control flow region, state, or with the map scope,
     which have been defined by the scope (e.g. map) or defined for the duration of the scope.
->>>>>>> a2145299
     A symbol is considered constant if no interstate edge within the scope writes to it.
 
     :param cfg: The control flow region, state or a map entry node to check.
@@ -2347,16 +2331,10 @@
     :return: A set of constant symbol names.
     """
 
-<<<<<<< HEAD
-    def _get_assignments(cfg: ControlFlowRegion) -> Set[str]:
+    def _get_assignments(cfg: Union[ControlFlowRegion, SDFG]) -> Set[str]:
         written_symbols = set()
         for edge in cfg.all_interstate_edges():
-=======
-    def _get_assignments(cfg: Union[ControlFlowRegion, SDFG]) -> Set[str]:
-        written_symbols = set()
-        for edge in cfg.all_edges(*list(cfg.all_control_flow_blocks())):
->>>>>>> a2145299
-            if edge.data is not None and isinstance(edge.data, dace.InterstateEdge):
+            if edge.data is not None:
                 written_symbols = written_symbols.union(edge.data.assignments.keys())
         return written_symbols
 
@@ -2383,11 +2361,7 @@
         else:
             return offset_symbols | used_symbols
     elif isinstance(scope, nd.NestedSDFG):
-<<<<<<< HEAD
-        used_symbols = scope.sdfg.used_symbols(all_symbols=True)
-=======
         used_symbols = scope.sdfg.used_symbols(all_symbols=False)
->>>>>>> a2145299
         # Can't pass them as const if they are written to in the nested SDFG
         written_symbols = _get_assignments(scope.sdfg)
         if constant_syms_only:
