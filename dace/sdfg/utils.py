--- conflicted
+++ resolved
@@ -13,11 +13,7 @@
 from dace.sdfg.graph import MultiConnectorEdge
 from dace.sdfg.sdfg import SDFG
 from dace.sdfg.nodes import Node, NestedSDFG
-<<<<<<< HEAD
 from dace.sdfg.state import SDFGState, StateSubgraphView, LoopRegion, ControlFlowBlock, ControlFlowRegion, GraphT, ConditionalRegion
-=======
-from dace.sdfg.state import SDFGState, StateSubgraphView, LoopRegion, ControlFlowRegion, GraphT
->>>>>>> 8da2a33e
 from dace.sdfg.scope import ScopeSubgraphView
 from dace.sdfg import nodes as nd, graph as gr, propagation
 from dace import config, data as dt, dtypes, memlet as mm, subsets as sbs
