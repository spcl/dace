--- conflicted
+++ resolved
@@ -2710,7 +2710,6 @@
 
 
 def specialize_scalar(sdfg: 'dace.SDFG', scalar_name: str, scalar_val: Union[float, int, str]):
-<<<<<<< HEAD
     import sympy
 
     assert isinstance(scalar_name, str), f"Expected scalar name to be str got {type(scalar_val)}"
@@ -2831,11 +2830,6 @@
                                           storage=dace.dtypes.StorageType.Register,
                                           transient=is_transient)
                 cutil.generate_assignment_as_tasklet_in_state(state, k, v)
-=======
-    assert isinstance(scalar_name, str)
-    assert isinstance(scalar_val, (float, int, str))
-    _specialize_scalar_impl(sdfg, sdfg, scalar_name, scalar_val)
-
 
 def in_edge_with_name(node: nd.Node, state: SDFGState, name: str) -> MultiConnectorEdge:
     """
@@ -2918,5 +2912,4 @@
                     expanded_something = True
 
         if expanded_something:
-            states.append(state)
->>>>>>> e19e785f
+            states.append(state)