--- conflicted
+++ resolved
@@ -765,13 +765,8 @@
             #  the data descriptors.
             if name in self.symbols:
                 raise FileExistsError(f'Symbol "{name}" already exists in SDFG')
-<<<<<<< HEAD
             #if name in self.arrays:
-            #    raise FileExistsError(f'Can not create symbol "{name}", the name is used by a data descriptor.')
-=======
-            if name in self.arrays:
-                raise FileExistsError(f'Cannot create symbol "{name}", the name is used by a data descriptor.')
->>>>>>> 9dd70bb0
+            #    raise FileExistsError(f'Cannot create symbol "{name}", the name is used by a data descriptor.')
             if name in self._subarrays:
                 raise FileExistsError(f'Cannot create symbol "{name}", the name is used by a subarray.')
             if name in self._rdistrarrays:
