# Copyright 2019-2023 ETH Zurich and the DaCe authors. All rights reserved.
import ast
import collections
import copy
import ctypes
import gzip
from numbers import Integral
import os
import json
from hashlib import md5, sha256
import random
import shutil
import sys
from typing import Any, AnyStr, Dict, List, Optional, Sequence, Set, Tuple, Type, TYPE_CHECKING, Union
import warnings

import dace
import dace.serialize
from dace import (data as dt, hooks, memlet as mm, subsets as sbs, dtypes, symbolic)
from dace.sdfg.replace import replace_properties_dict
from dace.sdfg.validation import (InvalidSDFGError, validate_sdfg)
from dace.config import Config
from dace.frontend.python import astutils
from dace.sdfg import nodes as nd
<<<<<<< HEAD
from dace.sdfg.state import SDFGState, ControlFlowRegion
=======
from dace.sdfg.graph import OrderedDiGraph, Edge, SubgraphView
from dace.sdfg.state import ControlFlowBlock, SDFGState, ControlFlowRegion
from dace.sdfg.propagation import propagate_memlets_sdfg
>>>>>>> c7517b8c
from dace.distr_types import ProcessGrid, SubArray, RedistrArray
from dace.dtypes import validate_name
from dace.properties import (DebugInfoProperty, EnumProperty, ListProperty, make_properties, Property, CodeProperty,
                             TransformationHistProperty, OptionalSDFGReferenceProperty, DictProperty, CodeBlock)
from typing import BinaryIO

# NOTE: In shapes, we try to convert strings to integers. In ranks, a string should be interpreted as data (scalar).
ShapeType = Sequence[Union[Integral, str, symbolic.symbol, symbolic.SymExpr, symbolic.sympy.Basic]]
RankType = Union[Integral, str, symbolic.symbol, symbolic.SymExpr, symbolic.sympy.Basic]

if TYPE_CHECKING:
    from dace.codegen.instrumentation.report import InstrumentationReport
    from dace.codegen.instrumentation.data.data_report import InstrumentedDataReport
    from dace.codegen.compiled_sdfg import CompiledSDFG


class NestedDict(dict):

    def __init__(self, mapping=None):
        mapping = mapping or {}
        super(NestedDict, self).__init__(mapping)

    def __getitem__(self, key):
        tokens = key.split('.') if isinstance(key, str) else [key]
        token = tokens.pop(0)
        result = super(NestedDict, self).__getitem__(token)
        while tokens:
            token = tokens.pop(0)
            result = result.members[token]
        return result

    def __setitem__(self, key, val):
        if isinstance(key, str) and '.' in key:
            raise KeyError('NestedDict does not support setting nested keys')
        super(NestedDict, self).__setitem__(key, val)

    def __contains__(self, key):
        tokens = key.split('.') if isinstance(key, str) else [key]
        token = tokens.pop(0)
        result = super(NestedDict, self).__contains__(token)
        desc = None
        while tokens and result:
            if desc is None:
                desc = super(NestedDict, self).__getitem__(token)
            else:
                desc = desc.members[token]
            token = tokens.pop(0)
            result = hasattr(desc, 'members') and token in desc.members
        return result

    def keys(self):
        result = super(NestedDict, self).keys()
        for k, v in self.items():
            if isinstance(v, dt.Structure):
                result |= set(map(lambda x: k + '.' + x, v.keys()))
        return result


def _arrays_to_json(arrays):
    if arrays is None:
        return None
    return {k: dace.serialize.to_json(v) for k, v in arrays.items()}


def _arrays_from_json(obj, context=None):
    if obj is None:
        return {}
    return {k: dace.serialize.from_json(v, context) for k, v in obj.items()}


def _nested_arrays_from_json(obj, context=None):
    if obj is None:
        return NestedDict({})
    return NestedDict({k: dace.serialize.from_json(v, context) for k, v in obj.items()})


def _replace_dict_keys(d, old, new):
    if old in d:
        if new in d:
            warnings.warn('"%s" already exists in SDFG' % new)
        d[new] = d[old]
        del d[old]


def _replace_dict_values(d, old, new):
    for k, v in d.items():
        if v == old:
            d[k] = new


def memlets_in_ast(node: ast.AST, arrays: Dict[str, dt.Data]) -> List[mm.Memlet]:
    """
    Generates a list of memlets from each of the subscripts that appear in the Python AST.
    Assumes the subscript slice can be coerced to a symbolic expression (e.g., no indirect access).

    :param node: The AST node to find memlets in.
    :param arrays: A dictionary mapping array names to their data descriptors (a-la ``sdfg.arrays``)
    :return: A list of Memlet objects in the order they appear in the AST.
    """
    result: List[mm.Memlet] = []

    for subnode in ast.walk(node):
        if isinstance(subnode, ast.Subscript):
            data = astutils.rname(subnode.value)
            data, slc = astutils.subscript_to_slice(subnode, arrays)
            subset = sbs.Range(slc)
            result.append(mm.Memlet(data=data, subset=subset))

    return result


@make_properties
class LogicalGroup(object):
    """ Logical element groupings on a per-SDFG level.
    """

    nodes = ListProperty(element_type=tuple, desc='Nodes in this group given by [State, Node] id tuples')
    states = ListProperty(element_type=int, desc='States in this group given by their ids')
    name = Property(dtype=str, desc='Logical group name')
    color = Property(dtype=str, desc='Color for the group, given as a hexadecimal string')

    def __init__(self, name, color, nodes=[], states=[]):
        self.nodes = nodes
        self.states = states
        self.color = color
        self.name = name

    def to_json(self):
        retdict = dace.serialize.all_properties_to_json(self)
        retdict['type'] = type(self).__name__
        return retdict

    @staticmethod
    def from_json(json_obj, context=None):
        ret = LogicalGroup('', '')
        dace.serialize.set_properties_from_json(ret, json_obj, context=context, ignore_properties={'type'})
        return ret


@make_properties
class InterstateEdge(object):
    """ An SDFG state machine edge. These edges can contain a condition
        (which may include data accesses for data-dependent decisions) and
        zero or more assignments of values to inter-state variables (e.g.,
        loop iterates).
    """

    assignments = Property(dtype=dict,
                           desc="Assignments to perform upon transition (e.g., 'x=x+1; y = 0')")
    condition = CodeProperty(desc="Transition condition", default=CodeBlock("1"))

<<<<<<< HEAD
    def __init__(self, condition: Optional[CodeBlock] = None, assignments: Optional[Dict] = None):
=======
    def __init__(self, condition: Optional[Union[CodeBlock, str, ast.AST, list]] = None, assignments=None):
>>>>>>> c7517b8c
        if condition is None:
            condition = CodeBlock("1")

        if assignments is None:
            assignments = {}

        if isinstance(condition, str):
            self.condition = CodeBlock(condition)
        elif isinstance(condition, ast.AST):
            self.condition = CodeBlock([condition])
        elif isinstance(condition, list):
            self.condition = CodeBlock(condition)
        else:
            self.condition = condition
        self.assignments = {k: InterstateEdge._convert_assignment(v) for k, v in assignments.items()}
        self._cond_sympy = None
        self._uncond = None

    def __setattr__(self, name: str, value: Any) -> None:
        if name == 'condition' or name == '_condition':
            super().__setattr__('_cond_sympy', None)
            super().__setattr__('_uncond', None)
        return super().__setattr__(name, value)

    @staticmethod
    def _convert_assignment(assignment) -> str:
        if isinstance(assignment, ast.AST):
            return CodeBlock(assignment).as_string
        return str(assignment)

    def is_unconditional(self):
        """ Returns True if the state transition is unconditional. """
        if self._uncond is not None:
            return self._uncond
        self._uncond = (self.condition is None or InterstateEdge.condition.to_string(self.condition).strip() == "1"
                        or self.condition.as_string == "")
        return self._uncond

    def condition_sympy(self):
        if self._cond_sympy is not None:
            return self._cond_sympy
        self._cond_sympy = symbolic.pystr_to_symbolic(self.condition.as_string)
        return self._cond_sympy

    def read_symbols(self) -> Set[str]:
        """
        Returns a set of symbols read in this edge (including symbols in the condition and assignment values).
        """
        # Symbols in conditions and assignments
        result = set(map(str, dace.symbolic.symbols_in_ast(self.condition.code[0])))
        for assign in self.assignments.values():
            result |= symbolic.free_symbols_and_functions(assign)

        return result

    def used_symbols(self, all_symbols: bool) -> Set[str]:
        """ Returns a set of symbols used in this edge's properties. """
        # NOTE: The former algorithm for computing an edge's free symbols was:
        #       `self.read_symbols() - set(self.assignments.keys())`
        #       The issue with the above algorithm is that any symbols that are first read and then assigned will not
        #       be considered free symbols. For example, the former algorithm will fail for the following edges:
        #       - assignments = {'i': 'i + 1'}
        #       - condition = 'i < 10', assignments = {'i': '3'}
        #       - assignments = {'j': 'i + 1', 'i': '3'}
        #       The new algorithm below addresses the issue by iterating over the edge's condition and assignments and
        #       exlcuding keys from being considered "defined" if they have been already read.

        # Symbols in conditions are always free, because the condition is executed before the assignments
        cond_symbols = set(map(str, dace.symbolic.symbols_in_ast(self.condition.code[0])))
        # Symbols in assignment keys are candidate defined symbols
        lhs_symbols = set()
        # Symbols in assignment values are candidate free symbols
        rhs_symbols = set()
        for lhs, rhs in self.assignments.items():
            # Always add LHS symbols to the set of candidate free symbols
            rhs_symbols |= set(map(str, dace.symbolic.symbols_in_ast(ast.parse(rhs))))
            # Add the RHS to the set of candidate defined symbols ONLY if it has not been read yet
            # This also solves the ordering issue that may arise in cases like the 3rd example above
            if lhs not in cond_symbols and lhs not in rhs_symbols:
                lhs_symbols.add(lhs)
        # Return the set of candidate free symbols minus the set of candidate defined symbols
        return (cond_symbols | rhs_symbols) - lhs_symbols

    @property
    def free_symbols(self) -> Set[str]:
        """ Returns a set of symbols used in this edge's properties. """
        return self.used_symbols(all_symbols=True)

    def replace_dict(self, repl: Dict[str, str], replace_keys=True) -> None:
        """
        Replaces all given keys with their corresponding values.

        :param repl: Replacement dictionary.
        :param replace_keys: If False, skips replacing assignment keys.
        """
        if not repl:
            return

        if replace_keys:
            for name, new_name in repl.items():
                _replace_dict_keys(self.assignments, name, new_name)

        for k, v in self.assignments.items():
            vast = ast.parse(v)
            vast = astutils.ASTFindReplace(repl).visit(vast)
            newv = astutils.unparse(vast)
            if newv != v:
                self.assignments[k] = newv
        condition = ast.parse(self.condition.as_string)
        condition = astutils.ASTFindReplace(repl).visit(condition)
        newc = astutils.unparse(condition)
        if newc != condition:
            self.condition.as_string = newc
            self._uncond = None
            self._cond_sympy = None

    def replace(self, name: str, new_name: str, replace_keys=True) -> None:
        """
        Replaces all occurrences of ``name`` with ``new_name``.

        :param name: The source name.
        :param new_name: The replacement name.
        :param replace_keys: If False, skips replacing assignment keys.
        """
        self.replace_dict({name: new_name}, replace_keys)

    def new_symbols(self, sdfg, symbols) -> Dict[str, dtypes.typeclass]:
        """
        Returns a mapping between symbols defined by this edge (i.e.,
        assignments) to their type.
        """
        from dace.codegen.tools.type_inference import infer_expr_type

        if sdfg is not None:
            alltypes = copy.copy(symbols)
            alltypes.update({k: v.dtype for k, v in sdfg.arrays.items()})
        else:
            alltypes = symbols

        inferred_lhs_symbols = {k: infer_expr_type(v, alltypes) for k, v in self.assignments.items()}

        # Symbols in assignment keys are candidate newly defined symbols
        lhs_symbols = set()
        # Symbols already defined
        rhs_symbols = set()
        for lhs, rhs in self.assignments.items():
            rhs_symbols |= symbolic.free_symbols_and_functions(rhs)
            # Only add LHS to the set of candidate newly defined symbols if it has not been defined yet
            if lhs not in rhs_symbols:
                lhs_symbols.add(lhs)

        return {k: v for k, v in inferred_lhs_symbols.items() if k in lhs_symbols}

    def get_read_memlets(self, arrays: Dict[str, dt.Data]) -> List[mm.Memlet]:
        """
        Returns a list of memlets (with data descriptors and subsets) used in this edge. This includes
        both reads in the condition and in every assignment.

        :param arrays: A dictionary mapping names to their corresponding data descriptors (a-la ``sdfg.arrays``)
        :return: A list of Memlet objects for each read.
        """
        result: List[mm.Memlet] = []
        result.extend(memlets_in_ast(self.condition.code[0], arrays))
        for assign in self.assignments.values():
            vast = ast.parse(assign)
            result.extend(memlets_in_ast(vast, arrays))

        return result

    def to_json(self, parent=None):
        return {
            'type': type(self).__name__,
            'attributes': dace.serialize.all_properties_to_json(self),
            'label': self.label
        }

    @staticmethod
    def from_json(json_obj, context=None):
        # Create dummy object
        ret = InterstateEdge()
        dace.serialize.set_properties_from_json(ret, json_obj, context=context)

        return ret

    @property
    def label(self):
        assignments = ','.join(['%s=%s' % (k, v) for k, v in self.assignments.items()])

        # Edge with assigment only (no condition)
        if self.condition.as_string == '1':
            # Edge without conditions or assignments
            if len(self.assignments) == 0:
                return ''
            return assignments

        # Edge with condition only (no assignment)
        if len(self.assignments) == 0:
            return self.condition.as_string

        # Edges with assigments and conditions
        return self.condition.as_string + '; ' + assignments


@make_properties
class SDFG(ControlFlowRegion):
    """ The main intermediate representation of code in DaCe.

        A Stateful DataFlow multiGraph (SDFG) is a directed graph of directed
        acyclic multigraphs (i.e., where two nodes can be connected by more
        than one edge). The top-level directed graph represents a state
        machine, where edges can contain state transition conditions and
        assignments (see the `InterstateEdge` class documentation). The nested
        acyclic multigraphs represent dataflow, where nodes may represent data
        regions in memory, tasklets, or parametric graph scopes (see
        `dace.sdfg.nodes` for a full list of available node types); edges in
        the multigraph represent data movement using memlets, as described in
        the `Memlet` class documentation.
    """

    name = Property(dtype=str, desc="Name of the SDFG")
    arg_names = ListProperty(element_type=str, desc='Ordered argument names (used for calling conventions).')
    constants_prop = Property(dtype=dict, default={}, desc="Compile-time constants")
    _arrays = Property(dtype=NestedDict,
                       desc="Data descriptors for this SDFG",
                       to_json=_arrays_to_json,
                       from_json=_nested_arrays_from_json)
    symbols = DictProperty(str, dtypes.typeclass, desc="Global symbols for this SDFG")

    instrument = EnumProperty(dtype=dtypes.InstrumentationType,
                              desc="Measure execution statistics with given method",
                              default=dtypes.InstrumentationType.No_Instrumentation)

    global_code = DictProperty(str, CodeBlock, desc="Code generated in a global scope on the output files.")
    init_code = DictProperty(str, CodeBlock, desc="Code generated in the `__dace_init` function.")
    exit_code = DictProperty(str, CodeBlock, desc="Code generated in the `__dace_exit` function.")

    orig_sdfg = OptionalSDFGReferenceProperty(allow_none=True)
    transformation_hist = TransformationHistProperty()

    logical_groups = ListProperty(element_type=LogicalGroup, desc='Logical groupings of nodes and edges')

    openmp_sections = Property(dtype=bool,
                               default=Config.get_bool('compiler', 'cpu', 'openmp_sections'),
                               desc='Whether to generate OpenMP sections in code')

    debuginfo = DebugInfoProperty(allow_none=True)

    _pgrids = DictProperty(str,
                           ProcessGrid,
                           desc="Process-grid descriptors for this SDFG",
                           to_json=_arrays_to_json,
                           from_json=_arrays_from_json)
    _subarrays = DictProperty(str,
                              SubArray,
                              desc="Sub-array descriptors for this SDFG",
                              to_json=_arrays_to_json,
                              from_json=_arrays_from_json)
    _rdistrarrays = DictProperty(str,
                                 RedistrArray,
                                 desc="Sub-array redistribution descriptors for this SDFG",
                                 to_json=_arrays_to_json,
                                 from_json=_arrays_from_json)

    callback_mapping = DictProperty(str,
                                    str,
                                    desc='Mapping between callback name and its original callback '
                                    '(for when the same callback is used with a different signature)')

    using_experimental_blocks = Property(dtype=bool, default=False,
                                         desc="Whether the SDFG contains experimental control flow blocks")

    def __init__(self,
                 name: str,
                 constants: Dict[str, Tuple[dt.Data, Any]] = None,
                 propagate: bool = True,
                 parent=None):
        """ Constructs a new SDFG.

            :param name: Name for the SDFG (also used as the filename for
                         the compiled shared library).
            :param constants: Additional dictionary of compile-time constants
                              {name (str): tuple(type (dace.data.Data), value (Any))}.
            :param propagate: If False, disables automatic propagation of
                              memlet subsets from scopes outwards. Saves
                              processing time but disallows certain
                              transformations.
            :param parent: The parent SDFG or SDFG state (for nested SDFGs).
        """
        super(SDFG, self).__init__()
        self.name = name
        if name is not None and not validate_name(name):
            raise InvalidSDFGError('Invalid SDFG name "%s"' % name, self, None)

        self.constants_prop = {}
        if constants is not None:
            for cstname, (cst_dtype, cstval) in constants.items():
                self.add_constant(cstname, cstval, cst_dtype)

        self._propagate = propagate
        self._parent = parent
        self.symbols = {}
        self._parent_sdfg = None
        self._parent_nsdfg_node = None
        self._arrays = NestedDict()  # type: Dict[str, dt.Array]
        self.arg_names = []
        self._labels: Set[str] = set()
        self.global_code = {'frame': CodeBlock("", dtypes.Language.CPP)}
        self.init_code = {'frame': CodeBlock("", dtypes.Language.CPP)}
        self.exit_code = {'frame': CodeBlock("", dtypes.Language.CPP)}
        self.orig_sdfg = None
        self.transformation_hist = []
        self.callback_mapping = {}
        # Counter to make it easy to create temp transients
        self._temp_transients = 0

        # Helper fields to avoid code generation and compilation
        self._regenerate_code = True
        self._recompile = True

        # Grid-distribution-related fields
        self._pgrids = {}
        self._subarrays = {}
        self._rdistrarrays = {}

        # Counter to resolve name conflicts
        self._orig_name = name
        self._num = 0

        self._sdfg = self

    def __deepcopy__(self, memo):
        cls = self.__class__
        result = cls.__new__(cls)
        memo[id(self)] = result
        for k, v in self.__dict__.items():
            # Skip derivative attributes
            if k in ('_cached_start_block', '_edges', '_nodes', '_parent', '_parent_sdfg', '_parent_nsdfg_node',
                     '_cfg_list', '_transformation_hist'):
                continue
            setattr(result, k, copy.deepcopy(v, memo))
        # Copy edges and nodes
        result._edges = copy.deepcopy(self._edges, memo)
        result._nodes = copy.deepcopy(self._nodes, memo)
        result._cached_start_block = copy.deepcopy(self._cached_start_block, memo)
        # Copy parent attributes
        for k in ('_parent', '_parent_sdfg', '_parent_nsdfg_node'):
            if id(getattr(self, k)) in memo:
                setattr(result, k, memo[id(getattr(self, k))])
            else:
                setattr(result, k, None)
        # Copy SDFG list and transformation history
        if hasattr(self, '_transformation_hist'):
            setattr(result, '_transformation_hist', copy.deepcopy(self._transformation_hist, memo))
        result._cfg_list = []
        if self._parent_sdfg is None:
            # Avoid import loops
            from dace.transformation.passes.fusion_inline import FixNestedSDFGReferences

            result._cfg_list = result.reset_cfg_list()
            fixed = FixNestedSDFGReferences().apply_pass(result, {})
            if fixed:
                warnings.warn(f'Fixed {fixed} nested SDFG parent references during deep copy.')

        return result

    @property
    def sdfg_id(self):
        """
        Returns the unique index of the current CFG within the current tree of CFGs (Top-level CFG/SDFG is 0, nested
        CFGs/SDFGs are greater).
        :note: ``sdfg_id`` is deprecated, please use ``cfg_id`` instead.
        """
        return self.cfg_id

    def to_json(self, hash=False):
        """ Serializes this object to JSON format.

            :return: A string representing the JSON-serialized SDFG.
        """
        # Location in the SDFG list (only for root SDFG)
        is_root = self.parent_sdfg is None
        if is_root:
            self.reset_cfg_list()

        tmp = super().to_json()

        # Ensure properties are serialized correctly
        if 'constants_prop' in tmp['attributes']:
            tmp['attributes']['constants_prop'] = json.loads(dace.serialize.dumps(tmp['attributes']['constants_prop']))

        tmp['attributes']['name'] = self.name
        if hash:
            tmp['attributes']['hash'] = self.hash_sdfg(tmp)

        if is_root:
            tmp['dace_version'] = dace.__version__

        return tmp

    @classmethod
    def from_json(cls, json_obj, context_info=None):
        context_info = context_info or {'sdfg': None}
        _type = json_obj['type']
        if _type != cls.__name__:
            raise TypeError("Class type mismatch")

        attrs = json_obj['attributes']
        nodes = json_obj['nodes']
        edges = json_obj['edges']

        if 'constants_prop' in attrs:
            constants_prop = dace.serialize.loads(dace.serialize.dumps(attrs['constants_prop']))
        else:
            constants_prop = None

        ret = SDFG(name=attrs['name'], constants=constants_prop, parent=context_info['sdfg'])

        dace.serialize.set_properties_from_json(ret,
                                                json_obj,
                                                ignore_properties={'constants_prop', 'name', 'hash'})

        nodelist = []
        for n in nodes:
            nci = copy.copy(context_info)
            nci['sdfg'] = ret

            state = SDFGState.from_json(n, context=nci)
            ret.add_node(state)
            nodelist.append(state)

        for e in edges:
            e = dace.serialize.from_json(e)
            ret.add_edge(nodelist[int(e.src)], nodelist[int(e.dst)], e.data)

        if 'start_block' in json_obj:
            ret._start_block = json_obj['start_block']

        return ret

    def hash_sdfg(self, jsondict: Optional[Dict[str, Any]] = None) -> str:
        """
        Returns a hash of the current SDFG, without considering IDs and attribute names.

        :param jsondict: If not None, uses given JSON dictionary as input.
        :return: The hash (in SHA-256 format).
        """

        def keyword_remover(json_obj: Any, last_keyword=""):
            # Makes non-unique in SDFG hierarchy v2
            # Recursively remove attributes from the SDFG which are not used in
            # uniquely representing the SDFG. This, among other things, includes
            # the hash, name, transformation history, and meta attributes.
            if isinstance(json_obj, dict):
                if 'cfg_list_id' in json_obj:
                    del json_obj['cfg_list_id']

                keys_to_delete = []
                kv_to_recurse = []
                for key, value in json_obj.items():
                    if (isinstance(key, str)
                            and (key.startswith('_meta_')
                                 or key in ['name', 'hash', 'orig_sdfg', 'transformation_hist', 'instrument'])):
                        keys_to_delete.append(key)
                    else:
                        kv_to_recurse.append((key, value))

                for key in keys_to_delete:
                    del json_obj[key]

                for key, value in kv_to_recurse:
                    keyword_remover(value, last_keyword=key)
            elif isinstance(json_obj, (list, tuple)):
                for value in json_obj:
                    keyword_remover(value)

        # Clean SDFG of nonstandard objects
        jsondict = (json.loads(json.dumps(jsondict)) if jsondict is not None else self.to_json())

        keyword_remover(jsondict)  # Make non-unique in SDFG hierarchy

        string_representation = json.dumps(jsondict)  # dict->str
        hsh = sha256(string_representation.encode('utf-8'))
        return hsh.hexdigest()

    @property
    def arrays(self):
        """ Returns a dictionary of data descriptors (`Data` objects) used
            in this SDFG, with an extra `None` entry for empty memlets.
        """
        return self._arrays

    @property
    def process_grids(self):
        """ Returns a dictionary of process-grid descriptors (`ProcessGrid` objects) used in this SDFG. """
        return self._pgrids

    @property
    def subarrays(self):
        """ Returns a dictionary of sub-array descriptors (`SubArray` objects) used in this SDFG. """
        return self._subarrays

    @property
    def rdistrarrays(self):
        """ Returns a dictionary of sub-array redistribution descriptors (`RedistrArray` objects) used in this SDFG. """
        return self._rdistrarrays

    def data(self, dataname: str):
        """ Looks up a data descriptor from its name, which can be an array, stream, or scalar symbol. """
        if dataname in self._arrays:
            return self._arrays[dataname]
        if str(dataname) in self.symbols:
            return self.symbols[str(dataname)]
        if dataname in self.constants_prop:
            return self.constants_prop[dataname][0]
        raise KeyError('Data descriptor with name "%s" not found in SDFG' % dataname)

    def replace(self, name: str, new_name: str):
        """ Finds and replaces all occurrences of a symbol or array name in SDFG.

            :param name: Name to find.
            :param new_name: Name to replace.
            :raise FileExistsError: If name and new_name already exist as data descriptors or symbols.
        """
        if name == new_name:
            return
        self.replace_dict({name: new_name})

    def replace_dict(self,
                     repldict: Dict[str, str],
                     symrepl: Optional[Dict[symbolic.SymbolicType, symbolic.SymbolicType]] = None,
                     replace_in_graph: bool = True,
                     replace_keys: bool = True) -> None:
        """
        Replaces all occurrences of keys in the given dictionary with the mapped
        values.

        :param repldict: The replacement dictionary.
        :param replace_keys: If False, skips replacing assignment keys.
        :param symrepl: A symbolic expression replacement dictionary (for performance reasons).
        :param replace_in_graph: Whether to replace in SDFG nodes / edges.
        :param replace_keys: If True, replaces in SDFG property names (e.g., array, symbol, and constant names).
        """
        symrepl = symrepl or {
            symbolic.pystr_to_symbolic(k): symbolic.pystr_to_symbolic(v) if isinstance(k, str) else v
            for k, v in repldict.items()
        }

        # Replace in arrays and symbols (if a variable name)
        if replace_keys:
            # Filter out nested data names, as we cannot and do not want to replace names in nested data descriptors
            repldict_filtered = {k: v for k, v in repldict.items() if '.' not in k}
            for name, new_name in repldict_filtered.items():
                if validate_name(new_name):
                    _replace_dict_keys(self._arrays, name, new_name)
                    _replace_dict_keys(self.symbols, name, new_name)
                    _replace_dict_keys(self.constants_prop, name, new_name)
                    _replace_dict_keys(self.callback_mapping, name, new_name)
                    _replace_dict_values(self.callback_mapping, name, new_name)

        # Replace inside data descriptors
        for array in self.arrays.values():
            replace_properties_dict(array, repldict, symrepl)

        super().replace_dict(repldict, symrepl, replace_in_graph, replace_keys)

    def add_symbol(self, name, stype):
        """ Adds a symbol to the SDFG.

            :param name: Symbol name.
            :param stype: Symbol type.
        """
        if name in self.symbols:
            raise FileExistsError('Symbol "%s" already exists in SDFG' % name)
        if not isinstance(stype, dtypes.typeclass):
            stype = dtypes.dtype_to_typeclass(stype)
        self.symbols[name] = stype

    def remove_symbol(self, name):
        """ Removes a symbol from the SDFG.

            :param name: Symbol name.
        """
        del self.symbols[name]
        # Clean up from symbol mapping if this SDFG is nested
        nsdfg = self.parent_nsdfg_node
        if nsdfg is not None and name in nsdfg.symbol_mapping:
            del nsdfg.symbol_mapping[name]

    @property
    def start_state(self):
        return self.start_block

    @start_state.setter
    def start_state(self, state_id):
        self.start_block = state_id

    def set_global_code(self, cpp_code: str, location: str = 'frame'):
        """
        Sets C++ code that will be generated in a global scope on
        one of the generated code files.

        :param cpp_code: The code to set.
        :param location: The file/backend in which to generate the code.
                         Options are None (all files), "frame", "openmp",
                         "cuda", "xilinx", "intel_fpga", or any code generator
                         name.
        """
        self.global_code[location] = CodeBlock(cpp_code, dace.dtypes.Language.CPP)

    def set_init_code(self, cpp_code: str, location: str = 'frame'):
        """
        Sets C++ code that will be generated in the __dace_init_* functions on
        one of the generated code files.

        :param cpp_code: The code to set.
        :param location: The file/backend in which to generate the code.
                         Options are None (all files), "frame", "openmp",
                         "cuda", "xilinx", "intel_fpga", or any code generator
                         name.
        """
        self.init_code[location] = CodeBlock(cpp_code, dtypes.Language.CPP)

    def set_exit_code(self, cpp_code: str, location: str = 'frame'):
        """
        Sets C++ code that will be generated in the __dace_exit_* functions on
        one of the generated code files.

        :param cpp_code: The code to set.
        :param location: The file/backend in which to generate the code.
                         Options are None (all files), "frame", "openmp",
                         "cuda", "xilinx", "intel_fpga", or any code generator
                         name.
        """
        self.exit_code[location] = CodeBlock(cpp_code, dtypes.Language.CPP)

    def append_global_code(self, cpp_code: str, location: str = 'frame'):
        """
        Appends C++ code that will be generated in a global scope on
        one of the generated code files.

        :param cpp_code: The code to set.
        :param location: The file/backend in which to generate the code.
                         Options are None (all files), "frame", "openmp",
                         "cuda", "xilinx", "intel_fpga", or any code generator
                         name.
        """
        if location not in self.global_code:
            self.global_code[location] = CodeBlock('', dtypes.Language.CPP)
        self.global_code[location].code += cpp_code

    def append_init_code(self, cpp_code: str, location: str = 'frame'):
        """
        Appends C++ code that will be generated in the __dace_init_* functions on
        one of the generated code files.

        :param cpp_code: The code to append.
        :param location: The file/backend in which to generate the code.
                         Options are None (all files), "frame", "openmp",
                         "cuda", "xilinx", "intel_fpga", or any code generator
                         name.
        """
        if location not in self.init_code:
            self.init_code[location] = CodeBlock('', dtypes.Language.CPP)
        self.init_code[location].code += cpp_code

    def append_exit_code(self, cpp_code: str, location: str = 'frame'):
        """
        Appends C++ code that will be generated in the __dace_exit_* functions on
        one of the generated code files.

        :param cpp_code: The code to append.
        :param location: The file/backend in which to generate the code.
                         Options are None (all files), "frame", "openmp",
                         "cuda", "xilinx", "intel_fpga", or any code generator
                         name.
        """
        if location not in self.exit_code:
            self.exit_code[location] = CodeBlock('', dtypes.Language.CPP)
        self.exit_code[location].code += cpp_code

    def prepend_exit_code(self, cpp_code: str, location: str = 'frame'):
        """
        Prepends C++ code that will be generated in the __dace_exit_* functions on
        one of the generated code files.

        :param cpp_code: The code to prepend.
        :param location: The file/backend in which to generate the code.
                         Options are None (all files), "frame", "openmp",
                         "cuda", "xilinx", "intel_fpga", or any code generator
                         name.
        """
        if location not in self.exit_code:
            self.exit_code[location] = CodeBlock('', dtypes.Language.CPP)
        self.exit_code[location].code = cpp_code + self.exit_code[location].code

    def append_transformation(self, transformation):
        """
        Appends a transformation to the treansformation history of this SDFG.
        If this is the first transformation being applied, it also saves the
        initial state of the SDFG to return to and play back the history.

        :param transformation: The transformation to append.
        """
        if Config.get_bool('store_history') is False:
            return
        # Make sure the transformation is appended to the root SDFG.
        if self.cfg_id != 0:
            self.cfg_list[0].append_transformation(transformation)
            return

        if not self.orig_sdfg:
            clone = copy.deepcopy(self)
            clone.transformation_hist = []
            clone.orig_sdfg = None
            self.orig_sdfg = clone
        self.transformation_hist.append(transformation)

    ##########################################
    # Instrumentation-related methods

    def is_instrumented(self) -> bool:
        """ Returns True if the SDFG has performance instrumentation enabled on
            it or any of its elements. """
        if self.instrument != dtypes.InstrumentationType.No_Instrumentation:
            return True
        try:
            next(n for n, _ in self.all_nodes_recursive()
                 if hasattr(n, 'instrument') and n.instrument != dtypes.InstrumentationType.No_Instrumentation)
            return True
        except StopIteration:
            return False

    def get_instrumentation_reports(self) -> List['InstrumentationReport']:
        """
        Returns a list of instrumentation reports from previous runs of
        this SDFG.

        :return: A List of timestamped InstrumentationReport objects.
        """
        # Avoid import loops
        from dace.codegen.instrumentation import InstrumentationReport

        path = os.path.join(self.build_folder, 'perf')
        return [
            InstrumentationReport(os.path.join(path, fname)) for fname in os.listdir(path)
            if fname.startswith('report-')
        ]

    def clear_instrumentation_reports(self):
        """
        Clears the instrumentation report folder of this SDFG.
        """
        path = os.path.join(self.build_folder, 'perf')
        for fname in os.listdir(path):
            if not fname.startswith('report-'):
                continue
            os.unlink(os.path.join(path, fname))

    def get_latest_report_path(self) -> Optional[str]:
        """
        Returns an instrumentation report file path from the latest run of this SDFG, or
        None if the file does not exist.

        :return: A path to the latest instrumentation report, or None if one does not exist.
        """
        path = os.path.join(self.build_folder, 'perf')
        files = [f for f in os.listdir(path) if f.startswith('report-')]
        if len(files) == 0:
            return None

        return os.path.join(path, sorted(files, reverse=True)[0])

    def get_latest_report(self) -> Optional['InstrumentationReport']:
        """
        Returns an instrumentation report from the latest run of this SDFG, or
        None if the file does not exist.

        :return: A timestamped InstrumentationReport object, or None if does not exist.
        """
        # Avoid import loops
        from dace.codegen.instrumentation import InstrumentationReport

        path = self.get_latest_report_path()
        if path is None:
            return None

        return InstrumentationReport(path)

    def get_instrumented_data(self, timestamp: Optional[int] = None) -> Optional['InstrumentedDataReport']:
        """
        Returns an instrumented data report from the latest run of this SDFG, with a given timestamp, or
        None if no reports exist.

        :param timestamp: An optional timestamp to use for the report.
        :return: An InstrumentedDataReport object, or None if one does not exist.
        """
        # Avoid import loops
        from dace.codegen.instrumentation.data.data_report import InstrumentedDataReport

        if timestamp is None:
            reports = self.available_data_reports()
            if not reports:
                return None
            timestamp = sorted(reports)[-1]

        folder = os.path.join(self.build_folder, 'data', str(timestamp))
        if not os.path.exists(folder):
            return None

        return InstrumentedDataReport(self, folder)

    def available_data_reports(self) -> List[str]:
        """
        Returns a list of available instrumented data reports for this SDFG.
        """
        path = os.path.join(self.build_folder, 'data')
        if os.path.exists(path):
            return os.listdir(path)
        else:
            return []

    def clear_data_reports(self):
        """
        Clears the instrumented data report folders of this SDFG.
        """
        reports = self.available_data_reports()
        path = os.path.join(self.build_folder, 'data')
        for report in reports:
            shutil.rmtree(os.path.join(path, report))

    def call_with_instrumented_data(self, dreport: 'InstrumentedDataReport', *args, **kwargs):
        """
        Invokes an SDFG with an instrumented data report, generating and compiling code if necessary. 
        Arguments given as ``args`` and ``kwargs`` will be overriden by the data containers defined in the report.

        :param dreport: The instrumented data report to use upon calling.
        :param args: Arguments to call SDFG with.
        :param kwargs: Keyword arguments to call SDFG with.
        :return: The return value(s) of this SDFG.
        """
        from dace.codegen.compiled_sdfg import CompiledSDFG  # Avoid import loop

        binaryobj: CompiledSDFG = self.compile()
        set_report = binaryobj.get_exported_function('__dace_set_instrumented_data_report')
        if set_report is None:
            raise ValueError(
                'Data instrumentation report function not found. This is likely because the SDFG is not instrumented '
                'with `dace.DataInstrumentationType.Restore`')

        # Initialize the compiled SDFG to get the handle, then set the report folder
        handle = binaryobj.initialize(*args, **kwargs)
        set_report(handle, ctypes.c_char_p(os.path.abspath(dreport.folder).encode('utf-8')))

        # Verify passed arguments (if enabled)
        if Config.get_bool('frontend', 'check_args'):
            self.argument_typecheck(args, kwargs)
        return binaryobj(*args, **kwargs)

    ##########################################

    @property
    def build_folder(self) -> str:
        """ Returns a relative path to the build cache folder for this SDFG. """
        if hasattr(self, '_build_folder'):
            return self._build_folder
        cache_config = Config.get('cache')
        base_folder = Config.get('default_build_folder')
        if cache_config == 'single':
            # Always use the same directory, overwriting any other program,
            # preventing parallelism and caching of multiple programs, but
            # saving space and potentially build time
            return os.path.join(base_folder, 'single_cache')
        elif cache_config == 'hash':
            # Any change to the SDFG will result in a new cache folder
            md5_hash = md5(str(self.to_json()).encode('utf-8')).hexdigest()
            return os.path.join(base_folder, f'{self.name}_{md5_hash}')
        elif cache_config == 'unique':
            # Base name on location in memory, so no caching is possible between
            # processes or subsequent invocations
            md5_hash = md5(str(os.getpid()).encode('utf-8')).hexdigest()
            return os.path.join(base_folder, f'{self.name}_{md5_hash}')
        elif cache_config == 'name':
            # Overwrites previous invocations, and can clash with other programs
            # if executed in parallel in the same working directory
            return os.path.join(base_folder, self.name)
        else:
            raise ValueError(f'Unknown cache configuration: {cache_config}')

    @build_folder.setter
    def build_folder(self, newfolder: str):
        self._build_folder = newfolder

    def remove_data(self, name, validate=True):
        """ Removes a data descriptor from the SDFG.

            :param name: The name of the data descriptor to remove.
            :param validate: If True, verifies that there are no access
                             nodes that are using this data descriptor
                             prior to removing it.
        """

        # Verify that the data descriptor exists
        if name not in self._arrays:
            return

        # Verify that there are no access nodes that use this data
        if validate:
            for state in self.states():
                for node in state.nodes():
                    if isinstance(node, nd.AccessNode) and node.data == name:
                        raise ValueError(f"Cannot remove data descriptor "
                                         f"{name}: it is accessed by node "
                                         f"{node} in state {state}.")

        del self._arrays[name]

    def reset_sdfg_list(self):
        """
        Reset the CFG list when changes have been made to the SDFG's CFG tree.
        This collects all control flow graphs recursively and propagates the collection to all CFGs as the new CFG list.
        :note: ``reset_sdfg_list`` is deprecated, please use ``reset_cfg_list`` instead.

        :return: The newly updated CFG list.
        """
        warnings.warn('reset_sdfg_list is deprecated, use reset_cfg_list instead', DeprecationWarning)
        return self.reset_cfg_list()

    def update_sdfg_list(self, sdfg_list):
        """
        Given a collection of CFGs, add them all to the current SDFG's CFG list.
        Any CFGs already in the list are skipped, and the newly updated list is propagated across all CFGs in the CFG
        tree.
        :note: ``update_sdfg_list`` is deprecated, please use ``update_cfg_list`` instead.

        :param sdfg_list: The collection of CFGs to add to the CFG list.
        """
        warnings.warn('update_sdfg_list is deprecated, use update_cfg_list instead', DeprecationWarning)
        self.update_cfg_list(sdfg_list)

    @property
    def sdfg_list(self) -> List['ControlFlowRegion']:
        warnings.warn('sdfg_list is deprecated, use cfg_list instead', DeprecationWarning)
        return self.cfg_list

    def set_sourcecode(self, code: str, lang=None):
        """ Set the source code of this SDFG (for IDE purposes).

            :param code: A string of source code.
            :param lang: A string representing the language of the source code,
                         for syntax highlighting and completion.
        """
        self.sourcecode = {'code': code, 'language': lang}

    @property
    def label(self):
        """ The name of this SDFG. """
        return self.name

    @property
    def constants(self):
        """ A dictionary of compile-time constants defined in this SDFG. """
        result = {}
        # Merge with parent's constants
        if self._parent_sdfg is not None:
            result.update(self._parent_sdfg.constants)

        def cast(dtype: dt.Data, value: Any):
            """ Cast a value to the given data type. """
            if isinstance(dtype, dt.Array):
                return value
            elif isinstance(dtype, dt.Scalar):
                return dtype.dtype(value)
            raise TypeError('Unsupported data type %s' % dtype)

        result.update({k: cast(*v) for k, v in self.constants_prop.items()})
        return result

    def add_constant(self, name: str, value: Any, dtype: dt.Data = None):
        """ Adds/updates a new compile-time constant to this SDFG. A constant
            may either be a scalar or a numpy ndarray thereof.

            :param name: The name of the constant.
            :param value: The constant value.
            :param dtype: Optional data type of the symbol, or None to deduce
                          automatically.
        """
        self.constants_prop[name] = (dtype or dt.create_datadescriptor(value), value)

    @property
    def propagate(self):
        return self._propagate

    @propagate.setter
    def propagate(self, propagate: bool):
        self._propagate = propagate

    @property
    def parent(self) -> SDFGState:
        """ Returns the parent SDFG state of this SDFG, if exists. """
        return self._parent

    @property
    def parent_sdfg(self) -> 'SDFG':
        """ Returns the parent SDFG of this SDFG, if exists. """
        return self._parent_sdfg

    @property
    def parent_nsdfg_node(self) -> nd.NestedSDFG:
        """ Returns the parent NestedSDFG node of this SDFG, if exists. """
        return self._parent_nsdfg_node

    @parent.setter
    def parent(self, value):
        self._parent = value

    @parent_sdfg.setter
    def parent_sdfg(self, value):
        self._parent_sdfg = value

    @parent_nsdfg_node.setter
    def parent_nsdfg_node(self, value):
        self._parent_nsdfg_node = value

    def remove_node(self, node: SDFGState):
        if node is self._cached_start_block:
            self._cached_start_block = None
        return super().remove_node(node)

    def states(self):
        """ Returns the states in this SDFG, recursing into state scope blocks. """
        return list(self.all_states())

    def arrays_recursive(self, include_nested_data: bool = False):
        """ Iterate over all arrays in this SDFG, including arrays within
            nested SDFGs. Yields 3-tuples of (sdfg, array name, array).

            :param include_nested_data: If True, also yields nested data.
            :return: A generator of (sdfg, array name, array) tuples.
        """

        def _yield_nested_data(name, arr):
            for nname, narr in arr.members.items():
                if isinstance(narr, dt.Structure):
                    yield from _yield_nested_data(name + '.' + nname, narr)
                yield self, name + '.' + nname, narr

        for aname, arr in self.arrays.items():
            if isinstance(arr, dt.Structure) and include_nested_data:
                yield from _yield_nested_data(aname, arr)
            yield self, aname, arr
        for state in self.states():
            for node in state.nodes():
                if isinstance(node, nd.NestedSDFG):
                    yield from node.sdfg.arrays_recursive(include_nested_data=include_nested_data)

    def _used_symbols_internal(self,
                               all_symbols: bool,
                               defined_syms: Optional[Set] = None,
                               free_syms: Optional[Set] = None,
                               used_before_assignment: Optional[Set] = None,
                               keep_defined_in_mapping: bool = False) -> Tuple[Set[str], Set[str], Set[str]]:
        defined_syms = set() if defined_syms is None else defined_syms
        free_syms = set() if free_syms is None else free_syms
        used_before_assignment = set() if used_before_assignment is None else used_before_assignment

        # Exclude data descriptor names and constants
        for name in self.arrays.keys():
            defined_syms.add(name)

        defined_syms |= set(self.constants_prop.keys())

        # Add used symbols from init and exit code
        for code in self.init_code.values():
            free_syms |= symbolic.symbols_in_code(code.as_string, self.symbols.keys())
        for code in self.exit_code.values():
            free_syms |= symbolic.symbols_in_code(code.as_string, self.symbols.keys())

        return super()._used_symbols_internal(all_symbols=all_symbols,
                                              keep_defined_in_mapping=keep_defined_in_mapping,
                                              defined_syms=defined_syms,
                                              free_syms=free_syms,
                                              used_before_assignment=used_before_assignment)

    def get_all_toplevel_symbols(self) -> Set[str]:
        """
        Returns a set of all symbol names that are used by the SDFG's state machine.
        This includes all symbols in the descriptor repository and interstate edges,
        whether free or defined. Used to identify duplicates when, e.g., inlining or
        dealiasing a set of nested SDFGs.
        """
        # Exclude constants and data descriptor names
        exclude = set(self.arrays.keys()) | set(self.constants_prop.keys())

        syms = set()

        # Start with the set of SDFG free symbols
        syms |= set(self.symbols.keys())

        # Add inter-state symbols
        for e in self.edges():
            syms |= set(e.data.assignments.keys())
            syms |= e.data.free_symbols

        # Subtract exluded symbols
        return syms - exclude

    def read_and_write_sets(self) -> Tuple[Set[AnyStr], Set[AnyStr]]:
        """
        Determines what data containers are read and written in this SDFG. Does
        not include reads to subsets of containers that have previously been
        written within the same state.

        :return: A two-tuple of sets of things denoting
                 ({data read}, {data written}).
        """
        read_set = set()
        write_set = set()
        for state in self.states():
            for edge in self.in_edges(state):
                read_set |= edge.data.free_symbols & self.arrays.keys()
            # Get dictionaries of subsets read and written from each state
            rs, ws = state._read_and_write_sets()
            read_set |= rs.keys()
            write_set |= ws.keys()
        return read_set, write_set

    def arglist(self, scalars_only=False, free_symbols=None) -> Dict[str, dt.Data]:
        """
        Returns an ordered dictionary of arguments (names and types) required
        to invoke this SDFG.

        The arguments follow the following order:
        <sorted data arguments>, <sorted scalar arguments>.
        Data arguments are all the non-transient data containers in the
        SDFG; and scalar arguments are all the non-transient scalar data
        containers and free symbols (see ``SDFG.free_symbols``). This structure
        will create a sorted list of pointers followed by a sorted list of PoDs
        and structs.

        :return: An ordered dictionary of (name, data descriptor type) of all
                 the arguments, sorted as defined here.
        """
        # Start with data descriptors
        if scalars_only:
            data_args = {}
        else:
            data_args = {k: v for k, v in self.arrays.items() if not v.transient and not isinstance(v, dt.Scalar)}

        scalar_args = {
            k: v
            for k, v in self.arrays.items()
            if not v.transient and isinstance(v, dt.Scalar) and not k.startswith('__dace')
        }

        # Add global free symbols used in the generated code to scalar arguments
        free_symbols = free_symbols if free_symbols is not None else self.used_symbols(all_symbols=False)
        scalar_args.update({k: dt.Scalar(self.symbols[k]) for k in free_symbols if not k.startswith('__dace')})

        # Fill up ordered dictionary
        result = collections.OrderedDict()
        result.update(sorted(data_args.items()))
        result.update(sorted(scalar_args.items()))

        return result

    def init_signature(self, for_call=False, free_symbols=None) -> str:
        """ Returns a C/C++ signature of this SDFG, used when generating the initalization code.
            It only contains symbols.

            :param for_call: If True, returns arguments that can be used when calling the SDFG.
        """
        # Get global free symbols scalar arguments
        free_symbols = free_symbols if free_symbols is not None else self.used_symbols(all_symbols=False)
        return ", ".join(
            dt.Scalar(self.symbols[k]).as_arg(name=k, with_types=not for_call, for_call=for_call)
            for k in sorted(free_symbols) if not k.startswith('__dace'))

    def signature_arglist(self, with_types=True, for_call=False, with_arrays=True, arglist=None) -> List[str]:
        """ Returns a list of arguments necessary to call this SDFG,
            formatted as a list of C definitions.

            :param with_types: If True, includes argument types in the result.
            :param for_call: If True, returns arguments that can be used when
                             calling the SDFG.
            :param with_arrays: If True, includes arrays, otherwise,
                                only symbols and scalars are included.
            :param arglist: An optional cached argument list.
            :return: A list of strings. For example: `['float *A', 'int b']`.
        """
        arglist = arglist or self.arglist(scalars_only=not with_arrays)
        return [v.as_arg(name=k, with_types=with_types, for_call=for_call) for k, v in arglist.items()]

    def python_signature_arglist(self, with_types=True, for_call=False, with_arrays=True, arglist=None) -> List[str]:
        """ Returns a list of arguments necessary to call this SDFG,
            formatted as a list of Data-Centric Python definitions.

            :param with_types: If True, includes argument types in the result.
            :param for_call: If True, returns arguments that can be used when
                             calling the SDFG.
            :param with_arrays: If True, includes arrays, otherwise,
                                only symbols and scalars are included.
            :param arglist: An optional cached argument list.
            :return: A list of strings. For example: `['A: dace.float32[M]', 'b: dace.int32']`.
        """
        arglist = arglist or self.arglist(scalars_only=not with_arrays, free_symbols=[])
        return [v.as_python_arg(name=k, with_types=with_types, for_call=for_call) for k, v in arglist.items()]

    def signature(self, with_types=True, for_call=False, with_arrays=True, arglist=None) -> str:
        """ Returns a C/C++ signature of this SDFG, used when generating code.

            :param with_types: If True, includes argument types (can be used
                               for a function prototype). If False, only
                               include argument names (can be used for function
                               calls).
            :param for_call: If True, returns arguments that can be used when
                             calling the SDFG.
            :param with_arrays: If True, includes arrays, otherwise,
                                only symbols and scalars are included.
            :param arglist: An optional cached argument list.
        """
        return ", ".join(self.signature_arglist(with_types, for_call, with_arrays, arglist))

    def python_signature(self, with_types=True, for_call=False, with_arrays=True, arglist=None) -> str:
        """ Returns a Data-Centric Python signature of this SDFG, used when generating code.

            :param with_types: If True, includes argument types (can be used
                               for a function prototype). If False, only
                               include argument names (can be used for function
                               calls).
            :param for_call: If True, returns arguments that can be used when
                             calling the SDFG.
            :param with_arrays: If True, includes arrays, otherwise,
                                only symbols and scalars are included.
            :param arglist: An optional cached argument list.
        """
        return ", ".join(self.python_signature_arglist(with_types, for_call, with_arrays, arglist))

    def _repr_html_(self):
        """ HTML representation of the SDFG, used mainly for Jupyter
            notebooks. """
        from dace.jupyter import isnotebook, preamble

        result = ''
        if not isnotebook():
            result = preamble()

        # Create renderer canvas and load SDFG
        result += """
<div class="sdfv">
<div id="contents_{uid}" style="position: relative; resize: vertical; overflow: auto"></div>
</div>
<script>
    var sdfg_{uid} = {sdfg};
</script>
<script>
    var sdfv_{uid} = new SDFV();
    var renderer_{uid} = new SDFGRenderer(sdfv_{uid}, parse_sdfg(sdfg_{uid}),
        document.getElementById('contents_{uid}'));
</script>""".format(
            # Dumping to a string so that Jupyter Javascript can parse it
            # recursively
            sdfg=dace.serialize.dumps(dace.serialize.dumps(self.to_json())),
            uid=random.randint(0, sys.maxsize - 1))

        return result

    def transients(self):
        """ Returns a dictionary mapping transient data descriptors to their
            parent scope entry node, or None if top-level (i.e., exists in
            multiple scopes). """

        result = {}
        tstate = {}

        for (i, state) in enumerate(self.nodes()):
            scope_dict = state.scope_dict()
            for node in state.nodes():
                if isinstance(node, nd.AccessNode) and node.desc(self).transient:
                    arrname = node.data
                    # If transient is accessed in more than one state, it is a
                    # top-level transient
                    if arrname in tstate and tstate[arrname] != i:
                        tstate[arrname] = None
                        result[arrname] = None
                    else:
                        tstate[arrname] = i
                        result[arrname] = scope_dict[node]

        return result

    def shared_transients(self, check_toplevel: bool = True, include_nested_data: bool = False) -> List[str]:
        """ Returns a list of transient data that appears in more than one state.

            :param check_toplevel: If True, consider the descriptors' toplevel attribute.
            :param include_nested_data: If True, also include nested data.
            :return: A list of transient data names.
        """
        seen = {}
        shared = []

        # If a transient is present in an inter-state edge, it is shared
        for interstate_edge in self.all_interstate_edges():
            for sym in interstate_edge.data.free_symbols:
                if sym in self.arrays and self.arrays[sym].transient:
                    seen[sym] = interstate_edge
                    shared.append(sym)

        # If transient is accessed in more than one state, it is shared
        for state in self.states():
            for node in state.data_nodes():
                tokens = node.data.split('.')
                # NOTE: The following three lines ensure that nested data share transient and toplevel attributes.
                desc = self.arrays[tokens[0]]
                is_transient = desc.transient
                is_toplevel = desc.toplevel
                if include_nested_data:
                    datanames = set(['.'.join(tokens[:i + 1]) for i in range(len(tokens))])
                else:
                    datanames = set([tokens[0]])
                for dataname in datanames:
                    desc = self.arrays[dataname]
                    if is_transient:
                        if (check_toplevel and is_toplevel) or (dataname in seen and seen[dataname] != state):
                            shared.append(dataname)
                        seen[dataname] = state

        return dtypes.deduplicate(shared)

    def save(self, filename: str, use_pickle=False, hash=None, exception=None, compress=False) -> Optional[str]:
        """ Save this SDFG to a file.

            :param filename: File name to save to.
            :param use_pickle: Use Python pickle as the SDFG format (default:
                               JSON).
            :param hash: By default, saves the hash if SDFG is JSON-serialized.
                         Otherwise, if True, saves the hash along with the SDFG.
            :param exception: If not None, stores error information along with
                              SDFG.
            :param compress: If True, uses gzip to compress the file upon saving.
            :return: The hash of the SDFG, or None if failed/not requested.
        """
        filename = os.path.expanduser(filename)

        if compress:
            fileopen = lambda file, mode: gzip.open(file, mode + 't')
        else:
            fileopen = open

        try:
            os.makedirs(os.path.dirname(filename), exist_ok=True)
        except (FileNotFoundError, FileExistsError):
            pass

        if use_pickle:
            with fileopen(filename, "wb") as fp:
                symbolic.SympyAwarePickler(fp).dump(self)
            if hash is True:
                return self.hash_sdfg()
        else:
            hash = True if hash is None else hash
            with fileopen(filename, "w") as fp:
                json_output = self.to_json(hash=hash)
                if exception:
                    json_output['error'] = exception.to_json()
                dace.serialize.dump(json_output, fp)
            if hash and 'hash' in json_output['attributes']:
                return json_output['attributes']['hash']

        return None

    def view(self, filename=None, verbose=False):
        """
        View this sdfg in the system's HTML viewer

        :param filename: the filename to write the HTML to. If `None`, a temporary file will be created.
        :param verbose: Be verbose, `False` by default.
        """
        from dace.cli.sdfv import view
        view(self, filename=filename, verbose=verbose)

    @staticmethod
    def _from_file(fp: BinaryIO) -> 'SDFG':
        firstbyte = fp.read(1)
        fp.seek(0)
        if firstbyte == b'{':  # JSON file
            sdfg_json = json.load(fp)
            sdfg = SDFG.from_json(sdfg_json)
        else:  # Pickle
            sdfg = symbolic.SympyAwareUnpickler(fp).load()

        if not isinstance(sdfg, SDFG):
            raise TypeError("Loaded file is not an SDFG (loaded type: %s)" % type(sdfg).__name__)
        return sdfg

    @staticmethod
    def from_file(filename: str) -> 'SDFG':
        """ Constructs an SDFG from a file.

            :param filename: File name to load SDFG from.
            :return: An SDFG.
        """
        # Try compressed first. If fails, try uncompressed
        try:
            with gzip.open(filename, 'rb') as fp:
                return SDFG._from_file(fp)
        except OSError:
            pass
        with open(filename, "rb") as fp:
            return SDFG._from_file(fp)

    # Dynamic SDFG creation API
    ##############################

    def _find_new_name(self, name: str):
        """ Tries to find a new name by adding an underscore and a number. """

        names = (self._arrays.keys() | self.constants_prop.keys() | self._pgrids.keys() | self._subarrays.keys()
                 | self._rdistrarrays.keys())
        return dt.find_new_name(name, names)

    def find_new_constant(self, name: str):
        """
        Tries to find a new constant name by adding an underscore and a number.
        """
        constants = self.constants
        if name not in constants:
            return name

        index = 0
        while (name + ('_%d' % index)) in constants:
            index += 1

        return name + ('_%d' % index)

    def find_new_symbol(self, name: str):
        """
        Tries to find a new symbol name by adding an underscore and a number.
        """
        symbols = self.symbols
        if name not in symbols:
            return name

        index = 0
        while (name + ('_%d' % index)) in symbols:
            index += 1

        return name + ('_%d' % index)

    def add_array(self,
                  name: str,
                  shape,
                  dtype,
                  storage=dtypes.StorageType.Default,
                  location=None,
                  transient=False,
                  strides=None,
                  offset=None,
                  lifetime=dace.dtypes.AllocationLifetime.Scope,
                  debuginfo=None,
                  allow_conflicts=False,
                  total_size=None,
                  find_new_name=False,
                  alignment=0,
                  may_alias=False) -> Tuple[str, dt.Array]:
        """ Adds an array to the SDFG data descriptor store. """

        # convert strings to int if possible
        newshape = []
        for s in shape:
            try:
                newshape.append(int(s))
            except:
                newshape.append(dace.symbolic.pystr_to_symbolic(s))
        shape = newshape
        strides = strides or None

        if isinstance(dtype, type) and dtype in dtypes._CONSTANT_TYPES[:-1]:
            dtype = dtypes.typeclass(dtype)

        desc = dt.Array(dtype,
                        shape,
                        storage=storage,
                        location=location,
                        allow_conflicts=allow_conflicts,
                        transient=transient,
                        strides=strides,
                        offset=offset,
                        lifetime=lifetime,
                        alignment=alignment,
                        debuginfo=debuginfo,
                        total_size=total_size,
                        may_alias=may_alias)

        return self.add_datadesc(name, desc, find_new_name=find_new_name), desc

    def add_view(self,
                 name: str,
                 shape,
                 dtype,
                 storage=dtypes.StorageType.Default,
                 strides=None,
                 offset=None,
                 debuginfo=None,
                 allow_conflicts=False,
                 total_size=None,
                 find_new_name=False,
                 alignment=0,
                 may_alias=False) -> Tuple[str, dt.ArrayView]:
        """ Adds a view to the SDFG data descriptor store. """

        # convert strings to int if possible
        newshape = []
        for s in shape:
            try:
                newshape.append(int(s))
            except:
                newshape.append(dace.symbolic.pystr_to_symbolic(s))
        shape = newshape

        if isinstance(dtype, type) and dtype in dtypes._CONSTANT_TYPES[:-1]:
            dtype = dtypes.typeclass(dtype)

        desc = dt.ArrayView(dtype,
                            shape,
                            storage=storage,
                            allow_conflicts=allow_conflicts,
                            transient=True,
                            strides=strides,
                            offset=offset,
                            lifetime=dtypes.AllocationLifetime.Scope,
                            alignment=alignment,
                            debuginfo=debuginfo,
                            total_size=total_size,
                            may_alias=may_alias)

        return self.add_datadesc(name, desc, find_new_name=find_new_name), desc

    def add_reference(self,
                      name: str,
                      shape,
                      dtype,
                      storage=dtypes.StorageType.Default,
                      strides=None,
                      offset=None,
                      debuginfo=None,
                      allow_conflicts=False,
                      total_size=None,
                      find_new_name=False,
                      alignment=0,
                      may_alias=False) -> Tuple[str, dt.Reference]:
        """ Adds a reference to the SDFG data descriptor store. """

        # convert strings to int if possible
        newshape = []
        for s in shape:
            try:
                newshape.append(int(s))
            except:
                newshape.append(dace.symbolic.pystr_to_symbolic(s))
        shape = newshape

        if isinstance(dtype, type) and dtype in dtypes._CONSTANT_TYPES[:-1]:
            dtype = dtypes.typeclass(dtype)

        desc = dt.ArrayReference(dtype,
                                 shape,
                                 storage=storage,
                                 allow_conflicts=allow_conflicts,
                                 transient=True,
                                 strides=strides,
                                 offset=offset,
                                 lifetime=dtypes.AllocationLifetime.Scope,
                                 alignment=alignment,
                                 debuginfo=debuginfo,
                                 total_size=total_size,
                                 may_alias=may_alias)

        return self.add_datadesc(name, desc, find_new_name=find_new_name), desc

    def add_stream(self,
                   name: str,
                   dtype,
                   buffer_size=1,
                   shape=(1, ),
                   storage=dtypes.StorageType.Default,
                   transient=False,
                   offset=None,
                   lifetime=dace.dtypes.AllocationLifetime.Scope,
                   debuginfo=None,
                   find_new_name=False) -> Tuple[str, dt.Stream]:
        """ Adds a stream to the SDFG data descriptor store. """

        # Convert to int if possible, otherwise to symbolic
        _shape = []
        for s in shape:
            try:
                _shape.append(int(s))
            except:
                _shape.append(dace.symbolic.pystr_to_symbolic(s))
        shape = _shape

        if isinstance(dtype, type) and dtype in dtypes._CONSTANT_TYPES[:-1]:
            dtype = dtypes.typeclass(dtype)

        desc = dt.Stream(
            dtype=dtype,
            buffer_size=buffer_size,
            shape=shape,
            storage=storage,
            transient=transient,
            offset=offset,
            lifetime=lifetime,
            debuginfo=debuginfo,
        )

        return self.add_datadesc(name, desc, find_new_name=find_new_name), desc

    def add_scalar(self,
                   name: str,
                   dtype,
                   storage=dtypes.StorageType.Default,
                   transient=False,
                   lifetime=dace.dtypes.AllocationLifetime.Scope,
                   debuginfo=None,
                   find_new_name=False) -> Tuple[str, dt.Scalar]:
        """ Adds a scalar to the SDFG data descriptor store. """

        if isinstance(dtype, type) and dtype in dtypes._CONSTANT_TYPES[:-1]:
            dtype = dtypes.typeclass(dtype)

        desc = dt.Scalar(
            dtype,
            storage=storage,
            transient=transient,
            lifetime=lifetime,
            debuginfo=debuginfo,
        )

        return self.add_datadesc(name, desc, find_new_name=find_new_name), desc

    def add_transient(self,
                      name,
                      shape,
                      dtype,
                      storage=dtypes.StorageType.Default,
                      location=None,
                      strides=None,
                      offset=None,
                      lifetime=dace.dtypes.AllocationLifetime.Scope,
                      debuginfo=None,
                      allow_conflicts=False,
                      total_size=None,
                      find_new_name=False,
                      alignment=0,
                      may_alias=False) -> Tuple[str, dt.Array]:
        """ Convenience function to add a transient array to the data
            descriptor store. """
        return self.add_array(name,
                              shape,
                              dtype,
                              storage=storage,
                              location=location,
                              transient=True,
                              strides=strides,
                              offset=offset,
                              lifetime=lifetime,
                              debuginfo=debuginfo,
                              allow_conflicts=allow_conflicts,
                              total_size=total_size,
                              alignment=alignment,
                              may_alias=may_alias,
                              find_new_name=find_new_name)

    def temp_data_name(self):
        """ Returns a temporary data descriptor name that can be used in this SDFG. """

        name = '__tmp%d' % self._temp_transients
        while name in self._arrays:
            self._temp_transients += 1
            name = '__tmp%d' % self._temp_transients
        self._temp_transients += 1

        return name

    def add_temp_transient(self,
                           shape,
                           dtype,
                           storage=dtypes.StorageType.Default,
                           location=None,
                           strides=None,
                           offset=None,
                           lifetime=dace.dtypes.AllocationLifetime.Scope,
                           debuginfo=None,
                           allow_conflicts=False,
                           total_size=None,
                           alignment=0,
                           may_alias=False):
        """ Convenience function to add a transient array with a temporary name to the data
            descriptor store. """
        return self.add_array(self.temp_data_name(),
                              shape,
                              dtype,
                              storage=storage,
                              location=location,
                              transient=True,
                              strides=strides,
                              offset=offset,
                              lifetime=lifetime,
                              alignment=alignment,
                              debuginfo=debuginfo,
                              allow_conflicts=allow_conflicts,
                              total_size=total_size,
                              may_alias=may_alias)

    def add_temp_transient_like(self, desc: Union[dt.Array, dt.Scalar], dtype=None, debuginfo=None):
        """ Convenience function to add a transient array with a temporary name to the data
            descriptor store. """
        debuginfo = debuginfo or desc.debuginfo
        dtype = dtype or desc.dtype
        newdesc = desc.clone()
        newdesc.dtype = dtype
        newdesc.transient = True
        newdesc.debuginfo = debuginfo
        return self.add_datadesc(self.temp_data_name(), newdesc), newdesc

    def add_datadesc(self, name: str, datadesc: dt.Data, find_new_name=False) -> str:
        """ Adds an existing data descriptor to the SDFG array store.

            :param name: Name to use.
            :param datadesc: Data descriptor to add.
            :param find_new_name: If True and data descriptor with this name
                                  exists, finds a new name to add.
            :return: Name of the new data descriptor
        """
        if not isinstance(name, str):
            raise TypeError("Data descriptor name must be a string. Got %s" % type(name).__name__)
        # If exists, fail
        while name in self._arrays:
            if find_new_name:
                name = self._find_new_name(name)
            else:
                raise NameError(f'Array or Stream with name "{name}" already exists in SDFG')
            # NOTE: Remove illegal characters, such as dots. Such characters may be introduced when creating views to
            # members of Structures.
            name = name.replace('.', '_')
        assert name not in self._arrays
        self._arrays[name] = datadesc

        def _add_symbols(desc: dt.Data):
            if isinstance(desc, dt.Structure):
                for v in desc.members.values():
                    if isinstance(v, dt.Data):
                        _add_symbols(v)
            for sym in desc.free_symbols:
                if sym.name not in self.symbols:
                    self.add_symbol(sym.name, sym.dtype)

        # Add free symbols to the SDFG global symbol storage
        _add_symbols(datadesc)

        return name

    def add_datadesc_view(self, name: str, datadesc: dt.Data, find_new_name=False) -> str:
        """ Adds a view of a given data descriptor to the SDFG array store.

            :param name: Name to use.
            :param datadesc: Data descriptor to view.
            :param find_new_name: If True and data descriptor with this name
                                  exists, finds a new name to add.
            :return: Name of the new data descriptor
        """
        vdesc = dt.View.view(datadesc)
        return self.add_datadesc(name, vdesc, find_new_name)

    def add_datadesc_reference(self, name: str, datadesc: dt.Data, find_new_name=False) -> str:
        """ Adds a reference of a given data descriptor to the SDFG array store.

            :param name: Name to use.
            :param datadesc: Data descriptor to view.
            :param find_new_name: If True and data descriptor with this name
                                  exists, finds a new name to add.
            :return: Name of the new data descriptor
        """
        vdesc = dt.Reference.view(datadesc)
        return self.add_datadesc(name, vdesc, find_new_name)

    def add_pgrid(self,
                  shape: ShapeType = None,
                  parent_grid: str = None,
                  color: Sequence[Union[Integral, bool]] = None,
                  exact_grid: RankType = None,
                  root: RankType = 0):
        """ Adds a process-grid to the process-grid descriptor store.
            For more details on process-grids, please read the documentation of the ProcessGrid class.

            :param shape: Shape of the process-grid (see `dims` parameter of [MPI_Cart_create](https://www.mpich.org/static/docs/latest/www3/MPI_Cart_create.html)), e.g., [2, 3, 3].
            :param parent_grid: Parent process-grid (similar to the `comm` parameter of [MPI_Cart_sub](https://www.mpich.org/static/docs/v3.2/www3/MPI_Cart_sub.html)).
            :param color: The i-th entry specifies whether the i-th dimension is kept in the sub-grid or is dropped (see `remain_dims` input of [MPI_Cart_sub](https://www.mpich.org/static/docs/v3.2/www3/MPI_Cart_sub.html)).
            :param exact_grid: If set then, out of all the sub-grids created, only the one that contains the rank with id `exact_grid` will be utilized for collective communication.
            :param root: Root rank (used for collective communication).
            :return: Name of the new process-grid descriptor.
        """

        if not (shape or parent_grid):
            raise ValueError("Process-grid must either have its shape defined or be linked to a parent-grid.")

        # convert strings to int if possible
        shape = shape or []
        newshape = []
        for s in shape:
            try:
                newshape.append(int(s))
            except:
                newshape.append(dace.symbolic.pystr_to_symbolic(s))
        shape = newshape

        grid_name = self._find_new_name('__pgrid')
        is_subgrid = (parent_grid is not None)
        if parent_grid and isinstance(parent_grid, str):
            parent_grid = self._pgrids[parent_grid]

        self._pgrids[grid_name] = ProcessGrid(grid_name, is_subgrid, shape, parent_grid, color, exact_grid, root)

        self.append_init_code(self._pgrids[grid_name].init_code())
        self.append_exit_code(self._pgrids[grid_name].exit_code())

        return grid_name

    def add_subarray(self,
                     dtype: dtypes.typeclass,
                     shape: ShapeType,
                     subshape: ShapeType,
                     pgrid: str = None,
                     correspondence: Sequence[Integral] = None):
        """ Adds a sub-array to the sub-array descriptor store.
            For more details on sub-arrays, please read the documentation of the SubArray class.

            :param dtype: Datatype of the array (see `oldtype` parameter of [MPI_Type_create_subarray](https://www.mpich.org/static/docs/v3.2/www3/MPI_Type_create_subarray.html)).
            :param shape: Shape of the sub-array (see `array_of_sizes` parameter of [MPI_Type_create_subarray](https://www.mpich.org/static/docs/v3.2/www3/MPI_Type_create_subarray.html)).
            :param subshape: Sub-shape of the sub-array (see `array_of_subsizes` parameter of [MPI_Type_create_subarray](https://www.mpich.org/static/docs/v3.2/www3/MPI_Type_create_subarray.html)).
            :param pgrid: Process-grid used for collective scatter/gather operations.
            :param correspondence: Matching among array dimensions and process-grid dimensions.
            :return: Name of the new sub-array descriptor.
        """

        # convert strings to int if possible
        shape = shape or []
        newshape = []
        for s in shape:
            try:
                newshape.append(int(s))
            except:
                newshape.append(dace.symbolic.pystr_to_symbolic(s))
        shape = newshape
        subshape = subshape or []
        newshape = []
        for s in subshape:
            try:
                newshape.append(int(s))
            except:
                newshape.append(dace.symbolic.pystr_to_symbolic(s))
        subshape = newshape

        subarray_name = self._find_new_name('__subarray')
        self._subarrays[subarray_name] = SubArray(subarray_name, dtype, shape, subshape, pgrid, correspondence)

        self.append_init_code(self._subarrays[subarray_name].init_code())
        self.append_exit_code(self._subarrays[subarray_name].exit_code())

        return subarray_name

    def add_rdistrarray(self, array_a: str, array_b: str):
        """ Adds a sub-array redistribution to the sub-array redistribution descriptor store.
            For more details on redistributions, please read the documentation of the RedistrArray class.

            :param array_a: Input sub-array descriptor.
            :param array_b: Output sub-array descriptor.
            :return: Name of the new redistribution descriptor.
        """

        rdistrarray_name = self._find_new_name('__rdistrarray')
        self._rdistrarrays[rdistrarray_name] = RedistrArray(rdistrarray_name, array_a, array_b)
        self.append_init_code(self._rdistrarrays[rdistrarray_name].init_code(self))
        self.append_exit_code(self._rdistrarrays[rdistrarray_name].exit_code(self))
        return rdistrarray_name

    def add_loop(
        self,
        before_state,
        loop_state,
        after_state,
        loop_var: str,
        initialize_expr: str,
        condition_expr: str,
        increment_expr: str,
        loop_end_state=None,
    ):
        """
        Helper function that adds a looping state machine around a
        given state (or sequence of states).

        :param before_state: The state after which the loop should
                             begin, or None if the loop is the first
                             state (creates an empty state).
        :param loop_state: The state that begins the loop. See also
                           ``loop_end_state`` if the loop is multi-state.
        :param after_state: The state that should be invoked after
                            the loop ends, or None if the program
                            should terminate (creates an empty state).
        :param loop_var: A name of an inter-state variable to use
                         for the loop. If None, ``initialize_expr``
                         and ``increment_expr`` must be None.
        :param initialize_expr: A string expression that is assigned
                                to ``loop_var`` before the loop begins.
                                If None, does not define an expression.
        :param condition_expr: A string condition that occurs every
                               loop iteration. If None, loops forever
                               (undefined behavior).
        :param increment_expr: A string expression that is assigned to
                               ``loop_var`` after every loop iteration.
                               If None, does not define an expression.
        :param loop_end_state: If the loop wraps multiple states, the
                               state where the loop iteration ends.
                               If None, sets the end state to
                               ``loop_state`` as well.
        :return: A 3-tuple of (``before_state``, generated loop guard state,
                 ``after_state``).
        """
        from dace.frontend.python.astutils import negate_expr  # Avoid import loops

        # Argument checks
        if loop_var is None and (initialize_expr or increment_expr):
            raise ValueError("Cannot initalize or increment an empty loop variable")

        # Handling empty states
        if loop_end_state is None:
            loop_end_state = loop_state
        if before_state is None:
            before_state = self.add_state()
        if after_state is None:
            after_state = self.add_state()

        # Create guard state
        guard = self.add_state("guard")

        # Loop initialization
        init = None if initialize_expr is None else {loop_var: initialize_expr}
        self.add_edge(before_state, guard, InterstateEdge(assignments=init))

        # Loop condition
        if condition_expr:
            cond_ast = CodeBlock(condition_expr).code
        else:
            cond_ast = CodeBlock('True').code
        self.add_edge(guard, loop_state, InterstateEdge(cond_ast))
        self.add_edge(guard, after_state, InterstateEdge(negate_expr(cond_ast)))

        # Loop incrementation
        incr = None if increment_expr is None else {loop_var: increment_expr}
        self.add_edge(loop_end_state, guard, InterstateEdge(assignments=incr))

        return before_state, guard, after_state

    # SDFG queries
    ##############################

    def find_state(self, state_id_or_label):
        """ Finds a state according to its ID (if integer is provided) or
            label (if string is provided).

            :param state_id_or_label: State ID (if int) or label (if str).
            :return: An SDFGState object.
        """

        if isinstance(state_id_or_label, str):
            for s in self.nodes():
                if s.label == state_id_or_label:
                    return s
            raise LookupError("State %s not found" % state_id_or_label)
        elif isinstance(state_id_or_label, int):
            return self.nodes()[state_id_or_label]
        else:
            raise TypeError("state_id_or_label is not an int nor string: {}".format(state_id_or_label))

    def specialize(self, symbols: Dict[str, Any]):
        """ Sets symbolic values in this SDFG to constants.

            :param symbols: Values to specialize.
        """
        # Update constants
        for k, v in symbols.items():
            self.add_constant(str(k), v)

    def is_loaded(self) -> bool:
        """
        Returns True if the SDFG binary is already loaded in the current
        process.
        """
        # Avoid import loops
        from dace.codegen import compiled_sdfg as cs, compiler

        binary_filename = compiler.get_binary_name(self.build_folder, self.name)
        dll = cs.ReloadableDLL(binary_filename, self.name)
        return dll.is_loaded()

    def compile(self, output_file=None, validate=True) -> 'CompiledSDFG':
        """ Compiles a runnable binary from this SDFG.

            :param output_file: If not None, copies the output library file to
                                the specified path.
            :param validate: If True, validates the SDFG prior to generating
                             code.
            :return: A callable CompiledSDFG object.
        """

        # Importing these outside creates an import loop
        from dace.codegen import codegen, compiler

        # Compute build folder path before running codegen
        build_folder = self.build_folder

        if not self._recompile or Config.get_bool('compiler', 'use_cache'):
            # Try to see if a cached version of the binary exists
            binary_filename = compiler.get_binary_name(build_folder, self.name)
            if os.path.isfile(binary_filename):
                return compiler.load_from_file(self, binary_filename)

        ############################
        # DaCe Compilation Process #

        if self._regenerate_code or not os.path.isdir(build_folder):
            # Clone SDFG as the other modules may modify its contents
            sdfg = copy.deepcopy(self)
            # Fix the build folder name on the copied SDFG to avoid it changing
            # if the codegen modifies the SDFG (thereby changing its hash)
            sdfg.build_folder = build_folder

            # Rename SDFG to avoid runtime issues with clashing names
            index = 0
            while sdfg.is_loaded():
                sdfg.name = f'{self.name}_{index}'
                index += 1
            if self.name != sdfg.name:
                warnings.warn('SDFG "%s" is already loaded by another object, '
                              'recompiling under a different name.' % self.name)

            try:
                # Fill in scope entry/exit connectors
                sdfg.fill_scope_connectors()

                # Generate code for the program by traversing the SDFG state by state
                program_objects = codegen.generate_code(sdfg, validate=validate)
            except Exception:
                fpath = os.path.join('_dacegraphs', 'failing.sdfgz')
                self.save(fpath, compress=True)
                print(f'Failing SDFG saved for inspection in {os.path.abspath(fpath)}')
                raise

            # Generate the program folder and write the source files
            program_folder = compiler.generate_program_folder(sdfg, program_objects, build_folder)
        else:
            # The code was already generated, just load the program folder
            program_folder = build_folder
            sdfg = self

        # Compile the code and get the shared library path
        shared_library = compiler.configure_and_compile(program_folder, sdfg.name)

        # If provided, save output to path or filename
        if output_file is not None:
            if os.path.isdir(output_file):
                output_file = os.path.join(output_file, os.path.basename(shared_library))
            shutil.copyfile(shared_library, output_file)

        # Get the function handle
        return compiler.get_program_handle(shared_library, sdfg)

    def argument_typecheck(self, args, kwargs, types_only=False):
        """ Checks if arguments and keyword arguments match the SDFG
            types. Raises RuntimeError otherwise.

            :raise RuntimeError: Argument count mismatch.
            :raise TypeError: Argument type mismatch.
            :raise NotImplementedError: Unsupported argument type.
        """
        expected_args = self.arglist()

        # Omit return values from arguments
        expected_args = collections.OrderedDict([(k, v) for k, v in expected_args.items()
                                                 if not k.startswith('__return')])
        kwargs = {k: v for k, v in kwargs.items() if not k.startswith('__return')}

        num_args_passed = len(args) + len(kwargs)
        num_args_expected = len(expected_args)
        if num_args_passed < num_args_expected:
            expected_kwargs = list(expected_args.keys())[len(args):]
            missing_args = [k for k in expected_kwargs if k not in kwargs]
            raise RuntimeError("Missing arguments to SDFG: '%s'" % (', '.join(missing_args)))
        elif num_args_passed > num_args_expected:
            unnecessary_args = []
            extra_args = len(args) - len(expected_args)
            if extra_args > 0:
                unnecessary_args.extend('Argument #%d' % (i + len(expected_args) + 1) for i in range(extra_args))
                unnecessary_args.extend(kwargs.keys())
            else:
                unnecessary_args = [k for k in kwargs.keys() if k not in expected_args]
            raise RuntimeError("Too many arguments to SDFG. Unnecessary arguments: %s" % ', '.join(unnecessary_args))
        positional_args = list(args)
        for i, arg in enumerate(expected_args):
            expected = expected_args[arg]
            if i < len(positional_args):
                passed = positional_args[i]
            else:
                if arg not in kwargs:
                    raise RuntimeError("Missing argument to DaCe program: {}".format(arg))
                passed = kwargs[arg]
            if types_only:
                desc = dt.create_datadescriptor(passed)
                if not expected.is_equivalent(desc):
                    raise TypeError("Type mismatch for argument: expected %s, got %s" % (expected, desc))
                else:
                    continue
            if isinstance(expected, dace.data.Array):
                if not dtypes.is_array(passed):
                    raise TypeError("Type mismatch for argument {}: "
                                    "expected array type, got {}".format(arg, type(passed)))
            elif (isinstance(expected, dace.data.Scalar) or isinstance(expected, dace.dtypes.typeclass)):
                if (not dtypes.isconstant(passed) and not isinstance(passed, dace.symbolic.symbol)):
                    raise TypeError("Type mismatch for argument {}: "
                                    "expected scalar type, got {}".format(arg, type(passed)))
            elif isinstance(expected, dace.data.Stream):
                if not isinstance(passed, dace.dtypes.stream):
                    raise TypeError("Type mismatch for argument {}: "
                                    "expected stream type, got {}".format(arg, type(passed)))
            else:
                raise NotImplementedError("Type checking not implemented for type {} (argument "
                                          "{})".format(type(expected).__name__, arg))

    def __call__(self, *args, **kwargs):
        """ Invokes an SDFG, generating and compiling code if necessary. """
        with hooks.invoke_sdfg_call_hooks(self) as sdfg:
            binaryobj = sdfg.compile()

            # Verify passed arguments (if enabled)
            if Config.get_bool('frontend', 'check_args'):
                sdfg.argument_typecheck(args, kwargs)

            return binaryobj(*args, **kwargs)

    def fill_scope_connectors(self):
        """ Fills missing scope connectors (i.e., "IN_#"/"OUT_#" on entry/exit
            nodes) according to data on the memlets. """
        for state in self.states():
            state.fill_scope_connectors()

    def predecessor_state_transitions(self, state):
        """ Yields paths (lists of edges) that the SDFG can pass through
            before computing the given state. """
        return self.bfs_edges(state, reverse=True)

    def predecessor_states(self, state):
        """ Returns a list of unique states that the SDFG can pass through
            before computing the given state. """
        return (e.src for e in self.bfs_edges(state, reverse=True))

    def validate(self, references: Optional[Set[int]] = None, **context: bool) -> None:
        validate_sdfg(self, references, **context)

    def is_valid(self) -> bool:
        """ Returns True if the SDFG is verified correctly (using `validate`).
        """
        try:
            self.validate()
        except InvalidSDFGError:
            return False
        return True

    def apply_strict_transformations(self, validate=True, validate_all=False):
        """
        This method is DEPRECATED in favor of ``simplify``.
        Applies safe transformations (that will surely increase the
        performance) on the SDFG. For example, this fuses redundant states
        (safely) and removes redundant arrays.

        B{Note:} This is an in-place operation on the SDFG.
        """
        warnings.warn('SDFG.apply_strict_transformations is deprecated, use SDFG.simplify instead.', DeprecationWarning)
        return self.simplify(validate, validate_all)

    def simplify(self, validate=True, validate_all=False, verbose=False):
        """ Applies safe transformations (that will surely increase the
            performance) on the SDFG. For example, this fuses redundant states
            (safely) and removes redundant arrays.

            :note: This is an in-place operation on the SDFG.
        """
        from dace.transformation.passes.simplify import SimplifyPass
        return SimplifyPass(validate=validate, validate_all=validate_all, verbose=verbose).apply_pass(self, {})

    def _initialize_transformations_from_type(
        self,
        xforms: Union[Type, List[Type], 'dace.transformation.PatternTransformation'],
        options: Union[Dict[str, Any], List[Dict[str, Any]], None] = None
    ) -> List['dace.transformation.PatternTransformation']:
        """
        Initializes given pattern-matching transformations with the options given.
        This method receives different formats and makes one kind of output.

        :param xforms: One or more PatternTransformation objects or classes.
        :param options: Zero or more transformation initialization option dictionaries.
        :return: List of PatternTransformation objects inititalized with their properties.
        """
        from dace.transformation import PatternTransformation  # Avoid import loops

        if isinstance(xforms, (PatternTransformation, type)):
            xforms = [xforms]
        if isinstance(options, dict):
            options = [options]
        options = options or [dict() for _ in xforms]

        if len(options) != len(xforms):
            raise ValueError('Length of options and transformations mismatch')

        result: List[PatternTransformation] = []
        for xftype, opts in zip(xforms, options):
            if isinstance(xftype, PatternTransformation):
                # Object was given, use as-is
                result.append(xftype)
            else:
                # Class was given, initialize
                opts = opts or {}
                try:
                    result.append(xftype(**opts))
                except TypeError:
                    # Backwards compatibility, transformation does not support ctor arguments
                    t = xftype()
                    # Set manually
                    for oname, oval in opts.items():
                        setattr(t, oname, oval)
                    result.append(t)

        return result

    def apply_transformations(self,
                              xforms: Union[Type, List[Type]],
                              options: Optional[Union[Dict[str, Any], List[Dict[str, Any]]]] = None,
                              validate: bool = True,
                              validate_all: bool = False,
                              permissive: bool = False,
                              states: Optional[List[Any]] = None,
                              print_report: Optional[bool] = None) -> int:
        """ This function applies a transformation or a sequence thereof
            consecutively. Operates in-place.

            :param xforms: A PatternTransformation class or a sequence.
            :param options: An optional dictionary (or sequence of dictionaries)
                            to modify transformation parameters.
            :param validate: If True, validates after all transformations.
            :param validate_all: If True, validates after every transformation.
            :param permissive: If True, operates in permissive mode.
            :param states: If not None, specifies a subset of states to
                           apply transformations on.
            :param print_report: Whether to show debug prints or not (None if
                                 the DaCe config option 'debugprint' should
                                 apply)
            :return: Number of transformations applied.

            Examples::

                      # Applies MapTiling, then MapFusion, followed by
                      # GPUTransformSDFG, specifying parameters only for the
                      # first transformation.
                      sdfg.apply_transformations(
                        [MapTiling, MapFusion, GPUTransformSDFG],
                        options=[{'tile_size': 16}, {}, {}])
        """
        from dace.transformation.passes.pattern_matching import PatternMatchAndApply  # Avoid import loops

        xforms = self._initialize_transformations_from_type(xforms, options)

        pazz = PatternMatchAndApply(xforms,
                                    permissive=permissive,
                                    validate=validate,
                                    validate_all=validate_all,
                                    states=states,
                                    print_report=print_report)
        results = pazz.apply_pass(self, {})

        # Return number of transformations applied
        if results is None:
            return 0
        return sum(len(v) for v in results.values())

    def apply_transformations_repeated(self,
                                       xforms: Union[Type, List[Type]],
                                       options: Optional[Union[Dict[str, Any], List[Dict[str, Any]]]] = None,
                                       validate: bool = True,
                                       validate_all: bool = False,
                                       permissive: bool = False,
                                       states: Optional[List[Any]] = None,
                                       print_report: Optional[bool] = None,
                                       order_by_transformation: bool = True,
                                       progress: Optional[bool] = None) -> int:
        """ This function repeatedly applies a transformation or a set of
            (unique) transformations until none can be found. Operates in-place.

            :param xforms: A PatternTransformation class or a set thereof.
            :param options: An optional dictionary (or sequence of dictionaries)
                            to modify transformation parameters.
            :param validate: If True, validates after all transformations.
            :param validate_all: If True, validates after every transformation.
            :param permissive: If True, operates in permissive mode.
            :param states: If not None, specifies a subset of states to
                           apply transformations on.
            :param print_report: Whether to show debug prints or not (None if
                                 the DaCe config option 'debugprint' should
                                 apply).
            :param order_by_transformation: Try to apply transformations ordered
                                            by class rather than SDFG.
            :param progress: If True, prints every intermediate transformation
                             applied. If False, never prints anything. If None
                             (default), prints only after 5 seconds of
                             transformations.
            :return: Number of transformations applied.

            Examples::

                    # Applies InlineSDFG until no more subgraphs can be inlined
                    sdfg.apply_transformations_repeated(InlineSDFG)
        """
        from dace.transformation.passes.pattern_matching import PatternMatchAndApplyRepeated

        xforms = self._initialize_transformations_from_type(xforms, options)

        pazz = PatternMatchAndApplyRepeated(xforms, permissive, validate, validate_all, states, print_report, progress,
                                            order_by_transformation)
        results = pazz.apply_pass(self, {})

        # Return number of transformations applied
        if results is None:
            return 0
        return sum(len(v) for v in results.values())

    def apply_transformations_once_everywhere(self,
                                              xforms: Union[Type, List[Type]],
                                              options: Optional[Union[Dict[str, Any], List[Dict[str, Any]]]] = None,
                                              validate: bool = True,
                                              validate_all: bool = False,
                                              permissive: bool = False,
                                              states: Optional[List[Any]] = None,
                                              print_report: Optional[bool] = None,
                                              order_by_transformation: bool = True,
                                              progress: Optional[bool] = None) -> int:
        """ 
        This function applies a transformation or a set of (unique) transformations
        until throughout the entire SDFG once. Operates in-place.

        :param xforms: A PatternTransformation class or a set thereof.
        :param options: An optional dictionary (or sequence of dictionaries)
                        to modify transformation parameters.
        :param validate: If True, validates after all transformations.
        :param validate_all: If True, validates after every transformation.
        :param permissive: If True, operates in permissive mode.
        :param states: If not None, specifies a subset of states to
                        apply transformations on.
        :param print_report: Whether to show debug prints or not (None if
                                the DaCe config option 'debugprint' should
                                apply).
        :param order_by_transformation: Try to apply transformations ordered
                                        by class rather than SDFG.
        :param progress: If True, prints every intermediate transformation
                            applied. If False, never prints anything. If None
                            (default), prints only after 5 seconds of
                            transformations.
        :return: Number of transformations applied.

        Examples::

                # Tiles all maps once
                sdfg.apply_transformations_once_everywhere(MapTiling, options=dict(tile_size=16))
        """
        from dace.transformation.passes.pattern_matching import PatternApplyOnceEverywhere

        xforms = self._initialize_transformations_from_type(xforms, options)

        pazz = PatternApplyOnceEverywhere(xforms, permissive, validate, validate_all, states, print_report, progress,
                                          order_by_transformation)
        results = pazz.apply_pass(self, {})

        # Return number of transformations applied
        if results is None:
            return 0
        return sum(len(v) for v in results.values())

    def apply_gpu_transformations(self,
                                  states=None,
                                  validate=True,
                                  validate_all=False,
                                  permissive=False,
                                  sequential_innermaps=True,
                                  register_transients=True,
                                  simplify=True):
        """ Applies a series of transformations on the SDFG for it to
            generate GPU code.

            :param sequential_innermaps: Make all internal maps Sequential.
            :param register_transients: Make all transients inside GPU maps registers.
            :note: It is recommended to apply redundant array removal
                   transformation after this transformation. Alternatively,
                   you can ``simplify()`` after this transformation.
            :note: This is an in-place operation on the SDFG.
        """
        # Avoiding import loops
        from dace.transformation.interstate import GPUTransformSDFG

        self.apply_transformations(GPUTransformSDFG,
                                   options=dict(sequential_innermaps=sequential_innermaps,
                                                register_trans=register_transients,
                                                simplify=simplify),
                                   validate=validate,
                                   validate_all=validate_all,
                                   permissive=permissive,
                                   states=states)

    def apply_fpga_transformations(self, states=None, validate=True, validate_all=False, permissive=False):
        """ Applies a series of transformations on the SDFG for it to
            generate FPGA code.

            :note: This is an in-place operation on the SDFG.
        """
        # Avoiding import loops
        from dace.transformation.interstate import FPGATransformSDFG

        self.apply_transformations(FPGATransformSDFG,
                                   validate=validate,
                                   validate_all=validate_all,
                                   permissive=permissive,
                                   states=states)

    def expand_library_nodes(self, recursive=True):
        """
        Recursively expand all unexpanded library nodes in the SDFG,
        resulting in a "pure" SDFG that the code generator can handle.

        :param recursive: If True, expands all library nodes recursively,
                          including library nodes that expand to library nodes.
        """

        states = list(self.states())
        while len(states) > 0:
            state = states.pop()
            expanded_something = False
            for node in list(state.nodes()):  # Make sure we have a copy
                if isinstance(node, nd.NestedSDFG):
                    node.sdfg.expand_library_nodes(recursive=recursive)  # Call recursively
                elif isinstance(node, nd.LibraryNode):
                    impl_name = node.expand(self, state)
                    if Config.get_bool('debugprint'):
                        print('Automatically expanded library node \"{}\" with '
                              'implementation \"{}\".'.format(str(node), impl_name))
                    # We made a copy of the original list of nodes, so we keep
                    # iterating even though this list has now changed
                    if recursive:
                        expanded_something = True
            if expanded_something:
                states.append(state)  # Nodes have changed. Check state again

    def generate_code(self):
        """ Generates code from this SDFG and returns it.
        
            :return: A list of `CodeObject` objects containing the generated
                      code of different files and languages.
        """

        # Import loop "fix"
        from dace.codegen import codegen

        ################################
        # DaCe Code Generation Process #
        sdfg = copy.deepcopy(self)

        # Fill in scope entry/exit connectors
        sdfg.fill_scope_connectors()

        # Generate code for the program by traversing the SDFG state by state
        program_code = codegen.generate_code(sdfg)

        return program_code

    def make_array_memlet(self, array: str):
        """Convenience method to generate a Memlet that transfers a full array.

           :param array: the name of the array
           :return: a Memlet that fully transfers array
        """
        return dace.Memlet.from_array(array, self.data(array))

    def recheck_using_experimental_blocks(self) -> bool:
        found_experimental_block = False
        for node, graph in self.root_sdfg.all_nodes_recursive():
            if isinstance(graph, ControlFlowRegion) and not isinstance(graph, SDFG):
                found_experimental_block = True
                break
            if isinstance(node, ControlFlowBlock) and not isinstance(node, SDFGState):
                found_experimental_block = True
                break
        self.root_sdfg.using_experimental_blocks = found_experimental_block
        return found_experimental_block<|MERGE_RESOLUTION|>--- conflicted
+++ resolved
@@ -22,13 +22,7 @@
 from dace.config import Config
 from dace.frontend.python import astutils
 from dace.sdfg import nodes as nd
-<<<<<<< HEAD
-from dace.sdfg.state import SDFGState, ControlFlowRegion
-=======
-from dace.sdfg.graph import OrderedDiGraph, Edge, SubgraphView
 from dace.sdfg.state import ControlFlowBlock, SDFGState, ControlFlowRegion
-from dace.sdfg.propagation import propagate_memlets_sdfg
->>>>>>> c7517b8c
 from dace.distr_types import ProcessGrid, SubArray, RedistrArray
 from dace.dtypes import validate_name
 from dace.properties import (DebugInfoProperty, EnumProperty, ListProperty, make_properties, Property, CodeProperty,
@@ -180,11 +174,9 @@
                            desc="Assignments to perform upon transition (e.g., 'x=x+1; y = 0')")
     condition = CodeProperty(desc="Transition condition", default=CodeBlock("1"))
 
-<<<<<<< HEAD
-    def __init__(self, condition: Optional[CodeBlock] = None, assignments: Optional[Dict] = None):
-=======
-    def __init__(self, condition: Optional[Union[CodeBlock, str, ast.AST, list]] = None, assignments=None):
->>>>>>> c7517b8c
+    def __init__(self,
+                 condition: Optional[Union[CodeBlock, str, ast.AST, list]] = None,
+                 assignments: Optional[Dict] = None):
         if condition is None:
             condition = CodeBlock("1")
 
