--- conflicted
+++ resolved
@@ -1362,25 +1362,16 @@
             ordered_states = self.nodes()
 
         for state in ordered_states:
-<<<<<<< HEAD
-            state_fsyms = state.free_symbols
+            state_fsyms = state.used_symbols(all_symbols)
             free_syms |= state_fsyms
-=======
-            free_syms |= state.used_symbols(all_symbols)
->>>>>>> f99bbcab
 
             # Add free inter-state symbols
             for e in self.out_edges(state):
                 # NOTE: First we get the true InterstateEdge free symbols, then we compute the newly defined symbols by
                 # subracting the (true) free symbols from the edge's assignment keys. This way we can correctly
                 # compute the symbols that are used before being assigned.
-<<<<<<< HEAD
-                efsyms = e.data.free_symbols
+                efsyms = e.data.used_symbols(all_symbols)
                 defined_syms |= set(e.data.assignments.keys()) - (efsyms | state_fsyms)
-=======
-                efsyms = e.data.used_symbols(all_symbols)
-                defined_syms |= set(e.data.assignments.keys()) - efsyms
->>>>>>> f99bbcab
                 used_before_assignment.update(efsyms - defined_syms)
                 free_syms |= efsyms
 
@@ -1390,7 +1381,18 @@
         # Subtract symbols defined in inter-state edges and constants
         return free_syms - defined_syms
 
-<<<<<<< HEAD
+    @property
+    def free_symbols(self) -> Set[str]:
+        """
+        Returns a set of symbol names that are used by the SDFG, but not
+        defined within it. This property is used to determine the symbolic
+        parameters of the SDFG and verify that ``SDFG.symbols`` is complete.
+
+        :note: Assumes that the graph is valid (i.e., without undefined or
+               overlapping symbols).
+        """
+        return self.used_symbols(all_symbols=True)
+
     def get_all_symbols(self) -> Set[str]:
         """
         Returns a set of all symbol names that are used by the SDFG.
@@ -1410,19 +1412,6 @@
 
         # Subtract exluded symbols
         return syms - exclude
-=======
-    @property
-    def free_symbols(self) -> Set[str]:
-        """
-        Returns a set of symbol names that are used by the SDFG, but not
-        defined within it. This property is used to determine the symbolic
-        parameters of the SDFG and verify that ``SDFG.symbols`` is complete.
-
-        :note: Assumes that the graph is valid (i.e., without undefined or
-               overlapping symbols).
-        """
-        return self.used_symbols(all_symbols=True)
->>>>>>> f99bbcab
 
     def read_and_write_sets(self) -> Tuple[Set[AnyStr], Set[AnyStr]]:
         """
