--- conflicted
+++ resolved
@@ -2326,12 +2326,8 @@
         dll = cs.ReloadableDLL(binary_filename, self.name)
         return dll.is_loaded()
 
-<<<<<<< HEAD
     def compile(self, output_file=None, validate=True, additional_code_obj=None,
                 return_program_handle=True) -> 'CompiledSDFG':
-=======
-    def compile(self, output_file=None, validate=True, return_program_handle=True) -> 'CompiledSDFG':
->>>>>>> 9e4c24b0
         """ Compiles a runnable binary from this SDFG.
 
             :param output_file: If not None, copies the output library file to
