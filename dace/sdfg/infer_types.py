# Copyright 2019-2021 ETH Zurich and the DaCe authors. All rights reserved.
from collections import defaultdict
from dace import data, dtypes
from dace.codegen.tools import type_inference
from dace.memlet import Memlet
from dace.sdfg import SDFG, SDFGState, nodes, validation
from dace.sdfg import nodes
from dace.sdfg.graph import Edge, SubgraphView
from dace.sdfg.utils import dfs_topological_sort
from typing import Callable, Dict, List, Optional, Set, Union

#############################################################################
# Connector type inference


def infer_out_connector_type(sdfg: SDFG, state: SDFGState, node: nodes.CodeNode,
                             cname: str) -> Optional[dtypes.typeclass]:
    """
    Tries to infer a single output connector type on a Tasklet or Nested SDFG node.

    :param sdfg: The SDFG to infer in.
    :param state: The state in which the code node resides.
    :param node: The tasklet to infer.
    :param cname: An input/output connector name to infer.
    :return: The connector type, or None if a type could not be inferred.
    """
    e = next(state.out_edges_by_connector(node, cname))
    if cname is None:
        return None
    scalar = (e.data.subset and e.data.subset.num_elements() == 1
              and (not e.data.dynamic or (e.data.dynamic and e.data.wcr is not None)))
    if e.data.data is not None:
        allocated_as_scalar = (sdfg.arrays[e.data.data].storage is not dtypes.StorageType.GPU_Global)
    else:
        allocated_as_scalar = True

    if node.out_connectors[cname].type is not None:
        return node.out_connectors[cname].type

    # If nested SDFG, try to use internal array type
    if isinstance(node, nodes.NestedSDFG):
        scalar = (isinstance(node.sdfg.arrays[cname], (data.Scalar, data.Structure)) and allocated_as_scalar)
        dtype = node.sdfg.arrays[cname].dtype
        ctype = (dtype if scalar else dtypes.pointer(dtype))
    elif e.data.data is not None:  # Obtain type from memlet
        scalar |= isinstance(sdfg.arrays[e.data.data], (data.Scalar, data.Structure))
        if isinstance(node, nodes.LibraryNode):
            scalar &= allocated_as_scalar
        dtype = sdfg.arrays[e.data.data].dtype
        ctype = (dtype if scalar else dtypes.pointer(dtype))
    else:
        return None

    return ctype


def infer_connector_types(sdfg: SDFG):
    """ 
    Infers connector types throughout an SDFG and its nested SDFGs in-place.
    
    :param sdfg: The SDFG to infer.
    """
    # Loop over states, and in a topological sort over each state's nodes
    for state in sdfg.states():
        for node in dfs_topological_sort(state):
            # Try to infer input connector type from node type or previous edges
            for e in state.in_edges(node):
                cname = e.dst_conn
                if cname is None:
                    continue
                scalar = (e.data.subset and e.data.subset.num_elements() == 1)
                if e.data.data is not None:
                    allocated_as_scalar = (sdfg.arrays[e.data.data].storage is not dtypes.StorageType.GPU_Global)
                else:
                    allocated_as_scalar = True

                if node.in_connectors[cname].type is None:
                    # If nested SDFG, try to use internal array type
                    if isinstance(node, nodes.NestedSDFG):
                        # NOTE: Scalars allocated on the host can be read by GPU kernels. Therefore, we do not need
                        # to use the `allocated_as_scalar` check here.
<<<<<<< HEAD
                        scalar = isinstance(node.sdfg.arrays[cname], (data.Scalar, data.Structure))
=======
                        scalar = isinstance(node.sdfg.arrays[cname], data.Scalar)
                        struct = isinstance(node.sdfg.arrays[cname], data.Structure)
>>>>>>> b2eca1fd
                        dtype = node.sdfg.arrays[cname].dtype
                        ctype = (dtype if scalar or struct else dtypes.pointer(dtype))
                    elif e.data.data is not None:  # Obtain type from memlet
                        scalar |= isinstance(sdfg.arrays[e.data.data], (data.Scalar, data.Structure))
                        if isinstance(node, nodes.LibraryNode):
                            scalar &= allocated_as_scalar
                        dtype = sdfg.arrays[e.data.data].dtype
                        ctype = (dtype if scalar else dtypes.pointer(dtype))
                    else:  # Code->Code
                        src_edge = state.memlet_path(e)[0]
                        sconn = src_edge.src.out_connectors[src_edge.src_conn]
                        if sconn.type is None:
                            raise TypeError('Ambiguous or uninferable type in'
                                            ' connector "%s" of node "%s"' % (sconn, src_edge.src))
                        ctype = sconn
                    node.in_connectors[cname] = ctype

            # Try to infer outputs from output edges
            for e in state.out_edges(node):
                cname = e.src_conn
                if cname is None:
                    continue

                if node.out_connectors[cname].type is None:
                    ctype = infer_out_connector_type(sdfg, state, node, cname)
                    if ctype is not None:
                        node.out_connectors[cname] = ctype

            # Let the node infer other output types on its own
            node.infer_connector_types(sdfg, state)

            # If there are any remaining uninferable connectors, fail
            for e in state.out_edges(node):
                cname = e.src_conn
                if cname and node.out_connectors[cname] is None:
                    raise TypeError('Ambiguous or uninferable type in'
                                    ' connector "%s" of node "%s"' % (cname, node))


#############################################################################
# Default schedule and storage type inference


def set_default_schedule_and_storage_types(scope: Union[SDFG, SDFGState, nodes.EntryNode],
                                           parent_schedules: List[dtypes.ScheduleType] = None,
                                           use_parent_schedule: bool = False,
                                           state: SDFGState = None,
                                           child_nodes: Dict[nodes.Node, List[nodes.Node]] = None):
    """ 
    Sets default storage and schedule types throughout SDFG in-place.
    Replaces ``ScheduleType.Default`` and ``StorageType.Default``
    with the corresponding types according to the parent scope's schedule. 
    
    The defaults for storage types are determined by the
    ``dtypes.SCOPEDEFAULT_STORAGE`` dictionary (for example, a GPU device 
    schedule, by default, will allocate containers on the shared memory).
    Following storage type inference for a scope, nested scopes (e.g., map entry, nested SDFG)
    are evaluated using the ``dtypes.STORAGEDEFAULT_SCHEDULE`` dictionary (for example, a
    default map with only GPU arrays connected to it will execute on the GPU). This decision
    is superseded if the schedule is specified in ``dtypes.SCOPEDEFAULT_SCHEDULE`` (e.g.,
    a map nested in a CPU multi-core map will by default run within a single thread).
    If no default schedule is found while traversing the parent scopes, the chosen schedule will be
    determined based on the SDFG's device, as specified in ``dtypes.DEFAULT_TOPLEVEL_STORAGE`` and
    ``dtypes.DEFAULT_TOPLEVEL_SCHEDULE``.
    May raise ``InvalidSDFGNodeError`` if a default scope is ambiguous based on surrounding
    storage types.
    :param scope: The SDFG, state, or scope to infer.
    :param parent_schedules: A list of ScheduleType elements representing
                             an ordered list of schedules, from the global schedule
                             on the top-level SDFG (usually ``None``), up to this
                             point.
    :param use_parent_schedule: If True, uses the parent scope's schedule type
                                directly, instead of the default schedule type.
                                Used when expanding nested SDFGs to preserve their
                                top-level schedule.
    :param state: (Use when working with a single scope) The parent state.
    :param child_nodes: (Use when working with a single scope) A mapping of each scope entry
                        node to its children.
    """
    parent_schedules = parent_schedules or [None]

    # TODO(later): Remove GPU_Default
    if parent_schedules[-1] == dtypes.ScheduleType.GPU_Default and use_parent_schedule:
        use_parent_schedule = False

    if isinstance(scope, SDFG):
        # Set device for default top-level schedules and storages
        for state in scope.states():
            set_default_schedule_and_storage_types(state,
                                                   parent_schedules,
                                                   use_parent_schedule=use_parent_schedule,
                                                   state=state,
                                                   child_nodes=state.scope_children())

        # Take care of remaining scalars without access nodes
        for aname, desc in scope.arrays.items():
            # If not transient in a nested SDFG, take storage from parent, regardless of current type
            if not desc.transient and scope.parent_sdfg is not None and desc.lifetime != dtypes.AllocationLifetime.Global:
                desc.storage = _get_storage_from_parent(aname, scope)
            elif ((desc.transient or scope.parent_sdfg is None) and desc.storage == dtypes.StorageType.Default):
                # Indeterminate storage type, set to register
                desc.storage = dtypes.StorageType.Register
        return

    # Setup arguments
    parent_node = None if isinstance(scope, SDFGState) else scope
    if state is None:
        if isinstance(scope, SDFGState):
            state = scope
        else:
            raise ValueError('SDFG state cannot be None when inferring a scope')
    if child_nodes is None:
        child_nodes = state.scope_children()

    ############################################

    # Set default storage types in this scope
    _set_default_storage_in_scope(state, parent_node, parent_schedules, child_nodes)

    # Set default schedules in this scope based on parent schedule and inferred storage types
    nested_scopes = _set_default_schedule_in_scope(state, parent_node, parent_schedules, child_nodes,
                                                   use_parent_schedule)

    # Loop over internal nested SDFGs and scope entry nodes
    for nnode in nested_scopes:
        # Continue through nested SDFGs
        if isinstance(nnode, nodes.NestedSDFG):
            nscope = nnode.sdfg
            child_nodes = None
            extra_parent_schedules = []
            # TODO(later): Remove GPU_Default
            if nnode.schedule == dtypes.ScheduleType.GPU_Default:
                extra_parent_schedules.append(nnode.schedule)
        else:
            nscope = nnode
            extra_parent_schedules = [nnode.schedule]
        set_default_schedule_and_storage_types(nscope,
                                               parent_schedules + extra_parent_schedules,
                                               use_parent_schedule=False,
                                               state=state,
                                               child_nodes=child_nodes)


def _determine_child_schedule(parent_schedules: List[dtypes.ScheduleType]) -> Optional[dtypes.ScheduleType]:
    for sched in reversed(parent_schedules):
        if sched is not None and sched in dtypes.SCOPEDEFAULT_SCHEDULE:
            child_sched = dtypes.SCOPEDEFAULT_SCHEDULE[sched]
            if child_sched is not None:
                return child_sched
    return None


def _determine_child_storage(parent_schedules: List[dtypes.ScheduleType]) -> Optional[dtypes.StorageType]:
    for sched in reversed(parent_schedules):
        if (sched is not None and sched in dtypes.SCOPEDEFAULT_STORAGE and sched != dtypes.ScheduleType.Sequential):
            child_sched = dtypes.SCOPEDEFAULT_STORAGE[sched]
            if child_sched is not None:
                return child_sched
    return None


def _determine_schedule_from_storage(state: SDFGState, node: nodes.Node) -> Optional[dtypes.ScheduleType]:
    child_schedule = None
    memlets: Set[str] = set()
    if node is None or isinstance(node, nodes.NestedSDFG):  # State or nested SDFG
        pass
    elif isinstance(node, nodes.EntryNode):
        # Test for storage of the scope by collecting all neighboring memlets
        memlets = set(e.data.data for e in state.out_edges(node) if not e.data.is_empty())
        exit_node = state.exit_node(node)
        memlets.update(e.data.data for e in state.in_edges(exit_node) if not e.data.is_empty())
    else:
        # Other nodes only need neighboring memlets
        memlets = set(e.data.data for e in state.all_edges(node) if not e.data.is_empty())

    # From memlets, use non-scalar data descriptors for decision
    constraints: Set[dtypes.ScheduleType] = set()
    sdfg = state.parent
    for dname in memlets:
        if isinstance(sdfg.arrays[dname], data.Scalar):
            continue  # Skip scalars

        storage = sdfg.arrays[dname].storage
        if storage not in dtypes.STORAGEDEFAULT_SCHEDULE:
            continue
        sched = dtypes.STORAGEDEFAULT_SCHEDULE[storage]
        if sched is None:
            continue
        constraints.add(sched)

    if not constraints:  # No constraints found
        child_schedule = None
    elif len(constraints) > 1:
        raise validation.InvalidSDFGNodeError(
            f'Cannot determine default schedule for node {node}. '
            'Multiple arrays that point to it say that it should be the following schedules: '
            f'{constraints}', state.parent, state.parent.node_id(state), state.node_id(node))
    else:
        child_schedule = next(iter(constraints))

    # If no valid schedules are found and there are no conflicts with storage, use default top-level schedule
    if child_schedule is None:
        child_schedule = dtypes.SCOPEDEFAULT_SCHEDULE[None]

    return child_schedule


def _set_default_schedule_in_scope(state: SDFGState,
                                   parent_node: nodes.Node,
                                   parent_schedules: List[dtypes.ScheduleType],
                                   child_nodes: Dict[nodes.Node, List[nodes.Node]],
                                   use_parent_schedule: bool = False) -> List[Union[nodes.EntryNode, nodes.NestedSDFG]]:
    nested_scopes: List[Union[nodes.EntryNode, nodes.NestedSDFG]] = []

    # Try to determine schedule based on parent schedule(s)
    if use_parent_schedule:
        child_schedule = parent_schedules[-1]
    else:
        child_schedule = _determine_child_schedule(parent_schedules)

    # Set child schedule type in scope
    for node in child_nodes[parent_node]:
        # Set default schedule types
        if isinstance(node, (nodes.EntryNode, nodes.NestedSDFG)):
            nested_scopes.append(node)
            if node.schedule == dtypes.ScheduleType.Default:
                # If parent schedules do not determine child schedule,
                # test for storage of the scope by collecting all neighboring memlets
                if child_schedule is None:
                    local_child_schedule = _determine_schedule_from_storage(state, node)
                else:
                    local_child_schedule = child_schedule
                node.schedule = local_child_schedule
        elif getattr(node, 'schedule', False) and not isinstance(node, nodes.ExitNode):
            if node.schedule == dtypes.ScheduleType.Default:
                if child_schedule is None:
                    local_child_schedule = _determine_schedule_from_storage(state, node)
                else:
                    local_child_schedule = child_schedule
                node.schedule = local_child_schedule

    return nested_scopes


def _set_default_storage_in_scope(state: SDFGState, parent_node: Optional[nodes.Node],
                                  parent_schedules: List[dtypes.ScheduleType], child_nodes: Dict[nodes.Node,
                                                                                                 List[nodes.Node]]):
    # Special case for GPU maps without explicit thread-block assignment
    if (dtypes.ScheduleType.GPU_Device in parent_schedules
            and dtypes.ScheduleType.GPU_ThreadBlock not in parent_schedules
            and dtypes.ScheduleType.GPU_ThreadBlock_Dynamic not in parent_schedules):
        from dace.transformation.helpers import gpu_map_has_explicit_threadblocks  # Avoid import loops
        # Find GPU scopes without thread-block maps
        if not gpu_map_has_explicit_threadblocks(state, parent_node):
            # Do not modify external list
            parent_schedules = parent_schedules + [dtypes.ScheduleType.GPU_ThreadBlock]
    # End of special case

    sdfg = state.parent
    child_storage = _determine_child_storage(parent_schedules)
    if child_storage is None:
        child_storage = dtypes.SCOPEDEFAULT_STORAGE[None]

    exit_nodes = [state.exit_node(n) for n in child_nodes[parent_node] if isinstance(n, nodes.EntryNode)]
    scope_subgraph = SubgraphView(state, child_nodes[parent_node] + exit_nodes)

    # Loop over access nodes
    for node in scope_subgraph.nodes():
        if not isinstance(node, nodes.AccessNode):
            continue
        desc = node.desc(sdfg)
        # If not transient in a nested SDFG, take storage from parent, regardless of current type
        if not desc.transient and sdfg.parent is not None and desc.lifetime != dtypes.AllocationLifetime.Global:
            desc.storage = _get_storage_from_parent(node.data, sdfg)
        elif desc.storage == dtypes.StorageType.Default:
            desc.storage = child_storage

    # Take care of code->code edges that do not have access nodes
    for edge in scope_subgraph.edges():
        if not edge.data.is_empty():
            desc = sdfg.arrays[edge.data.data]
            # If not transient in a nested SDFG, take storage from parent, regardless of current type
            if not desc.transient and sdfg.parent is not None and desc.lifetime != dtypes.AllocationLifetime.Global:
                desc.storage = _get_storage_from_parent(edge.data.data, sdfg)
            elif desc.storage == dtypes.StorageType.Default:
                desc.storage = child_storage


def _get_storage_from_parent(data_name: str, sdfg: SDFG) -> dtypes.StorageType:
    """
    Retrieves the storage type of an array from its parent SDFG.

    :param data_name: The name of the data descriptor.
    :param sdfg: The parent SDFG.
    :return: The storage type of the data descriptor.
    """
    nsdfg_node = sdfg.parent_nsdfg_node
    parent_state = sdfg.parent
    parent_sdfg = parent_state.parent

    # Find data descriptor in parent SDFG
    # NOTE: Assuming that all members of a Structure have the same storage type.
    data_name = data_name.split('.')[0]
    if data_name in nsdfg_node.in_connectors:
        e = next(iter(parent_state.in_edges_by_connector(nsdfg_node, data_name)))
        return parent_sdfg.arrays[e.data.data].storage
    elif data_name in nsdfg_node.out_connectors:
        e = next(iter(parent_state.out_edges_by_connector(nsdfg_node, data_name)))
        return parent_sdfg.arrays[e.data.data].storage

    raise ValueError(f'Could not find data descriptor {data_name} in parent SDFG')

def infer_aliasing(node: nodes.NestedSDFG, sdfg: SDFG, state: SDFGState) -> None:
    """
    Infers aliasing information on nested SDFG arrays based on external edges and connectors.
    Operates in-place on nested SDFG node.

    :param node: The nested SDFG node.
    :param sdfg: Parent SDFG of the nested SDFG node.
    :param state: Parent state of the nested SDFG node.
    """
    data_to_conn: Dict[str, Set[str]] = defaultdict(set)

    def _infer_aliased_connectors(
        get_edges: Callable[[nodes.NestedSDFG], List[Edge[Memlet]]],
        get_conn: Callable[[Edge[Memlet]], str],
        outgoing: bool,
    ):
        for e in get_edges(node):
            if e.data.is_empty():  # Skip empty memlets
                continue

            # Get all addressed arrays (through views)
            dnames = _get_addressed_arrays(state, e, outgoing=outgoing)

            # Register data name mapping to matching connectors
            conn = get_conn(e)
            for dname in dnames:
                data_to_conn[dname].add(conn)

    # Infer for input arrays
    _infer_aliased_connectors(state.in_edges, lambda e: e.dst_conn, False)

    # Infer for output arrays
    _infer_aliased_connectors(state.out_edges, lambda e: e.src_conn, True)

    # If array is already connected to the nested SDFG in multiple, different connector names;
    # it may alias with others.
    for dname, conns in data_to_conn.items():
        # If the original array may alias already, set the child to alias too
        if len(conns) > 1 or sdfg.arrays[dname].may_alias:
            for aname in conns:
                # Modify internal arrays
                if aname in node.sdfg.arrays:
                    desc = node.sdfg.arrays[aname]
                    if isinstance(desc, data.Array):  # The only data type where may_alias can be set
                        desc.may_alias = True


def _get_addressed_arrays(state: SDFGState, edge: Edge[Memlet], outgoing: bool) -> Set[str]:
    """
    Helper function that returns the actual array data descriptor name from a memlet.
    Traces the memlet path out, including through views.
    """
    # Avoid import loop
    from dace.sdfg import utils as sdutil

    mpath = state.memlet_path(edge)
    last_node = mpath[-1].dst if outgoing else mpath[0].src
    if not isinstance(last_node, nodes.AccessNode):
        return {edge.data.data}

    # If access node, find viewed node
    last_node = sdutil.get_all_view_nodes(state, last_node)
    if last_node is None:
        return {edge.data.data}
    return set(n.data for n in last_node)<|MERGE_RESOLUTION|>--- conflicted
+++ resolved
@@ -79,12 +79,8 @@
                     if isinstance(node, nodes.NestedSDFG):
                         # NOTE: Scalars allocated on the host can be read by GPU kernels. Therefore, we do not need
                         # to use the `allocated_as_scalar` check here.
-<<<<<<< HEAD
-                        scalar = isinstance(node.sdfg.arrays[cname], (data.Scalar, data.Structure))
-=======
                         scalar = isinstance(node.sdfg.arrays[cname], data.Scalar)
                         struct = isinstance(node.sdfg.arrays[cname], data.Structure)
->>>>>>> b2eca1fd
                         dtype = node.sdfg.arrays[cname].dtype
                         ctype = (dtype if scalar or struct else dtypes.pointer(dtype))
                     elif e.data.data is not None:  # Obtain type from memlet
