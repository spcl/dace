# Copyright 2019-2023 ETH Zurich and the DaCe authors. All rights reserved.
""" Work depth analysis for any input SDFG. Can be used with the DaCe VS Code extension or
from command line as a Python script. """

import argparse
from collections import deque
from dace.sdfg import nodes as nd, propagation, InterstateEdge
from dace import SDFG, SDFGState, dtypes
from dace.subsets import Range
from typing import Tuple, Dict
import os
import sympy as sp
from copy import deepcopy
from dace.libraries.blas import MatMul
from dace.libraries.standard import Reduce, Transpose
from dace.symbolic import pystr_to_symbolic
import ast
import astunparse
import warnings

from dace.sdfg.work_depth_analysis.helpers import get_uuid, find_loop_guards_tails_exits
from dace.sdfg.work_depth_analysis.assumptions import parse_assumptions
from dace.transformation.passes.symbol_ssa import StrictSymbolSSA
from dace.transformation.pass_pipeline import FixedPointPipeline


def get_array_size_symbols(sdfg):
    """
    Returns all symbols that appear isolated in shapes of the SDFG's arrays.
    These symbols can then be assumed to be positive.

    :note: This only works if a symbol appears in isolation, i.e. array A[N].
           If we have A[N+1], we cannot assume N to be positive.
    :param sdfg: The SDFG in which it searches for symbols.
    :return: A set containing symbols which we can assume to be positive.
    """
    symbols = set()
    for _, _, arr in sdfg.arrays_recursive():
        for s in arr.shape:
            if isinstance(s, sp.Symbol):
                symbols.add(s)
    return symbols


def symeval(val, symbols):
    """
    Takes a sympy expression and substitutes its symbols according to a dict { old_symbol: new_symbol}.

    :param val: The expression we are updating.
    :param symbols: Dictionary of key value pairs { old_symbol: new_symbol}.
    """
    first_replacement = {pystr_to_symbolic(k): pystr_to_symbolic('__REPLSYM_' + k) for k in symbols.keys()}
    second_replacement = {pystr_to_symbolic('__REPLSYM_' + k): v for k, v in symbols.items()}
    return sp.simplify(val.subs(first_replacement).subs(second_replacement))


def evaluate_symbols(base, new):
    result = {}
    for k, v in new.items():
        result[k] = symeval(v, base)
    return result


def count_work_matmul(node, symbols, state):
    A_memlet = next(e for e in state.in_edges(node) if e.dst_conn == '_a')
    B_memlet = next(e for e in state.in_edges(node) if e.dst_conn == '_b')
    C_memlet = next(e for e in state.out_edges(node) if e.src_conn == '_c')
    result = 2  # Multiply, add
    # Batch
    if len(C_memlet.data.subset) == 3:
        result *= symeval(C_memlet.data.subset.size()[0], symbols)
    # M*N
    # TODO: line below gives index out of range if we compute matrix vector product (as in e.g. atax from npbench)
    result *= symeval(C_memlet.data.subset.size()[-2], symbols)
    result *= symeval(C_memlet.data.subset.size()[-1], symbols)
    # K
    result *= symeval(A_memlet.data.subset.size()[-1], symbols)
    return sp.sympify(result)


def count_depth_matmul(node, symbols, state):
    # optimal depth of a matrix multiplication is O(log(size of shared dimension)):
    A_memlet = next(e for e in state.in_edges(node) if e.dst_conn == '_a')
    size_shared_dimension = symeval(A_memlet.data.subset.size()[-1], symbols)
    return bigo(sp.log(size_shared_dimension))


def count_work_reduce(node, symbols, state):
    result = 0
    if node.wcr is not None:
        result += count_arithmetic_ops_code(node.wcr)
    in_memlet = None
    in_edges = state.in_edges(node)
    if in_edges is not None and len(in_edges) == 1:
        in_memlet = in_edges[0]
    if in_memlet is not None and in_memlet.data.volume is not None:
        result *= in_memlet.data.volume
    else:
        result = 0
    return sp.sympify(result)


def count_depth_reduce(node, symbols, state):
    # optimal depth of reduction is log of the work
    return bigo(sp.log(count_work_reduce(node, symbols, state)))


LIBNODES_TO_WORK = {
    MatMul: count_work_matmul,
    Transpose: lambda *args: 0,
    Reduce: count_work_reduce,
}

LIBNODES_TO_DEPTH = {
    MatMul: count_depth_matmul,
    Transpose: lambda *args: 0,
    Reduce: count_depth_reduce,
}

bigo = sp.Function('bigo')
PYFUNC_TO_ARITHMETICS = {
    'float': 0,
    'dace.float64': 0,
    'dace.int64': 0,
    'dace.complex128': 0,
    'math.exp': 1,
    'exp': 1,
    'math.tanh': 1,
    'sin': 1,
    'cos': 1,
    'tanh': 1,
    'math.sqrt': 1,
    'sqrt': 1,
    'atan2:': 1,
    'min': 0,
    'max': 0,
    'ceiling': 0,
    'floor': 0,
    'abs': 0
}


class ArithmeticCounter(ast.NodeVisitor):

    def __init__(self):
        self.count = 0

    def visit_BinOp(self, node):
        if isinstance(node.op, ast.MatMult):
            raise NotImplementedError('MatMult op count requires shape '
                                      'inference')
        self.count += 1
        return self.generic_visit(node)

    def visit_UnaryOp(self, node):
        self.count += 1
        return self.generic_visit(node)

    def visit_Call(self, node):
        fname = astunparse.unparse(node.func)[:-1]
        if fname not in PYFUNC_TO_ARITHMETICS:
            print(
                'WARNING: Unrecognized python function "%s". If this is a type conversion, like "dace.float64", then this is fine.'
                % fname)
            return self.generic_visit(node)
        self.count += PYFUNC_TO_ARITHMETICS[fname]
        return self.generic_visit(node)

    def visit_AugAssign(self, node):
        return self.visit_BinOp(node)

    def visit_For(self, node):
        raise NotImplementedError

    def visit_While(self, node):
        raise NotImplementedError


def count_arithmetic_ops_code(code):
    ctr = ArithmeticCounter()
    if isinstance(code, (tuple, list)):
        for stmt in code:
            ctr.visit(stmt)
    elif isinstance(code, str):
        ctr.visit(ast.parse(code))
    else:
        ctr.visit(code)
    return ctr.count


class DepthCounter(ast.NodeVisitor):
    # so far this is identical to the ArithmeticCounter above.
    def __init__(self):
        self.count = 0

    def visit_BinOp(self, node):
        if isinstance(node.op, ast.MatMult):
            raise NotImplementedError('MatMult op count requires shape '
                                      'inference')
        self.count += 1
        return self.generic_visit(node)

    def visit_UnaryOp(self, node):
        self.count += 1
        return self.generic_visit(node)

    def visit_Call(self, node):
        fname = astunparse.unparse(node.func)[:-1]
        if fname not in PYFUNC_TO_ARITHMETICS:
            print(
                'WARNING: Unrecognized python function "%s". If this is a type conversion, like "dace.float64", then this is fine.'
                % fname)
            return self.generic_visit(node)
        self.count += PYFUNC_TO_ARITHMETICS[fname]
        return self.generic_visit(node)

    def visit_AugAssign(self, node):
        return self.visit_BinOp(node)

    def visit_For(self, node):
        raise NotImplementedError

    def visit_While(self, node):
        raise NotImplementedError


def count_depth_code(code):
    # so far this is the same as the work counter, since work = depth for each tasklet, as we can't assume any parallelism
    ctr = ArithmeticCounter()
    if isinstance(code, (tuple, list)):
        for stmt in code:
            ctr.visit(stmt)
    elif isinstance(code, str):
        ctr.visit(ast.parse(code))
    else:
        ctr.visit(code)
    return ctr.count


def tasklet_work(tasklet_node, state):
    if tasklet_node.code.language == dtypes.Language.CPP:
        # simplified work analysis for CPP tasklets.
        for oedge in state.out_edges(tasklet_node):
            return oedge.data.num_accesses
    elif tasklet_node.code.language == dtypes.Language.Python:
        return count_arithmetic_ops_code(tasklet_node.code.code)
    else:
        # other languages not implemented, count whole tasklet as work of 1
        warnings.warn('Work of tasklets only properly analyzed for Python or CPP. For all other '
                      'languages work = 1 will be counted for each tasklet.')
        return 1


def tasklet_depth(tasklet_node, state):
    if tasklet_node.code.language == dtypes.Language.CPP:
        # Depth == work for CPP tasklets.
        for oedge in state.out_edges(tasklet_node):
            return oedge.data.num_accesses
    if tasklet_node.code.language == dtypes.Language.Python:
        return count_depth_code(tasklet_node.code.code)
    else:
        # other languages not implemented, count whole tasklet as work of 1
        warnings.warn('Depth of tasklets only properly analyzed for Python code. For all other '
                      'languages depth = 1 will be counted for each tasklet.')
        return 1


def get_tasklet_work(node, state):
    return sp.sympify(tasklet_work(node, state)), sp.sympify(-1)


def get_tasklet_work_depth(node, state):
    return sp.sympify(tasklet_work(node, state)), sp.sympify(tasklet_depth(node, state))


def get_tasklet_avg_par(node, state):
    return sp.sympify(tasklet_work(node, state)), sp.sympify(tasklet_depth(node, state))


def update_value_map(old, new):
    # add new assignments to old
    old.update({k: v for k, v in new.items() if k not in old})
    # check for conflicts:
    for k, v in new.items():
        if k in old and old[k] != v:
            # conflict detected --> forget this mapping completely
            old.pop(k)


def do_initial_subs(w, d, eq, subs1):
    """
    Calls subs three times for the give (w)ork and (d)epth values.
    """
    return sp.simplify(w.subs(eq[0]).subs(eq[1]).subs(subs1)), sp.simplify(d.subs(eq[0]).subs(eq[1]).subs(subs1))


def sdfg_work_depth(sdfg: SDFG,
                    w_d_map: Dict[str, Tuple[sp.Expr, sp.Expr]],
                    analyze_tasklet,
                    symbols: Dict[str, str],
                    equality_subs: Tuple[Dict[str, sp.Symbol], Dict[str, sp.Expr]],
                    subs1: Dict[str, sp.Expr],
                    detailed_analysis: bool = False) -> Tuple[sp.Expr, sp.Expr]:
    """
    Analyze the work and depth of a given SDFG.
    First we determine the work and depth of each state. Then we break loops in the state machine, such that we get a DAG.
    Lastly, we compute the path with most work and the path with the most depth in order to get the total work depth.

    :param sdfg: The SDFG to analyze.
    :param w_d_map: Dictionary which will save the result.
    :param analyze_tasklet: Function used to analyze tasklet nodes.
    :param symbols: A dictionary mapping local nested SDFG symbols to global symbols.
    :param detailed_analysis: If True, detailed analysis gets used. For each branch, we keep track of its condition
    and work depth values for both branches. If False, the worst-case branch is taken. Discouraged to use on bigger SDFGs,
    as computation time sky-rockets, since expression can became HUGE (depending on number of branches etc.).
    :param equality_subs: Substitution dict taking care of the equality assumptions.
    :param subs1: First substitution dict for greater/lesser assumptions.
    :return: A tuple containing the work and depth of the SDFG.
    """

    # First determine the work and depth of each state individually.
    # Keep track of the work and depth for each state in a dictionary, where work and depth are multiplied by the number
    # of times the state will be executed.
    state_depths: Dict[SDFGState, sp.Expr] = {}
    state_works: Dict[SDFGState, sp.Expr] = {}
    for state in sdfg.nodes():
        state_work, state_depth = state_work_depth(state, w_d_map, analyze_tasklet, symbols, equality_subs, subs1,
                                                   detailed_analysis)

        # Substitutions for state_work and state_depth already performed, but state.executions needs to be subs'd now.
        state_work = sp.simplify(state_work *
                                 state.executions.subs(equality_subs[0]).subs(equality_subs[1]).subs(subs1))
        state_depth = sp.simplify(state_depth *
                                  state.executions.subs(equality_subs[0]).subs(equality_subs[1]).subs(subs1))

        state_works[state], state_depths[state] = state_work, state_depth
        w_d_map[get_uuid(state)] = (state_works[state], state_depths[state])

    # Prepare the SDFG for a depth analysis by breaking loops. This removes the edge between the last loop state and
    # the guard, and instead places an edge between the last loop state and the exit state.
    # This transforms the state machine into a DAG. Hence, we can find the "heaviest" and "deepest" paths in linear time.
    # Additionally, construct a dummy exit state and connect every state that has no outgoing edges to it.

    # identify all loops in the SDFG
    nodes_oNodes_exits = find_loop_guards_tails_exits(sdfg._nx)

    # Now we need to go over each triple (node, oNode, exits). For each triple, we
    #       - remove edge (oNode, node), i.e. the backward edge
    #       - for all exits e, add edge (oNode, e). This edge may already exist
    #       - remove edge from node to exit (if present, i.e. while-do loop)
    #           - This ensures that every node with > 1 outgoing edge is a branch guard
    #               - useful for detailed anaylsis.
    for node, oNode, exits in nodes_oNodes_exits:
        sdfg.remove_edge(sdfg.edges_between(oNode, node)[0])
        for e in exits:
            if len(sdfg.edges_between(oNode, e)) == 0:
                # no edge there yet
                sdfg.add_edge(oNode, e, InterstateEdge())
            if len(sdfg.edges_between(node, e)) > 0:
                # edge present --> remove it
                sdfg.remove_edge(sdfg.edges_between(node, e)[0])

    # add a dummy exit to the SDFG, such that each path ends there.
    dummy_exit = sdfg.add_state('dummy_exit')
    for state in sdfg.nodes():
        if len(sdfg.out_edges(state)) == 0 and state != dummy_exit:
            sdfg.add_edge(state, dummy_exit, InterstateEdge())

    # These two dicts save the current length of the "heaviest", resp. "deepest", paths at each state.
    work_map: Dict[SDFGState, sp.Expr] = {}
    depth_map: Dict[SDFGState, sp.Expr] = {}
    # Keeps track of assignments done on InterstateEdges.
    state_value_map: Dict[SDFGState, Dict[sp.Symbol, sp.Symbol]] = {}
    # The dummy state has 0 work and depth.
    state_depths[dummy_exit] = sp.sympify(0)
    state_works[dummy_exit] = sp.sympify(0)

    # Perform a BFS traversal of the state machine and calculate the maximum work / depth at each state. Only advance to
    # the next state in the BFS if all incoming edges have been visited, to ensure the maximum work / depth expressions
    # have been calculated.
    traversal_q = deque()
    traversal_q.append((sdfg.start_state, sp.sympify(0), sp.sympify(0), None, [], [], {}))
    visited = set()

    while traversal_q:
        state, depth, work, ie, condition_stack, common_subexpr_stack, value_map = traversal_q.popleft()

        if ie is not None:
            visited.add(ie)

        if state in state_value_map:
            # update value map:
            update_value_map(state_value_map[state], value_map)
        else:
            state_value_map[state] = value_map

        # ignore assignments such as tmp=x[0], as those do not give much information.
        value_map = {k: v for k, v in state_value_map[state].items() if '[' not in k and '[' not in v}
        n_depth = sp.simplify((depth + state_depths[state]).subs(value_map))
        n_work = sp.simplify((work + state_works[state]).subs(value_map))

        # If we are analysing average parallelism, we don't search "heaviest" and "deepest" paths separately, but we want one
        # single path with the least average parallelsim (of all paths with more than 0 work).
        if analyze_tasklet == get_tasklet_avg_par:
            if state in depth_map:  # this means we have already visited this state before
                cse = common_subexpr_stack.pop()
                # if current path has 0 depth (--> 0 work as well), we don't do anything.
                if n_depth != 0:
                    # check if we need to update the work and depth of the current state
                    # we update if avg parallelism of new incoming path is less than current avg parallelism
                    if depth_map[state] == 0:
                        # old value was divided by zero --> we take new value anyway
                        depth_map[state] = cse[1] + n_depth
                        work_map[state] = cse[0] + n_work
                    else:
                        old_avg_par = (cse[0] + work_map[state]) / (cse[1] + depth_map[state])
                        new_avg_par = (cse[0] + n_work) / (cse[1] + n_depth)
                        # we take either old work/depth or new work/depth (or both if we cannot determine which one is greater)
                        depth_map[state] = cse[1] + sp.Piecewise((n_depth, sp.simplify(new_avg_par < old_avg_par)),
                                                                 (depth_map[state], True))
                        work_map[state] = cse[0] + sp.Piecewise((n_work, sp.simplify(new_avg_par < old_avg_par)),
                                                                (work_map[state], True))
            else:
                depth_map[state] = n_depth
                work_map[state] = n_work
        else:
            # search heaviest and deepest path separately
            if state in depth_map:  # and consequently also in work_map
                # This cse value would appear in both arguments of the Max. Hence, for performance reasons,
                # we pull it out of the Max expression.
                # Example: We do cse + Max(a, b) instead of Max(cse + a, cse + b).
                # This increases performance drastically, expecially since we avoid nesting Max expressions
                # for cases where cse itself contains Max operators.
                cse = common_subexpr_stack.pop()
                if detailed_analysis:
                    # This MAX should be covered in the more detailed analysis
                    cond = condition_stack.pop()
                    work_map[state] = cse[0] + sp.Piecewise((work_map[state], sp.Not(cond)), (n_work, cond))
                    depth_map[state] = cse[1] + sp.Piecewise((depth_map[state], sp.Not(cond)), (n_depth, cond))
                else:
                    work_map[state] = cse[0] + sp.Max(work_map[state], n_work)
                    depth_map[state] = cse[1] + sp.Max(depth_map[state], n_depth)
            else:
                depth_map[state] = n_depth
                work_map[state] = n_work

        out_edges = sdfg.out_edges(state)
        # only advance after all incoming edges were visited (meaning that current work depth values of state are final).
        if any(iedge not in visited for iedge in sdfg.in_edges(state)):
            pass
        else:
            for oedge in out_edges:
                if len(out_edges) > 1:
                    # It is important to copy these stacks. Else both branches operate on the same stack.
                    # state is a branch guard --> save condition on stack
                    new_cond_stack = list(condition_stack)
                    new_cond_stack.append(oedge.data.condition_sympy())
                    # same for common_subexr_stack
                    new_cse_stack = list(common_subexpr_stack)
                    new_cse_stack.append((work_map[state], depth_map[state]))
                    # same for value_map
                    new_value_map = dict(state_value_map[state])
                    new_value_map.update({sp.Symbol(k): sp.Symbol(v) for k, v in oedge.data.assignments.items()})
                    traversal_q.append((oedge.dst, 0, 0, oedge, new_cond_stack, new_cse_stack, new_value_map))
                else:
                    value_map.update(oedge.data.assignments)
                    traversal_q.append((oedge.dst, depth_map[state], work_map[state], oedge, condition_stack,
                                        common_subexpr_stack, value_map))

    try:
        max_depth = depth_map[dummy_exit]
        max_work = work_map[dummy_exit]
    except KeyError:
        # If we get a KeyError above, this means that the traversal never reached the dummy_exit state.
        # This happens if the loops were not properly detected and broken.
        raise Exception(
            'Analysis failed, since not all loops got detected. It may help to use more structured loop constructs.')

    sdfg_result = (max_work, max_depth)
    w_d_map[get_uuid(sdfg)] = sdfg_result
    return sdfg_result


def scope_work_depth(
    state: SDFGState,
    w_d_map: Dict[str, sp.Expr],
    analyze_tasklet,
    symbols: Dict[str, str],
    equality_subs: Tuple[Dict[str, sp.Symbol], Dict[str, sp.Expr]],
    subs1: Dict[str, sp.Expr],
    entry: nd.EntryNode = None,
    detailed_analysis: bool = False,
) -> Tuple[sp.Expr, sp.Expr]:
    """
    Analyze the work and depth of a scope.
    This works by traversing through the scope analyzing the work and depth of each encountered node.
    Depending on what kind of node we encounter, we do the following:
        - EntryNode: Recursively analyze work depth of scope.
        - Tasklet: use analyze_tasklet to get work depth of tasklet node.
        - NestedSDFG: After translating its local symbols to global symbols, we analyze the nested SDFG recursively.
        - LibraryNode: Library nodes are analyzed with special functions depending on their type.
    Work inside a state can simply be summed up, but for the depth we need to find the longest path. Since dataflow is a DAG,
    this can be done in linear time by traversing the graph in topological order.

    :param state: The state in which the scope to analyze is contained.
    :param w_d_map: Dictionary saving the final result for each SDFG element.
    :param analyze_tasklet: Function used to analyze tasklets. Either analyzes just work, work and depth or average parallelism.
    :param symbols: A dictionary mapping local nested SDFG symbols to global symbols.
    :param detailed_analysis: If True, detailed analysis gets used. For each branch, we keep track of its condition
    and work depth values for both branches. If False, the worst-case branch is taken. Discouraged to use on bigger SDFGs,
    as computation time sky-rockets, since expression can became HUGE (depending on number of branches etc.).
    :param equality_subs: Substitution dict taking care of the equality assumptions.
    :param subs1: First substitution dict for greater/lesser assumptions.
    :param entry: The entry node of the scope to analyze. If None, the entire state is analyzed.
    :return: A tuple containing the work and depth of the scope.
    """

    # find the work and depth of each node
    # for maps and nested SDFG, we do it recursively
    work = sp.sympify(0)
    max_depth = sp.sympify(0)
    scope_nodes = state.scope_children()[entry]
    scope_exit = None if entry is None else state.exit_node(entry)
    for node in scope_nodes:
        # add node to map
        w_d_map[get_uuid(node, state)] = (sp.sympify(0), sp.sympify(0))
        if isinstance(node, nd.EntryNode):
            # If the scope contains an entry node, we need to recursively analyze the sub-scope of the entry node first.
            # The resulting work/depth are summarized into the entry node
            s_work, s_depth = scope_work_depth(state, w_d_map, analyze_tasklet, symbols, equality_subs, subs1, node,
                                               detailed_analysis)
            s_work, s_depth = do_initial_subs(s_work, s_depth, equality_subs, subs1)
            # add up work for whole state, but also save work for this sub-scope scope in w_d_map
            work += s_work
            w_d_map[get_uuid(node, state)] = (s_work, s_depth)
        elif node == scope_exit:
            # don't do anything for exit nodes, everthing handled already in the corresponding entry node.
            pass
        elif isinstance(node, nd.Tasklet):
            # add up work for whole state, but also save work for this node in w_d_map
            t_work, t_depth = analyze_tasklet(node, state)
            # check if tasklet has any outgoing wcr edges
            for e in state.out_edges(node):
                if e.data.wcr is not None:
                    t_work += count_arithmetic_ops_code(e.data.wcr)
            t_work, t_depth = do_initial_subs(t_work, t_depth, equality_subs, subs1)
            work += t_work
            w_d_map[get_uuid(node, state)] = (t_work, t_depth)
        elif isinstance(node, nd.NestedSDFG):
            # keep track of nested symbols: "symbols" maps local nested SDFG symbols to global symbols.
            # We only want global symbols in our final work depth expressions.
            nested_syms = {}
            nested_syms.update(symbols)
            nested_syms.update(evaluate_symbols(symbols, node.symbol_mapping))
            # Nested SDFGs are recursively analyzed first.
            nsdfg_work, nsdfg_depth = sdfg_work_depth(node.sdfg, w_d_map, analyze_tasklet, nested_syms, equality_subs,
                                                      subs1, detailed_analysis)

            nsdfg_work, nsdfg_depth = do_initial_subs(nsdfg_work, nsdfg_depth, equality_subs, subs1)
            # add up work for whole state, but also save work for this nested SDFG in w_d_map
            work += nsdfg_work
            w_d_map[get_uuid(node, state)] = (nsdfg_work, nsdfg_depth)
        elif isinstance(node, nd.LibraryNode):
            try:
                lib_node_work = LIBNODES_TO_WORK[type(node)](node, symbols, state)
            except KeyError:
                # add a symbol to the top level sdfg, such that the user can define it in the extension
                top_level_sdfg = state.parent
                # TODO: This symbol should now appear in the VS code extension in the SDFG analysis tab,
                # such that the user can define its value. But it doesn't...
                # How to achieve this?
<<<<<<< HEAD
                top_level_sdfg.add_symbol(f'{node.name}_work', dtypes.int64)
=======
                try:
                    top_level_sdfg.add_symbol(f'{node.name}_work', int64)
                except FileExistsError:
                    # Such a library node was already encountered by the analysis.
                    # Hence, we don't need to add anyting.
                    pass
>>>>>>> 574b5831
                lib_node_work = sp.Symbol(f'{node.name}_work', positive=True)
            lib_node_depth = sp.sympify(-1)  # not analyzed
            if analyze_tasklet != get_tasklet_work:
                # we are analyzing depth
                try:
                    lib_node_depth = LIBNODES_TO_DEPTH[type(node)](node, symbols, state)
                except KeyError:
                    top_level_sdfg = state.parent
                    top_level_sdfg.add_symbol(f'{node.name}_depth', dtypes.int64)
                    lib_node_depth = sp.Symbol(f'{node.name}_depth', positive=True)
            lib_node_work, lib_node_depth = do_initial_subs(lib_node_work, lib_node_depth, equality_subs, subs1)
            work += lib_node_work
            w_d_map[get_uuid(node, state)] = (lib_node_work, lib_node_depth)

    if entry is not None:
        # If the scope being analyzed is a map, multiply the work by the number of iterations of the map.
        if isinstance(entry, nd.MapEntry):
            nmap: nd.Map = entry.map
            range: Range = nmap.range
            n_exec = range.num_elements()
            work = sp.simplify(work * n_exec.subs(equality_subs[0]).subs(equality_subs[1]).subs(subs1))
        else:
            print('WARNING: Only Map scopes are supported in work analysis for now. Assuming 1 iteration.')

    # Work inside a state can simply be summed up. But now we need to find the depth of a state (i.e. longest path).
    # Since dataflow graph is a DAG, this can be done in linear time.
    max_depth = sp.sympify(0)
    # only do this if we are analyzing depth
    if analyze_tasklet == get_tasklet_work_depth or analyze_tasklet == get_tasklet_avg_par:
        # Calculate the maximum depth of the scope by finding the 'deepest' path from the source to the sink. This is done by
        # a traversal in topological order, where each node propagates its current max depth for all incoming paths.
        traversal_q = deque()
        visited = set()
        # find all starting nodes
        if entry:
            # the entry is the starting node
            traversal_q.append((entry, sp.sympify(0), None))
        else:
            for node in scope_nodes:
                if len(state.in_edges(node)) == 0:
                    # This node is a start node of the traversal
                    traversal_q.append((node, sp.sympify(0), None))
        # this map keeps track of the length of the longest path ending at each state so far seen.
        depth_map = {}
        wcr_depth_map = {}
        while traversal_q:
            node, in_depth, in_edge = traversal_q.popleft()

            if in_edge is not None:
                visited.add(in_edge)

            n_depth = sp.simplify(in_depth + w_d_map[get_uuid(node, state)][1])

            if node in depth_map:
                depth_map[node] = sp.Max(depth_map[node], n_depth)
            else:
                depth_map[node] = n_depth

            out_edges = state.out_edges(node)
            # Only advance to next node, if all incoming edges have been visited or the current node is the entry (aka starting node).
            # If the current node is the exit of the scope, we stop, such that we don't leave the scope.
            if (all(iedge in visited for iedge in state.in_edges(node)) or node == entry) and node != scope_exit:
                # If we encounter a nested map, we must not analyze its contents (as they have already been recursively analyzed).
                # Hence, we continue from the outgoing edges of the corresponding exit.
                if isinstance(node, nd.EntryNode) and node != entry:
                    exit_node = state.exit_node(node)
                    # replace out_edges with the out_edges of the scope exit node
                    out_edges = state.out_edges(exit_node)
                for oedge in out_edges:
                    # check for wcr
                    wcr_depth = sp.sympify(0)
                    if oedge.data.wcr is not None:
                        # This division gives us the number of writes to each single memory location, which is the depth
                        # as these need to be sequential (without assumptions on HW etc).
                        wcr_depth = oedge.data.volume / oedge.data.subset.num_elements()
                        if get_uuid(node, state) in wcr_depth_map:
                            # max
                            wcr_depth_map[get_uuid(node, state)] = sp.Max(wcr_depth_map[get_uuid(node, state)],
                                                                          wcr_depth)
                        else:
                            wcr_depth_map[get_uuid(node, state)] = wcr_depth
                    # We do not need to propagate the wcr_depth to MapExits, since else this will result in depth N + 1 for Maps of range N.
                    wcr_depth = wcr_depth if not isinstance(oedge.dst, nd.MapExit) else sp.sympify(0)

                    # only append if it's actually new information
                    # this e.g. helps for huge nested SDFGs with lots of inputs/outputs inside a map scope
                    append = True
                    for n, d, _ in traversal_q:
                        if oedge.dst == n and depth_map[node] + wcr_depth == d:
                            append = False
                            break
                    if append:
                        traversal_q.append((oedge.dst, depth_map[node] + wcr_depth, oedge))
                    else:
                        visited.add(oedge)
            if len(out_edges) == 0 or node == scope_exit:
                # We have reached an end node --> update max_depth
                max_depth = sp.Max(max_depth, depth_map[node])

        for uuid in wcr_depth_map:
            w_d_map[uuid] = (w_d_map[uuid][0], w_d_map[uuid][1] + wcr_depth_map[uuid])
    # summarise work / depth of the whole scope in the dictionary
    scope_result = (work, max_depth)
    w_d_map[get_uuid(state)] = scope_result
    return scope_result


def state_work_depth(state: SDFGState,
                     w_d_map: Dict[str, sp.Expr],
                     analyze_tasklet,
                     symbols,
                     equality_subs,
                     subs1,
                     detailed_analysis=False) -> Tuple[sp.Expr, sp.Expr]:
    """
    Analyze the work and depth of a state.

    :param state: The state to analyze.
    :param w_d_map: The result will be saved to this map.
    :param analyze_tasklet: Function used to analyze tasklet nodes.
    :param symbols: A dictionary mapping local nested SDFG symbols to global symbols.
    :param detailed_analysis: If True, detailed analysis gets used. For each branch, we keep track of its condition
    and work depth values for both branches. If False, the worst-case branch is taken. Discouraged to use on bigger SDFGs,
    as computation time sky-rockets, since expression can became HUGE (depending on number of branches etc.).
    :param equality_subs: Substitution dict taking care of the equality assumptions.
    :param subs1: First substitution dict for greater/lesser assumptions.
    :return: A tuple containing the work and depth of the state.
    """
    work, depth = scope_work_depth(state, w_d_map, analyze_tasklet, symbols, equality_subs, subs1, None,
                                   detailed_analysis)
    return work, depth


def analyze_sdfg(sdfg: SDFG,
                 w_d_map: Dict[str, sp.Expr],
                 analyze_tasklet,
                 assumptions: [str],
                 detailed_analysis: bool = False) -> None:
    """
    Analyze a given SDFG. We can either analyze work, work and depth or average parallelism.

    :note: SDFGs should have split interstate edges. This means there should be no interstate edges containing both a
        condition and an assignment.
    :param sdfg: The SDFG to analyze.
    :param w_d_map: Dictionary of SDFG elements to (work, depth) tuples. Result will be saved in here.
    :param analyze_tasklet: Function used to analyze tasklet nodes. Analyzes either just work, work and depth or average parallelism.
    :param assumptions: List of strings. Each string corresponds to one assumption for some symbol, e.g. 'N>5'.
    :param detailed_analysis: If True, detailed analysis gets used. For each branch, we keep track of its condition
    and work depth values for both branches. If False, the worst-case branch is taken. Discouraged to use on bigger SDFGs,
    as computation time sky-rockets, since expression can became HUGE (depending on number of branches etc.).
    """

    # deepcopy such that original sdfg not changed
    sdfg = deepcopy(sdfg)

    # apply SSA pass
    pipeline = FixedPointPipeline([StrictSymbolSSA()])
    pipeline.apply_pass(sdfg, {})

    array_symbols = get_array_size_symbols(sdfg)
    # parse assumptions
    equality_subs, all_subs = parse_assumptions(assumptions if assumptions is not None else [], array_symbols)

    # Run state propagation for all SDFGs recursively. This is necessary to determine the number of times each state
    # will be executed, or to determine upper bounds for that number (such as in the case of branching)
    for sd in sdfg.all_sdfgs_recursive():
        propagation.propagate_states(sd, concretize_dynamic_unbounded=True)

    # Analyze the work and depth of the SDFG.
    symbols = {}
    sdfg_work_depth(sdfg, w_d_map, analyze_tasklet, symbols, equality_subs, all_subs[0][0] if len(all_subs) > 0 else {},
                    detailed_analysis)

    for k, (v_w, v_d) in w_d_map.items():
        # The symeval replaces nested SDFG symbols with their global counterparts.
        v_w, v_d = do_subs(v_w, v_d, all_subs)
        v_w = symeval(v_w, symbols)
        v_d = symeval(v_d, symbols)
        w_d_map[k] = (v_w, v_d)


def do_subs(work, depth, all_subs):
    """
    Handles all substitutions beyond the equality substitutions and the first substitution.
    :param work: Some work expression.
    :param depth: Some depth expression.
    :param all_subs: List of substitution pairs to perform.
    :return: Work depth expressions after doing all substitutions.
    """
    # first do subs2 of first sub
    # then do all the remaining subs
    subs2 = all_subs[0][1] if len(all_subs) > 0 else {}
    work, depth = sp.simplify(sp.sympify(work).subs(subs2)), sp.simplify(sp.sympify(depth).subs(subs2))
    for i in range(1, len(all_subs)):
        subs1, subs2 = all_subs[i]
        work, depth = sp.simplify(work.subs(subs1)), sp.simplify(depth.subs(subs1))
        work, depth = sp.simplify(work.subs(subs2)), sp.simplify(depth.subs(subs2))
    return work, depth


################################################################################
# Utility functions for running the analysis from the command line #############
################################################################################


def main() -> None:

    parser = argparse.ArgumentParser('work_depth',
                                     usage='python work_depth.py [-h] filename --analyze {work,workDepth,avgPar}',
                                     description='Analyze the work/depth of an SDFG.')

    parser.add_argument('filename', type=str, help='The SDFG file to analyze.')
    parser.add_argument('--analyze',
                        choices=['work', 'workDepth', 'avgPar'],
                        default='workDepth',
                        help='Choose what to analyze. Default: workDepth')
    parser.add_argument('--assume', nargs='*', help='Collect assumptions about symbols, e.g. x>0 x>y y==5')

    parser.add_argument("--detailed", action="store_true", help="Turns on detailed mode.")
    args = parser.parse_args()

    if not os.path.exists(args.filename):
        print(args.filename, 'does not exist.')
        exit()

    if args.analyze == 'workDepth':
        analyze_tasklet = get_tasklet_work_depth
    elif args.analyze == 'avgPar':
        analyze_tasklet = get_tasklet_avg_par
    elif args.analyze == 'work':
        analyze_tasklet = get_tasklet_work

    sdfg = SDFG.from_file(args.filename)
    work_depth_map = {}
    analyze_sdfg(sdfg, work_depth_map, analyze_tasklet, args.assume, args.detailed)

    if args.analyze == 'workDepth':
        for k, v, in work_depth_map.items():
            work_depth_map[k] = (str(sp.simplify(v[0])), str(sp.simplify(v[1])))
    elif args.analyze == 'work':
        for k, v, in work_depth_map.items():
            work_depth_map[k] = str(sp.simplify(v[0]))
    elif args.analyze == 'avgPar':
        for k, v, in work_depth_map.items():
            work_depth_map[k] = str(sp.simplify(v[0] / v[1]) if str(v[1]) != '0' else 0)  # work / depth = avg par

    result_whole_sdfg = work_depth_map[get_uuid(sdfg)]

    print(80 * '-')
    if args.analyze == 'workDepth':
        print("Work:\t", result_whole_sdfg[0])
        print("Depth:\t", result_whole_sdfg[1])
    elif args.analyze == 'work':
        print("Work:\t", result_whole_sdfg)
    elif args.analyze == 'avgPar':
        print("Average Parallelism:\t", result_whole_sdfg)
    print(80 * '-')


if __name__ == '__main__':
    main()<|MERGE_RESOLUTION|>--- conflicted
+++ resolved
@@ -569,16 +569,12 @@
                 # TODO: This symbol should now appear in the VS code extension in the SDFG analysis tab,
                 # such that the user can define its value. But it doesn't...
                 # How to achieve this?
-<<<<<<< HEAD
-                top_level_sdfg.add_symbol(f'{node.name}_work', dtypes.int64)
-=======
                 try:
                     top_level_sdfg.add_symbol(f'{node.name}_work', int64)
                 except FileExistsError:
                     # Such a library node was already encountered by the analysis.
                     # Hence, we don't need to add anyting.
                     pass
->>>>>>> 574b5831
                 lib_node_work = sp.Symbol(f'{node.name}_work', positive=True)
             lib_node_depth = sp.sympify(-1)  # not analyzed
             if analyze_tasklet != get_tasklet_work:
