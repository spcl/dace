--- conflicted
+++ resolved
@@ -328,12 +328,7 @@
         if isinstance(node, nd.Tasklet):
             for attached in state.all_edges(node):
                 if attached.data.data in sdfg.arrays:
-<<<<<<< HEAD
-                    if fpga_utils.is_hbm_array_with_distributed_index(
-                            sdfg.arrays[attached.data.data]):
-=======
-                    if fpga.is_hbm_array(sdfg.arrays[attached.data.data]):
->>>>>>> f1af54e0
+                    if fpga.is_hbm_array_with_distributed_index(sdfg.arrays[attached.data.data]):
                         low, high, _ = attached.data.subset[0]
                         if (low != high):
                             raise InvalidSDFGNodeError(
