# Copyright 2019-2021 ETH Zurich and the DaCe authors. All rights reserved.
""" Exception classes and methods for validation of SDFGs. """
import copy
from dace.dtypes import StorageType
import os
from typing import Dict, Tuple, Union
import warnings
from dace import dtypes, data as dt, subsets
from dace import symbolic

###########################################
# Validation


def validate(graph: 'dace.sdfg.graph.SubgraphView'):
    from dace.sdfg import SDFG, SDFGState, SubgraphView
    gtype = graph.parent if isinstance(graph, SubgraphView) else graph
    if isinstance(gtype, SDFG):
        validate_sdfg(graph)
    elif isinstance(gtype, SDFGState):
        validate_state(graph)


def validate_sdfg(sdfg: 'dace.sdfg.SDFG'):
    """ Verifies the correctness of an SDFG by applying multiple tests.
        :param sdfg: The SDFG to verify.

        Raises an InvalidSDFGError with the erroneous node/edge
        on failure.
    """
    # Avoid import loop
    from dace.codegen.targets.fpga_helper import fpga_utils

    try:
        # SDFG-level checks
        if not dtypes.validate_name(sdfg.name):
            raise InvalidSDFGError("Invalid name", sdfg, None)

        if len(sdfg.source_nodes()) > 1 and sdfg.start_state is None:
            raise InvalidSDFGError("Starting state undefined", sdfg, None)

        if len(set([s.label for s in sdfg.nodes()])) != len(sdfg.nodes()):
            raise InvalidSDFGError("Found multiple states with the same name",
                                   sdfg, None)

        # Validate data descriptors
        for name, desc in sdfg._arrays.items():
            # Validate array names
            if name is not None and not dtypes.validate_name(name):
                raise InvalidSDFGError("Invalid array name %s" % name, sdfg,
                                       None)
            # Allocation lifetime checks
            if (desc.lifetime is dtypes.AllocationLifetime.Persistent
                    and desc.storage is dtypes.StorageType.Register):
                raise InvalidSDFGError(
                    "Array %s cannot be both persistent and use Register as "
                    "storage type. Please use a different storage location." %
                    name, sdfg, None)

            # Check for valid bank assignments
            try:
                bank_assignment = fpga_utils.parse_location_bank(desc)
            except ValueError as e:
                raise InvalidSDFGError(str(e), sdfg, None)
            if bank_assignment is not None:
                if bank_assignment[0] == "DDR":
                    try:
                        tmp = int(bank_assignment[1])
                    except ValueError:
                        raise InvalidSDFGError(
                            "Memory bank specifier must be convertible to int, "
                            f"got {bank_assignment[1]} on array {name}", sdfg,
                            None)
                elif bank_assignment[0] == "HBM":
                    try:
                        tmp = subsets.Range.from_string(bank_assignment[1])
                    except SyntaxError:
                        raise InvalidSDFGError(
                            "Memory bank specifier must be convertible to subsets.Range"
                            f" for array {name} since it uses HBM", sdfg, None)
                    try:
<<<<<<< HEAD
                        low, high = sdutil.get_multibank_ranges_from_subset(
                            bank_assignment[1], None)
=======
                        low, high = fpga_utils.get_multibank_ranges_from_subset(
                            bank_assignment[1], sdfg)
>>>>>>> a139af4a
                    except ValueError as e:
                        raise InvalidSDFGError(str(e), sdfg, None)
                    if (high - low < 1):
                        raise InvalidSDFGError(
                            "Memory bank specifier must at least define one bank to be used"
                            f" for array {name}", sdfg, None)
                    if (high - low > 1 and
                        (high - low != desc.shape[0] or len(desc.shape) < 2)):
                        raise InvalidSDFGError(
                            "Arrays that use HBM must have the size of the first dimension equal"
                            f" the number of banks and have at least 2 dimensions for array {name}",
                            sdfg, None)

        # Check every state separately
        start_state = sdfg.start_state
        symbols = copy.deepcopy(sdfg.symbols)
        symbols.update(sdfg.arrays)
        symbols.update(
            {k: dt.create_datadescriptor(v)
             for k, v in sdfg.constants.items()})
        for desc in sdfg.arrays.values():
            for sym in desc.free_symbols:
                symbols[str(sym)] = sym.dtype
        visited = set()
        visited_edges = set()
        # Run through states via DFS, ensuring that only the defined symbols
        # are available for validation
        for edge in sdfg.dfs_edges(start_state):
            # Source -> inter-state definition -> Destination
            ##########################################
            visited_edges.add(edge)
            # Source
            if edge.src not in visited:
                visited.add(edge.src)
                validate_state(edge.src, sdfg.node_id(edge.src), sdfg, symbols)

            ##########################################
            # Edge
            # Check inter-state edge for undefined symbols
            undef_syms = set(edge.data.free_symbols) - set(symbols.keys())
            if len(undef_syms) > 0:
                eid = sdfg.edge_id(edge)
                raise InvalidSDFGInterstateEdgeError(
                    "Undefined symbols in edge: %s" % undef_syms, sdfg, eid)

            # Validate inter-state edge names
            issyms = edge.data.new_symbols(symbols)
            if any(not dtypes.validate_name(s) for s in issyms):
                invalid = next(s for s in issyms if not dtypes.validate_name(s))
                eid = sdfg.edge_id(edge)
                raise InvalidSDFGInterstateEdgeError(
                    "Invalid interstate symbol name %s" % invalid, sdfg, eid)

            # Add edge symbols into defined symbols
            symbols.update(issyms)

            ##########################################
            # Destination
            if edge.dst not in visited:
                visited.add(edge.dst)
                validate_state(edge.dst, sdfg.node_id(edge.dst), sdfg, symbols)
        # End of state DFS

        # If there is only one state, the DFS will miss it
        if start_state not in visited:
            validate_state(start_state, sdfg.node_id(start_state), sdfg,
                           symbols)

        # Validate all inter-state edges (including self-loops not found by DFS)
        for eid, edge in enumerate(sdfg.edges()):
            if edge in visited_edges:
                continue
            issyms = edge.data.assignments.keys()
            if any(not dtypes.validate_name(s) for s in issyms):
                invalid = next(s for s in issyms if not dtypes.validate_name(s))
                raise InvalidSDFGInterstateEdgeError(
                    "Invalid interstate symbol name %s" % invalid, sdfg, eid)

    except InvalidSDFGError as ex:
        # If the SDFG is invalid, save it
        sdfg.save(os.path.join('_dacegraphs', 'invalid.sdfg'), exception=ex)
        raise


def validate_state(state: 'dace.sdfg.SDFGState',
                   state_id: int = None,
                   sdfg: 'dace.sdfg.SDFG' = None,
                   symbols: Dict[str, dtypes.typeclass] = None):
    """ Verifies the correctness of an SDFG state by applying multiple
        tests. Raises an InvalidSDFGError with the erroneous node on
        failure.
    """
    # Avoid import loops
    from dace.sdfg import SDFG
    from dace.config import Config
    from dace.sdfg import nodes as nd
    from dace.sdfg.scope import scope_contains_scope
    from dace import data as dt
    from dace import subsets as sbs
    from dace.sdfg import utils as sdutil
    from dace.codegen.targets.fpga_helper import fpga_utils

    sdfg = sdfg or state.parent
    state_id = state_id or sdfg.node_id(state)
    symbols = symbols or {}
    scope_local_constants: dict[nd.MapEntry, list[str]] = dict()
    scope = state.scope_dict()

    # Build a dict linking each MapEntry to constants defined within that scope
    last_visited_map_entry = []
    for node in sdutil.dfs_topological_sort(state, state.source_nodes()):
        if isinstance(node, nd.EntryNode):
            other_list = []
            if len(last_visited_map_entry) > 0:
                other_list = scope_local_constants[last_visited_map_entry[-1]]
            if (isinstance(node, nd.MapEntry)
                    and node.map.schedule == dtypes.ScheduleType.Unrolled):
                scope_local_constants[node] = list(node.map.params) + other_list
                last_visited_map_entry.append(node)
            else:
                scope_local_constants[node] = other_list
        elif (isinstance(node, nd.MapExit)
              and node.map.schedule == dtypes.ScheduleType.Unrolled):
            last_visited_map_entry.pop()

    if not dtypes.validate_name(state._label):
        raise InvalidSDFGError("Invalid state name", sdfg, state_id)

    if state._parent != sdfg:
        raise InvalidSDFGError("State does not point to the correct "
                               "parent", sdfg, state_id)

    # Unreachable
    ########################################
    if (sdfg.number_of_nodes() > 1 and sdfg.in_degree(state) == 0
            and sdfg.out_degree(state) == 0):
        raise InvalidSDFGError("Unreachable state", sdfg, state_id)

    for nid, node in enumerate(state.nodes()):
        # Node validation
        try:
            if isinstance(node, nd.NestedSDFG):
                # Temporarily add constants defined by unrolled maps as SDFG-level
                # constants with a dummy value and remove the corresponding symbol-bindings
                # on the nested SDFG
                ndscope = scope[node]
                remove_consts = []
                add_symmaps = []
                if ndscope is not None:
                    for const in scope_local_constants[ndscope]:
                        if const in sdfg.constants:
                            continue
                        sdfg.add_constant(const, 0)
                        remove_consts.append(const)
                        if const in node.symbol_mapping:
                            add_symmaps.append(
                                (const, node.symbol_mapping[const]))
                            node.symbol_mapping.pop(const)
                node.validate(sdfg, state)
                for rm in remove_consts:
                    sdfg.constants_prop.pop(rm)
                node.symbol_mapping.update(add_symmaps)
            else:
                node.validate(sdfg, state)
        except InvalidSDFGError:
            raise
        except Exception as ex:
            raise InvalidSDFGNodeError("Node validation failed: " + str(ex),
                                       sdfg, state_id, nid) from ex

        # Isolated nodes
        ########################################
        if state.in_degree(node) + state.out_degree(node) == 0:
            # One corner case: OK if this is a code node
            if isinstance(node, nd.CodeNode):
                pass
            else:
                raise InvalidSDFGNodeError("Isolated node", sdfg, state_id, nid)

        # Scope tests
        ########################################
        if isinstance(node, nd.EntryNode):
            try:
                state.exit_node(node)
            except StopIteration:
                raise InvalidSDFGNodeError(
                    "Entry node does not have matching "
                    "exit node",
                    sdfg,
                    state_id,
                    nid,
                )

        if isinstance(node, (nd.EntryNode, nd.ExitNode)):
            for iconn in node.in_connectors:
                if (iconn is not None and iconn.startswith("IN_")
                        and ("OUT_" + iconn[3:]) not in node.out_connectors):
                    raise InvalidSDFGNodeError(
                        "No match for input connector %s in output "
                        "connectors" % iconn,
                        sdfg,
                        state_id,
                        nid,
                    )
            for oconn in node.out_connectors:
                if (oconn is not None and oconn.startswith("OUT_")
                        and ("IN_" + oconn[4:]) not in node.in_connectors):
                    raise InvalidSDFGNodeError(
                        "No match for output connector %s in input "
                        "connectors" % oconn,
                        sdfg,
                        state_id,
                        nid,
                    )

        # Node-specific tests
        ########################################
        if isinstance(node, nd.AccessNode):
            if node.data not in sdfg.arrays:
                raise InvalidSDFGNodeError(
                    "Access node must point to a valid array name in the SDFG",
                    sdfg,
                    state_id,
                    nid,
                )
            arr = sdfg.arrays[node.data]

            # Verify View references
            if isinstance(arr, dt.View):
                if sdutil.get_view_edge(state, node) is None:
                    raise InvalidSDFGNodeError(
                        "Ambiguous or invalid edge to/from a View access node",
                        sdfg, state_id, nid)

            # Find uninitialized transients
            if (arr.transient and state.in_degree(node) == 0
                    and state.out_degree(node) > 0
                    # Streams do not need to be initialized
                    and not isinstance(arr, dt.Stream)):
                # Find other instances of node in predecessor states
                states = sdfg.predecessor_states(state)
                input_found = False
                for s in states:
                    for onode in s.nodes():
                        if (isinstance(onode, nd.AccessNode)
                                and onode.data == node.data):
                            if s.in_degree(onode) > 0:
                                input_found = True
                                break
                    if input_found:
                        break
                if not input_found and node.setzero == False:
                    warnings.warn(
                        'WARNING: Use of uninitialized transient "%s" in state %s'
                        % (node.data, state.label))

            # Find writes to input-only arrays
            only_empty_inputs = all(e.data.is_empty()
                                    for e in state.in_edges(node))
            if (not arr.transient) and (not only_empty_inputs):
                nsdfg_node = sdfg.parent_nsdfg_node
                if nsdfg_node is not None:
                    if node.data not in nsdfg_node.out_connectors:
                        raise InvalidSDFGNodeError(
                            'Data descriptor %s is '
                            'written to, but only given to nested SDFG as an '
                            'input connector' % node.data, sdfg, state_id, nid)

        if (isinstance(node, nd.ConsumeEntry)
                and "IN_stream" not in node.in_connectors):
            raise InvalidSDFGNodeError(
                "Consume entry node must have an input stream", sdfg, state_id,
                nid)
        if (isinstance(node, nd.ConsumeEntry)
                and "OUT_stream" not in node.out_connectors):
            raise InvalidSDFGNodeError(
                "Consume entry node must have an internal stream",
                sdfg,
                state_id,
                nid,
            )

        # Tasklets may only access 1 HBM bank at a time
        if isinstance(node, nd.Tasklet):
            for attached in state.all_edges(node):
                if attached.data.data in sdfg.arrays:
<<<<<<< HEAD
                    if sdutil.is_hbm_array_with_distributed_index(
                            sdfg.arrays[attached.data.data]):
=======
                    if fpga_utils.is_hbm_array(sdfg.arrays[attached.data.data]):
>>>>>>> a139af4a
                        low, high, _ = attached.data.subset[0]
                        if (low != high):
                            raise InvalidSDFGNodeError(
                                "Tasklets may only be directly connected"
                                " to HBM-memlets accessing only one bank", sdfg,
                                state_id, nid)

        # Connector tests
        ########################################
        # Check for duplicate connector names (unless it's a nested SDFG)
        if (len(node.in_connectors.keys() & node.out_connectors.keys()) > 0
                and not isinstance(node, (nd.NestedSDFG, nd.LibraryNode))):
            dups = node.in_connectors.keys() & node.out_connectors.keys()
            raise InvalidSDFGNodeError("Duplicate connectors: " + str(dups),
                                       sdfg, state_id, nid)

        # Check for connectors that are also array/symbol names
        if isinstance(node, nd.Tasklet):
            for conn in node.in_connectors.keys():
                if conn in sdfg.arrays or conn in symbols:
                    raise InvalidSDFGNodeError(
                        f"Input connector {conn} already "
                        "defined as array or symbol", sdfg, state_id, nid)
            for conn in node.out_connectors.keys():
                if conn in sdfg.arrays or conn in symbols:
                    raise InvalidSDFGNodeError(
                        f"Output connector {conn} already "
                        "defined as array or symbol", sdfg, state_id, nid)

        # Check for dangling connectors (incoming)
        for conn in node.in_connectors:
            incoming_edges = 0
            for e in state.in_edges(node):
                # Connector found
                if e.dst_conn == conn:
                    incoming_edges += 1

            if incoming_edges == 0:
                raise InvalidSDFGNodeError("Dangling in-connector %s" % conn,
                                           sdfg, state_id, nid)
            # Connectors may have only one incoming edge
            # Due to input connectors of scope exit, this is only correct
            # in some cases:
            if incoming_edges > 1 and not isinstance(node, nd.ExitNode):
                raise InvalidSDFGNodeError(
                    "Connector '%s' cannot have more "
                    "than one incoming edge, found %d" % (conn, incoming_edges),
                    sdfg,
                    state_id,
                    nid,
                )

        # Check for dangling connectors (outgoing)
        for conn in node.out_connectors:
            outgoing_edges = 0
            for e in state.out_edges(node):
                # Connector found
                if e.src_conn == conn:
                    outgoing_edges += 1

            if outgoing_edges == 0:
                raise InvalidSDFGNodeError("Dangling out-connector %s" % conn,
                                           sdfg, state_id, nid)

            # In case of scope exit or code node, only one outgoing edge per
            # connector is allowed.
            if outgoing_edges > 1 and isinstance(node,
                                                 (nd.ExitNode, nd.CodeNode)):
                raise InvalidSDFGNodeError(
                    "Connector '%s' cannot have more "
                    "than one outgoing edge, found %d" % (conn, outgoing_edges),
                    sdfg,
                    state_id,
                    nid,
                )

        # Check for edges to nonexistent connectors
        for e in state.in_edges(node):
            if e.dst_conn is not None and e.dst_conn not in node.in_connectors:
                raise InvalidSDFGNodeError(
                    ("Memlet %s leading to " + "nonexistent connector %s") %
                    (str(e.data), e.dst_conn),
                    sdfg,
                    state_id,
                    nid,
                )
        for e in state.out_edges(node):
            if e.src_conn is not None and e.src_conn not in node.out_connectors:
                raise InvalidSDFGNodeError(
                    ("Memlet %s coming from " + "nonexistent connector %s") %
                    (str(e.data), e.src_conn),
                    sdfg,
                    state_id,
                    nid,
                )
        ########################################

        def validate_hbm_subset(distributed_subset: subsets.Subset, sdfg,
                                state_id, eid):
            """
            Check if first index is evaluatable to constant
            """
            if len(distributed_subset) <= 1:
                return False
            low, high, stride = distributed_subset[0]
            if (stride != 1):
                return False
            consts = set(sdfg.constants.keys())
            current_scope = scope[e.src]
            if (e.src == scope[e.dst]):
                current_scope = e.src
            if current_scope is not None:
                consts = set.union(set(scope_local_constants[current_scope]),
                                   consts)
            low_set = set([str(x) for x in low.free_symbols]) - consts
            high_set = set([str(x) for x in high.free_symbols]) - consts
            if len(low_set) != 0 or len(high_set) != 0:
                raise InvalidSDFGEdgeError(
                    "The first index accessing HBM-arrays must be constant evaluatable "
                    " and have stride==1", sdfg, state_id, eid)

    # Memlet checks
    for eid, e in enumerate(state.edges()):
        # Edge validation
        try:
            e.data.validate(sdfg, state)
        except InvalidSDFGError:
            raise
        except Exception as ex:
            raise InvalidSDFGEdgeError("Edge validation failed: " + str(ex),
                                       sdfg, state_id, eid)

        # For every memlet, obtain its full path in the DFG
        path = state.memlet_path(e)
        src_node = path[0].src
        dst_node = path[-1].dst

        # Check if memlet data matches src or dst nodes
        if (e.data.data is not None and (isinstance(src_node, nd.AccessNode)
                                         or isinstance(dst_node, nd.AccessNode))
                and (not isinstance(src_node, nd.AccessNode)
                     or e.data.data != src_node.data)
                and (not isinstance(dst_node, nd.AccessNode)
                     or e.data.data != dst_node.data)):
            raise InvalidSDFGEdgeError(
                "Memlet data does not match source or destination "
                "data nodes)",
                sdfg,
                state_id,
                eid,
            )

        # Check memlet subset validity with respect to source/destination nodes
        if e.data.data is not None and e.data.allow_oob == False:
            subset_node = (dst_node if isinstance(dst_node, nd.AccessNode)
                           and e.data.data == dst_node.data else src_node)
            other_subset_node = (dst_node if isinstance(dst_node, nd.AccessNode)
                                 and e.data.data != dst_node.data else src_node)

            if isinstance(subset_node, nd.AccessNode):
                arr = sdfg.arrays[subset_node.data]
                # Dimensionality
                if e.data.subset.dims() != len(arr.shape):
                    raise InvalidSDFGEdgeError(
                        "Memlet subset does not match node dimension "
                        "(expected %d, got %d)" %
                        (len(arr.shape), e.data.subset.dims()),
                        sdfg,
                        state_id,
                        eid,
                    )

                # Bounds
                if any(((minel + off) < 0) == True for minel, off in zip(
                        e.data.subset.min_element(), arr.offset)):
                    raise InvalidSDFGEdgeError(
                        "Memlet subset negative out-of-bounds", sdfg, state_id,
                        eid)
                if any(((maxel + off) >= s) == True for maxel, s, off in zip(
                        e.data.subset.max_element(), arr.shape, arr.offset)):
                    raise InvalidSDFGEdgeError("Memlet subset out-of-bounds",
                                               sdfg, state_id, eid)
            # Test other_subset as well
            if e.data.other_subset is not None and isinstance(
                    other_subset_node, nd.AccessNode):
                arr = sdfg.arrays[other_subset_node.data]
                # Dimensionality
                if e.data.other_subset.dims() != len(arr.shape):
                    raise InvalidSDFGEdgeError(
                        "Memlet other_subset does not match node dimension "
                        "(expected %d, got %d)" %
                        (len(arr.shape), e.data.other_subset.dims()),
                        sdfg,
                        state_id,
                        eid,
                    )

                # Bounds
                if any(((minel + off) < 0) == True for minel, off in zip(
                        e.data.other_subset.min_element(), arr.offset)):
                    raise InvalidSDFGEdgeError(
                        "Memlet other_subset negative out-of-bounds",
                        sdfg,
                        state_id,
                        eid,
                    )
                if any(((maxel + off) >= s) == True for maxel, s, off in zip(
                        e.data.other_subset.max_element(), arr.shape,
                        arr.offset)):
                    raise InvalidSDFGEdgeError(
                        "Memlet other_subset out-of-bounds", sdfg, state_id,
                        eid)

            # Test subset and other_subset for undefined symbols
            if Config.get_bool('experimental', 'validate_undefs'):
                # TODO: Traverse by scopes and accumulate data
                defined_symbols = state.symbols_defined_at(e.dst)
                undefs = (e.data.subset.free_symbols -
                          set(defined_symbols.keys()))
                if len(undefs) > 0:
                    raise InvalidSDFGEdgeError(
                        'Undefined symbols %s found in memlet subset' % undefs,
                        sdfg, state_id, eid)
                if e.data.other_subset is not None:
                    undefs = (e.data.other_subset.free_symbols -
                              set(defined_symbols.keys()))
                    if len(undefs) > 0:
                        raise InvalidSDFGEdgeError(
                            'Undefined symbols %s found in memlet '
                            'other_subset' % undefs, sdfg, state_id, eid)
        #######################################

        # Memlet path scope lifetime checks
        # If scope(src) == scope(dst): OK
        if scope[src_node] == scope[dst_node] or src_node == scope[dst_node]:
            pass
        # If scope(src) contains scope(dst), then src must be a data node,
        # unless the memlet is empty in order to connect to a scope
        elif scope_contains_scope(scope, src_node, dst_node):
            pass
        # If scope(dst) contains scope(src), then dst must be a data node,
        # unless the memlet is empty in order to connect to a scope
        elif scope_contains_scope(scope, dst_node, src_node):
            if not isinstance(dst_node, nd.AccessNode):
                if e.data.is_empty() and isinstance(dst_node, nd.ExitNode):
                    pass
                else:
                    raise InvalidSDFGEdgeError(
                        f"Memlet creates an invalid path (sink node {dst_node}"
                        " should be a data node)", sdfg, state_id, eid)
        # If scope(dst) is disjoint from scope(src), it's an illegal memlet
        else:
            raise InvalidSDFGEdgeError("Illegal memlet between disjoint scopes",
                                       sdfg, state_id, eid)

        # Check dimensionality of memory access
        if isinstance(e.data.subset, (sbs.Range, sbs.Indices)):
            if e.data.subset.dims() != len(sdfg.arrays[e.data.data].shape):
                raise InvalidSDFGEdgeError(
                    "Memlet subset uses the wrong dimensions"
                    " (%dD for a %dD data node)" %
                    (e.data.subset.dims(), len(sdfg.arrays[e.data.data].shape)),
                    sdfg,
                    state_id,
                    eid,
                )

        # Verify that source and destination subsets contain the same
        # number of elements
        if not e.data.allow_oob and e.data.other_subset is not None and not (
            (isinstance(src_node, nd.AccessNode)
             and isinstance(sdfg.arrays[src_node.data], dt.Stream)) or
            (isinstance(dst_node, nd.AccessNode)
             and isinstance(sdfg.arrays[dst_node.data], dt.Stream))):
            src_expr = (e.data.src_subset.num_elements() *
                        sdfg.arrays[src_node.data].veclen)
            dst_expr = (e.data.dst_subset.num_elements() *
                        sdfg.arrays[dst_node.data].veclen)
            if symbolic.inequal_symbols(src_expr, dst_expr):
                raise InvalidSDFGEdgeError(
                    'Dimensionality mismatch between src/dst subsets', sdfg,
                    state_id, eid)

        # Check if first index is evaluatable for HBM arrays
        if (isinstance(src_node, nd.AccessNode)
<<<<<<< HEAD
                and sdutil.is_hbm_array_with_distributed_index(
                    src_node.desc(state)) and e.data.data is not None):
            validate_hbm_subset(e.data.src_subset or e.data.subset, sdfg,
                                state_id, eid)
        if (isinstance(dst_node, nd.AccessNode)
                and sdutil.is_hbm_array_with_distributed_index(
                    dst_node.desc(state)) and e.data.data is not None):
=======
                and fpga_utils.is_hbm_array(src_node.desc(state))
                and e.data.data is not None):
            validate_hbm_subset(e.data.src_subset or e.data.subset, sdfg,
                                state_id, eid)
        if (isinstance(dst_node, nd.AccessNode)
                and fpga_utils.is_hbm_array(dst_node.desc(state))
                and e.data.data is not None):
>>>>>>> a139af4a
            validate_hbm_subset(e.data.dst_subset or e.data.subset, sdfg,
                                state_id, eid)

    ########################################


###########################################
# Exception classes


class InvalidSDFGError(Exception):
    """ A class of exceptions thrown when SDFG validation fails. """
    def __init__(self, message: str, sdfg, state_id):
        self.message = message
        self.sdfg = sdfg
        self.state_id = state_id

    def to_json(self):
        return dict(message=self.message,
                    sdfg_id=self.sdfg.sdfg_id,
                    state_id=self.state_id)

    def __str__(self):
        if self.state_id is not None:
            state = self.sdfg.nodes()[self.state_id]
            return "%s (at state %s)" % (self.message, str(state.label))
        else:
            return "%s" % self.message


class InvalidSDFGInterstateEdgeError(InvalidSDFGError):
    """ Exceptions of invalid inter-state edges in an SDFG. """
    def __init__(self, message: str, sdfg, edge_id):
        self.message = message
        self.sdfg = sdfg
        self.edge_id = edge_id

    def to_json(self):
        return dict(message=self.message,
                    sdfg_id=self.sdfg.sdfg_id,
                    isedge_id=self.edge_id)

    def __str__(self):
        if self.edge_id is not None:
            e = self.sdfg.edges()[self.edge_id]
            edgestr = ' (at edge "%s" (%s -> %s)' % (
                e.data.label,
                str(e.src),
                str(e.dst),
            )
        else:
            edgestr = ""

        return "%s%s" % (self.message, edgestr)


class InvalidSDFGNodeError(InvalidSDFGError):
    """ Exceptions of invalid nodes in an SDFG state. """
    def __init__(self, message: str, sdfg, state_id, node_id):
        self.message = message
        self.sdfg = sdfg
        self.state_id = state_id
        self.node_id = node_id

    def to_json(self):
        return dict(message=self.message,
                    sdfg_id=self.sdfg.sdfg_id,
                    state_id=self.state_id,
                    node_id=self.node_id)

    def __str__(self):
        state = self.sdfg.nodes()[self.state_id]

        if self.node_id is not None:
            node = state.nodes()[self.node_id]
            nodestr = ", node %s" % str(node)
        else:
            nodestr = ""

        return "%s (at state %s%s)" % (self.message, str(state.label), nodestr)


class NodeNotExpandedError(InvalidSDFGNodeError):
    """
    Exception that is raised whenever a library node was not expanded
    before code generation.
    """
    def __init__(self, sdfg: 'dace.sdfg.SDFG', state_id: int, node_id: int):
        super().__init__('Library node not expanded', sdfg, state_id, node_id)


class InvalidSDFGEdgeError(InvalidSDFGError):
    """ Exceptions of invalid edges in an SDFG state. """
    def __init__(self, message: str, sdfg, state_id, edge_id):
        self.message = message
        self.sdfg = sdfg
        self.state_id = state_id
        self.edge_id = edge_id

    def to_json(self):
        return dict(message=self.message,
                    sdfg_id=self.sdfg.sdfg_id,
                    state_id=self.state_id,
                    edge_id=self.edge_id)

    def __str__(self):
        state = self.sdfg.nodes()[self.state_id]

        if self.edge_id is not None:
            e = state.edges()[self.edge_id]
            edgestr = ", edge %s (%s:%s -> %s:%s)" % (
                str(e.data),
                str(e.src),
                e.src_conn,
                str(e.dst),
                e.dst_conn,
            )
        else:
            edgestr = ""

        return "%s (at state %s%s)" % (self.message, str(state.label), edgestr)<|MERGE_RESOLUTION|>--- conflicted
+++ resolved
@@ -79,13 +79,8 @@
                             "Memory bank specifier must be convertible to subsets.Range"
                             f" for array {name} since it uses HBM", sdfg, None)
                     try:
-<<<<<<< HEAD
-                        low, high = sdutil.get_multibank_ranges_from_subset(
-                            bank_assignment[1], None)
-=======
                         low, high = fpga_utils.get_multibank_ranges_from_subset(
                             bank_assignment[1], sdfg)
->>>>>>> a139af4a
                     except ValueError as e:
                         raise InvalidSDFGError(str(e), sdfg, None)
                     if (high - low < 1):
@@ -194,23 +189,6 @@
     scope_local_constants: dict[nd.MapEntry, list[str]] = dict()
     scope = state.scope_dict()
 
-    # Build a dict linking each MapEntry to constants defined within that scope
-    last_visited_map_entry = []
-    for node in sdutil.dfs_topological_sort(state, state.source_nodes()):
-        if isinstance(node, nd.EntryNode):
-            other_list = []
-            if len(last_visited_map_entry) > 0:
-                other_list = scope_local_constants[last_visited_map_entry[-1]]
-            if (isinstance(node, nd.MapEntry)
-                    and node.map.schedule == dtypes.ScheduleType.Unrolled):
-                scope_local_constants[node] = list(node.map.params) + other_list
-                last_visited_map_entry.append(node)
-            else:
-                scope_local_constants[node] = other_list
-        elif (isinstance(node, nd.MapExit)
-              and node.map.schedule == dtypes.ScheduleType.Unrolled):
-            last_visited_map_entry.pop()
-
     if not dtypes.validate_name(state._label):
         raise InvalidSDFGError("Invalid state name", sdfg, state_id)
 
@@ -231,24 +209,6 @@
                 # Temporarily add constants defined by unrolled maps as SDFG-level
                 # constants with a dummy value and remove the corresponding symbol-bindings
                 # on the nested SDFG
-                ndscope = scope[node]
-                remove_consts = []
-                add_symmaps = []
-                if ndscope is not None:
-                    for const in scope_local_constants[ndscope]:
-                        if const in sdfg.constants:
-                            continue
-                        sdfg.add_constant(const, 0)
-                        remove_consts.append(const)
-                        if const in node.symbol_mapping:
-                            add_symmaps.append(
-                                (const, node.symbol_mapping[const]))
-                            node.symbol_mapping.pop(const)
-                node.validate(sdfg, state)
-                for rm in remove_consts:
-                    sdfg.constants_prop.pop(rm)
-                node.symbol_mapping.update(add_symmaps)
-            else:
                 node.validate(sdfg, state)
         except InvalidSDFGError:
             raise
@@ -372,12 +332,8 @@
         if isinstance(node, nd.Tasklet):
             for attached in state.all_edges(node):
                 if attached.data.data in sdfg.arrays:
-<<<<<<< HEAD
-                    if sdutil.is_hbm_array_with_distributed_index(
+                    if fpga_utils.is_hbm_array_with_distributed_index(
                             sdfg.arrays[attached.data.data]):
-=======
-                    if fpga_utils.is_hbm_array(sdfg.arrays[attached.data.data]):
->>>>>>> a139af4a
                         low, high, _ = attached.data.subset[0]
                         if (low != high):
                             raise InvalidSDFGNodeError(
@@ -474,30 +430,6 @@
                     nid,
                 )
         ########################################
-
-        def validate_hbm_subset(distributed_subset: subsets.Subset, sdfg,
-                                state_id, eid):
-            """
-            Check if first index is evaluatable to constant
-            """
-            if len(distributed_subset) <= 1:
-                return False
-            low, high, stride = distributed_subset[0]
-            if (stride != 1):
-                return False
-            consts = set(sdfg.constants.keys())
-            current_scope = scope[e.src]
-            if (e.src == scope[e.dst]):
-                current_scope = e.src
-            if current_scope is not None:
-                consts = set.union(set(scope_local_constants[current_scope]),
-                                   consts)
-            low_set = set([str(x) for x in low.free_symbols]) - consts
-            high_set = set([str(x) for x in high.free_symbols]) - consts
-            if len(low_set) != 0 or len(high_set) != 0:
-                raise InvalidSDFGEdgeError(
-                    "The first index accessing HBM-arrays must be constant evaluatable "
-                    " and have stride==1", sdfg, state_id, eid)
 
     # Memlet checks
     for eid, e in enumerate(state.edges()):
@@ -661,28 +593,6 @@
                     'Dimensionality mismatch between src/dst subsets', sdfg,
                     state_id, eid)
 
-        # Check if first index is evaluatable for HBM arrays
-        if (isinstance(src_node, nd.AccessNode)
-<<<<<<< HEAD
-                and sdutil.is_hbm_array_with_distributed_index(
-                    src_node.desc(state)) and e.data.data is not None):
-            validate_hbm_subset(e.data.src_subset or e.data.subset, sdfg,
-                                state_id, eid)
-        if (isinstance(dst_node, nd.AccessNode)
-                and sdutil.is_hbm_array_with_distributed_index(
-                    dst_node.desc(state)) and e.data.data is not None):
-=======
-                and fpga_utils.is_hbm_array(src_node.desc(state))
-                and e.data.data is not None):
-            validate_hbm_subset(e.data.src_subset or e.data.subset, sdfg,
-                                state_id, eid)
-        if (isinstance(dst_node, nd.AccessNode)
-                and fpga_utils.is_hbm_array(dst_node.desc(state))
-                and e.data.data is not None):
->>>>>>> a139af4a
-            validate_hbm_subset(e.data.dst_subset or e.data.subset, sdfg,
-                                state_id, eid)
-
     ########################################
 
 
