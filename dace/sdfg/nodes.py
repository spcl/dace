# Copyright 2019-2021 ETH Zurich and the DaCe authors. All rights reserved.
""" Contains classes implementing the different types of nodes of the stateful
    dataflow multigraph representation. """

import ast
from copy import deepcopy as dcpy
from collections.abc import KeysView
import dace
import itertools
import dace.serialize
from typing import Any, Dict, Optional, Set, Union
from dace.config import Config
from dace.sdfg import graph
from dace.frontend.python.astutils import unparse, rname
from dace.properties import (EnumProperty, Property, CodeProperty, LambdaProperty, RangeProperty, DebugInfoProperty,
                             SetProperty, make_properties, indirect_properties, DataProperty, SymbolicProperty,
                             ListProperty, SDFGReferenceProperty, DictProperty, LibraryImplementationProperty,
                             CodeBlock)
from dace.frontend.operations import detect_reduction_type
from dace.symbolic import issymbolic, pystr_to_symbolic
from dace import data, subsets as sbs, dtypes
import pydoc
import warnings

# -----------------------------------------------------------------------------


@make_properties
class Node(object):
    """ Base node class. """

    in_connectors = DictProperty(key_type=str,
                                 value_type=dtypes.typeclass,
                                 desc="A set of input connectors for this node.")
    out_connectors = DictProperty(key_type=str,
                                  value_type=dtypes.typeclass,
                                  desc="A set of output connectors for this node.")

    def __init__(self, in_connectors=None, out_connectors=None):
        # Convert connectors to typed connectors with autodetect type
        if isinstance(in_connectors, (set, list, KeysView)):
            in_connectors = {k: None for k in in_connectors}
        if isinstance(out_connectors, (set, list, KeysView)):
            out_connectors = {k: None for k in out_connectors}

        self.in_connectors = in_connectors or {}
        self.out_connectors = out_connectors or {}

    def __str__(self):
        if hasattr(self, 'label'):
            return self.label
        else:
            return type(self).__name__

    def validate(self, sdfg, state):
        pass

    def to_json(self, parent):
        labelstr = str(self)
        typestr = getattr(self, '__jsontype__', str(type(self).__name__))

        try:
            scope_entry_node = parent.entry_node(self)
        except (RuntimeError, ValueError, StopIteration):
            scope_entry_node = None

        if scope_entry_node is not None:
            try:
                ens = parent.exit_node(parent.entry_node(self))
                scope_exit_node = str(parent.node_id(ens))
                scope_entry_node = str(parent.node_id(scope_entry_node))
            except (RuntimeError, ValueError, StopIteration):
                scope_entry_node = scope_exit_node = None
        else:
            scope_entry_node = None
            scope_exit_node = None

        # The scope exit of an entry node is the matching exit node
        if isinstance(self, EntryNode):
            try:
                scope_exit_node = str(parent.node_id(parent.exit_node(self)))
            except (RuntimeError, ValueError, StopIteration):
                scope_exit_node = None

        retdict = {
            "type": typestr,
            "label": labelstr,
            "attributes": dace.serialize.all_properties_to_json(self),
            "id": parent.node_id(self),
            "scope_entry": scope_entry_node,
            "scope_exit": scope_exit_node
        }
        return retdict

    def __repr__(self):
        return type(self).__name__ + ' (' + self.__str__() + ')'

    def add_in_connector(self, connector_name: str, dtype: dtypes.typeclass = None, force: bool = False):
        """ Adds a new input connector to the node. The operation will fail if
            a connector (either input or output) with the same name already
            exists in the node.

            :param connector_name: The name of the new connector.
            :param dtype: The type of the connector, or None for auto-detect.
            :param force: Add connector even if output connector already exists.
            :return: True if the operation is successful, otherwise False.
        """

        if (not force and (connector_name in self.in_connectors or connector_name in self.out_connectors)):
            return False
        connectors = self.in_connectors
        connectors[connector_name] = dtype
        self.in_connectors = connectors
        return True

    def add_out_connector(self, connector_name: str, dtype: dtypes.typeclass = None, force: bool = False):
        """ Adds a new output connector to the node. The operation will fail if
            a connector (either input or output) with the same name already
            exists in the node.

            :param connector_name: The name of the new connector.
            :param dtype: The type of the connector, or None for auto-detect.
            :param force: Add connector even if input connector already exists.
            :return: True if the operation is successful, otherwise False.
        """

        if (not force and (connector_name in self.in_connectors or connector_name in self.out_connectors)):
            return False
        connectors = self.out_connectors
        connectors[connector_name] = dtype
        self.out_connectors = connectors
        return True

    def remove_in_connector(self, connector_name: str):
        """ Removes an input connector from the node.

            :param connector_name: The name of the connector to remove.
            :return: True if the operation was successful.
        """

        if connector_name in self.in_connectors:
            connectors = self.in_connectors
            del connectors[connector_name]
            self.in_connectors = connectors
        return True

    def remove_out_connector(self, connector_name: str):
        """ Removes an output connector from the node.

            :param connector_name: The name of the connector to remove.
            :return: True if the operation was successful.
        """

        if connector_name in self.out_connectors:
            connectors = self.out_connectors
            del connectors[connector_name]
            self.out_connectors = connectors
        return True

    def _next_connector_int(self) -> int:
        """ Returns the next unused connector ID (as an integer). Used for
            filling connectors when adding edges to scopes. """
        next_number = 1
        for conn in itertools.chain(self.in_connectors, self.out_connectors):
            if conn.startswith('IN_'):
                cconn = conn[3:]
            elif conn.startswith('OUT_'):
                cconn = conn[4:]
            else:
                continue
            try:
                curconn = int(cconn)
                if curconn >= next_number:
                    next_number = curconn + 1
            except (TypeError, ValueError):  # not integral
                continue
        return next_number

    def next_connector(self, try_name: str = None) -> str:
        """
        Returns the next unused connector ID (as a string). Used for
        filling connectors when adding edges to scopes.

        :param try_name: First try the connector with this name. If already
                         exists, use the next integer connector.
        """
        if (try_name and 'IN_' + try_name not in self.in_connectors and 'OUT_' + try_name not in self.out_connectors):
            return try_name

        return str(self._next_connector_int())

    def last_connector(self) -> str:
        """ Returns the last used connector ID (as a string). Used for
            filling connectors when adding edges to scopes. """
        return str(self._next_connector_int() - 1)

    @property
    def free_symbols(self) -> Set[str]:
        """ Returns a set of symbols used in this node's properties. """
        return set()

    def new_symbols(self, sdfg, state, symbols) -> Dict[str, dtypes.typeclass]:
        """ Returns a mapping between symbols defined by this node (e.g., for
            scope entries) to their type. """
        return {}

    def infer_connector_types(self, sdfg, state):
        """
        Infers and fills remaining connectors (i.e., set to None) with their
        types.
        """
        pass


# ------------------------------------------------------------------------------


@make_properties
class AccessNode(Node):
    """ A node that accesses data in the SDFG. Denoted by a circular shape. """

    setzero = Property(dtype=bool, desc="Initialize to zero", default=False)
    debuginfo = DebugInfoProperty()
    data = DataProperty(desc="Data (array, stream, scalar) to access")

    instrument = EnumProperty(dtype=dtypes.DataInstrumentationType,
                              desc="Instrument data contents at this access",
                              default=dtypes.DataInstrumentationType.No_Instrumentation)
    instrument_condition = CodeProperty(desc="Condition under which to trigger the instrumentation",
                                        default=CodeBlock("1", language=dtypes.Language.CPP))

    def __init__(self, data, debuginfo=None):
        super(AccessNode, self).__init__()

        # Properties
        self.debuginfo = debuginfo
        if not isinstance(data, str):
            raise TypeError('Data for AccessNode must be a string')
        self.data = data

    @staticmethod
    def from_json(json_obj, context=None):
        ret = AccessNode("Nodata")
        dace.serialize.set_properties_from_json(ret, json_obj, context=context)
        return ret

    def __deepcopy__(self, memo):
        node = object.__new__(AccessNode)
        node._data = self._data
        node._setzero = self._setzero
        node._instrument = self._instrument
        node._instrument_condition = dcpy(self._instrument_condition, memo=memo)
        node._in_connectors = dcpy(self._in_connectors, memo=memo)
        node._out_connectors = dcpy(self._out_connectors, memo=memo)
        node._debuginfo = dcpy(self._debuginfo, memo=memo)
        return node

    @property
    def label(self):
        return self.data

    def __label__(self, sdfg, state):
        return self.data

    def desc(self, sdfg):
        from dace.sdfg import SDFGState, ScopeSubgraphView
        if isinstance(sdfg, (SDFGState, ScopeSubgraphView)):
            sdfg = sdfg.parent
        return sdfg.arrays[self.data]

    def validate(self, sdfg, state):
        if self.data not in sdfg.arrays:
            raise KeyError('Array "%s" not found in SDFG' % self.data)

    def has_writes(self, state):
        for e in state.in_edges(self):
            if not e.data.is_empty():
                return True
        return False

    def has_reads(self, state):
        for e in state.out_edges(self):
            if not e.data.is_empty():
                return True
        return False


# ------------------------------------------------------------------------------


@make_properties
class CodeNode(Node):
    """ A node that contains runnable code with acyclic external data
        dependencies. May either be a tasklet or a nested SDFG, and
        denoted by an octagonal shape. """

    label = Property(dtype=str, desc="Name of the CodeNode")
    location = DictProperty(key_type=str,
                            value_type=dace.symbolic.pystr_to_symbolic,
                            desc='Full storage location identifier (e.g., rank, GPU ID)')
    environments = SetProperty(str,
                               desc="Environments required by CMake to build and run this code node.",
                               default=set())

    def __init__(self, label="", location=None, inputs=None, outputs=None):
        super(CodeNode, self).__init__(inputs or set(), outputs or set())
        # Properties
        self.label = label
        self.location = location if location is not None else {}

    @property
    def free_symbols(self) -> Set[str]:
        return set().union(*[v.free_symbols for v in self.location.values()])


@make_properties
class Tasklet(CodeNode):
    """ A node that contains a tasklet: a functional computation procedure
        that can only access external data specified using connectors.

        Tasklets may be implemented in Python, C++, or any supported
        language by the code generator.
    """

    code = CodeProperty(desc="Tasklet code", default=CodeBlock(""))
    state_fields = ListProperty(element_type=str, desc="Fields that are added to the global state")
    code_global = CodeProperty(desc="Global scope code needed for tasklet execution",
                               default=CodeBlock("", dtypes.Language.CPP))
    code_init = CodeProperty(desc="Extra code that is called on DaCe runtime initialization",
                             default=CodeBlock("", dtypes.Language.CPP))
    code_exit = CodeProperty(desc="Extra code that is called on DaCe runtime cleanup",
                             default=CodeBlock("", dtypes.Language.CPP))
    debuginfo = DebugInfoProperty()

    instrument = EnumProperty(dtype=dtypes.InstrumentationType,
                              desc="Measure execution statistics with given method",
                              default=dtypes.InstrumentationType.No_Instrumentation)

    side_effects = Property(dtype=bool,
                            allow_none=True,
                            default=None,
                            desc='If True, this tasklet calls a function that may have '
                            'additional side effects on the system state (e.g., callback). '
                            'Defaults to None, which lets the framework make assumptions based on '
                            'the tasklet contents')
    ignored_symbols = SetProperty(element_type=str, desc='A set of symbols to ignore when computing '
                                  'the symbols used by this tasklet. Used to skip certain symbols in non-Python '
                                  'tasklets, where only string analysis is possible; and to skip globals in Python '
                                  'tasklets that should not be given as parameters to the SDFG.')

    ignored_symbols = SetProperty(element_type=str,
                                  desc='Symbols that should not be considered as free in this '
                                  'tasklet. For example, a global variable.')

    def __init__(self,
                 label,
                 inputs=None,
                 outputs=None,
                 code="",
                 language=dtypes.Language.Python,
                 state_fields=None,
                 code_global="",
                 code_init="",
                 code_exit="",
                 location=None,
                 side_effects=None,
                 ignored_symbols=None,
                 debuginfo=None):
        super(Tasklet, self).__init__(label, location, inputs, outputs)

        self.code = CodeBlock(code, language)

        self.state_fields = state_fields or []
        self.code_global = CodeBlock(code_global, dtypes.Language.CPP)
        self.code_init = CodeBlock(code_init, dtypes.Language.CPP)
        self.code_exit = CodeBlock(code_exit, dtypes.Language.CPP)
        self.side_effects = side_effects
        self.ignored_symbols = ignored_symbols or set()
        self.debuginfo = debuginfo
        self.ignored_symbols = ignored_symbols or set()

    @property
    def language(self):
        return self.code.language

    @staticmethod
    def from_json(json_obj, context=None):
        ret = Tasklet("dummylabel")
        dace.serialize.set_properties_from_json(ret, json_obj, context=context)
        return ret

    @property
    def name(self):
        return self._label

    def validate(self, sdfg, state):
        if not dtypes.validate_name(self.label):
            raise NameError('Invalid tasklet name "%s"' % self.label)
        for in_conn in self.in_connectors:
            if not dtypes.validate_name(in_conn):
                raise NameError('Invalid input connector "%s"' % in_conn)
        for out_conn in self.out_connectors:
            if not dtypes.validate_name(out_conn):
                raise NameError('Invalid output connector "%s"' % out_conn)

    @property
    def free_symbols(self) -> Set[str]:
<<<<<<< HEAD
        return self.code.get_free_symbols(self.in_connectors.keys() | self.out_connectors.keys() | self.ignored_symbols)
=======
        symbols_to_ignore = self.in_connectors.keys() | self.out_connectors.keys()
        symbols_to_ignore |= self.ignored_symbols

        return self.code.get_free_symbols(symbols_to_ignore)

>>>>>>> 07553851

    def has_side_effects(self, sdfg) -> bool:
        """
        Returns True if this tasklet may have other side effects (e.g., calling stateful libraries, communicating).
        """
        # If side effects property is set, takes precedence over node analysis
        if self.side_effects is not None:
            return self.side_effects

        # If side effect property is not defined, find calls within tasklet
        if self.code.language == dace.dtypes.Language.Python and self.code.code:
            for stmt in self.code.code:
                for n in ast.walk(stmt):
                    if isinstance(n, ast.Call):
                        cname = rname(n.func)
                        # If the function name is a symbol or a Scalar data descriptor, it may be a dace.callback,
                        # which means side effects are possible unless otherwise mentioned
                        if cname in sdfg.symbols or cname in sdfg.arrays:
                            return True
        return False

    def infer_connector_types(self, sdfg, state):
        # If a MLIR tasklet, simply read out the types (it's explicit)
        if self.code.language == dtypes.Language.MLIR:
            # Inline import because mlir.utils depends on pyMLIR which may not be installed
            # Doesn't cause crashes due to missing pyMLIR if a MLIR tasklet is not present
            from dace.codegen.targets.mlir import utils

            mlir_ast = utils.get_ast(self.code.code)
            mlir_is_generic = utils.is_generic(mlir_ast)
            mlir_entry_func = utils.get_entry_func(mlir_ast, mlir_is_generic)

            mlir_result_type = utils.get_entry_result_type(mlir_entry_func, mlir_is_generic)
            mlir_out_name = next(iter(self.out_connectors.keys()))

            if self.out_connectors[mlir_out_name] is None or self.out_connectors[mlir_out_name].ctype == "void":
                self.out_connectors[mlir_out_name] = utils.get_dace_type(mlir_result_type)
            elif self.out_connectors[mlir_out_name] != utils.get_dace_type(mlir_result_type):
                warnings.warn("Type mismatch between MLIR tasklet out connector and MLIR code")

            for mlir_arg in utils.get_entry_args(mlir_entry_func, mlir_is_generic):
                if self.in_connectors[mlir_arg[0]] is None or self.in_connectors[mlir_arg[0]].ctype == "void":
                    self.in_connectors[mlir_arg[0]] = utils.get_dace_type(mlir_arg[1])
                elif self.in_connectors[mlir_arg[0]] != utils.get_dace_type(mlir_arg[1]):
                    warnings.warn("Type mismatch between MLIR tasklet in connector and MLIR code")

            return

        # If a Python tasklet, use type inference to figure out all None output
        # connectors
        if all(cval.type is not None for cval in self.out_connectors.values()):
            return
        if self.code.language != dtypes.Language.Python:
            return

        if any(cval.type is None for cval in self.in_connectors.values()):
            raise TypeError('Cannot infer output connectors of tasklet "%s", '
                            'not all input connectors have types' % str(self))

        # Avoid import loop
        from dace.codegen.tools.type_inference import infer_types

        # Get symbols defined at beginning of node, and infer all types in
        # tasklet
        syms = state.symbols_defined_at(self)
        syms.update(self.in_connectors)
        new_syms = infer_types(self.code.code, syms)
        for cname, oconn in self.out_connectors.items():
            if oconn.type is None:
                if cname not in new_syms:
                    raise TypeError('Cannot infer type of tasklet %s output '
                                    '"%s", please specify manually.' % (self.label, cname))
                self.out_connectors[cname] = new_syms[cname]

    def __str__(self):
        if not self.label:
            return "--Empty--"
        else:
            return self.label


@make_properties
class RTLTasklet(Tasklet):
    """ A specialized tasklet, which is a functional computation procedure
        that can only access external data specified using connectors.

        This tasklet is specialized for tasklets implemented in System Verilog
        in that it adds support for adding metadata about the IP cores in use.
    """
    # TODO to be replaced when enums have embedded properties
    ip_cores = DictProperty(key_type=str, value_type=dict, desc="A set of IP cores used by the tasklet.")

    @property
    def __jsontype__(self):
        return 'Tasklet'

    def add_ip_core(self, module_name, name, vendor, version, params):
        self.ip_cores[module_name] = {'name': name, 'vendor': vendor, 'version': version, 'params': params}


# ------------------------------------------------------------------------------


@make_properties
class NestedSDFG(CodeNode):
    """ An SDFG state node that contains an SDFG of its own, runnable using
        the data dependencies specified using its connectors.

        It is encouraged to use nested SDFGs instead of coarse-grained tasklets
        since they are analyzable with respect to transformations.

        :note: A nested SDFG cannot create recursion (one of its parent SDFGs).
    """

    # NOTE: We cannot use SDFG as the type because of an import loop
    sdfg = SDFGReferenceProperty(desc="The SDFG", allow_none=True)
    schedule = EnumProperty(dtype=dtypes.ScheduleType,
                            desc="SDFG schedule",
                            allow_none=True,
                            default=dtypes.ScheduleType.Default)
    symbol_mapping = DictProperty(key_type=str,
                                  value_type=dace.symbolic.pystr_to_symbolic,
                                  desc="Mapping between internal symbols and their values, expressed as "
                                  "symbolic expressions")
    debuginfo = DebugInfoProperty()
    is_collapsed = Property(dtype=bool, desc="Show this node/scope/state as collapsed", default=False)

    instrument = EnumProperty(dtype=dtypes.InstrumentationType,
                              desc="Measure execution statistics with given method",
                              default=dtypes.InstrumentationType.No_Instrumentation)

    no_inline = Property(dtype=bool,
                         desc="If True, this nested SDFG will not be inlined during "
                         "simplification",
                         default=False)

    unique_name = Property(dtype=str, desc="Unique name of the SDFG", default="")

    def __init__(self,
                 label,
                 sdfg,
                 inputs: Set[str],
                 outputs: Set[str],
                 symbol_mapping: Dict[str, Any] = None,
                 schedule=dtypes.ScheduleType.Default,
                 location=None,
                 debuginfo=None):
        from dace.sdfg import SDFG
        super(NestedSDFG, self).__init__(label, location, inputs, outputs)

        # Properties
        self.sdfg: SDFG = sdfg
        self.symbol_mapping = symbol_mapping or {}
        self.schedule = schedule
        self.debuginfo = debuginfo

    def __deepcopy__(self, memo):
        cls = self.__class__
        result = cls.__new__(cls)
        memo[id(self)] = result
        for k, v in self.__dict__.items():
            setattr(result, k, dcpy(v, memo))
        if result._sdfg is not None:
            result._sdfg.parent_nsdfg_node = result
        return result

    @staticmethod
    def from_json(json_obj, context=None):
        from dace import SDFG  # Avoid import loop

        # We have to load the SDFG first.
        ret = NestedSDFG("nolabel", SDFG('nosdfg'), {}, {})

        dace.serialize.set_properties_from_json(ret, json_obj, context)

        if context and 'sdfg_state' in context:
            ret.sdfg.parent = context['sdfg_state']
        if context and 'sdfg' in context:
            ret.sdfg.parent_sdfg = context['sdfg']

        ret.sdfg.parent_nsdfg_node = ret

        ret.sdfg.update_sdfg_list([])

        return ret

    def used_symbols(self, all_symbols: bool) -> Set[str]:
        free_syms = set().union(*(map(str, pystr_to_symbolic(v).free_symbols) for v in self.location.values()))

        keys_to_use = set(self.symbol_mapping.keys())

        # Filter out unused internal symbols from symbol mapping
        if not all_symbols:
            internally_used_symbols = self.sdfg.used_symbols(all_symbols=False)
            keys_to_use &= internally_used_symbols

        free_syms |= set().union(*(map(str,
                                       pystr_to_symbolic(v).free_symbols) for k, v in self.symbol_mapping.items()
                                   if k in keys_to_use))

        return free_syms

    @property
    def free_symbols(self) -> Set[str]:
        return self.used_symbols(all_symbols=True)

    def infer_connector_types(self, sdfg, state):
        # Avoid import loop
        from dace.sdfg.infer_types import infer_connector_types, infer_aliasing

        # Propagate aliasing information into SDFG
        infer_aliasing(self, sdfg, state)

        # Infer internal connector types
        infer_connector_types(self.sdfg)

    def __str__(self):
        if not self.label:
            return "SDFG"
        else:
            return self.label

    def validate(self, sdfg, state, references: Optional[Set[int]] = None, **context: bool):
        if not dtypes.validate_name(self.label):
            raise NameError('Invalid nested SDFG name "%s"' % self.label)
        for in_conn in self.in_connectors:
            if not dtypes.validate_name(in_conn):
                raise NameError('Invalid input connector "%s"' % in_conn)
        for out_conn in self.out_connectors:
            if not dtypes.validate_name(out_conn):
                raise NameError('Invalid output connector "%s"' % out_conn)
        if self.sdfg.parent_nsdfg_node is not self:
            raise ValueError('Parent nested SDFG node not properly set')
        if self.sdfg.parent is not state:
            raise ValueError('Parent state not properly set for nested SDFG node')
        if self.sdfg.parent_sdfg is not sdfg:
            raise ValueError('Parent SDFG not properly set for nested SDFG node')

        connectors = self.in_connectors.keys() | self.out_connectors.keys()
        for conn in connectors:
            if conn not in self.sdfg.arrays:
                raise NameError(
                    f'Connector "{conn}" was given but is not a registered data descriptor in the nested SDFG. '
                    'Example: parameter passed to a function without a matching array within it.')
        for dname, desc in self.sdfg.arrays.items():
            if not desc.transient and dname not in connectors:
                raise NameError('Data descriptor "%s" not found in nested SDFG connectors' % dname)
            if dname in connectors and desc.transient:
                raise NameError('"%s" is a connector but its corresponding array is transient' % dname)

        # Validate inout connectors
        from dace.sdfg import utils  # Avoids circular import
        inout_connectors = self.in_connectors.keys() & self.out_connectors.keys()
        for conn in inout_connectors:
            inputs = set()
            outputs = set()
            for edge in state.in_edges_by_connector(self, conn):
                src = utils.get_global_memlet_path_src(sdfg, state, edge)
                if isinstance(src, AccessNode):
                    inputs.add(src.data)
            for edge in state.out_edges_by_connector(self, conn):
                dst = utils.get_global_memlet_path_dst(sdfg, state, edge)
                if isinstance(dst, AccessNode):
                    outputs.add(dst.data)
            if len(inputs - outputs) > 0:
                raise ValueError(f"Inout connector {conn} is connected to different input ({inputs}) and "
                                 f"output ({outputs}) arrays")

        # Validate undefined symbols
        symbols = set(k for k in self.sdfg.used_symbols(False) if k not in connectors)
        missing_symbols = [s for s in symbols if s not in self.symbol_mapping]
        if missing_symbols:
            raise ValueError('Missing symbols on nested SDFG: %s' % (missing_symbols))
        extra_symbols = self.symbol_mapping.keys() - symbols
        if len(extra_symbols) > 0:
            # TODO: Elevate to an error?
            warnings.warn(f"{self.label} maps to unused symbol(s): {extra_symbols}")

        # Recursively validate nested SDFG
        self.sdfg.validate(references, **context)


# ------------------------------------------------------------------------------


# Scope entry class
class EntryNode(Node):
    """ A type of node that opens a scope (e.g., Map or Consume). """

    def validate(self, sdfg, state):
        self.map.validate(sdfg, state, self)


# ------------------------------------------------------------------------------


# Scope exit class
class ExitNode(Node):
    """ A type of node that closes a scope (e.g., Map or Consume). """

    def validate(self, sdfg, state):
        self.map.validate(sdfg, state, self)


# ------------------------------------------------------------------------------


@dace.serialize.serializable
class MapEntry(EntryNode):
    """ Node that opens a Map scope.
        
        :see: Map
    """

    def __init__(self, map: 'Map', dynamic_inputs=None):
        super(MapEntry, self).__init__(dynamic_inputs or set())
        if map is None:
            raise ValueError("Map for MapEntry can not be None.")
        self._map = map

    @staticmethod
    def map_type():
        return Map

    @classmethod
    def from_json(cls, json_obj, context=None):
        m = cls.map_type()("", [], [])
        ret = cls(map=m)

        try:
            # Connection of the scope nodes
            try:
                nid = int(json_obj['scope_exit'])
            except KeyError:
                # Backwards compatibility
                nid = int(json_obj['scope_exits'][0])
            except TypeError:
                nid = None

            if nid is not None:
                exit_node = context['sdfg_state'].node(nid)
                exit_node.map = m
        except graph.NodeNotFoundError:  # Exit node has a higher node ID
            # Connection of the scope nodes handled in MapExit
            pass

        dace.serialize.set_properties_from_json(ret, json_obj, context=context)
        return ret

    @property
    def map(self):
        return self._map

    @map.setter
    def map(self, val):
        self._map = val

    def __str__(self):
        return str(self.map)

    def used_symbols(self, all_symbols: bool) -> Set[str]:
        if not all_symbols and self.schedule in (dtypes.ScheduleType.CPU_Persistent,
                                                 dtypes.ScheduleType.GPU_Persistent):
            # Range elements in persistent maps are not used in code generation
            return set()

        dyn_inputs = set(c for c in self.in_connectors if not c.startswith('IN_'))
        return set(k for k in self._map.range.free_symbols if k not in dyn_inputs)

    @property
    def free_symbols(self) -> Set[str]:
        return self.used_symbols(all_symbols=True)

    def new_symbols(self, sdfg, state, symbols) -> Dict[str, dtypes.typeclass]:
        from dace.codegen.tools.type_inference import infer_expr_type

        result = {}
        # Add map params
        for p, rng in zip(self._map.params, self._map.range):
            result[p] = dtypes.result_type_of(infer_expr_type(rng[0], symbols), infer_expr_type(rng[1], symbols))

        # Add dynamic inputs
        dyn_inputs = set(c for c in self.in_connectors if not c.startswith('IN_'))

        # Try to get connector type from connector
        for e in state.in_edges(self):
            if e.dst_conn in dyn_inputs:
                result[e.dst_conn] = (self.in_connectors[e.dst_conn] or sdfg.arrays[e.data.data].dtype)

        return result


@dace.serialize.serializable
class MapExit(ExitNode):
    """ Node that closes a Map scope.
        
        :see: Map
    """

    def __init__(self, map: 'Map'):
        super(MapExit, self).__init__()
        if map is None:
            raise ValueError("Map for MapExit can not be None.")
        self._map = map

    @staticmethod
    def map_type():
        return Map

    @classmethod
    def from_json(cls, json_obj, context=None):
        try:
            # Set map reference to map entry
            entry_node = context['sdfg_state'].node(int(json_obj['scope_entry']))

            ret = cls(map=entry_node.map)
        except (IndexError, TypeError, graph.NodeNotFoundError):
            # Entry node has a higher ID than exit node
            # Connection of the scope nodes handled in MapEntry
            ret = cls(cls.map_type()('_', [], []))

        dace.serialize.set_properties_from_json(ret, json_obj, context=context)

        return ret

    @property
    def map(self):
        return self._map

    @map.setter
    def map(self, val):
        self._map = val

    @property
    def schedule(self):
        return self._map.schedule

    @schedule.setter
    def schedule(self, val):
        self._map.schedule = val

    @property
    def label(self):
        return self._map.label

    def __str__(self):
        return str(self.map)


@make_properties
class Map(object):
    """ A Map is a two-node representation of parametric graphs, containing
        an integer set by which the contents (nodes dominated by an entry
        node and post-dominated by an exit node) are replicated.

        Maps contain a `schedule` property, which specifies how the scope
        should be scheduled (execution order). Code generators can use the
        schedule property to generate appropriate code, e.g., GPU kernels.
    """

    # List of (editable) properties
    label = Property(dtype=str, desc="Label of the map")
    params = ListProperty(element_type=str, desc="Mapped parameters")
    range = RangeProperty(desc="Ranges of map parameters", default=sbs.Range([]))
    schedule = EnumProperty(dtype=dtypes.ScheduleType, desc="Map schedule", default=dtypes.ScheduleType.Default)
    unroll = Property(dtype=bool, desc="Map unrolling")
    collapse = Property(dtype=int, default=1, desc="How many dimensions to collapse into the parallel range")
    debuginfo = DebugInfoProperty()
    is_collapsed = Property(dtype=bool, desc="Show this node/scope/state as collapsed", default=False)

    instrument = EnumProperty(dtype=dtypes.InstrumentationType,
                              desc="Measure execution statistics with given method",
                              default=dtypes.InstrumentationType.No_Instrumentation)

    omp_num_threads = Property(dtype=int,
                               default=0,
                               desc="Number of OpenMP threads executing the Map",
                               optional=True,
                               optional_condition=lambda m: m.schedule in
                               (dtypes.ScheduleType.CPU_Multicore, dtypes.ScheduleType.CPU_Persistent))
    omp_schedule = EnumProperty(dtype=dtypes.OMPScheduleType,
                                default=dtypes.OMPScheduleType.Default,
                                desc="OpenMP schedule {static, dynamic, guided}",
                                optional=True,
                                optional_condition=lambda m: m.schedule in
                                (dtypes.ScheduleType.CPU_Multicore, dtypes.ScheduleType.CPU_Persistent))
    omp_chunk_size = Property(dtype=int,
                              default=0,
                              desc="OpenMP schedule chunk size",
                              optional=True,
                              optional_condition=lambda m: m.schedule in
                              (dtypes.ScheduleType.CPU_Multicore, dtypes.ScheduleType.CPU_Persistent))

    gpu_block_size = ListProperty(element_type=int,
                                  default=None,
                                  allow_none=True,
                                  desc="GPU kernel block size",
                                  optional=True,
                                  optional_condition=lambda m: m.schedule in dtypes.GPU_SCHEDULES)

    gpu_launch_bounds = Property(dtype=str,
                                 default="0",
                                 desc="GPU kernel launch bounds. A value of -1 disables the statement, 0 (default) "
                                 "enables the statement if block size is not symbolic, and any other value "
                                 "(including tuples) sets it explicitly.",
                                 optional=True,
                                 optional_condition=lambda m: m.schedule in dtypes.GPU_SCHEDULES)

    def __init__(self,
                 label,
                 params,
                 ndrange,
                 schedule=dtypes.ScheduleType.Default,
                 unroll=False,
                 collapse=1,
                 fence_instrumentation=False,
                 debuginfo=None):
        super(Map, self).__init__()

        # Assign properties
        self.label = label
        self.schedule = schedule
        self.unroll = unroll
        self.collapse = 1
        self.params = params
        self.range = ndrange
        self.debuginfo = debuginfo
        self._fence_instrumentation = fence_instrumentation

    def __str__(self):
        return self.label + "[" + ", ".join(
            ["{}={}".format(i, r)
             for i, r in zip(self._params, [sbs.Range.dim_to_string(d) for d in self._range])]) + "]"

    def __repr__(self):
        return type(self).__name__ + ' (' + self.__str__() + ')'

    def validate(self, sdfg, state, node):
        if not dtypes.validate_name(self.label):
            raise NameError('Invalid map name "%s"' % self.label)

    def get_param_num(self):
        """ Returns the number of map dimension parameters/symbols. """
        return len(self.params)


# Indirect Map properties to MapEntry and MapExit
MapEntry = indirect_properties(Map, lambda obj: obj.map)(MapEntry)

# ------------------------------------------------------------------------------


@dace.serialize.serializable
class ConsumeEntry(EntryNode):
    """ Node that opens a Consume scope.
        
        :see: Consume
    """

    def __init__(self, consume: 'Consume', dynamic_inputs=None):
        super(ConsumeEntry, self).__init__(dynamic_inputs or set())
        if consume is None:
            raise ValueError("Consume for ConsumeEntry can not be None.")
        self._consume = consume
        self.add_in_connector('IN_stream')
        self.add_out_connector('OUT_stream')

    @staticmethod
    def from_json(json_obj, context=None):
        c = Consume("", ['i', 1], None)
        ret = ConsumeEntry(consume=c)

        try:
            # Set map reference to map exit
            try:
                nid = int(json_obj['scope_exit'])
            except KeyError:
                # Backwards compatibility
                nid = int(json_obj['scope_exits'][0])
            except TypeError:
                nid = None

            if nid is not None:
                exit_node = context['sdfg_state'].node(nid)
                exit_node.consume = c
        except graph.NodeNotFoundError:  # Exit node has a higher node ID
            # Connection of the scope nodes handled in ConsumeExit
            pass

        dace.serialize.set_properties_from_json(ret, json_obj, context=context)
        return ret

    @property
    def map(self):
        return self._consume.as_map()

    @property
    def consume(self):
        return self._consume

    @consume.setter
    def consume(self, val):
        self._consume = val

    def __str__(self):
        return str(self.consume)

    @property
    def free_symbols(self) -> Set[str]:
        dyn_inputs = set(c for c in self.in_connectors if not c.startswith('IN_'))
        return ((set(self._consume.num_pes.free_symbols)
                 | set(self._consume.condition.get_free_symbols())) - dyn_inputs)

    def new_symbols(self, sdfg, state, symbols) -> Dict[str, dtypes.typeclass]:
        from dace.codegen.tools.type_inference import infer_expr_type

        result = {}
        # Add PE index
        result[self._consume.pe_index] = infer_expr_type(self._consume.num_pes, symbols)

        # Add dynamic inputs
        dyn_inputs = set(c for c in self.in_connectors if not c.startswith('IN_'))

        # Try to get connector type from connector
        for e in state.in_edges(self):
            if e.dst_conn in dyn_inputs:
                result[e.dst_conn] = (self.in_connectors[e.dst_conn] or sdfg.arrays[e.data.data].dtype)

        return result


@dace.serialize.serializable
class ConsumeExit(ExitNode):
    """ Node that closes a Consume scope.
        
        :see: Consume
    """

    def __init__(self, consume: 'Consume'):
        super(ConsumeExit, self).__init__()
        if consume is None:
            raise ValueError("Consume for ConsumeExit can not be None.")
        self._consume = consume

    @staticmethod
    def from_json(json_obj, context=None):
        try:
            # Set consume reference to entry node
            entry_node = context['sdfg_state'].node(int(json_obj['scope_entry']))
            ret = ConsumeExit(consume=entry_node.consume)
        except (IndexError, TypeError, graph.NodeNotFoundError):
            # Entry node has a higher ID than exit node
            # Connection of the scope nodes handled in ConsumeEntry
            ret = ConsumeExit(Consume("", ['i', 1], None))

        dace.serialize.set_properties_from_json(ret, json_obj, context=context)
        return ret

    @property
    def map(self):
        return self._consume.as_map()

    @property
    def consume(self):
        return self._consume

    @consume.setter
    def consume(self, val):
        self._consume = val

    @property
    def schedule(self):
        return self._consume.schedule

    @schedule.setter
    def schedule(self, val):
        self._consume.schedule = val

    @property
    def label(self):
        return self._consume.label

    def __str__(self):
        return str(self.consume)


@make_properties
class Consume(object):
    """ Consume is a scope, like `Map`, that is a part of the parametric
        graph extension of the SDFG. It creates a producer-consumer
        relationship between the input stream and the scope subgraph. The
        subgraph is scheduled to a given number of processing elements
        for processing, and they will try to pop elements from the input
        stream until a given quiescence condition is reached. """

    # Properties
    label = Property(dtype=str, desc="Name of the consume node")
    pe_index = Property(dtype=str, desc="Processing element identifier")
    num_pes = SymbolicProperty(desc="Number of processing elements", default=1)
    condition = CodeProperty(desc="Quiescence condition", allow_none=True)
    schedule = EnumProperty(dtype=dtypes.ScheduleType, desc="Consume schedule", default=dtypes.ScheduleType.Default)
    chunksize = Property(dtype=int, desc="Maximal size of elements to consume at a time", default=1)
    debuginfo = DebugInfoProperty()
    is_collapsed = Property(dtype=bool, desc="Show this node/scope/state as collapsed", default=False)

    instrument = EnumProperty(dtype=dtypes.InstrumentationType,
                              desc="Measure execution statistics with given method",
                              default=dtypes.InstrumentationType.No_Instrumentation)

    def as_map(self):
        """ Compatibility function that allows to view the consume as a map,
            mainly in memlet propagation. """
        return Map(self.label, [self.pe_index], sbs.Range([(0, self.num_pes - 1, 1)]), self.schedule)

    def __init__(self, label, pe_tuple, condition, schedule=dtypes.ScheduleType.Default, chunksize=1, debuginfo=None):
        super(Consume, self).__init__()

        # Properties
        self.label = label
        self.pe_index, self.num_pes = pe_tuple
        self.condition = condition
        self.schedule = schedule
        self.chunksize = chunksize
        self.debuginfo = debuginfo

    def __str__(self):
        if self.condition is not None:
            return ("%s [%s=0:%s], Condition: %s" %
                    (self._label, self.pe_index, self.num_pes, CodeProperty.to_string(self.condition)))
        else:
            return ("%s [%s=0:%s]" % (self._label, self.pe_index, self.num_pes))

    def validate(self, sdfg, state, node):
        if not dtypes.validate_name(self.label):
            raise NameError('Invalid consume name "%s"' % self.label)

    def get_param_num(self):
        """ Returns the number of consume dimension parameters/symbols. """
        return 1


# Redirect Consume properties to ConsumeEntry and ConsumeExit
ConsumeEntry = indirect_properties(Consume, lambda obj: obj.consume)(ConsumeEntry)

# ------------------------------------------------------------------------------


@dace.serialize.serializable
class PipelineEntry(MapEntry):

    @staticmethod
    def map_type():
        return PipelineScope

    @property
    def pipeline(self):
        return self._map

    @pipeline.setter
    def pipeline(self, val):
        self._map = val

    def new_symbols(self, sdfg, state, symbols) -> Dict[str, dtypes.typeclass]:
        result = super().new_symbols(sdfg, state, symbols)
        for param in self.map.params:
            result[param] = dtypes.int64  # Overwrite params from Map
        for param in self.pipeline.additional_iterators:
            result[param] = dtypes.int64
        result[self.pipeline.iterator_str()] = dtypes.int64
        try:
            result[self.pipeline.init_condition()] = dtypes.bool
        except ValueError:
            pass  # Overlaps
        try:
            result[self.pipeline.drain_condition()] = dtypes.bool
        except ValueError:
            pass  # Overlaps
        return result


@dace.serialize.serializable
class PipelineExit(MapExit):

    @staticmethod
    def map_type():
        return PipelineScope

    @property
    def pipeline(self):
        return self._map

    @pipeline.setter
    def pipeline(self, val):
        self._map = val


@make_properties
class PipelineScope(Map):
    """ This a convenience-subclass of Map that allows easier implementation of
        loop nests (using regular Map indices) that need a constant-sized
        initialization and drain phase (e.g., N*M + c iterations), which would
        otherwise need a flattened one-dimensional map.
    """
    init_size = SymbolicProperty(default=0, desc="Number of initialization iterations.")
    init_overlap = Property(dtype=bool,
                            default=True,
                            desc="Whether to increment regular map indices during initialization.")
    drain_size = SymbolicProperty(default=1, desc="Number of drain iterations.")
    drain_overlap = Property(dtype=bool,
                             default=True,
                             desc="Whether to increment regular map indices during pipeline drain.")
    additional_iterators = Property(dtype=dict, desc="Additional iterators, managed by the user inside the scope.")

    def __init__(self,
                 *args,
                 init_size=0,
                 init_overlap=False,
                 drain_size=0,
                 drain_overlap=False,
                 additional_iterators={},
                 **kwargs):
        super(PipelineScope, self).__init__(*args, **kwargs)
        self.init_size = init_size
        self.init_overlap = init_overlap
        self.drain_size = drain_size
        self.drain_overlap = drain_overlap
        self.additional_iterators = additional_iterators

    def iterator_str(self):
        return "__" + "".join(self.params)

    def loop_bound_str(self):
        from dace.codegen.common import sym2cpp
        bound = 1
        for begin, end, step in self.range:
            bound *= (step + end - begin) // step
        # Add init and drain phases when relevant
        add_str = (" + " + sym2cpp(self.init_size) if self.init_size != 0 and not self.init_overlap else "")
        add_str += (" + " + sym2cpp(self.drain_size) if self.drain_size != 0 and not self.drain_overlap else "")
        return sym2cpp(bound) + add_str

    def init_condition(self):
        """Variable that can be checked to see if pipeline is currently in
           initialization phase."""
        if self.init_size == 0:
            raise ValueError("No init condition exists for " + self.label)
        return self.iterator_str() + "_init"

    def drain_condition(self):
        """Variable that can be checked to see if pipeline is currently in
           draining phase."""
        if self.drain_size == 0:
            raise ValueError("No drain condition exists for " + self.label)
        return self.iterator_str() + "_drain"


PipelineEntry = indirect_properties(PipelineScope, lambda obj: obj.map)(PipelineEntry)

# ------------------------------------------------------------------------------


# Based on https://stackoverflow.com/a/2020083/6489142
def full_class_path(cls_or_obj: Union[type, object]):
    if isinstance(cls_or_obj, type):
        cls = cls_or_obj
    else:
        cls = type(cls_or_obj)
    module = cls.__module__
    if module is None or module == str.__class__.__module__:
        return cls.__name__  # Avoid reporting __builtin__
    else:
        return module + '.' + cls.__name__


@make_properties
class LibraryNode(CodeNode):

    name = Property(dtype=str, desc="Name of node")
    implementation = LibraryImplementationProperty(dtype=str,
                                                   allow_none=True,
                                                   desc=("Which implementation this library node will expand into."
                                                         "Must match a key in the list of possible implementations."))
    schedule = EnumProperty(dtype=dtypes.ScheduleType,
                            desc="If set, determines the default device mapping of "
                            "the node upon expansion, if expanded to a nested SDFG.",
                            default=dtypes.ScheduleType.Default)
    debuginfo = DebugInfoProperty()

    def __init__(self, name, *args, schedule=None, **kwargs):
        super().__init__(*args, **kwargs)
        self.name = name
        self.label = name
        self.schedule = schedule or dtypes.ScheduleType.Default

    # Overrides subclasses to return LibraryNode as their JSON type
    @property
    def __jsontype__(self):
        return 'LibraryNode'

    @property
    def has_side_effects(self) -> bool:
        """
        Returns True if this library node has other side effects (e.g., calling stateful libraries, communicating)
        when expanded.
        This method is meant to be extended by subclasses.
        """
        return False

    def to_json(self, parent):
        jsonobj = super().to_json(parent)
        jsonobj['classpath'] = full_class_path(self)
        return jsonobj

    @classmethod
    def from_json(cls, json_obj, context=None):
        if cls == LibraryNode:
            clazz = pydoc.locate(json_obj['classpath'])
            if clazz is None:
                warnings.warn(f'Could not find class "{json_obj["classpath"]}" while deserializing. Falling back '
                              'to UnregisteredLibraryNode.')
                return UnregisteredLibraryNode.from_json(json_obj, context)
            return clazz.from_json(json_obj, context)
        else:  # Subclasses are actual library nodes
            # Initialize library node without calling constructor
            ret = cls.__new__(cls)
            dace.serialize.set_properties_from_json(ret, json_obj, context=context)
            return ret

    def expand(self, sdfg, state, *args, **kwargs) -> str:
        """ Create and perform the expansion transformation for this library
            node.

            :return: the name of the expanded implementation
        """
        from dace.transformation.transformation import ExpandTransformation  # Avoid import loop

        implementation = self.implementation
        library_name = getattr(type(self), '_dace_library_name', '')
        try:
            if library_name:
                config_implementation = Config.get("library", library_name, "default_implementation")
            else:
                config_implementation = None
        except KeyError:
            # Non-standard libraries are not defined in the config schema, and
            # thus might not exist in the config.
            config_implementation = None
        if config_implementation is not None:
            try:
                config_override = Config.get("library", library_name, "override")
                if config_override and implementation in self.implementations:
                    if implementation is not None:
                        warnings.warn("Overriding explicitly specified "
                                      "implementation {} for {} with {}.".format(implementation, self.label,
                                                                                 config_implementation))
                    implementation = config_implementation
            except KeyError:
                config_override = False
        # If not explicitly set, try the node default
        if implementation is None:
            implementation = type(self).default_implementation
            # If no node default, try library default
            if implementation is None:
                import dace.library  # Avoid cyclic dependency
                lib = dace.library._DACE_REGISTERED_LIBRARIES[type(self)._dace_library_name]
                implementation = lib.default_implementation
                # Try the default specified in the config
                if implementation is None:
                    implementation = config_implementation
                    # Otherwise we don't know how to expand
                    if implementation is None:
                        raise ValueError("No implementation or default implementation specified.")
        if implementation not in self.implementations.keys():
            raise KeyError("Unknown implementation for node {}: {}".format(type(self).__name__, implementation))
        transformation_type = type(self).implementations[implementation]
        sdfg_id = sdfg.sdfg_id
        state_id = sdfg.nodes().index(state)
        subgraph = {transformation_type._match_node: state.node_id(self)}
        transformation: ExpandTransformation = transformation_type()
        transformation.setup_match(sdfg, sdfg_id, state_id, subgraph, 0)
        if not transformation.can_be_applied(state, 0, sdfg):
            raise RuntimeError("Library node expansion applicability check failed.")
        sdfg.append_transformation(transformation)
        transformation.apply(state, sdfg, *args, **kwargs)
        return implementation

    @classmethod
    def register_implementation(cls, name, transformation_type):
        """Register an implementation to belong to this library node type."""
        cls.implementations[name] = transformation_type
        transformation_type._match_node = cls

    @property
    def free_symbols(self) -> Set[str]:
        fsyms = super(LibraryNode, self).free_symbols
        for p, v in self.properties():
            if isinstance(p, SymbolicProperty) and issymbolic(v):
                fsyms.update((str(s) for s in v.free_symbols))
        return fsyms


class UnregisteredLibraryNode(LibraryNode):

    original_json = {}

    def __init__(self, json_obj={}, label=None):
        self.original_json = json_obj
        super().__init__(label)

    def to_json(self, parent):
        jsonobj = dcpy(self.original_json)
        curjson = super().to_json(parent)

        # Start with original json, then update the modified parts
        for pname, prop in curjson.items():
            if isinstance(prop, dict):  # Dictionary property update (e.g., attributes)
                jsonobj[pname].update(curjson[pname])
            else:  # Direct property update
                jsonobj[pname] = curjson[pname]

        return jsonobj

    @classmethod
    def from_json(cls, json_obj, context=None):
        ret = cls(json_obj=json_obj, label=json_obj['attributes']['name'])
        dace.serialize.set_properties_from_json(ret, json_obj, context=context)
        return ret

    def expand(self, sdfg, state, *args, **kwargs):
        raise TypeError(f'Cannot expand unregistered library node "{self.name}"')<|MERGE_RESOLUTION|>--- conflicted
+++ resolved
@@ -348,10 +348,6 @@
                                   'tasklets, where only string analysis is possible; and to skip globals in Python '
                                   'tasklets that should not be given as parameters to the SDFG.')
 
-    ignored_symbols = SetProperty(element_type=str,
-                                  desc='Symbols that should not be considered as free in this '
-                                  'tasklet. For example, a global variable.')
-
     def __init__(self,
                  label,
                  inputs=None,
@@ -377,7 +373,6 @@
         self.side_effects = side_effects
         self.ignored_symbols = ignored_symbols or set()
         self.debuginfo = debuginfo
-        self.ignored_symbols = ignored_symbols or set()
 
     @property
     def language(self):
@@ -405,15 +400,11 @@
 
     @property
     def free_symbols(self) -> Set[str]:
-<<<<<<< HEAD
-        return self.code.get_free_symbols(self.in_connectors.keys() | self.out_connectors.keys() | self.ignored_symbols)
-=======
         symbols_to_ignore = self.in_connectors.keys() | self.out_connectors.keys()
         symbols_to_ignore |= self.ignored_symbols
 
         return self.code.get_free_symbols(symbols_to_ignore)
 
->>>>>>> 07553851
 
     def has_side_effects(self, sdfg) -> bool:
         """
