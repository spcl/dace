# Copyright 2019-2021 ETH Zurich and the DaCe authors. All rights reserved.
""" Contains classes implementing the different types of nodes of the stateful
    dataflow multigraph representation. """

import ast
from copy import deepcopy as dcpy
from collections.abc import KeysView
import dace
import itertools
import dace.serialize
from typing import Any, Dict, Set, Union
from dace.config import Config
from dace.sdfg import graph
from dace.frontend.python.astutils import unparse
from dace.properties import (EnumProperty, Property, CodeProperty, LambdaProperty, RangeProperty, DebugInfoProperty,
                             SetProperty, make_properties, indirect_properties, DataProperty, SymbolicProperty,
                             ListProperty, SDFGReferenceProperty, DictProperty, LibraryImplementationProperty,
                             CodeBlock)
from dace.frontend.operations import detect_reduction_type
from dace.symbolic import pystr_to_symbolic, simplify
from dace import data, subsets as sbs, dtypes
import pydoc
import warnings

# -----------------------------------------------------------------------------


@make_properties
class Node(object):
    """ Base node class. """

    in_connectors = DictProperty(key_type=str,
                                 value_type=dtypes.typeclass,
                                 desc="A set of input connectors for this node.")
    out_connectors = DictProperty(key_type=str,
                                  value_type=dtypes.typeclass,
                                  desc="A set of output connectors for this node.")

    def __init__(self, in_connectors=None, out_connectors=None):
        # Convert connectors to typed connectors with autodetect type
        if isinstance(in_connectors, (set, list, KeysView)):
            in_connectors = {k: None for k in in_connectors}
        if isinstance(out_connectors, (set, list, KeysView)):
            out_connectors = {k: None for k in out_connectors}

        self.in_connectors = in_connectors or {}
        self.out_connectors = out_connectors or {}

    def __str__(self):
        if hasattr(self, 'label'):
            return self.label
        else:
            return type(self).__name__

    def validate(self, sdfg, state):
        pass

    def simplify(self) -> None:
        """
        Simplifies all expressions in the state.
        """
        dace.serialize.all_properties_simplify(self)

    def to_json(self, parent):
        labelstr = str(self)
        typestr = getattr(self, '__jsontype__', str(type(self).__name__))

        try:
            scope_entry_node = parent.entry_node(self)
        except (RuntimeError, ValueError, StopIteration):
            scope_entry_node = None

        if scope_entry_node is not None:
            ens = parent.exit_node(parent.entry_node(self))
            scope_exit_node = str(parent.node_id(ens))
            scope_entry_node = str(parent.node_id(scope_entry_node))
        else:
            scope_entry_node = None
            scope_exit_node = None

        # The scope exit of an entry node is the matching exit node
        if isinstance(self, EntryNode):
            try:
                scope_exit_node = str(parent.node_id(parent.exit_node(self)))
            except (RuntimeError, ValueError, StopIteration):
                scope_exit_node = None

        retdict = {
            "type": typestr,
            "label": labelstr,
            "attributes": dace.serialize.all_properties_to_json(self),
            "id": parent.node_id(self),
            "scope_entry": scope_entry_node,
            "scope_exit": scope_exit_node
        }
        return retdict

    def __repr__(self):
        return type(self).__name__ + ' (' + self.__str__() + ')'

    def add_in_connector(self, connector_name: str, dtype: dtypes.typeclass = None, force: bool = False):
        """ Adds a new input connector to the node. The operation will fail if
            a connector (either input or output) with the same name already
            exists in the node.

            :param connector_name: The name of the new connector.
            :param dtype: The type of the connector, or None for auto-detect.
            :param force: Add connector even if output connector already exists.
            :return: True if the operation is successful, otherwise False.
        """

<<<<<<< HEAD
        if (not force and (connector_name in self.in_connectors
                           or connector_name in self.out_connectors)):
=======
        if (not force and (connector_name in self.in_connectors or connector_name in self.out_connectors)):
>>>>>>> a9f93b19
            return False
        connectors = self.in_connectors
        connectors[connector_name] = dtype
        self.in_connectors = connectors
        return True

    def add_out_connector(self, connector_name: str, dtype: dtypes.typeclass = None, force: bool = False):
        """ Adds a new output connector to the node. The operation will fail if
            a connector (either input or output) with the same name already
            exists in the node.

            :param connector_name: The name of the new connector.
            :param dtype: The type of the connector, or None for auto-detect.
            :param force: Add connector even if input connector already exists.
            :return: True if the operation is successful, otherwise False.
        """

<<<<<<< HEAD
        if (not force and (connector_name in self.in_connectors
                           or connector_name in self.out_connectors)):
=======
        if (not force and (connector_name in self.in_connectors or connector_name in self.out_connectors)):
>>>>>>> a9f93b19
            return False
        connectors = self.out_connectors
        connectors[connector_name] = dtype
        self.out_connectors = connectors
        return True

    def remove_in_connector(self, connector_name: str):
        """ Removes an input connector from the node.
            :param connector_name: The name of the connector to remove.
            :return: True if the operation was successful.
        """

        if connector_name in self.in_connectors:
            connectors = self.in_connectors
            del connectors[connector_name]
            self.in_connectors = connectors
        return True

    def remove_out_connector(self, connector_name: str):
        """ Removes an output connector from the node.
            :param connector_name: The name of the connector to remove.
            :return: True if the operation was successful.
        """

        if connector_name in self.out_connectors:
            connectors = self.out_connectors
            del connectors[connector_name]
            self.out_connectors = connectors
        return True

    def _next_connector_int(self) -> int:
        """ Returns the next unused connector ID (as an integer). Used for
            filling connectors when adding edges to scopes. """
        next_number = 1
        for conn in itertools.chain(self.in_connectors, self.out_connectors):
            if conn.startswith('IN_'):
                cconn = conn[3:]
            elif conn.startswith('OUT_'):
                cconn = conn[4:]
            else:
                continue
            try:
                curconn = int(cconn)
                if curconn >= next_number:
                    next_number = curconn + 1
            except (TypeError, ValueError):  # not integral
                continue
        return next_number

    def next_connector(self, try_name: str = None) -> str:
        """
        Returns the next unused connector ID (as a string). Used for
        filling connectors when adding edges to scopes.
        :param try_name: First try the connector with this name. If already
                         exists, use the next integer connector.
        """
        if (try_name and 'IN_' + try_name not in self.in_connectors and 'OUT_' + try_name not in self.out_connectors):
            return try_name

        return str(self._next_connector_int())

    def last_connector(self) -> str:
        """ Returns the last used connector ID (as a string). Used for
            filling connectors when adding edges to scopes. """
        return str(self._next_connector_int() - 1)

    @property
    def free_symbols(self) -> Set[str]:
        """ Returns a set of symbols used in this node's properties. """
        return set()

    def new_symbols(self, sdfg, state, symbols) -> Dict[str, dtypes.typeclass]:
        """ Returns a mapping between symbols defined by this node (e.g., for
            scope entries) to their type. """
        return {}

    def infer_connector_types(self, sdfg, state):
        """
        Infers and fills remaining connectors (i.e., set to None) with their
        types.
        """
        pass


# ------------------------------------------------------------------------------


@make_properties
class AccessNode(Node):
    """ A node that accesses data in the SDFG. Denoted by a circular shape. """

    access = EnumProperty(dtype=dtypes.AccessType,
                          desc="Type of access to this array",
                          default=dtypes.AccessType.ReadWrite)
    setzero = Property(dtype=bool, desc="Initialize to zero", default=False)
    debuginfo = DebugInfoProperty()
    data = DataProperty(desc="Data (array, stream, scalar) to access")

    def __init__(self, data, access=dtypes.AccessType.ReadWrite, debuginfo=None):
        super(AccessNode, self).__init__()

        # Properties
        self.debuginfo = debuginfo
        self.access = access
        if not isinstance(data, str):
            raise TypeError('Data for AccessNode must be a string')
        self.data = data

    @staticmethod
    def from_json(json_obj, context=None):
        ret = AccessNode("Nodata")
        dace.serialize.set_properties_from_json(ret, json_obj, context=context)
        return ret

    def __deepcopy__(self, memo):
        node = object.__new__(AccessNode)
        node._access = self._access
        node._data = self._data
        node._setzero = self._setzero
        node._in_connectors = dcpy(self._in_connectors, memo=memo)
        node._out_connectors = dcpy(self._out_connectors, memo=memo)
        node._debuginfo = dcpy(self._debuginfo, memo=memo)
        return node

    @property
    def label(self):
        return self.data

    def __label__(self, sdfg, state):
        return self.data

    def desc(self, sdfg):
        from dace.sdfg import SDFGState, ScopeSubgraphView
        if isinstance(sdfg, (SDFGState, ScopeSubgraphView)):
            sdfg = sdfg.parent
        return sdfg.arrays[self.data]

    def validate(self, sdfg, state):
        if self.data not in sdfg.arrays:
            raise KeyError('Array "%s" not found in SDFG' % self.data)

    def has_writes(self, state):
        for e in state.in_edges(self):
            if not e.data.is_empty():
                return True
        return False

    def has_reads(self, state):
        for e in state.out_edges(self):
            if not e.data.is_empty():
                return True
        return False


# ------------------------------------------------------------------------------


@make_properties
class CodeNode(Node):
    """ A node that contains runnable code with acyclic external data
        dependencies. May either be a tasklet or a nested SDFG, and
        denoted by an octagonal shape. """

    label = Property(dtype=str, desc="Name of the CodeNode")
    location = DictProperty(key_type=str,
                            value_type=dace.symbolic.pystr_to_symbolic,
                            desc='Full storage location identifier (e.g., rank, GPU ID)')
    environments = SetProperty(str,
                               desc="Environments required by CMake to build and run this code node.",
                               default=set())

    def __init__(self, label="", location=None, inputs=None, outputs=None):
        super(CodeNode, self).__init__(inputs or set(), outputs or set())
        # Properties
        self.label = label
        self.location = location if location is not None else {}

    @property
    def free_symbols(self) -> Set[str]:
        return set().union(*[v.free_symbols for v in self.location.values()])


@make_properties
class Tasklet(CodeNode):
    """ A node that contains a tasklet: a functional computation procedure
        that can only access external data specified using connectors.

        Tasklets may be implemented in Python, C++, or any supported
        language by the code generator.
    """

    code = CodeProperty(desc="Tasklet code", default=CodeBlock(""))
    state_fields = ListProperty(element_type=str, desc="Fields that are added to the global state")
    code_global = CodeProperty(desc="Global scope code needed for tasklet execution",
                               default=CodeBlock("", dtypes.Language.CPP))
    code_init = CodeProperty(desc="Extra code that is called on DaCe runtime initialization",
                             default=CodeBlock("", dtypes.Language.CPP))
    code_exit = CodeProperty(desc="Extra code that is called on DaCe runtime cleanup",
                             default=CodeBlock("", dtypes.Language.CPP))
    debuginfo = DebugInfoProperty()

    instrument = EnumProperty(dtype=dtypes.InstrumentationType,
                              desc="Measure execution statistics with given method",
                              default=dtypes.InstrumentationType.No_Instrumentation)

    def __init__(self,
                 label,
                 inputs=None,
                 outputs=None,
                 code="",
                 language=dtypes.Language.Python,
                 state_fields=None,
                 code_global="",
                 code_init="",
                 code_exit="",
                 location=None,
                 debuginfo=None):
        super(Tasklet, self).__init__(label, location, inputs, outputs)

        self.code = CodeBlock(code, language)

        self.state_fields = state_fields or []
        self.code_global = CodeBlock(code_global, dtypes.Language.CPP)
        self.code_init = CodeBlock(code_init, dtypes.Language.CPP)
        self.code_exit = CodeBlock(code_exit, dtypes.Language.CPP)
        self.debuginfo = debuginfo

    @property
    def language(self):
        return self.code.language

    @staticmethod
    def from_json(json_obj, context=None):
        ret = Tasklet("dummylabel")
        dace.serialize.set_properties_from_json(ret, json_obj, context=context)
        return ret

    @property
    def name(self):
        return self._label

    def validate(self, sdfg, state):
        if not dtypes.validate_name(self.label):
            raise NameError('Invalid tasklet name "%s"' % self.label)
        for in_conn in self.in_connectors:
            if not dtypes.validate_name(in_conn):
                raise NameError('Invalid input connector "%s"' % in_conn)
        for out_conn in self.out_connectors:
            if not dtypes.validate_name(out_conn):
                raise NameError('Invalid output connector "%s"' % out_conn)

    @property
    def free_symbols(self) -> Set[str]:
        return self.code.get_free_symbols(self.in_connectors.keys() | self.out_connectors.keys())

    def infer_connector_types(self, sdfg, state):
        # If a MLIR tasklet, simply read out the types (it's explicit)
        if self.code.language == dtypes.Language.MLIR:
            # Inline import because mlir.utils depends on pyMLIR which may not be installed
            # Doesn't cause crashes due to missing pyMLIR if a MLIR tasklet is not present
            from dace.codegen.targets.mlir import utils

            mlir_ast = utils.get_ast(self.code.code)
            mlir_is_generic = utils.is_generic(mlir_ast)
            mlir_entry_func = utils.get_entry_func(mlir_ast, mlir_is_generic)

            mlir_result_type = utils.get_entry_result_type(mlir_entry_func, mlir_is_generic)
            mlir_out_name = next(iter(self.out_connectors.keys()))

            if self.out_connectors[mlir_out_name] is None or self.out_connectors[mlir_out_name].ctype == "void":
                self.out_connectors[mlir_out_name] = utils.get_dace_type(mlir_result_type)
            elif self.out_connectors[mlir_out_name] != utils.get_dace_type(mlir_result_type):
                warnings.warn("Type mismatch between MLIR tasklet out connector and MLIR code")

            for mlir_arg in utils.get_entry_args(mlir_entry_func, mlir_is_generic):
                if self.in_connectors[mlir_arg[0]] is None or self.in_connectors[mlir_arg[0]].ctype == "void":
                    self.in_connectors[mlir_arg[0]] = utils.get_dace_type(mlir_arg[1])
                elif self.in_connectors[mlir_arg[0]] != utils.get_dace_type(mlir_arg[1]):
                    warnings.warn("Type mismatch between MLIR tasklet in connector and MLIR code")

            return

        # If a Python tasklet, use type inference to figure out all None output
        # connectors
        if all(cval.type is not None for cval in self.out_connectors.values()):
            return
        if self.code.language != dtypes.Language.Python:
            return

        if any(cval.type is None for cval in self.in_connectors.values()):
            raise TypeError('Cannot infer output connectors of tasklet "%s", '
                            'not all input connectors have types' % str(self))

        # Avoid import loop
        from dace.codegen.tools.type_inference import infer_types

        # Get symbols defined at beginning of node, and infer all types in
        # tasklet
        syms = state.symbols_defined_at(self)
        syms.update(self.in_connectors)
        new_syms = infer_types(self.code.code, syms)
        for cname, oconn in self.out_connectors.items():
            if oconn.type is None:
                if cname not in new_syms:
                    raise TypeError('Cannot infer type of tasklet %s output '
                                    '"%s", please specify manually.' % (self.label, cname))
                self.out_connectors[cname] = new_syms[cname]

    def __str__(self):
        if not self.label:
            return "--Empty--"
        else:
            return self.label


@make_properties
class RTLTasklet(Tasklet):
    """ A specialized tasklet, which is a functional computation procedure
        that can only access external data specified using connectors.

        This tasklet is specialized for tasklets implemented in System Verilog
        in that it adds support for adding metadata about the IP cores in use.
    """
    # TODO to be replaced when enums have embedded properties
    ip_cores = DictProperty(key_type=str, value_type=dict, desc="A set of IP cores used by the tasklet.")

    @property
    def __jsontype__(self):
        return 'Tasklet'

    def add_ip_core(self, module_name, name, vendor, version, params):
        self.ip_cores[module_name] = {'name': name, 'vendor': vendor, 'version': version, 'params': params}


# ------------------------------------------------------------------------------


@make_properties
class NestedSDFG(CodeNode):
    """ An SDFG state node that contains an SDFG of its own, runnable using
        the data dependencies specified using its connectors.

        It is encouraged to use nested SDFGs instead of coarse-grained tasklets
        since they are analyzable with respect to transformations.

        @note: A nested SDFG cannot create recursion (one of its parent SDFGs).
    """

    # NOTE: We cannot use SDFG as the type because of an import loop
    sdfg = SDFGReferenceProperty(desc="The SDFG", allow_none=True)
    schedule = EnumProperty(dtype=dtypes.ScheduleType,
                            desc="SDFG schedule",
                            allow_none=True,
                            default=dtypes.ScheduleType.Default)
    symbol_mapping = DictProperty(key_type=str,
                                  value_type=dace.symbolic.pystr_to_symbolic,
                                  desc="Mapping between internal symbols and their values, expressed as "
                                  "symbolic expressions")
    debuginfo = DebugInfoProperty()
    is_collapsed = Property(dtype=bool, desc="Show this node/scope/state as collapsed", default=False)

    instrument = EnumProperty(dtype=dtypes.InstrumentationType,
                              desc="Measure execution statistics with given method",
                              default=dtypes.InstrumentationType.No_Instrumentation)

    no_inline = Property(dtype=bool,
                         desc="If True, this nested SDFG will not be inlined during "
                         "dataflow coarsening",
                         default=False)

    unique_name = Property(dtype=str, desc="Unique name of the SDFG", default="")

    def __init__(self,
                 label,
                 sdfg,
                 inputs: Set[str],
                 outputs: Set[str],
                 symbol_mapping: Dict[str, Any] = None,
                 schedule=dtypes.ScheduleType.Default,
                 location=None,
                 debuginfo=None):
        from dace.sdfg import SDFG
        super(NestedSDFG, self).__init__(label, location, inputs, outputs)

        # Properties
        self.sdfg: SDFG = sdfg
        self.symbol_mapping = symbol_mapping or {}
        self.schedule = schedule
        self.debuginfo = debuginfo

    @staticmethod
    def from_json(json_obj, context=None):
        from dace import SDFG  # Avoid import loop

        # We have to load the SDFG first.
        ret = NestedSDFG("nolabel", SDFG('nosdfg'), {}, {})

        dace.serialize.set_properties_from_json(ret, json_obj, context)

        if context and 'sdfg_state' in context:
            ret.sdfg.parent = context['sdfg_state']
        if context and 'sdfg' in context:
            ret.sdfg.parent_sdfg = context['sdfg']

        ret.sdfg.parent_nsdfg_node = ret

        ret.sdfg.update_sdfg_list([])

        return ret

    @property
    def free_symbols(self) -> Set[str]:
        return set().union(*(map(str,
                                 pystr_to_symbolic(v).free_symbols) for v in self.symbol_mapping.values()),
                           *(map(str,
                                 pystr_to_symbolic(v).free_symbols) for v in self.location.values()))

    def infer_connector_types(self, sdfg, state):
        # Avoid import loop
        from dace.sdfg.infer_types import infer_connector_types
        # Infer internal connector types
        infer_connector_types(self.sdfg)

    def __str__(self):
        if not self.label:
            return "SDFG"
        else:
            return self.label

    def validate(self, sdfg, state):
        if not dtypes.validate_name(self.label):
            raise NameError('Invalid nested SDFG name "%s"' % self.label)
        for in_conn in self.in_connectors:
            if not dtypes.validate_name(in_conn):
                raise NameError('Invalid input connector "%s"' % in_conn)
        for out_conn in self.out_connectors:
            if not dtypes.validate_name(out_conn):
                raise NameError('Invalid output connector "%s"' % out_conn)
        connectors = self.in_connectors.keys() | self.out_connectors.keys()
        for dname, desc in self.sdfg.arrays.items():
            # TODO(later): Disallow scalars without access nodes (so that this
            #              check passes for them too).
            if isinstance(desc, data.Scalar):
                continue
            if not desc.transient and dname not in connectors:
                raise NameError('Data descriptor "%s" not found in nested ' 'SDFG connectors' % dname)
            if dname in connectors and desc.transient:
                raise NameError('"%s" is a connector but its corresponding array is transient' % dname)

        # Validate undefined symbols
        symbols = set(k for k in self.sdfg.free_symbols if k not in connectors)
        missing_symbols = [s for s in symbols if s not in self.symbol_mapping]
        if missing_symbols:
            raise ValueError('Missing symbols on nested SDFG: %s' % (missing_symbols))
        extra_symbols = self.symbol_mapping.keys() - symbols
        if len(extra_symbols) > 0:
            # TODO: Elevate to an error?
            warnings.warn(f"{self.label} maps to unused symbol(s): {extra_symbols}")

        # Recursively validate nested SDFG
        self.sdfg.validate()



# ------------------------------------------------------------------------------


# Scope entry class
class EntryNode(Node):
    """ A type of node that opens a scope (e.g., Map or Consume). """
    def validate(self, sdfg, state):
        self.map.validate(sdfg, state, self)


# ------------------------------------------------------------------------------


# Scope exit class
class ExitNode(Node):
    """ A type of node that closes a scope (e.g., Map or Consume). """
    def validate(self, sdfg, state):
        self.map.validate(sdfg, state, self)


# ------------------------------------------------------------------------------


@dace.serialize.serializable
class MapEntry(EntryNode):
    """ Node that opens a Map scope.
        @see: Map
    """
    def __init__(self, map: 'Map', dynamic_inputs=None):
        super(MapEntry, self).__init__(dynamic_inputs or set())
        if map is None:
            raise ValueError("Map for MapEntry can not be None.")
        self._map = map

    @staticmethod
    def map_type():
        return Map

    @classmethod
    def from_json(cls, json_obj, context=None):
        m = cls.map_type()("", [], [])
        ret = cls(map=m)

        try:
            # Connection of the scope nodes
            try:
                nid = int(json_obj['scope_exit'])
            except KeyError:
                # Backwards compatibility
                nid = int(json_obj['scope_exits'][0])
            except TypeError:
                nid = None

            if nid is not None:
                exit_node = context['sdfg_state'].node(nid)
                exit_node.map = m
        except IndexError:  # Exit node has a higher node ID
            # Connection of the scope nodes handled in MapExit
            pass

        dace.serialize.set_properties_from_json(ret, json_obj, context=context)
        return ret

    @property
    def map(self):
        return self._map

    @map.setter
    def map(self, val):
        self._map = val

    def __str__(self):
        return str(self.map)

 

    @property
    def free_symbols(self) -> Set[str]:
        dyn_inputs = set(c for c in self.in_connectors if not c.startswith('IN_'))
        return set(k for k in self._map.range.free_symbols if k not in dyn_inputs)

    def new_symbols(self, sdfg, state, symbols) -> Dict[str, dtypes.typeclass]:
        from dace.codegen.tools.type_inference import infer_expr_type

        result = {}
        # Add map params
        for p, rng in zip(self._map.params, self._map.range):
            result[p] = dtypes.result_type_of(infer_expr_type(rng[0], symbols), infer_expr_type(rng[1], symbols))

        # Add dynamic inputs
        dyn_inputs = set(c for c in self.in_connectors if not c.startswith('IN_'))

        # Try to get connector type from connector
        for e in state.in_edges(self):
            if e.dst_conn in dyn_inputs:
                result[e.dst_conn] = (self.in_connectors[e.dst_conn] or sdfg.arrays[e.data.data].dtype)

        return result


@dace.serialize.serializable
class MapExit(ExitNode):
    """ Node that closes a Map scope.
        @see: Map
    """
    def __init__(self, map: 'Map'):
        super(MapExit, self).__init__()
        if map is None:
            raise ValueError("Map for MapExit can not be None.")
        self._map = map

    @staticmethod
    def map_type():
        return Map

    @classmethod
    def from_json(cls, json_obj, context=None):
        try:
            # Set map reference to map entry
            entry_node = context['sdfg_state'].node(int(json_obj['scope_entry']))

            ret = cls(map=entry_node.map)
        except (IndexError, TypeError):
            # Entry node has a higher ID than exit node
            # Connection of the scope nodes handled in MapEntry
            ret = cls(cls.map_type()('_', [], []))

        dace.serialize.set_properties_from_json(ret, json_obj, context=context)

        return ret

    @property
    def map(self):
        return self._map

    @map.setter
    def map(self, val):
        self._map = val

    @property
    def schedule(self):
        return self._map.schedule

    @schedule.setter
    def schedule(self, val):
        self._map.schedule = val

    @property
    def label(self):
        return self._map.label

    def __str__(self):
        return str(self.map)




@make_properties
class Map(object):
    """ A Map is a two-node representation of parametric graphs, containing
        an integer set by which the contents (nodes dominated by an entry
        node and post-dominated by an exit node) are replicated.

        Maps contain a `schedule` property, which specifies how the scope
        should be scheduled (execution order). Code generators can use the
        schedule property to generate appropriate code, e.g., GPU kernels.
    """

    # List of (editable) properties
    label = Property(dtype=str, desc="Label of the map")
    params = ListProperty(element_type=str, desc="Mapped parameters")
    range = RangeProperty(desc="Ranges of map parameters", default=sbs.Range([]))
    schedule = EnumProperty(dtype=dtypes.ScheduleType, desc="Map schedule", default=dtypes.ScheduleType.Default)
    unroll = Property(dtype=bool, desc="Map unrolling")
    collapse = Property(dtype=int, default=1, desc="How many dimensions to" " collapse into the parallel range")
    debuginfo = DebugInfoProperty()
    is_collapsed = Property(dtype=bool, desc="Show this node/scope/state as collapsed", default=False)

    instrument = EnumProperty(dtype=dtypes.InstrumentationType,
                              desc="Measure execution statistics with given method",
                              default=dtypes.InstrumentationType.No_Instrumentation)

    def __init__(self,
                 label,
                 params,
                 ndrange,
                 schedule=dtypes.ScheduleType.Default,
                 unroll=False,
                 collapse=1,
                 fence_instrumentation=False,
                 debuginfo=None):
        super(Map, self).__init__()

        # Assign properties
        self.label = label
        self.schedule = schedule
        self.unroll = unroll
        self.collapse = 1
        self.params = params
        self.range = ndrange
        self.debuginfo = debuginfo
        self._fence_instrumentation = fence_instrumentation

    def __str__(self):
        return self.label + "[" + ", ".join(
            ["{}={}".format(i, r)
             for i, r in zip(self._params, [sbs.Range.dim_to_string(d) for d in self._range])]) + "]"

    def validate(self, sdfg, state, node):
        if not dtypes.validate_name(self.label):
            raise NameError('Invalid map name "%s"' % self.label)

 


    def get_param_num(self):
        """ Returns the number of map dimension parameters/symbols. """
        return len(self.params)


# Indirect Map properties to MapEntry and MapExit
MapEntry = indirect_properties(Map, lambda obj: obj.map)(MapEntry)

# ------------------------------------------------------------------------------


@dace.serialize.serializable
class ConsumeEntry(EntryNode):
    """ Node that opens a Consume scope.
        @see: Consume
    """
    def __init__(self, consume, dynamic_inputs=None):
        super(ConsumeEntry, self).__init__(dynamic_inputs or set())
        if consume is None:
            raise ValueError("Consume for ConsumeEntry can not be None.")
        self._consume = consume
        self.add_in_connector('IN_stream')
        self.add_out_connector('OUT_stream')

    @staticmethod
    def from_json(json_obj, context=None):
        c = Consume("", ['i', 1], None)
        ret = ConsumeEntry(consume=c)

        try:
            # Set map reference to map exit
            try:
                nid = int(json_obj['scope_exit'])
            except KeyError:
                # Backwards compatibility
                nid = int(json_obj['scope_exits'][0])
            except TypeError:
                nid = None

            if nid is not None:
                exit_node = context['sdfg_state'].node(nid)
                exit_node.consume = c
        except IndexError:  # Exit node has a higher node ID
            # Connection of the scope nodes handled in ConsumeExit
            pass

        dace.serialize.set_properties_from_json(ret, json_obj, context=context)
        return ret

    @property
    def map(self):
        return self._consume.as_map()

    @property
    def consume(self):
        return self._consume



    @consume.setter
    def consume(self, val):
        self._consume = val

    def __str__(self):
        return str(self.consume)

    @property
    def free_symbols(self) -> Set[str]:
        dyn_inputs = set(c for c in self.in_connectors if not c.startswith('IN_'))
        return ((set(self._consume.num_pes.free_symbols)
                 | set(self._consume.condition.get_free_symbols())) - dyn_inputs)

    def new_symbols(self, sdfg, state, symbols) -> Dict[str, dtypes.typeclass]:
        from dace.codegen.tools.type_inference import infer_expr_type

        result = {}
        # Add PE index
        result[self._consume.pe_index] = infer_expr_type(self._consume.num_pes, symbols)

        # Add dynamic inputs
        dyn_inputs = set(c for c in self.in_connectors if not c.startswith('IN_'))

        # Try to get connector type from connector
        for e in state.in_edges(self):
            if e.dst_conn in dyn_inputs:
                result[e.dst_conn] = (self.in_connectors[e.dst_conn] or sdfg.arrays[e.data.data].dtype)

        return result


@dace.serialize.serializable
class ConsumeExit(ExitNode):
    """ Node that closes a Consume scope.
        @see: Consume
    """
    def __init__(self, consume):
        super(ConsumeExit, self).__init__()
        if consume is None:
            raise ValueError("Consume for ConsumeExit can not be None.")
        self._consume = consume

    @staticmethod
    def from_json(json_obj, context=None):
        try:
            # Set consume reference to entry node
            entry_node = context['sdfg_state'].node(int(json_obj['scope_entry']))
            ret = ConsumeExit(consume=entry_node.consume)
        except (IndexError, TypeError):
            # Entry node has a higher ID than exit node
            # Connection of the scope nodes handled in ConsumeEntry
            ret = ConsumeExit(Consume("", ['i', 1], None))

        dace.serialize.set_properties_from_json(ret, json_obj, context=context)
        return ret

    @property
    def map(self):
        return self._consume.as_map()

  

    @property
    def consume(self):
        return self._consume

    @consume.setter
    def consume(self, val):
        self._consume = val

    @property
    def schedule(self):
        return self._consume.schedule

    @schedule.setter
    def schedule(self, val):
        self._consume.schedule = val

    @property
    def label(self):
        return self._consume.label

    def __str__(self):
        return str(self.consume)


@make_properties
class Consume(object):
    """ Consume is a scope, like `Map`, that is a part of the parametric
        graph extension of the SDFG. It creates a producer-consumer
        relationship between the input stream and the scope subgraph. The
        subgraph is scheduled to a given number of processing elements
        for processing, and they will try to pop elements from the input
        stream until a given quiescence condition is reached. """

    # Properties
    label = Property(dtype=str, desc="Name of the consume node")
    pe_index = Property(dtype=str, desc="Processing element identifier")
    num_pes = SymbolicProperty(desc="Number of processing elements", default=1)
    condition = CodeProperty(desc="Quiescence condition", allow_none=True)
    schedule = EnumProperty(dtype=dtypes.ScheduleType, desc="Consume schedule", default=dtypes.ScheduleType.Default)
    chunksize = Property(dtype=int, desc="Maximal size of elements to consume at a time", default=1)
    debuginfo = DebugInfoProperty()
    is_collapsed = Property(dtype=bool, desc="Show this node/scope/state as collapsed", default=False)

    instrument = EnumProperty(dtype=dtypes.InstrumentationType,
                              desc="Measure execution statistics with given method",
                              default=dtypes.InstrumentationType.No_Instrumentation)

    def as_map(self):
        """ Compatibility function that allows to view the consume as a map,
            mainly in memlet propagation. """
        return Map(self.label, [self.pe_index], sbs.Range([(0, self.num_pes - 1, 1)]), self.schedule)

    def __init__(self, label, pe_tuple, condition, schedule=dtypes.ScheduleType.Default, chunksize=1, debuginfo=None):
        super(Consume, self).__init__()

        # Properties
        self.label = label
        self.pe_index, self.num_pes = pe_tuple
        self.condition = condition
        self.schedule = schedule
        self.chunksize = chunksize
        self.debuginfo = debuginfo

    def __str__(self):
        if self.condition is not None:
            return ("%s [%s=0:%s], Condition: %s" %
                    (self._label, self.pe_index, self.num_pes, CodeProperty.to_string(self.condition)))
        else:
            return ("%s [%s=0:%s]" % (self._label, self.pe_index, self.num_pes))

    def validate(self, sdfg, state, node):
        if not dtypes.validate_name(self.label):
            raise NameError('Invalid consume name "%s"' % self.label)



    def get_param_num(self):
        """ Returns the number of consume dimension parameters/symbols. """
        return 1


# Redirect Consume properties to ConsumeEntry and ConsumeExit
ConsumeEntry = indirect_properties(Consume, lambda obj: obj.consume)(ConsumeEntry)

# ------------------------------------------------------------------------------


@dace.serialize.serializable
class PipelineEntry(MapEntry):
    @staticmethod
    def map_type():
        return Pipeline

    @property
    def pipeline(self):
        return self._map

    @pipeline.setter
    def pipeline(self, val):
        self._map = val

    def new_symbols(self, sdfg, state, symbols) -> Dict[str, dtypes.typeclass]:
        result = super().new_symbols(sdfg, state, symbols)
        for param in self.map.params:
            result[param] = dtypes.int64  # Overwrite params from Map
        for param in self.pipeline.additional_iterators:
            result[param] = dtypes.int64
        result[self.pipeline.iterator_str()] = dtypes.int64
        try:
            result[self.pipeline.init_condition()] = dtypes.bool
        except ValueError:
            pass  # Overlaps
        try:
            result[self.pipeline.drain_condition()] = dtypes.bool
        except ValueError:
            pass  # Overlaps
        return result




@dace.serialize.serializable
class PipelineExit(MapExit):
    @staticmethod
    def map_type():
        return Pipeline

    @property
    def pipeline(self):
        return self._map

    @pipeline.setter
    def pipeline(self, val):
        self._map = val




@make_properties
class Pipeline(Map):
    """ This a convenience-subclass of Map that allows easier implementation of
        loop nests (using regular Map indices) that need a constant-sized
        initialization and drain phase (e.g., N*M + c iterations), which would
        otherwise need a flattened one-dimensional map.
    """
    init_size = SymbolicProperty(default=0, desc="Number of initialization iterations.")
    init_overlap = Property(dtype=bool,
                            default=True,
                            desc="Whether to increment regular map indices during initialization.")
    drain_size = SymbolicProperty(default=1, desc="Number of drain iterations.")
    drain_overlap = Property(dtype=bool,
                             default=True,
                             desc="Whether to increment regular map indices during pipeline drain.")
    additional_iterators = Property(dtype=dict, desc="Additional iterators, managed by the user inside the scope.")

    def __init__(self,
                 *args,
                 init_size=0,
                 init_overlap=False,
                 drain_size=0,
                 drain_overlap=False,
                 additional_iterators={},
                 **kwargs):
        super(Pipeline, self).__init__(*args, **kwargs)
        self.init_size = init_size
        self.init_overlap = init_overlap
        self.drain_size = drain_size
        self.drain_overlap = drain_overlap
        self.additional_iterators = additional_iterators

    def iterator_str(self):
        return "__" + "".join(self.params)

    def loop_bound_str(self):
        from dace.codegen.targets.common import sym2cpp
        bound = 1
        for begin, end, step in self.range:
            bound *= (step + end - begin) // step
        # Add init and drain phases when relevant
        add_str = (" + " + sym2cpp(self.init_size) if self.init_size != 0 and not self.init_overlap else "")
        add_str += (" + " + sym2cpp(self.drain_size) if self.drain_size != 0 and not self.drain_overlap else "")
        return sym2cpp(bound) + add_str

    def init_condition(self):
        """Variable that can be checked to see if pipeline is currently in
           initialization phase."""
        if self.init_size == 0:
            raise ValueError("No init condition exists for " + self.label)
        return self.iterator_str() + "_init"

    def drain_condition(self):
        """Variable that can be checked to see if pipeline is currently in
           draining phase."""
        if self.drain_size == 0:
            raise ValueError("No drain condition exists for " + self.label)
        return self.iterator_str() + "_drain"


<<<<<<< HEAD

PipelineEntry = indirect_properties(Pipeline,
                                    lambda obj: obj.map)(PipelineEntry)
=======
PipelineEntry = indirect_properties(Pipeline, lambda obj: obj.map)(PipelineEntry)
>>>>>>> a9f93b19

# ------------------------------------------------------------------------------


# Based on https://stackoverflow.com/a/2020083/6489142
def full_class_path(cls_or_obj: Union[type, object]):
    if isinstance(cls_or_obj, type):
        cls = cls_or_obj
    else:
        cls = type(cls_or_obj)
    module = cls.__module__
    if module is None or module == str.__class__.__module__:
        return cls.__name__  # Avoid reporting __builtin__
    else:
        return module + '.' + cls.__name__


@make_properties
class LibraryNode(CodeNode):

    name = Property(dtype=str, desc="Name of node")
    implementation = LibraryImplementationProperty(dtype=str,
                                                   allow_none=True,
                                                   desc=("Which implementation this library node will expand into."
                                                         "Must match a key in the list of possible implementations."))
    schedule = EnumProperty(dtype=dtypes.ScheduleType,
                            desc="If set, determines the default device mapping of "
                            "the node upon expansion, if expanded to a nested SDFG.",
                            default=dtypes.ScheduleType.Default)
    debuginfo = DebugInfoProperty()

    def __init__(self, name, *args, schedule=None, **kwargs):
        super().__init__(*args, **kwargs)
        self.name = name
        self.label = name
        self.schedule = schedule or dtypes.ScheduleType.Default

    # Overrides subclasses to return LibraryNode as their JSON type
    @property
    def __jsontype__(self):
        return 'LibraryNode'

    def to_json(self, parent):
        jsonobj = super().to_json(parent)
        jsonobj['classpath'] = full_class_path(self)
        return jsonobj

    @classmethod
    def from_json(cls, json_obj, context=None):
        if cls == LibraryNode:
            clazz = pydoc.locate(json_obj['classpath'])
            if clazz is None:
                return UnregisteredLibraryNode.from_json(json_obj, context)
            return clazz.from_json(json_obj, context)
        else:  # Subclasses are actual library nodes
            ret = cls(json_obj['attributes']['name'])
            dace.serialize.set_properties_from_json(ret, json_obj, context=context)
            return ret

    def expand(self, sdfg, state, *args, **kwargs) -> str:
        """ Create and perform the expansion transformation for this library
            node.
            :return: the name of the expanded implementation
        """
        implementation = self.implementation
        library_name = getattr(type(self), '_dace_library_name', '')
        try:
            if library_name:
                config_implementation = Config.get("library", library_name, "default_implementation")
            else:
                config_implementation = None
        except KeyError:
            # Non-standard libraries are not defined in the config schema, and
            # thus might not exist in the config.
            config_implementation = None
        if config_implementation is not None:
            try:
                config_override = Config.get("library", library_name, "override")
                if config_override and implementation in self.implementations:
                    if implementation is not None:
                        warnings.warn("Overriding explicitly specified "
                                      "implementation {} for {} with {}.".format(implementation, self.label,
                                                                                 config_implementation))
                    implementation = config_implementation
            except KeyError:
                config_override = False
        # If not explicitly set, try the node default
        if implementation is None:
            implementation = type(self).default_implementation
            # If no node default, try library default
            if implementation is None:
                import dace.library  # Avoid cyclic dependency
                lib = dace.library._DACE_REGISTERED_LIBRARIES[type(self)._dace_library_name]
                implementation = lib.default_implementation
                # Try the default specified in the config
                if implementation is None:
                    implementation = config_implementation
                    # Otherwise we don't know how to expand
                    if implementation is None:
                        raise ValueError("No implementation or default " "implementation specified.")
        if implementation not in self.implementations.keys():
            raise KeyError("Unknown implementation for node {}: {}".format(type(self).__name__, implementation))
        transformation_type = type(self).implementations[implementation]
        sdfg_id = sdfg.sdfg_id
        state_id = sdfg.nodes().index(state)
        subgraph = {transformation_type._match_node: state.node_id(self)}
        transformation = transformation_type(sdfg_id, state_id, subgraph, 0)
        if not transformation.can_be_applied(state, self, 0, sdfg):
            raise RuntimeError("Library node " "expansion applicability check failed.")
        sdfg.append_transformation(transformation)
        transformation.apply(sdfg, *args, **kwargs)
        return implementation

    @classmethod
    def register_implementation(cls, name, transformation_type):
        """Register an implementation to belong to this library node type."""
        cls.implementations[name] = transformation_type
        transformation_type._match_node = cls


class UnregisteredLibraryNode(LibraryNode):

    original_json = {}

    def __init__(self, json_obj={}, label=None):
        self.original_json = json_obj
        super().__init__(label)

    def to_json(self, parent):
        return self.original_json

    @staticmethod
    def from_json(json_obj, context=None):
        return UnregisteredLibraryNode(json_obj=json_obj, label=json_obj['attributes']['name'])<|MERGE_RESOLUTION|>--- conflicted
+++ resolved
@@ -109,12 +109,7 @@
             :return: True if the operation is successful, otherwise False.
         """
 
-<<<<<<< HEAD
-        if (not force and (connector_name in self.in_connectors
-                           or connector_name in self.out_connectors)):
-=======
         if (not force and (connector_name in self.in_connectors or connector_name in self.out_connectors)):
->>>>>>> a9f93b19
             return False
         connectors = self.in_connectors
         connectors[connector_name] = dtype
@@ -132,12 +127,7 @@
             :return: True if the operation is successful, otherwise False.
         """
 
-<<<<<<< HEAD
-        if (not force and (connector_name in self.in_connectors
-                           or connector_name in self.out_connectors)):
-=======
         if (not force and (connector_name in self.in_connectors or connector_name in self.out_connectors)):
->>>>>>> a9f93b19
             return False
         connectors = self.out_connectors
         connectors[connector_name] = dtype
@@ -1136,13 +1126,7 @@
         return self.iterator_str() + "_drain"
 
 
-<<<<<<< HEAD
-
-PipelineEntry = indirect_properties(Pipeline,
-                                    lambda obj: obj.map)(PipelineEntry)
-=======
 PipelineEntry = indirect_properties(Pipeline, lambda obj: obj.map)(PipelineEntry)
->>>>>>> a9f93b19
 
 # ------------------------------------------------------------------------------
 
