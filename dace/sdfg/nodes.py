--- conflicted
+++ resolved
@@ -793,18 +793,11 @@
         result = {}
         # Add map params
         for p, rng in zip(self._map.params, self._map.range):
-<<<<<<< HEAD
-            if p in self.map.param_types.keys():
-                result[p] = dtypes.typeclass(self.map.param_types[p])
-            else:
-                result[p] = dtypes.result_type_of(infer_expr_type(rng[0], symbols), infer_expr_type(rng[1], symbols))
-=======
             if p in self._map.param_types:
                 result[p] = self._map.param_types[p]
             else:
                 result[p] = dtypes.result_type_of(infer_expr_type(rng[0], symbols), 
                                                   infer_expr_type(rng[1], symbols))
->>>>>>> 88d5a075
 
         # Add dynamic inputs
         dyn_inputs = set(c for c in self.in_connectors if not c.startswith('IN_'))
@@ -888,11 +881,7 @@
     # List of (editable) properties
     label = Property(dtype=str, desc="Label of the map")
     params = ListProperty(element_type=str, desc="Mapped parameters")
-<<<<<<< HEAD
-    param_types = DictProperty(key_type=str, value_type=str, desc="Types of mapped parameters")
-=======
     param_types = DictProperty(key_type=str, value_type=dtypes.typeclass, desc="Types of mapped parameters")
->>>>>>> 88d5a075
     range = RangeProperty(desc="Ranges of map parameters", default=sbs.Range([]))
     schedule = EnumProperty(dtype=dtypes.ScheduleType, desc="Map schedule", default=dtypes.ScheduleType.Default)
     unroll = Property(dtype=bool, desc="Map unrolling")
