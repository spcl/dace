# Copyright 2019-2021 ETH Zurich and the DaCe authors. All rights reserved.
""" Various analyses related to control flow in SDFGs. """
from collections import defaultdict
from dace.sdfg import SDFG, SDFGState, InterstateEdge, graph as gr, utils as sdutil
import networkx as nx
import sympy as sp
from typing import Dict, Iterator, List, Optional, Set

from dace.sdfg.state import ControlFlowBlock, ControlFlowRegion


def acyclic_dominance_frontier(cfg: ControlFlowRegion, idom=None) -> Dict[ControlFlowBlock, Set[ControlFlowBlock]]:
    """
    Finds the dominance frontier for a CFG while ignoring any back edges.

    This is a modified version of the dominance frontiers algorithm as implemented by networkx.

    :param cfg: The CFG for which to compute the acyclic dominance frontier.
    :param idom: Optional precomputed immediate dominators.
    :return: A dictionary keyed by control flow blocks, containing the dominance frontier for each control flow block.
    """
    idom = idom or nx.immediate_dominators(cfg.nx, cfg.start_block)

    dom_frontiers = {block: set() for block in cfg.nodes()}
    for u in idom:
        if len(cfg.nx.pred[u]) >= 2:
            for v in cfg.nx.pred[u]:
                if v in idom:
                    df_candidates = set()
                    while v != idom[u]:
                        if v == u:
                            df_candidates = None
                            break
                        df_candidates.add(v)
                        v = idom[v]
                    if df_candidates is not None:
                        for candidate in df_candidates:
                            dom_frontiers[candidate].add(u)

    return dom_frontiers


def all_dominators(sdfg: SDFG, idom: Dict[SDFGState, SDFGState] = None) -> Dict[SDFGState, Set[SDFGState]]:
    """ Returns a mapping between each state and all its dominators. """
    idom = idom or nx.immediate_dominators(sdfg.nx, sdfg.start_state)
    # Create a dictionary of all dominators of each node by using the
    # transitive closure of the DAG induced by the idoms
    g = nx.DiGraph()
    for node, dom in idom.items():
        if node is dom:  # Skip root
            continue
        g.add_edge(node, dom)
    tc = nx.transitive_closure_dag(g)
    alldoms: Dict[SDFGState, Set[SDFGState]] = {sdfg.start_state: set()}
    for node in tc:
        alldoms[node] = set(dst for _, dst in tc.out_edges(node))

    return alldoms


def back_edges(sdfg: SDFG,
               idom: Dict[SDFGState, SDFGState] = None,
               alldoms: Dict[SDFGState, SDFGState] = None) -> List[gr.Edge[InterstateEdge]]:
    """ Returns a list of back-edges in an SDFG. """
    alldoms = alldoms or all_dominators(sdfg, idom)
    return [e for e in sdfg.edges() if e.dst in alldoms[e.src]]


<<<<<<< HEAD
def block_parent_tree(cfg: ControlFlowRegion,
                      idom: Dict[ControlFlowBlock, ControlFlowBlock] = None,
                      with_loops: bool = True) -> Dict[ControlFlowBlock, ControlFlowBlock]:
=======
def state_parent_tree(sdfg: SDFG, loopexits: Optional[Dict[SDFGState, SDFGState]] = None) -> Dict[SDFGState, SDFGState]:
>>>>>>> 59120aeb
    """
    Computes an upward-pointing tree of each control flow block, pointing to the "parent block" it belongs to (in terms
    of structured control flow). More formally, each block is either mapped to its immediate dominator with out
    degree >= 2, one block upwards if the block occurs after a loop and `with_loops` is True, or the start block if 
    no such block exist.

    :param sdfg: The SDFG to analyze.
    :param idom: An optional, pre-computed immediate dominator dictionary.
    :param with_loops: Respect loops in the parent computation, mapping blocks to a parent one block upwards of a loop
                       if the block occurs after a loop. Defaults to true.
    :return: A dictionary that maps each block to a parent block, or None if the root (start) block.
    """
<<<<<<< HEAD
    idom = nx.immediate_dominators(cfg.nx, cfg.start_block)
    if with_loops:
        alldoms = all_dominators(cfg, idom)
        loopexits: Dict[ControlFlowBlock, ControlFlowBlock] = defaultdict(lambda: None)

        # First, annotate loops
        for be in back_edges(cfg, idom, alldoms):
            guard = be.dst
            laststate = be.src
            if loopexits[guard] is not None:
                continue
=======
    idom = nx.immediate_dominators(sdfg.nx, sdfg.start_state)
    alldoms = all_dominators(sdfg, idom)
    loopexits = loopexits if loopexits is not None else defaultdict(lambda: None)

    # First, annotate loops
    for be in back_edges(sdfg, idom, alldoms):
        guard = be.dst
        laststate = be.src
        if loopexits[guard] is not None:
            continue
>>>>>>> 59120aeb

            # Natural loops = one edge leads back to loop, another leads out
            in_edges = cfg.in_edges(guard)
            out_edges = cfg.out_edges(guard)

<<<<<<< HEAD
            # A loop guard has two or more incoming edges (1 increment and
            # n init, all identical), and exactly two outgoing edges (loop and
            # exit loop).
            if len(in_edges) < 2 or len(out_edges) != 2:
                continue
=======
        # A loop guard has at least one incoming edges (the backedge, performing the increment), and exactly two
        # outgoing edges (loop and exit loop).
        if len(in_edges) < 1 or len(out_edges) != 2:
            continue
>>>>>>> 59120aeb

            # The outgoing edges must be negations of one another.
            if out_edges[0].data.condition_sympy() != (sp.Not(out_edges[1].data.condition_sympy())):
                continue

            # Find all nodes that are between each branch and the guard.
            # Condition makes sure the entire cycle is dominated by this node.
            # If not, we're looking at a guard for a nested cycle, which we ignore for
            # this cycle.
            oa, ob = out_edges[0].dst, out_edges[1].dst

            reachable_a = False
            a_reached_guard = False

            def cond_a(parent, child):
                nonlocal reachable_a
                nonlocal a_reached_guard
                if reachable_a:  # If last state has been reached, stop traversal
                    return False
                if parent is laststate or child is laststate:  # Reached back edge
                    reachable_a = True
                    a_reached_guard = True
                    return False
                if oa not in alldoms[child]:  # Traversed outside of the loop
                    return False
                if child is guard:  # Traversed back to guard
                    a_reached_guard = True
                    return False
                return True  # Keep traversing

            reachable_b = False
            b_reached_guard = False

            def cond_b(parent, child):
                nonlocal reachable_b
                nonlocal b_reached_guard
                if reachable_b:  # If last state has been reached, stop traversal
                    return False
                if parent is laststate or child is laststate:  # Reached back edge
                    reachable_b = True
                    b_reached_guard = True
                    return False
                if ob not in alldoms[child]:  # Traversed outside of the loop
                    return False
                if child is guard:  # Traversed back to guard
                    b_reached_guard = True
                    return False
                return True  # Keep traversing

            list(sdutil.dfs_conditional(cfg, (oa, ), cond_a))
            list(sdutil.dfs_conditional(cfg, (ob, ), cond_b))

            # Check which candidate states led back to guard
            is_a_begin = a_reached_guard and reachable_a
            is_b_begin = b_reached_guard and reachable_b

            loop_state = None
            exit_state = None
            if is_a_begin and not is_b_begin:
                loop_state = oa
                exit_state = ob
            elif is_b_begin and not is_a_begin:
                loop_state = ob
                exit_state = oa
            if loop_state is None or exit_state is None:
                continue
            loopexits[guard] = exit_state

    # Get dominators
    parents: Dict[ControlFlowBlock, ControlFlowBlock] = {}
    step_up: Set[ControlFlowBlock] = set()
    for block in cfg.nodes():
        curdom = idom[block]
        if curdom == block:
            parents[block] = None
            continue

        while curdom != idom[curdom]:
            if cfg.out_degree(curdom) > 1:
                break
            curdom = idom[curdom]

        if with_loops and cfg.out_degree(curdom) == 2 and loopexits[curdom] is not None:
            p = block
            while p != curdom and p != loopexits[curdom]:
                p = idom[p]
            if p == loopexits[curdom]:
                # Dominated by loop exit: do one more step up
                step_up.add(block)

        parents[block] = curdom

<<<<<<< HEAD
    if with_loops:
        # Step up for post-loop blocks.
        for block in step_up:
            if parents[block] is not None:
                parents[block] = parents[parents[block]]
=======
    # Step up
    for state in step_up:
        if parents[state] is not None and parents[parents[state]] is not None:
            parents[state] = parents[parents[state]]
>>>>>>> 59120aeb

    return parents


def _stateorder_topological_sort(sdfg: SDFG,
                                 start: SDFGState,
                                 ptree: Dict[SDFGState, SDFGState],
                                 branch_merges: Dict[SDFGState, SDFGState],
                                 stop: SDFGState = None,
                                 visited: Set[SDFGState] = None,
                                 loopexits: Optional[Dict[SDFGState, SDFGState]] = None) -> Iterator[SDFGState]:
    """ 
    Helper function for ``stateorder_topological_sort``. 

    :param sdfg: SDFG.
    :param start: Starting state for traversal.
    :param ptree: State parent tree (computed from ``state_parent_tree``).
    :param branch_merges: Dictionary mapping from branch state to its merge state.
    :param stop: Stopping state to not traverse through (merge state of a 
                 branch or guard state of a loop).
    :return: Generator that yields states in state-order from ``start`` to 
             ``stop``.
    """
    loopexits = loopexits if loopexits is not None else defaultdict(lambda: None)

    # Traverse states in custom order
    visited = visited or set()
    stack = [start]
    while stack:
        node = stack.pop()
        if node in visited or node is stop:
            continue
        yield node
        visited.add(node)

        oe = sdfg.out_edges(node)
        if len(oe) == 0:  # End state
            continue
        elif len(oe) == 1:  # No traversal change
            stack.append(oe[0].dst)
            continue
        elif len(oe) == 2:  # Loop or branch
            # If loop, traverse body, then exit
            if node in loopexits:
                if oe[0].dst == loopexits[node]:
                    for s in _stateorder_topological_sort(sdfg, oe[1].dst, ptree, branch_merges, stop=node,
                                                          visited=visited, loopexits=loopexits):
                        yield s
                        visited.add(s)
                    stack.append(oe[0].dst)
                    continue
                elif oe[1].dst == loopexits[node]:
                    for s in _stateorder_topological_sort(sdfg, oe[0].dst, ptree, branch_merges, stop=node,
                                                          visited=visited, loopexits=loopexits):
                        yield s
                        visited.add(s)
                    stack.append(oe[1].dst)
                    continue
            # Otherwise, passthrough to branch
        # Branch
        if node in branch_merges:
            # Try to find merge state and traverse until reaching that
            mergestate = branch_merges[node]
        else:
            try:
                # Otherwise (e.g., with return/break statements), traverse through each branch,
                # stopping at the end of the current tree level.
                mergestate = next(e.dst for e in sdfg.out_edges(stop) if ptree[e.dst] != stop)
            except (StopIteration, KeyError):
                # If that fails, simply traverse branches in arbitrary order
                mergestate = stop

        for branch in oe:
            if branch.dst is mergestate:
                # If we hit the merge state (if without else), defer to end of branch traversal
                continue
            for s in _stateorder_topological_sort(sdfg,
                                                  branch.dst,
                                                  ptree,
                                                  branch_merges,
                                                  stop=mergestate,
                                                  visited=visited,
                                                  loopexits=loopexits):
                yield s
                visited.add(s)
        stack.append(mergestate)


def stateorder_topological_sort(sdfg: SDFG) -> Iterator[SDFGState]:
    """
    Returns a generator that produces states in the order that they will be
    executed, disregarding multiple loop iterations and employing topological
    sort for branches.

    :param sdfg: The SDFG to iterate over.
    :return: Generator that yields states in state-order.
    """
    # Get parent states
<<<<<<< HEAD
    ptree = block_parent_tree(sdfg)
=======
    loopexits: Dict[SDFGState, SDFGState] = defaultdict(lambda: None)
    ptree = state_parent_tree(sdfg, loopexits)
>>>>>>> 59120aeb

    # Annotate branches
    branch_merges: Dict[SDFGState, SDFGState] = {}
    adf = acyclic_dominance_frontier(sdfg)
    ipostdom = sdutil.postdominators(sdfg)
    for state in sdfg.nodes():
        oedges = sdfg.out_edges(state)
        # Skip if not branch
        if len(oedges) <= 1:
            continue
        # Skip if natural loop
        if len(oedges) == 2 and ((ptree[oedges[0].dst] == state and ptree[oedges[1].dst] != state) or
                                 (ptree[oedges[1].dst] == state and ptree[oedges[0].dst] != state)):
            continue

        common_frontier = set()
        for oedge in oedges:
            frontier = adf[oedge.dst]
            if not frontier:
                frontier = {oedge.dst}
            common_frontier |= frontier
        if len(common_frontier) == 1:
            branch_merges[state] = next(iter(common_frontier))
        elif len(common_frontier) > 1 and ipostdom[state] in common_frontier:
            branch_merges[state] = ipostdom[state]

    yield from _stateorder_topological_sort(sdfg, sdfg.start_state, ptree, branch_merges, loopexits=loopexits)<|MERGE_RESOLUTION|>--- conflicted
+++ resolved
@@ -66,13 +66,10 @@
     return [e for e in sdfg.edges() if e.dst in alldoms[e.src]]
 
 
-<<<<<<< HEAD
 def block_parent_tree(cfg: ControlFlowRegion,
+                      loopexits: Optional[Dict[ControlFlowBlock, ControlFlowBlock]] = None,
                       idom: Dict[ControlFlowBlock, ControlFlowBlock] = None,
                       with_loops: bool = True) -> Dict[ControlFlowBlock, ControlFlowBlock]:
-=======
-def state_parent_tree(sdfg: SDFG, loopexits: Optional[Dict[SDFGState, SDFGState]] = None) -> Dict[SDFGState, SDFGState]:
->>>>>>> 59120aeb
     """
     Computes an upward-pointing tree of each control flow block, pointing to the "parent block" it belongs to (in terms
     of structured control flow). More formally, each block is either mapped to its immediate dominator with out
@@ -85,11 +82,10 @@
                        if the block occurs after a loop. Defaults to true.
     :return: A dictionary that maps each block to a parent block, or None if the root (start) block.
     """
-<<<<<<< HEAD
-    idom = nx.immediate_dominators(cfg.nx, cfg.start_block)
+    idom = idom or nx.immediate_dominators(cfg.nx, cfg.start_block)
     if with_loops:
         alldoms = all_dominators(cfg, idom)
-        loopexits: Dict[ControlFlowBlock, ControlFlowBlock] = defaultdict(lambda: None)
+        loopexits = loopexits if loopexits is not None else defaultdict(lambda: None)
 
         # First, annotate loops
         for be in back_edges(cfg, idom, alldoms):
@@ -97,35 +93,15 @@
             laststate = be.src
             if loopexits[guard] is not None:
                 continue
-=======
-    idom = nx.immediate_dominators(sdfg.nx, sdfg.start_state)
-    alldoms = all_dominators(sdfg, idom)
-    loopexits = loopexits if loopexits is not None else defaultdict(lambda: None)
-
-    # First, annotate loops
-    for be in back_edges(sdfg, idom, alldoms):
-        guard = be.dst
-        laststate = be.src
-        if loopexits[guard] is not None:
-            continue
->>>>>>> 59120aeb
 
             # Natural loops = one edge leads back to loop, another leads out
             in_edges = cfg.in_edges(guard)
             out_edges = cfg.out_edges(guard)
 
-<<<<<<< HEAD
-            # A loop guard has two or more incoming edges (1 increment and
-            # n init, all identical), and exactly two outgoing edges (loop and
-            # exit loop).
-            if len(in_edges) < 2 or len(out_edges) != 2:
-                continue
-=======
-        # A loop guard has at least one incoming edges (the backedge, performing the increment), and exactly two
-        # outgoing edges (loop and exit loop).
-        if len(in_edges) < 1 or len(out_edges) != 2:
-            continue
->>>>>>> 59120aeb
+            # A loop guard has at least one incoming edges (the backedge, performing the increment), and exactly two
+            # outgoing edges (loop and exit loop).
+            if len(in_edges) < 1 or len(out_edges) != 2:
+                continue
 
             # The outgoing edges must be negations of one another.
             if out_edges[0].data.condition_sympy() != (sp.Not(out_edges[1].data.condition_sympy())):
@@ -218,18 +194,11 @@
 
         parents[block] = curdom
 
-<<<<<<< HEAD
     if with_loops:
         # Step up for post-loop blocks.
         for block in step_up:
-            if parents[block] is not None:
+            if parents[block] is not None and parents[parents[block]] is not None:
                 parents[block] = parents[parents[block]]
-=======
-    # Step up
-    for state in step_up:
-        if parents[state] is not None and parents[parents[state]] is not None:
-            parents[state] = parents[parents[state]]
->>>>>>> 59120aeb
 
     return parents
 
@@ -328,12 +297,8 @@
     :return: Generator that yields states in state-order.
     """
     # Get parent states
-<<<<<<< HEAD
-    ptree = block_parent_tree(sdfg)
-=======
     loopexits: Dict[SDFGState, SDFGState] = defaultdict(lambda: None)
-    ptree = state_parent_tree(sdfg, loopexits)
->>>>>>> 59120aeb
+    ptree = block_parent_tree(sdfg, loopexits)
 
     # Annotate branches
     branch_merges: Dict[SDFGState, SDFGState] = {}
