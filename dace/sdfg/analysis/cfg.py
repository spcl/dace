--- conflicted
+++ resolved
@@ -6,12 +6,8 @@
 import sympy as sp
 from typing import Dict, Iterator, List, Optional, Set, Tuple
 
-<<<<<<< HEAD
 from dace.sdfg.state import (BreakBlock, ConditionalBlock, ContinueBlock, ControlFlowBlock, ControlFlowRegion,
                              ReturnBlock)
-=======
-from dace.sdfg.state import BreakBlock, ConditionalBlock, ContinueBlock, ControlFlowBlock, ControlFlowRegion, ReturnBlock
->>>>>>> 3ce67a66
 
 
 def acyclic_dominance_frontier(cfg: ControlFlowRegion, idom=None) -> Dict[ControlFlowBlock, Set[ControlFlowBlock]]:
@@ -64,33 +60,6 @@
     return alldoms
 
 
-<<<<<<< HEAD
-def all_post_dominators(
-        cfg: ControlFlowRegion,
-        ipostdom: Dict[ControlFlowBlock, ControlFlowBlock] = None) -> Dict[ControlFlowBlock, Set[ControlFlowBlock]]:
-    """ Returns a mapping between each control flow block and all its post dominators. """
-    dummy_exit = cfg.add_state('__DACE_DUMM_EXIT_POSTDOM__')
-    for nd in cfg.nodes():
-        if nd is dummy_exit:
-            continue
-        if isinstance(nd, (BreakBlock, ContinueBlock, ReturnBlock)) or cfg.out_degree(nd) == 0:
-            cfg.add_edge(nd, dummy_exit, InterstateEdge())
-    ipostdom = ipostdom or nx.immediate_dominators(cfg.nx.reverse(), dummy_exit)
-    # Create a dictionary of all dominators of each node by using the transitive closure of the DAG induced by the idoms
-    g = nx.DiGraph()
-    for node, postdom in ipostdom.items():
-        if node is postdom:  # Skip root
-            continue
-        g.add_edge(node, postdom)
-    tc = nx.transitive_closure_dag(g)
-    all_postdom: Dict[ControlFlowBlock, Set[ControlFlowBlock]] = {dummy_exit: set()}
-    for node in tc:
-        all_postdom[node] = set(dst for _, dst in tc.out_edges(node) if dst is not dummy_exit)
-    cfg.remove_node(dummy_exit)
-    del all_postdom[dummy_exit]
-
-    return all_postdom
-=======
 def all_postdominators(cfg: ControlFlowRegion,
                        ipostdom: Dict[ControlFlowBlock, ControlFlowBlock] = None,
                        sink: Optional[ControlFlowBlock] = None) -> Dict[ControlFlowBlock, Set[ControlFlowBlock]]:
@@ -255,7 +224,6 @@
         exit_node = None
 
     return region_nodes, entry_node, exit_node
->>>>>>> 3ce67a66
 
 
 def back_edges(cfg: ControlFlowRegion,
