--- conflicted
+++ resolved
@@ -75,16 +75,9 @@
                  state: SDFGState,
                  map_entry: nodes.MapEntry,
                  vec_len,
-<<<<<<< HEAD
-                 initial_constraints: Dict[Union[Tuple[nodes.Tasklet, str,
-                                                       bool], nodes.AccessNode],
-                                           int] = None,
+                 initial_constraints: Dict[Union[Tuple[nodes.Tasklet, str, bool], nodes.AccessNode], int] = None,
                  flags: VectorInferenceFlags = None,
                  strided_map: bool = True):
-=======
-                 initial_constraints: Dict[Union[Tuple[nodes.Tasklet, str, bool], nodes.AccessNode], int] = None,
-                 flags: VectorInferenceFlags = None):
->>>>>>> a9f93b19
         """
             Builds a vector inference graph for a Map to infer vectorizable Tasklet connectors
             and AccessNodes in polynomial time.
@@ -458,15 +451,11 @@
         # Update the subset using the stride and the vector length on the correct dimension
         s = stride * self.vec_len
         sub = edge.data.subset[vec_dim]
-<<<<<<< HEAD
 
         if self.strided_map:
             edge.data.subset[vec_dim] = (sub[0], sub[1] + s, stride)
         else:
             edge.data.subset[vec_dim] = (s * sub[0], s * sub[1] + s, stride)
-=======
-        edge.data.subset[vec_dim] = (sub[0], sub[1] + stride * self.vec_len, stride)
->>>>>>> a9f93b19
 
     def apply(self):
         """
@@ -522,12 +511,7 @@
         :param apply: Whether to apply the vectorization or not.
         :returns: The inference graph for analysis.
     """
-<<<<<<< HEAD
-    graph = VectorInferenceGraph(sdfg, state, map_entry, vec_len,
-                                 initial_constraints, flags, strided_map)
-=======
-    graph = VectorInferenceGraph(sdfg, state, map_entry, vec_len, initial_constraints, flags)
->>>>>>> a9f93b19
+    graph = VectorInferenceGraph(sdfg, state, map_entry, vec_len, initial_constraints, flags, strided_map)
     graph.infer()
     if apply:
         graph.apply()
