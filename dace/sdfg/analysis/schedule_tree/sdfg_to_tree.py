--- conflicted
+++ resolved
@@ -1,1063 +1,857 @@
-# Copyright 2019-2025 ETH Zurich and the DaCe authors. All rights reserved.
-from collections import defaultdict
-import copy
-from typing import Dict, List, Optional, Set
-import dace
-from dace import data, subsets, symbolic
-from dace.sdfg.sdfg import InterstateEdge, SDFG
-<<<<<<< HEAD
-from dace.sdfg.state import ControlFlowBlock, SDFGState
-=======
-from dace.sdfg.state import (ConditionalBlock, ControlFlowBlock, ControlFlowRegion, LoopRegion, ReturnBlock, SDFGState,
-                             UnstructuredControlFlow)
->>>>>>> 3ce67a66
-from dace.sdfg import utils as sdutil, graph as gr, nodes as nd
-from dace.sdfg.replace import replace_datadesc_names
-from dace.frontend.python.astutils import negate_expr
-from dace.sdfg.analysis.schedule_tree import treenodes as tn, passes as stpasses
-from dace.transformation.passes.analysis import StateReachability
-from dace.transformation.helpers import unsqueeze_memlet
-from dace.properties import CodeBlock
-from dace.memlet import Memlet
-
-import networkx as nx
-import time
-import sys
-
-NODE_TO_SCOPE_TYPE = {
-    dace.nodes.MapEntry: tn.MapScope,
-    dace.nodes.ConsumeEntry: tn.ConsumeScope,
-    dace.nodes.PipelineEntry: tn.PipelineScope,
-}
-
-
-def dealias_sdfg(sdfg: SDFG):
-    """
-    Renames all data containers in an SDFG tree (i.e., nested SDFGs) to use the same data descriptors
-    as the top-level SDFG. This function takes care of offsetting memlets and internal
-    uses of arrays such that there is one naming system, and no aliasing of managed memory.
-
-    This function operates in-place.
-
-    :param sdfg: The SDFG to operate on.
-    """
-    for nsdfg in sdfg.all_sdfgs_recursive():
-
-        if not nsdfg.parent:
-            continue
-
-        replacements: Dict[str, str] = {}
-        inv_replacements: Dict[str, List[str]] = {}
-        parent_edges: Dict[str, Memlet] = {}
-        to_unsqueeze: Set[str] = set()
-
-        parent_sdfg = nsdfg.parent_sdfg
-        parent_state = nsdfg.parent
-        parent_node = nsdfg.parent_nsdfg_node
-
-        for name, desc in nsdfg.arrays.items():
-            if desc.transient:
-                continue
-            for edge in parent_state.edges_by_connector(parent_node, name):
-                parent_name = edge.data.data
-                if parent_name == name or parent_name in nsdfg.arrays:
-                    continue
-                assert parent_name in parent_sdfg.arrays
-<<<<<<< HEAD
-                replacements[name] = parent_name
-                parent_edges[name] = edge
-                if parent_name in inv_replacements:
-                    inv_replacements[parent_name].append(name)
-                    to_unsqueeze.add(parent_name)
-                else:
-                    inv_replacements[parent_name] = [name]
-                break
-=======
-                if parent_name != name:
-                    replacements[name] = parent_name
-                    parent_edges[name] = edge
-                    if parent_name in inv_replacements:
-                        inv_replacements[parent_name].append(name)
-                        to_unsqueeze.add(parent_name)
-                    else:
-                        inv_replacements[parent_name] = [name]
-                    break
->>>>>>> 3ce67a66
-
-        if to_unsqueeze:
-            for parent_name in to_unsqueeze:
-                parent_arr = parent_sdfg.arrays[parent_name]
-                if isinstance(parent_arr, data.View):
-                    parent_arr = parent_arr.as_array()
-                elif isinstance(parent_arr, data.StructureView):
-                    parent_arr = parent_arr.as_structure()
-                elif isinstance(parent_arr, data.ContainerView):
-                    parent_arr = copy.deepcopy(parent_arr.stype)
-                child_names = inv_replacements[parent_name]
-                for name in child_names:
-                    child_arr = copy.deepcopy(parent_arr)
-                    child_arr.transient = False
-                    nsdfg.arrays[name] = child_arr
-                for state in nsdfg.states():
-                    for e in state.edges():
-                        if e.data.is_empty():
-                            continue
-                        if not state.is_leaf_memlet(e):
-                            continue
-
-                        mpath = state.memlet_path(e)
-                        src, dst = mpath[0].src, mpath[-1].dst
-
-                        # We need to take directionality of the memlet into account and unsqueeze either to source or
-                        # destination subset
-                        if isinstance(src, nd.AccessNode) and src.data in child_names:
-                            src_data = src.data
-                            new_src_memlet = unsqueeze_memlet(e.data, parent_edges[src.data].data, use_src_subset=True)
-                        else:
-                            src_data = None
-                            new_src_memlet = None
-                            # We need to take directionality of the memlet into account
-                        if isinstance(dst, nd.AccessNode) and dst.data in child_names:
-                            dst_data = dst.data
-                            new_dst_memlet = unsqueeze_memlet(e.data, parent_edges[dst.data].data, use_dst_subset=True)
-                        else:
-                            dst_data = None
-                            new_dst_memlet = None
-
-                        if new_src_memlet is not None:
-                            e.data.src_subset = new_src_memlet.subset
-                        if new_dst_memlet is not None:
-                            e.data.dst_subset = new_dst_memlet.subset
-                        if e.data.data == src_data:
-                            e.data.data = new_src_memlet.data
-                        elif e.data.data == dst_data:
-                            e.data.data = new_dst_memlet.data
-
-                for e in nsdfg.all_interstate_edges():
-                    repl_dict = dict()
-                    syms = e.data.read_symbols()
-                    for memlet in e.data.get_read_memlets(nsdfg.arrays):
-                        if memlet.data in child_names:
-                            repl_dict[str(memlet)] = unsqueeze_memlet(memlet, parent_edges[memlet.data].data)
-                            if memlet.data in syms:
-                                syms.remove(memlet.data)
-                    for s in syms:
-                        if s in parent_edges:
-                            if s in nsdfg.arrays:
-                                repl_dict[s] = parent_edges[s].data.data
-                            else:
-                                repl_dict[s] = str(parent_edges[s].data)
-                    e.data.replace_dict(repl_dict)
-                for name in child_names:
-                    edge = parent_edges[name]
-                    for e in parent_state.memlet_tree(edge):
-                        if e.data.data == parent_name:
-                            e.data.subset = subsets.Range.from_array(parent_arr)
-                        else:
-                            e.data.other_subset = subsets.Range.from_array(parent_arr)
-
-        if replacements:
-            struct_outside_replacements: Dict[str, str] = {}
-            cleaned_replacements = {}
-            for k, val in replacements.items():
-                if '.' in val:
-                    if '.' not in k:
-                        struct_outside_replacements[k] = val
-                    continue
-                else:
-                    cleaned_replacements[k] = val
-            replacements = cleaned_replacements
-
-            symbolic.safe_replace(replacements, lambda d: replace_datadesc_names(nsdfg, d), value_as_string=True)
-            parent_node.in_connectors = {
-                replacements[c] if c in replacements else c: t
-                for c, t in parent_node.in_connectors.items()
-            }
-            parent_node.out_connectors = {
-                replacements[c] if c in replacements else c: t
-                for c, t in parent_node.out_connectors.items()
-            }
-            for e in parent_state.all_edges(parent_node):
-                if e.src_conn in replacements:
-                    e._src_conn = replacements[e.src_conn]
-                elif e.dst_conn in replacements:
-                    e._dst_conn = replacements[e.dst_conn]
-
-            '''
-            if struct_outside_replacements:
-                p_scope = parent_state.scope_dict()[parent_node]
-                in_map = not isinstance(p_scope, SDFGState)
-                for k, val in struct_outside_replacements.items():
-                    needs_input = k in parent_node.in_connectors
-                    needs_output = k in parent_node.out_connectors
-                    root_container = val.split('.')[0]
-                    if (root_container not in nsdfg.arrays or
-                        (needs_input and root_container not in parent_node.in_connectors) or
-                        (needs_output and root_container not in parent_node.out_connectors)):
-                        nsdfg.add_datadesc(root_container, parent_sdfg.arrays[root_container])
-                        if needs_input:
-                            parent_node.add_in_connector(root_container, parent_sdfg.arrays[root_container].dtype,
-                                                         force=True)
-                            read = parent_state.add_access(root_container)
-                            if in_map:
-                                parent_state.add_memlet_path(read, p_scope, parent_node,
-                                                             memlet=Memlet(expr=root_container + '[0]'),
-                                                             dst_conn=root_container,
-                                                             propagate=False)
-                            else:
-                                parent_state.add_memlet_path(read, parent_node,
-                                                             memlet=Memlet(expr=root_container + '[0]'),
-                                                             dst_conn=root_container,
-                                                             propagate=False)
-                        if needs_output:
-                            parent_node.add_out_connector(root_container, parent_sdfg.arrays[root_container].dtype,
-                                                          force=True)
-                            write = parent_state.add_access(root_container)
-                            if in_map:
-                                parent_state.add_memlet_path(parent_node, p_scope, write,
-                                                             memlet=Memlet(expr=root_container + '[0]'),
-                                                             src_conn=root_container,
-                                                             propagate=False)
-                            else:
-                                parent_state.add_memlet_path(parent_node, write,
-                                                             memlet=Memlet(expr=root_container + '[0]'),
-                                                             src_conn=root_container,
-                                                             propagate=False)
-                    else:
-                        continue
-                replacements = struct_outside_replacements
-                symbolic.safe_replace(replacements, lambda d: replace_datadesc_names(nsdfg, d, True),
-                                      value_as_string=True)
-                for k in struct_outside_replacements.keys():
-                    del nsdfg.arrays[k]
-                parent_node.in_connectors = {
-                    replacements[c] if c in replacements else c: t
-                    for c, t in parent_node.in_connectors.items()
-                }
-                parent_node.out_connectors = {
-                    replacements[c] if c in replacements else c: t
-                    for c, t in parent_node.out_connectors.items()
-                }
-                for e in parent_state.all_edges(parent_node):
-                    if e.src_conn in replacements:
-                        e._src_conn = replacements[e.src_conn]
-                    elif e.dst_conn in replacements:
-                        e._dst_conn = replacements[e.dst_conn]
-                        '''
-
-
-def normalize_memlet(sdfg: SDFG, state: SDFGState, original: gr.MultiConnectorEdge[Memlet], data: str) -> Memlet:
-    """
-    Normalizes a memlet to a given data descriptor.
-
-    :param sdfg: The SDFG.
-    :param state: The state.
-    :param original: The original memlet.
-    :param data: The data descriptor.
-    :return: A new memlet.
-    """
-    # Shallow copy edge
-    edge = gr.MultiConnectorEdge(original.src, original.src_conn, original.dst, original.dst_conn,
-                                 copy.deepcopy(original.data), original.key)
-    edge.data.try_initialize(sdfg, state, edge)
-
-    if '.' in edge.data.data and edge.data.data.startswith(data + '.'):
-        return edge.data
-    if edge.data.data == data:
-        return edge.data
-
-    memlet = edge.data
-    if memlet._is_data_src:
-        new_subset, new_osubset = memlet.get_dst_subset(edge, state), memlet.get_src_subset(edge, state)
-    else:
-        new_subset, new_osubset = memlet.get_src_subset(edge, state), memlet.get_dst_subset(edge, state)
-
-    memlet.data = data
-    memlet.subset = new_subset
-    memlet.other_subset = new_osubset
-    memlet._is_data_src = True
-    return memlet
-
-
-def replace_memlets(sdfg: SDFG, input_mapping: Dict[str, Memlet], output_mapping: Dict[str, Memlet]):
-    """
-    Replaces all uses of data containers in memlets and interstate edges in an SDFG.
-    :param sdfg: The SDFG.
-    :param input_mapping: A mapping from internal data descriptor names to external input memlets.
-    :param output_mapping: A mapping from internal data descriptor names to external output memlets.
-    """
-    for state in sdfg.states():
-        for e in state.edges():
-            mpath = state.memlet_path(e)
-            src = mpath[0].src
-            dst = mpath[-1].dst
-            memlet = e.data
-            if memlet.data is None:
-                continue
-            if isinstance(src, dace.nodes.AccessNode) and src.data in input_mapping:
-                src_data = src.data
-                src_memlet = unsqueeze_memlet(memlet, input_mapping[src.data], use_src_subset=True)
-            else:
-                src_data = None
-                src_memlet = None
-            if isinstance(dst, dace.nodes.AccessNode) and dst.data in output_mapping:
-                dst_data = dst.data
-                dst_memlet = unsqueeze_memlet(memlet, output_mapping[dst.data], use_dst_subset=True)
-            else:
-                dst_data = None
-                dst_memlet = None
-
-            # Other cases (code->code)
-            if src_data is None and dst_data is None:
-                if e.data.data in input_mapping:
-                    memlet = unsqueeze_memlet(memlet, input_mapping[e.data.data])
-                elif e.data.data in output_mapping:
-                    memlet = unsqueeze_memlet(memlet, output_mapping[e.data.data])
-                e.data = memlet
-            else:
-                if src_memlet is not None:
-                    memlet.src_subset = src_memlet.subset
-                if dst_memlet is not None:
-                    memlet.dst_subset = dst_memlet.subset
-                if memlet.data == src_data:
-                    memlet.data = src_memlet.data
-                elif memlet.data == dst_data:
-                    memlet.data = dst_memlet.data
-
-    for e in sdfg.all_interstate_edges():
-        repl_dict = dict()
-        syms = e.data.read_symbols()
-        for memlet in e.data.get_read_memlets(sdfg.arrays):
-            if memlet.data in input_mapping or memlet.data in output_mapping:
-                # If array name is both in the input connectors and output connectors with different
-                # memlets, this is undefined behavior. Prefer output
-                if memlet.data in input_mapping:
-                    mapping = input_mapping
-                if memlet.data in output_mapping:
-                    mapping = output_mapping
-
-                repl_dict[str(memlet)] = str(unsqueeze_memlet(memlet, mapping[memlet.data]))
-                if memlet.data in syms:
-                    syms.remove(memlet.data)
-        for s in syms:
-            if s in input_mapping:
-                if s in sdfg.arrays:
-                    repl_dict[s] = input_mapping[s].data
-                else:
-                    repl_dict[s] = str(input_mapping[s])
-
-        # Manual replacement with strings
-        # TODO(later): Would be MUCH better to use MemletReplacer / e.data.replace_dict(repl_dict, replace_keys=False)
-        for find, replace in repl_dict.items():
-            for k, v in e.data.assignments.items():
-                if find in v:
-                    e.data.assignments[k] = v.replace(find, replace)
-            condstr = e.data.condition.as_string
-            if find in condstr:
-                e.data.condition.as_string = condstr.replace(find, replace)
-
-
-def remove_name_collisions(sdfg: SDFG):
-    """
-    Removes name collisions in nested SDFGs by renaming states, data containers, and symbols.
-
-    :param sdfg: The SDFG.
-    """
-    state_names_seen = set()
-    identifiers_seen = set()
-
-    for nsdfg in sdfg.all_sdfgs_recursive():
-        # Rename duplicate states
-        for state in nsdfg.states():
-            if state.label in state_names_seen:
-                state.label = data.find_new_name(state.label, state_names_seen)
-            state_names_seen.add(state.label)
-
-        replacements: Dict[str, str] = {}
-        parent_node = nsdfg.parent_nsdfg_node
-
-        # Preserve top-level SDFG names
-        do_not_replace = False
-        if not parent_node:
-            do_not_replace = True
-
-        # Rename duplicate data containers
-        for name, desc in nsdfg.arrays.items():
-            if name in identifiers_seen:
-                if not desc.transient or do_not_replace:
-                    continue
-
-                new_name = data.find_new_name(name, identifiers_seen)
-                replacements[name] = new_name
-                name = new_name
-            identifiers_seen.add(name)
-
-        # Rename duplicate top-level symbols
-        for name in nsdfg.get_all_toplevel_symbols():
-            # Will already be renamed during conversion
-            if parent_node is not None and name in parent_node.symbol_mapping:
-                continue
-
-            if name in identifiers_seen and not do_not_replace:
-                new_name = data.find_new_name(name, identifiers_seen)
-                replacements[name] = new_name
-                name = new_name
-            identifiers_seen.add(name)
-
-        # Rename duplicate constants
-        for name in nsdfg.constants_prop.keys():
-            if name in identifiers_seen and not do_not_replace:
-                new_name = data.find_new_name(name, identifiers_seen)
-                replacements[name] = new_name
-                name = new_name
-            identifiers_seen.add(name)
-
-        # If there is a name collision, replace all uses of the old names with the new names
-        if replacements:
-            nsdfg.replace_dict(replacements)
-
-
-def _make_view_node(state: SDFGState, edge: gr.MultiConnectorEdge[Memlet], view_name: str,
-                    viewed_name: str) -> tn.ViewNode:
-    """
-    Helper function to create a view schedule tree node from a memlet edge.
-    """
-    sdfg = state.parent
-    normalized = normalize_memlet(sdfg, state, edge, viewed_name)
-    view_node = tn.ViewNode(target=view_name,
-                            source=viewed_name,
-                            memlet=normalized,
-                            src_desc=sdfg.arrays[viewed_name],
-                            view_desc=sdfg.arrays[view_name])
-<<<<<<< HEAD
-    view_node.sdfg = state.sdfg
-=======
->>>>>>> 3ce67a66
-    return view_node
-
-
-def replace_symbols_until_set(nsdfg: dace.nodes.NestedSDFG):
-    """
-    Replaces symbol values in a nested SDFG until their value has been reset. This is used for matching symbol
-    namespaces between an SDFG and a nested SDFG.
-    """
-    mapping = nsdfg.symbol_mapping
-    sdfg = nsdfg.sdfg
-    reachable_states = StateReachability().apply_pass(sdfg, {})[sdfg.cfg_id]
-    redefined_symbols: Dict[SDFGState, Set[str]] = defaultdict(set)
-
-    # Collect redefined symbols
-    for e in sdfg.edges():
-        redefined = e.data.assignments.keys()
-        redefined_symbols[e.dst] |= redefined
-        for reachable in reachable_states[e.dst]:
-            redefined_symbols[reachable] |= redefined
-
-    # Replace everything but the redefined symbols
-    for state in sdfg.nodes():
-        per_state_mapping = {k: v for k, v in mapping.items() if k not in redefined_symbols[state]}
-        symbolic.safe_replace(per_state_mapping, state.replace_dict)
-        for e in sdfg.out_edges(state):
-            symbolic.safe_replace(per_state_mapping, lambda d: e.data.replace_dict(d, replace_keys=False))
-
-
-def prepare_schedule_tree_edges(state: SDFGState) -> Dict[gr.MultiConnectorEdge[Memlet], tn.ScheduleTreeNode]:
-    """
-    Creates a dictionary mapping edges to their corresponding schedule tree nodes, if relevant.
-    This handles view edges, reference sets, and dynamic map inputs.
-
-    :param state: The state.
-    """
-    result: Dict[gr.MultiConnectorEdge[Memlet], tn.ScheduleTreeNode] = {}
-    scope_to_edges: Dict[nd.EntryNode, List[gr.MultiConnectorEdge[Memlet]]] = defaultdict(list)
-    edges_to_ignore = set()
-    sdfg = state.parent
-
-    for edge in state.edges():
-        if edge in edges_to_ignore or edge in result:
-            continue
-        if edge.data.is_empty():  # Ignore empty memlets
-            edges_to_ignore.add(edge)
-            continue
-
-        # Part of a memlet path - only consider innermost memlets
-        mtree = state.memlet_tree(edge)
-        all_edges = set(e for e in mtree)
-        leaves = set(mtree.leaves())
-        edges_to_ignore.update(all_edges - leaves)
-
-        # For every tree leaf, create a copy/view/reference set node as necessary
-        for e in leaves:
-            if e in edges_to_ignore or e in result:
-                continue
-
-            # 1. Check for views
-            if isinstance(e.src, dace.nodes.AccessNode):
-                desc = e.src.desc(sdfg)
-                if isinstance(desc, dace.data.View):
-                    vedge = sdutil.get_view_edge(state, e.src)
-                    if e is vedge:
-                        viewed_node = sdutil.get_view_node(state, e.src)
-                        result[e] = _make_view_node(state, e, e.src.data, viewed_node.data)
-                        scope = state.entry_node(e.dst if mtree.downwards else e.src)
-                        scope_to_edges[scope].append(e)
-                        continue
-            if isinstance(e.dst, dace.nodes.AccessNode):
-                desc = e.dst.desc(sdfg)
-                if isinstance(desc, dace.data.View):
-                    vedge = sdutil.get_view_edge(state, e.dst)
-                    if e is vedge:
-                        viewed_node = sdutil.get_view_node(state, e.dst)
-                        result[e] = _make_view_node(state, e, e.dst.data, viewed_node.data)
-                        scope = state.entry_node(e.dst if mtree.downwards else e.src)
-                        scope_to_edges[scope].append(e)
-                        continue
-
-            # 2. Check for reference sets
-            if isinstance(e.dst, dace.nodes.AccessNode) and e.dst_conn == 'set':
-                assert isinstance(e.dst.desc(sdfg), dace.data.Reference)
-
-                # Determine source
-                if isinstance(mtree.root().edge.src, dace.nodes.CodeNode):
-                    src_desc = mtree.root().edge.src
-                else:
-                    src_desc = sdfg.arrays[e.data.data]
-                result[e] = tn.RefSetNode(target=e.dst.data,
-                                          memlet=e.data,
-                                          src_desc=src_desc,
-                                          ref_desc=sdfg.arrays[e.dst.data])
-                result[e].sdfg = state.sdfg
-                scope = state.entry_node(e.dst if mtree.downwards else e.src)
-                scope_to_edges[scope].append(e)
-                continue
-
-            # 3. Check for copies
-            # Get both ends of the memlet path
-            mpath = state.memlet_path(e)
-            src = mpath[0].src
-            dst = mpath[-1].dst
-            if not isinstance(src, dace.nodes.AccessNode):
-                continue
-            if not isinstance(dst, (dace.nodes.AccessNode, dace.nodes.EntryNode)):
-                continue
-
-            # If the edge destination is the innermost node, it is a downward-pointing path
-            is_target_dst = e.dst is dst
-
-            innermost_node = dst if is_target_dst else src
-            outermost_node = src if is_target_dst else dst
-
-            # Normalize memlets to their innermost node, or source->destination if it is a same-scope edge
-            if e.src is src and e.dst is dst:
-                outermost_node = src
-                innermost_node = dst
-
-            if isinstance(dst, dace.nodes.EntryNode):
-                # Special case: dynamic map range has no data
-                result[e] = tn.DynScopeCopyNode(target=e.dst_conn, memlet=e.data)
-            else:
-                target_name = innermost_node.data
-                new_memlet = normalize_memlet(sdfg, state, e, outermost_node.data)
-                result[e] = tn.CopyNode(target=target_name, memlet=new_memlet)
-            result[e].sdfg = state.sdfg
-
-            scope = state.entry_node(e.dst if mtree.downwards else e.src)
-            scope_to_edges[scope].append(e)
-
-    return result, scope_to_edges
-
-
-def _state_schedule_tree(state: SDFGState) -> List[tn.ScheduleTreeNode]:
-    """
-    Use scope-aware topological sort to get nodes by scope and return the schedule tree of this state.
-
-    :param state: The state.
-    :return: A string for the whole state
-    """
-    result: List[tn.ScheduleTreeNode] = []
-    sdfg = state.parent
-
-    edge_to_stree: Dict[gr.MultiConnectorEdge[Memlet], tn.ScheduleTreeNode]
-    scope_to_edges: Dict[nd.EntryNode, List[gr.MultiConnectorEdge[Memlet]]]
-    edge_to_stree, scope_to_edges = prepare_schedule_tree_edges(state)
-    edges_to_ignore = set()
-
-    # Handle all unscoped edges to generate output views
-    views = _generate_views_in_scope(scope_to_edges[None], edge_to_stree)
-    result.extend(views)
-
-    scopes: List[List[tn.ScheduleTreeNode]] = []
-    for node in sdutil.scope_aware_topological_sort(state):
-        if isinstance(node, dace.nodes.EntryNode):
-            # Handle dynamic scope inputs
-            for e in state.in_edges(node):
-                if e in edges_to_ignore:
-                    continue
-                if e in edge_to_stree:
-                    result.append(edge_to_stree[e])
-                    edges_to_ignore.add(e)
-
-            # Handle all scoped edges to generate (views)
-            views = _generate_views_in_scope(scope_to_edges[node], edge_to_stree)
-            result.extend(views)
-
-            # Create scope node and add to stack
-            scopes.append(result)
-            subnodes = []
-            scope_node: tn.DataflowScope = NODE_TO_SCOPE_TYPE[type(node)](state=state, node=node, children=subnodes)
-<<<<<<< HEAD
-            scope_node.sdfg = state.sdfg
-=======
->>>>>>> 3ce67a66
-            result.append(scope_node)
-            result = subnodes
-        elif isinstance(node, dace.nodes.ExitNode):
-            result = scopes.pop()
-        elif isinstance(node, dace.nodes.NestedSDFG):
-            nested_array_mapping_input = {}
-            nested_array_mapping_output = {}
-            generated_nviews = set()
-
-            # Replace symbols and memlets in nested SDFGs to match the namespace of the parent SDFG
-            replace_symbols_until_set(node)
-
-            # Create memlets for nested SDFG mapping, or nview schedule nodes if slice cannot be determined
-            for e in state.all_edges(node):
-                conn = e.dst_conn if e.dst is node else e.src_conn
-                if e.data.is_empty() or not conn:
-                    continue
-                res = sdutil.map_view_to_array(node.sdfg.arrays[conn], sdfg.arrays[e.data.data], e.data.subset)
-                no_mapping = False
-                if res is None:
-                    no_mapping = True
-                else:
-                    mapping, expanded, squeezed = res
-                    if expanded:  # "newaxis" slices will be seen as views (for now)
-                        no_mapping = True
-                    else:
-                        if e.dst is node:
-                            nested_array_mapping_input[conn] = e.data
-                        else:
-                            nested_array_mapping_output[conn] = e.data
-
-                if no_mapping:  # Must use view (nview = nested SDFG view)
-                    if conn not in generated_nviews:
-                        nview_node = tn.NView(target=conn,
-                                              source=e.data.data,
-                                              memlet=e.data,
-                                              src_desc=sdfg.arrays[e.data.data],
-                                              view_desc=node.sdfg.arrays[conn])
-<<<<<<< HEAD
-                        nview_node.sdfg = node.sdfg
-=======
->>>>>>> 3ce67a66
-                        result.append(nview_node)
-                        generated_nviews.add(conn)
-
-            replace_memlets(node.sdfg, nested_array_mapping_input, nested_array_mapping_output)
-
-            # Insert the nested SDFG flattened
-            nested_stree = as_schedule_tree(node.sdfg, in_place=True, toplevel=False)
-            result.extend(nested_stree.children)
-        elif isinstance(node, dace.nodes.Tasklet):
-            in_memlets = {e.dst_conn: e.data for e in state.in_edges(node) if e.dst_conn}
-            out_memlets = {e.src_conn: e.data for e in state.out_edges(node) if e.src_conn}
-            tasklet_node = tn.TaskletNode(node=node, in_memlets=in_memlets, out_memlets=out_memlets)
-<<<<<<< HEAD
-            tasklet_node.sdfg = state.sdfg
-=======
->>>>>>> 3ce67a66
-            result.append(tasklet_node)
-        elif isinstance(node, dace.nodes.LibraryNode):
-            # NOTE: LibraryNodes do not necessarily have connectors
-            if node.in_connectors:
-                in_memlets = {e.dst_conn: e.data for e in state.in_edges(node) if e.dst_conn}
-            else:
-                in_memlets = set([e.data for e in state.in_edges(node)])
-            if node.out_connectors:
-                out_memlets = {e.src_conn: e.data for e in state.out_edges(node) if e.src_conn}
-            else:
-                out_memlets = set([e.data for e in state.out_edges(node)])
-            libnode = tn.LibraryCall(node=node, in_memlets=in_memlets, out_memlets=out_memlets)
-<<<<<<< HEAD
-            libnode.sdfg = state.sdfg
-=======
->>>>>>> 3ce67a66
-            result.append(libnode)
-        elif isinstance(node, dace.nodes.AccessNode):
-            # If one of the neighboring edges has a schedule tree node attached to it, use that
-            # (except for views, which were generated above)
-            for e in state.all_edges(node):
-                if e in edges_to_ignore:
-                    continue
-                if e in edge_to_stree:
-                    if isinstance(edge_to_stree[e], tn.ViewNode):
-                        continue
-                    result.append(edge_to_stree[e])
-                    edges_to_ignore.add(e)
-
-    assert len(scopes) == 0
-
-    return result
-
-
-def _isedge_schedule_tree(graph: ControlFlowRegion,
-                          edge: gr.Edge[InterstateEdge],
-                          emit_goto_for_successors: bool = False) -> List[tn.ScheduleTreeNode]:
-    result: List[tn.ScheduleTreeNode] = []
-    for aname, aval in edge.data.assignments.items():
-        assign_node = tn.AssignNode(name=aname, value=CodeBlock(aval), edge=InterstateEdge(assignments={aname: aval}))
-        result.append(assign_node)
-
-    edge_body: List[tn.ScheduleTreeNode] = []
-    if emit_goto_for_successors:
-        goto_node = tn.GotoNode(target=edge.dst.label)
-        edge_body.append(goto_node)
-
-    if edge.data.is_unconditional():
-        result.extend(edge_body)
-    else:
-        # The edge carries a condition, thus the successor is not necessarily executed.
-        if emit_goto_for_successors:
-            # This indicates that we are in unstructured control flow, so a goto for all successors is placed
-            # regardless. No goto needs to be placed for the exit.
-            state_if_node = tn.StateIfScope(condition=edge.data.condition, children=edge_body)
-        else:
-            # If not emitting gotos for successors, this indicates that we are in structured control flow. In this case,
-            # rather than hiding any successors behind a condition, we create a return / exit goto node that is executed
-            # if the inverse of the condition holds, i.e., the successor is NOT executed.
-            exit_goto = tn.GotoNode(target=None)
-            state_if_node = tn.StateIfScope(condition=CodeBlock(negate_expr(edge.data.condition)), children=[exit_goto])
-        result.append(state_if_node)
-
-    return result
-
-
-def _block_schedule_tree(block: ControlFlowBlock) -> List[tn.ScheduleTreeNode]:
-    if isinstance(block, ControlFlowRegion):
-        children: List[tn.ScheduleTreeNode] = []
-        if isinstance(block.start_block, SDFGState):
-            first_state_node = tn.StateLabel(state=block.start_block)
-            children.append(first_state_node)
-
-        if isinstance(block, UnstructuredControlFlow) or any(block.out_degree(n) > 1 for n in block.nodes()):
-            # This control flow graph contains multiple outgoing edges from a single node, which indicates
-            # unstructured control flow. This is represented through a GBlock that wraps everything.
-            subnodes: List[tn.ScheduleTreeNode] = []
-            processed_edges: Set[gr.Edge[InterstateEdge]] = set()
-            for n in block.nodes():
-                subnodes.extend(_block_schedule_tree(n))
-                for oe in block.out_edges(n):
-                    if oe not in processed_edges:
-                        subnodes.extend(_isedge_schedule_tree(block, oe, emit_goto_for_successors=True))
-                        processed_edges.add(oe)
-            gblock = tn.GBlock(children=subnodes)
-            children = [gblock]
-        else:
-            # No unstructured control flow present - traverse in a linear fashion.
-            pivot = block.start_block
-            while pivot is not None:
-                children.extend(_block_schedule_tree(pivot))
-                oedges = block.out_edges(pivot)
-                if len(oedges) == 1:
-                    pivot = oedges[0].dst
-                    children.extend(_isedge_schedule_tree(block, oedges[0], emit_goto_for_successors=False))
-                else:
-                    pivot = None
-
-        if isinstance(block, LoopRegion):
-            # If this is a loop region, wrap everything in a LoopScope node.
-            loop_node = tn.LoopScope(loop=block, children=children)
-            return [loop_node]
-        return children
-    elif isinstance(block, ConditionalBlock):
-        result: List[tn.ScheduleTreeNode] = []
-        if_node = tn.IfScope(condition=block.branches[0][0], children=_block_schedule_tree(block.branches[0][1]))
-        result.append(if_node)
-        for cond, branch_body in block.branches[1:]:
-            if cond is not None:
-                elif_node = tn.ElifScope(condition=cond, children=_block_schedule_tree(branch_body))
-                result.append(elif_node)
-            else:
-                else_node = tn.ElseScope(children=_block_schedule_tree(branch_body))
-                result.append(else_node)
-        return result
-    elif isinstance(block, SDFGState):
-        return _state_schedule_tree(block)
-    elif isinstance(block, ReturnBlock):
-        # For return blocks, add a goto node to the end of the schedule tree.
-        # NOTE: Return blocks currently always exit the entire SDFG context they are contained in, meaning that the exit
-        # goto has target=None. However, in the future we want to adapt Return blocks to be able to return only a
-        # function region, if contained inside of one - in which case the target will need to be changed to NOT exit the
-        # entire SDFG.
-        goto_node = tn.GotoNode(target=None)
-        return [goto_node]
-    else:
-        raise tn.UnsupportedScopeException(type(block).__name__)
-
-
-def _generate_views_in_scope(
-        edges: List[gr.MultiConnectorEdge[Memlet]],
-        edge_to_stree: Dict[gr.MultiConnectorEdge[Memlet], tn.ScheduleTreeNode]) -> List[tn.ScheduleTreeNode]:
-    """
-    Generates all view and reference set edges in the correct order. This function is intended to be used
-    at the beginning of a scope.
-    """
-    result: List[tn.ScheduleTreeNode] = []
-
-    # Make a dependency graph of all the views
-    g = nx.DiGraph()
-    node_to_stree = {}
-    for e in edges:
-        if e not in edge_to_stree:
-            continue
-        st = edge_to_stree[e]
-        if not isinstance(st, tn.ViewNode):
-            continue
-        g.add_edge(st.source, st.target)
-        node_to_stree[st.target] = st
-
-    # Traverse in order and deduplicate
-    already_generated = set()
-    for n in nx.topological_sort(g):
-        if n in node_to_stree and n not in already_generated:
-            result.append(node_to_stree[n])
-            already_generated.add(n)
-
-    return result
-
-
-def as_schedule_tree(sdfg: SDFG, in_place: bool = False, toplevel: bool = True) -> tn.ScheduleTreeScope:
-    """
-    Converts an SDFG into a schedule tree. The schedule tree is a tree of nodes that represent the execution order of
-    the SDFG.
-    Each node in the tree can either represent a single statement (symbol assignment, tasklet, copy, library node, etc.)
-    or a ``ScheduleTreeScope`` block (map, for-loop, pipeline, etc.) that contains other nodes.
-
-    It can be used to generate code from an SDFG, or to perform schedule transformations on the SDFG. For example,
-    erasing an empty if branch, or merging two consecutive for-loops. The SDFG can then be reconstructed via the
-    ``from_schedule_tree`` function.
-
-    :param sdfg: The SDFG to convert.
-    :param in_place: If True, the SDFG is modified in-place. Otherwise, a copy is made. Note that the SDFG might not be
-                     usable after the conversion if ``in_place`` is True!
-    :return: A schedule tree representing the given SDFG.
-    """
-    from dace.transformation import helpers as xfh  # Avoid import loop
-
-    if not in_place:
-        sdfg = copy.deepcopy(sdfg)
-
-    # Prepare SDFG for conversion
-    #############################
-
-    # Split edges with assignments and conditions
-    xfh.split_interstate_edges(sdfg)
-
-    # Replace code->code edges with data<->code edges
-    xfh.replace_code_to_code_edges(sdfg)
-
-    if toplevel:  # Top-level SDFG preparation (only perform once)
-        # Handle name collisions (in arrays, state labels, symbols)
-        remove_name_collisions(sdfg)
-        # Ensure no arrays alias in SDFG tree
-        dealias_sdfg(sdfg)
-
-    #############################
-
-<<<<<<< HEAD
-    # Create initial tree from CFG
-    cfg: cf.ControlFlow = cf.structured_control_flow_tree_with_regions(sdfg, lambda _: '')
-
-    def transition_totree(node: cf.ControlFlow, parent: cf.GeneralBlock,
-                          block: ControlFlowBlock) -> List[tn.ScheduleTreeNode]:
-        result: List[tn.ScheduleTreeNode] = []
-        for e in block.parent_graph.out_edges(block):
-            edge_body = []
-
-            if e not in parent.assignments_to_ignore:
-                for aname, aval in e.data.assignments.items():
-                    assign_node = tn.AssignNode(name=aname,
-                                                value=CodeBlock(aval),
-                                                edge=InterstateEdge(assignments={aname: aval}))
-                    assign_node.sdfg = block.sdfg
-                    edge_body.append(assign_node)
-
-            if not parent.sequential:
-                if e not in parent.gotos_to_ignore:
-                    goto_node = tn.GotoNode(target=e.dst.label)
-                    goto_node.sdfg = block.sdfg
-                    edge_body.append(goto_node)
-                else:
-                    if e in parent.gotos_to_break:
-                        break_node = tn.BreakNode()
-                        break_node.sdfg = block.sdfg
-                        edge_body.append(break_node)
-                    elif e in parent.gotos_to_continue:
-                        continue_node = tn.ContinueNode()
-                        continue_node.sdfg = block.sdfg
-                        edge_body.append(continue_node)
-            else:
-                # If the next state is not the expected target (loop-back edge, next state),
-                # emit goto
-                expected_transition = False
-                if isinstance(parent, (cf.ForScope, cf.WhileScope)) and e.dst is parent.guard:
-                    expected_transition = True
-                elif isinstance(parent, cf.DoWhileScope) and e.dst is parent.body[0]:
-                    expected_transition = True
-                else:
-                    next_block = cf.find_next_block(node)
-                    # Next state in block or first state in next CF block
-                    if next_block is not None:
-                        if isinstance(next_block, cf.GeneralLoopScope):  # Special case for control flow regions
-                            if e.dst is next_block.loop:
-                                expected_transition = True
-                        elif next_block.first_block is e.dst:
-                            expected_transition = True
-
-                if not expected_transition and e not in parent.gotos_to_ignore:
-                    goto_node = tn.GotoNode(target=e.dst.label)
-                    goto_node.sdfg = block.sdfg
-                    edge_body.append(goto_node)
-
-            if e not in parent.gotos_to_ignore and not e.data.is_unconditional():
-                if sdfg.out_degree(block) == 1 and parent.sequential:
-                    # Conditional state in sequential block! Add "if not condition goto exit"
-                    state_if_node = tn.StateIfScope(condition=CodeBlock(negate_expr(e.data.condition)),
-                                                    children=[tn.GotoNode(target=None)])
-                    state_if_node.sdfg = block.sdfg
-                    result.append(state_if_node)
-                    result.extend(edge_body)
-                else:
-                    # Add "if condition" with the body above
-                    state_if_node = tn.StateIfScope(condition=e.data.condition, children=edge_body) 
-                    state_if_node.sdfg = block.sdfg
-                    result.append(state_if_node)
-            else:
-                result.extend(edge_body)
-        return result
-
-    # Traverse said tree (also into states) to create the schedule tree
-    def totree(node: cf.ControlFlow, parent: cf.GeneralBlock = None) -> List[tn.ScheduleTreeNode]:
-        result: List[tn.ScheduleTreeNode] = []
-        if isinstance(node, cf.GeneralBlock):
-            subnodes: List[tn.ScheduleTreeNode] = []
-            for n in node.elements:
-                subnodes.extend(totree(n, node))
-            if not node.sequential:
-                # Nest in general block
-                gblock = tn.GBlock(children=subnodes)
-                gblock.sdfg = node.first_block.sdfg
-                result = [gblock]
-            else:
-                # Use the sub-nodes directly
-                result = subnodes
-
-        elif isinstance(node, cf.BasicCFBlock):
-            result = state_schedule_tree(node.state)
-
-            # Add interstate assignments unrelated to structured control flow
-            if parent is not None:
-                result.extend(transition_totree(node, parent, node.state))
-        elif isinstance(node, cf.ForScope):
-            for_node = tn.ForScope(header=node, children=totree(node.body))
-            for_node = node.first_block.sdfg
-            result.append(for_node)
-        elif isinstance(node, cf.IfScope):
-            if_node = tn.IfScope(condition=node.condition, children=totree(node.body))
-            if_node.sdfg = node.first_block.sdfg
-            result.append(if_node)
-            if node.orelse is not None:
-                else_node = tn.ElseScope(children=totree(node.orelse))
-                else_node.sdfg = node.first_block.sdfg
-                result.append(else_node)
-        elif isinstance(node, cf.IfElseChain):
-            # Add "if" for the first condition, "elif"s for the rest
-            if_node = tn.IfScope(condition=node.body[0][0], children=totree(node.body[0][1]))
-            if_node.sdfg = node.first_block.sdfg
-            result.append(if_node)
-            for cond, body in node.body[1:]:
-                elif_node = tn.ElifScope(condition=cond, children=totree(body))
-                elif_node.sdfg = node.first_block.sdfg
-                result.append(elif_node)
-            # "else goto exit"
-            goto_node = tn.GotoNode(target=None)
-            goto_node.sdfg = node.first_block.sdfg
-            else_node = tn.ElseScope(children=[goto_node])
-            else_node.sdfg = node.first_block.sdfg
-            result.append(else_node)
-        elif isinstance(node, cf.WhileScope):
-            while_node = tn.WhileScope(header=node, children=totree(node.body))
-            while_node.sdfg = node.first_block.sdfg
-            result.append(while_node)
-        elif isinstance(node, cf.DoWhileScope):
-            do_while_node = tn.DoWhileScope(header=node, children=totree(node.body))
-            do_while_node.sdfg = node.sdfg
-            result.append(do_while_node)
-        elif isinstance(node, cf.GeneralLoopScope):
-            loop_node = tn.GeneralLoopScope(header=node, children=totree(node.body))
-            loop_node.sdfg = node.loop.sdfg
-            result.append(loop_node)
-
-            # Add interstate assignments unrelated to structured control flow
-            if parent is not None:
-                result.extend(transition_totree(node, parent, node.loop))
-        elif isinstance(node, cf.GeneralConditionalScope):
-            if_node = tn.IfScope(condition=node.conditional.branches[0][0],
-                                 children=totree(node.branch_bodies[0][1]),
-                                 cond_block=node.conditional)
-            if_node.sdfg = node.conditional.sdfg
-            result.append(if_node)
-            for i, (cond, _) in enumerate(node.conditional.branches[1:]):
-                if cond is not None:
-                    elif_node = tn.ElifScope(condition=cond, children=totree(node.branch_bodies[i][1]))
-                    elif_node.sdfg = node.conditional.sdfg
-                    result.append(elif_node)
-                else:
-                    else_node = tn.ElseScope(children=totree(node.branch_bodies[i][1]))
-                    else_node.sdfg = node.conditional.sdfg
-                    result.append(else_node)
-
-            # Add interstate assignments unrelated to structured control flow
-            if parent is not None:
-                result.extend(transition_totree(node, parent, node.conditional))
-        elif isinstance(node, cf.ReturnCFBlock):
-            goto_node = tn.GotoNode(target=None)
-            goto_node.sdfg = node.block.sdfg
-            result.append(goto_node)
-        else:
-            # e.g., "SwitchCaseScope"
-            raise tn.UnsupportedScopeException(type(node).__name__)
-
-        if node.first_block is not None:
-            first_state_node = tn.StateLabel(state=node.first_block)
-            first_state_node.sdfg = node.first_block.sdfg
-            result = [first_state_node] + result
-
-        return result
-
-    # Recursive traversal of the control flow tree
-    result = tn.ScheduleTreeScope(children=totree(cfg))
-    tn.validate_has_no_other_node_types(result)
-    result.sdfg = sdfg
-=======
-    result = tn.ScheduleTreeScope(children=_block_schedule_tree(sdfg))
-    tn.validate_has_no_other_node_types(result)
->>>>>>> 3ce67a66
-
-    # Clean up tree
-    stpasses.remove_unused_and_duplicate_labels(result)
-
-    return result
-
-
-if __name__ == '__main__':
-    s = time.time()
-    sdfg = SDFG.from_file(sys.argv[1])
-    print('Loaded SDFG in', time.time() - s, 'seconds')
-    s = time.time()
-    stree = as_schedule_tree(sdfg, in_place=True)
-    print('Created schedule tree in', time.time() - s, 'seconds')
-
-    with open('output_stree.txt', 'w') as fp:
-        fp.write(stree.as_string(-1) + '\n')
+# Copyright 2019-2025 ETH Zurich and the DaCe authors. All rights reserved.
+from collections import defaultdict
+import copy
+from typing import Dict, List, Optional, Set
+import dace
+from dace import data, subsets, symbolic
+from dace.sdfg.sdfg import InterstateEdge, SDFG
+from dace.sdfg.state import (ConditionalBlock, ControlFlowBlock, ControlFlowRegion, LoopRegion, ReturnBlock, SDFGState,
+                             UnstructuredControlFlow)
+from dace.sdfg import utils as sdutil, graph as gr, nodes as nd
+from dace.sdfg.replace import replace_datadesc_names
+from dace.frontend.python.astutils import negate_expr
+from dace.sdfg.analysis.schedule_tree import treenodes as tn, passes as stpasses
+from dace.transformation.passes.analysis import StateReachability
+from dace.transformation.helpers import unsqueeze_memlet
+from dace.properties import CodeBlock
+from dace.memlet import Memlet
+
+import networkx as nx
+import time
+import sys
+
+NODE_TO_SCOPE_TYPE = {
+    dace.nodes.MapEntry: tn.MapScope,
+    dace.nodes.ConsumeEntry: tn.ConsumeScope,
+    dace.nodes.PipelineEntry: tn.PipelineScope,
+}
+
+
+def dealias_sdfg(sdfg: SDFG):
+    """
+    Renames all data containers in an SDFG tree (i.e., nested SDFGs) to use the same data descriptors
+    as the top-level SDFG. This function takes care of offsetting memlets and internal
+    uses of arrays such that there is one naming system, and no aliasing of managed memory.
+
+    This function operates in-place.
+
+    :param sdfg: The SDFG to operate on.
+    """
+    for nsdfg in sdfg.all_sdfgs_recursive():
+
+        if not nsdfg.parent:
+            continue
+
+        replacements: Dict[str, str] = {}
+        inv_replacements: Dict[str, List[str]] = {}
+        parent_edges: Dict[str, Memlet] = {}
+        to_unsqueeze: Set[str] = set()
+
+        parent_sdfg = nsdfg.parent_sdfg
+        parent_state = nsdfg.parent
+        parent_node = nsdfg.parent_nsdfg_node
+
+        for name, desc in nsdfg.arrays.items():
+            if desc.transient:
+                continue
+            for edge in parent_state.edges_by_connector(parent_node, name):
+                parent_name = edge.data.data
+                if parent_name == name or parent_name in nsdfg.arrays:
+                    continue
+                assert parent_name in parent_sdfg.arrays
+                if parent_name != name:
+                    replacements[name] = parent_name
+                    parent_edges[name] = edge
+                    if parent_name in inv_replacements:
+                        inv_replacements[parent_name].append(name)
+                        to_unsqueeze.add(parent_name)
+                    else:
+                        inv_replacements[parent_name] = [name]
+                    break
+
+        if to_unsqueeze:
+            for parent_name in to_unsqueeze:
+                parent_arr = parent_sdfg.arrays[parent_name]
+                if isinstance(parent_arr, data.View):
+                    parent_arr = parent_arr.as_array()
+                elif isinstance(parent_arr, data.StructureView):
+                    parent_arr = parent_arr.as_structure()
+                elif isinstance(parent_arr, data.ContainerView):
+                    parent_arr = copy.deepcopy(parent_arr.stype)
+                child_names = inv_replacements[parent_name]
+                for name in child_names:
+                    child_arr = copy.deepcopy(parent_arr)
+                    child_arr.transient = False
+                    nsdfg.arrays[name] = child_arr
+                for state in nsdfg.states():
+                    for e in state.edges():
+                        if e.data.is_empty():
+                            continue
+                        if not state.is_leaf_memlet(e):
+                            continue
+
+                        mpath = state.memlet_path(e)
+                        src, dst = mpath[0].src, mpath[-1].dst
+
+                        # We need to take directionality of the memlet into account and unsqueeze either to source or
+                        # destination subset
+                        if isinstance(src, nd.AccessNode) and src.data in child_names:
+                            src_data = src.data
+                            new_src_memlet = unsqueeze_memlet(e.data, parent_edges[src.data].data, use_src_subset=True)
+                        else:
+                            src_data = None
+                            new_src_memlet = None
+                            # We need to take directionality of the memlet into account
+                        if isinstance(dst, nd.AccessNode) and dst.data in child_names:
+                            dst_data = dst.data
+                            new_dst_memlet = unsqueeze_memlet(e.data, parent_edges[dst.data].data, use_dst_subset=True)
+                        else:
+                            dst_data = None
+                            new_dst_memlet = None
+
+                        if new_src_memlet is not None:
+                            e.data.src_subset = new_src_memlet.subset
+                        if new_dst_memlet is not None:
+                            e.data.dst_subset = new_dst_memlet.subset
+                        if e.data.data == src_data:
+                            e.data.data = new_src_memlet.data
+                        elif e.data.data == dst_data:
+                            e.data.data = new_dst_memlet.data
+
+                for e in nsdfg.all_interstate_edges():
+                    repl_dict = dict()
+                    syms = e.data.read_symbols()
+                    for memlet in e.data.get_read_memlets(nsdfg.arrays):
+                        if memlet.data in child_names:
+                            repl_dict[str(memlet)] = unsqueeze_memlet(memlet, parent_edges[memlet.data].data)
+                            if memlet.data in syms:
+                                syms.remove(memlet.data)
+                    for s in syms:
+                        if s in parent_edges:
+                            if s in nsdfg.arrays:
+                                repl_dict[s] = parent_edges[s].data.data
+                            else:
+                                repl_dict[s] = str(parent_edges[s].data)
+                    e.data.replace_dict(repl_dict)
+                for name in child_names:
+                    edge = parent_edges[name]
+                    for e in parent_state.memlet_tree(edge):
+                        if e.data.data == parent_name:
+                            e.data.subset = subsets.Range.from_array(parent_arr)
+                        else:
+                            e.data.other_subset = subsets.Range.from_array(parent_arr)
+
+        if replacements:
+            struct_outside_replacements: Dict[str, str] = {}
+            cleaned_replacements = {}
+            for k, val in replacements.items():
+                if '.' in val:
+                    if '.' not in k:
+                        struct_outside_replacements[k] = val
+                    continue
+                else:
+                    cleaned_replacements[k] = val
+            replacements = cleaned_replacements
+
+            symbolic.safe_replace(replacements, lambda d: replace_datadesc_names(nsdfg, d), value_as_string=True)
+            parent_node.in_connectors = {
+                replacements[c] if c in replacements else c: t
+                for c, t in parent_node.in_connectors.items()
+            }
+            parent_node.out_connectors = {
+                replacements[c] if c in replacements else c: t
+                for c, t in parent_node.out_connectors.items()
+            }
+            for e in parent_state.all_edges(parent_node):
+                if e.src_conn in replacements:
+                    e._src_conn = replacements[e.src_conn]
+                elif e.dst_conn in replacements:
+                    e._dst_conn = replacements[e.dst_conn]
+
+            '''
+            if struct_outside_replacements:
+                p_scope = parent_state.scope_dict()[parent_node]
+                in_map = not isinstance(p_scope, SDFGState)
+                for k, val in struct_outside_replacements.items():
+                    needs_input = k in parent_node.in_connectors
+                    needs_output = k in parent_node.out_connectors
+                    root_container = val.split('.')[0]
+                    if (root_container not in nsdfg.arrays or
+                        (needs_input and root_container not in parent_node.in_connectors) or
+                        (needs_output and root_container not in parent_node.out_connectors)):
+                        nsdfg.add_datadesc(root_container, parent_sdfg.arrays[root_container])
+                        if needs_input:
+                            parent_node.add_in_connector(root_container, parent_sdfg.arrays[root_container].dtype,
+                                                         force=True)
+                            read = parent_state.add_access(root_container)
+                            if in_map:
+                                parent_state.add_memlet_path(read, p_scope, parent_node,
+                                                             memlet=Memlet(expr=root_container + '[0]'),
+                                                             dst_conn=root_container,
+                                                             propagate=False)
+                            else:
+                                parent_state.add_memlet_path(read, parent_node,
+                                                             memlet=Memlet(expr=root_container + '[0]'),
+                                                             dst_conn=root_container,
+                                                             propagate=False)
+                        if needs_output:
+                            parent_node.add_out_connector(root_container, parent_sdfg.arrays[root_container].dtype,
+                                                          force=True)
+                            write = parent_state.add_access(root_container)
+                            if in_map:
+                                parent_state.add_memlet_path(parent_node, p_scope, write,
+                                                             memlet=Memlet(expr=root_container + '[0]'),
+                                                             src_conn=root_container,
+                                                             propagate=False)
+                            else:
+                                parent_state.add_memlet_path(parent_node, write,
+                                                             memlet=Memlet(expr=root_container + '[0]'),
+                                                             src_conn=root_container,
+                                                             propagate=False)
+                    else:
+                        continue
+                replacements = struct_outside_replacements
+                symbolic.safe_replace(replacements, lambda d: replace_datadesc_names(nsdfg, d, True),
+                                      value_as_string=True)
+                for k in struct_outside_replacements.keys():
+                    del nsdfg.arrays[k]
+                parent_node.in_connectors = {
+                    replacements[c] if c in replacements else c: t
+                    for c, t in parent_node.in_connectors.items()
+                }
+                parent_node.out_connectors = {
+                    replacements[c] if c in replacements else c: t
+                    for c, t in parent_node.out_connectors.items()
+                }
+                for e in parent_state.all_edges(parent_node):
+                    if e.src_conn in replacements:
+                        e._src_conn = replacements[e.src_conn]
+                    elif e.dst_conn in replacements:
+                        e._dst_conn = replacements[e.dst_conn]
+                        '''
+
+
+def normalize_memlet(sdfg: SDFG, state: SDFGState, original: gr.MultiConnectorEdge[Memlet], data: str) -> Memlet:
+    """
+    Normalizes a memlet to a given data descriptor.
+
+    :param sdfg: The SDFG.
+    :param state: The state.
+    :param original: The original memlet.
+    :param data: The data descriptor.
+    :return: A new memlet.
+    """
+    # Shallow copy edge
+    edge = gr.MultiConnectorEdge(original.src, original.src_conn, original.dst, original.dst_conn,
+                                 copy.deepcopy(original.data), original.key)
+    edge.data.try_initialize(sdfg, state, edge)
+
+    if '.' in edge.data.data and edge.data.data.startswith(data + '.'):
+        return edge.data
+    if edge.data.data == data:
+        return edge.data
+
+    memlet = edge.data
+    if memlet._is_data_src:
+        new_subset, new_osubset = memlet.get_dst_subset(edge, state), memlet.get_src_subset(edge, state)
+    else:
+        new_subset, new_osubset = memlet.get_src_subset(edge, state), memlet.get_dst_subset(edge, state)
+
+    memlet.data = data
+    memlet.subset = new_subset
+    memlet.other_subset = new_osubset
+    memlet._is_data_src = True
+    return memlet
+
+
+def replace_memlets(sdfg: SDFG, input_mapping: Dict[str, Memlet], output_mapping: Dict[str, Memlet]):
+    """
+    Replaces all uses of data containers in memlets and interstate edges in an SDFG.
+    :param sdfg: The SDFG.
+    :param input_mapping: A mapping from internal data descriptor names to external input memlets.
+    :param output_mapping: A mapping from internal data descriptor names to external output memlets.
+    """
+    for state in sdfg.states():
+        for e in state.edges():
+            mpath = state.memlet_path(e)
+            src = mpath[0].src
+            dst = mpath[-1].dst
+            memlet = e.data
+            if memlet.data is None:
+                continue
+            if isinstance(src, dace.nodes.AccessNode) and src.data in input_mapping:
+                src_data = src.data
+                src_memlet = unsqueeze_memlet(memlet, input_mapping[src.data], use_src_subset=True)
+            else:
+                src_data = None
+                src_memlet = None
+            if isinstance(dst, dace.nodes.AccessNode) and dst.data in output_mapping:
+                dst_data = dst.data
+                dst_memlet = unsqueeze_memlet(memlet, output_mapping[dst.data], use_dst_subset=True)
+            else:
+                dst_data = None
+                dst_memlet = None
+
+            # Other cases (code->code)
+            if src_data is None and dst_data is None:
+                if e.data.data in input_mapping:
+                    memlet = unsqueeze_memlet(memlet, input_mapping[e.data.data])
+                elif e.data.data in output_mapping:
+                    memlet = unsqueeze_memlet(memlet, output_mapping[e.data.data])
+                e.data = memlet
+            else:
+                if src_memlet is not None:
+                    memlet.src_subset = src_memlet.subset
+                if dst_memlet is not None:
+                    memlet.dst_subset = dst_memlet.subset
+                if memlet.data == src_data:
+                    memlet.data = src_memlet.data
+                elif memlet.data == dst_data:
+                    memlet.data = dst_memlet.data
+
+    for e in sdfg.all_interstate_edges():
+        repl_dict = dict()
+        syms = e.data.read_symbols()
+        for memlet in e.data.get_read_memlets(sdfg.arrays):
+            if memlet.data in input_mapping or memlet.data in output_mapping:
+                # If array name is both in the input connectors and output connectors with different
+                # memlets, this is undefined behavior. Prefer output
+                if memlet.data in input_mapping:
+                    mapping = input_mapping
+                if memlet.data in output_mapping:
+                    mapping = output_mapping
+
+                repl_dict[str(memlet)] = str(unsqueeze_memlet(memlet, mapping[memlet.data]))
+                if memlet.data in syms:
+                    syms.remove(memlet.data)
+        for s in syms:
+            if s in input_mapping:
+                if s in sdfg.arrays:
+                    repl_dict[s] = input_mapping[s].data
+                else:
+                    repl_dict[s] = str(input_mapping[s])
+
+        # Manual replacement with strings
+        # TODO(later): Would be MUCH better to use MemletReplacer / e.data.replace_dict(repl_dict, replace_keys=False)
+        for find, replace in repl_dict.items():
+            for k, v in e.data.assignments.items():
+                if find in v:
+                    e.data.assignments[k] = v.replace(find, replace)
+            condstr = e.data.condition.as_string
+            if find in condstr:
+                e.data.condition.as_string = condstr.replace(find, replace)
+
+
+def remove_name_collisions(sdfg: SDFG):
+    """
+    Removes name collisions in nested SDFGs by renaming states, data containers, and symbols.
+
+    :param sdfg: The SDFG.
+    """
+    state_names_seen = set()
+    identifiers_seen = set()
+
+    for nsdfg in sdfg.all_sdfgs_recursive():
+        # Rename duplicate states
+        for state in nsdfg.states():
+            if state.label in state_names_seen:
+                state.label = data.find_new_name(state.label, state_names_seen)
+            state_names_seen.add(state.label)
+
+        replacements: Dict[str, str] = {}
+        parent_node = nsdfg.parent_nsdfg_node
+
+        # Preserve top-level SDFG names
+        do_not_replace = False
+        if not parent_node:
+            do_not_replace = True
+
+        # Rename duplicate data containers
+        for name, desc in nsdfg.arrays.items():
+            if name in identifiers_seen:
+                if not desc.transient or do_not_replace:
+                    continue
+
+                new_name = data.find_new_name(name, identifiers_seen)
+                replacements[name] = new_name
+                name = new_name
+            identifiers_seen.add(name)
+
+        # Rename duplicate top-level symbols
+        for name in nsdfg.get_all_toplevel_symbols():
+            # Will already be renamed during conversion
+            if parent_node is not None and name in parent_node.symbol_mapping:
+                continue
+
+            if name in identifiers_seen and not do_not_replace:
+                new_name = data.find_new_name(name, identifiers_seen)
+                replacements[name] = new_name
+                name = new_name
+            identifiers_seen.add(name)
+
+        # Rename duplicate constants
+        for name in nsdfg.constants_prop.keys():
+            if name in identifiers_seen and not do_not_replace:
+                new_name = data.find_new_name(name, identifiers_seen)
+                replacements[name] = new_name
+                name = new_name
+            identifiers_seen.add(name)
+
+        # If there is a name collision, replace all uses of the old names with the new names
+        if replacements:
+            nsdfg.replace_dict(replacements)
+
+
+def _make_view_node(state: SDFGState, edge: gr.MultiConnectorEdge[Memlet], view_name: str,
+                    viewed_name: str) -> tn.ViewNode:
+    """
+    Helper function to create a view schedule tree node from a memlet edge.
+    """
+    sdfg = state.parent
+    normalized = normalize_memlet(sdfg, state, edge, viewed_name)
+    view_node = tn.ViewNode(target=view_name,
+                            source=viewed_name,
+                            memlet=normalized,
+                            src_desc=sdfg.arrays[viewed_name],
+                            view_desc=sdfg.arrays[view_name])
+    view_node.sdfg = state.sdfg
+    return view_node
+
+
+def replace_symbols_until_set(nsdfg: dace.nodes.NestedSDFG):
+    """
+    Replaces symbol values in a nested SDFG until their value has been reset. This is used for matching symbol
+    namespaces between an SDFG and a nested SDFG.
+    """
+    mapping = nsdfg.symbol_mapping
+    sdfg = nsdfg.sdfg
+    reachable_states = StateReachability().apply_pass(sdfg, {})[sdfg.cfg_id]
+    redefined_symbols: Dict[SDFGState, Set[str]] = defaultdict(set)
+
+    # Collect redefined symbols
+    for e in sdfg.edges():
+        redefined = e.data.assignments.keys()
+        redefined_symbols[e.dst] |= redefined
+        for reachable in reachable_states[e.dst]:
+            redefined_symbols[reachable] |= redefined
+
+    # Replace everything but the redefined symbols
+    for state in sdfg.nodes():
+        per_state_mapping = {k: v for k, v in mapping.items() if k not in redefined_symbols[state]}
+        symbolic.safe_replace(per_state_mapping, state.replace_dict)
+        for e in sdfg.out_edges(state):
+            symbolic.safe_replace(per_state_mapping, lambda d: e.data.replace_dict(d, replace_keys=False))
+
+
+def prepare_schedule_tree_edges(state: SDFGState) -> Dict[gr.MultiConnectorEdge[Memlet], tn.ScheduleTreeNode]:
+    """
+    Creates a dictionary mapping edges to their corresponding schedule tree nodes, if relevant.
+    This handles view edges, reference sets, and dynamic map inputs.
+
+    :param state: The state.
+    """
+    result: Dict[gr.MultiConnectorEdge[Memlet], tn.ScheduleTreeNode] = {}
+    scope_to_edges: Dict[nd.EntryNode, List[gr.MultiConnectorEdge[Memlet]]] = defaultdict(list)
+    edges_to_ignore = set()
+    sdfg = state.parent
+
+    for edge in state.edges():
+        if edge in edges_to_ignore or edge in result:
+            continue
+        if edge.data.is_empty():  # Ignore empty memlets
+            edges_to_ignore.add(edge)
+            continue
+
+        # Part of a memlet path - only consider innermost memlets
+        mtree = state.memlet_tree(edge)
+        all_edges = set(e for e in mtree)
+        leaves = set(mtree.leaves())
+        edges_to_ignore.update(all_edges - leaves)
+
+        # For every tree leaf, create a copy/view/reference set node as necessary
+        for e in leaves:
+            if e in edges_to_ignore or e in result:
+                continue
+
+            # 1. Check for views
+            if isinstance(e.src, dace.nodes.AccessNode):
+                desc = e.src.desc(sdfg)
+                if isinstance(desc, dace.data.View):
+                    vedge = sdutil.get_view_edge(state, e.src)
+                    if e is vedge:
+                        viewed_node = sdutil.get_view_node(state, e.src)
+                        result[e] = _make_view_node(state, e, e.src.data, viewed_node.data)
+                        scope = state.entry_node(e.dst if mtree.downwards else e.src)
+                        scope_to_edges[scope].append(e)
+                        continue
+            if isinstance(e.dst, dace.nodes.AccessNode):
+                desc = e.dst.desc(sdfg)
+                if isinstance(desc, dace.data.View):
+                    vedge = sdutil.get_view_edge(state, e.dst)
+                    if e is vedge:
+                        viewed_node = sdutil.get_view_node(state, e.dst)
+                        result[e] = _make_view_node(state, e, e.dst.data, viewed_node.data)
+                        scope = state.entry_node(e.dst if mtree.downwards else e.src)
+                        scope_to_edges[scope].append(e)
+                        continue
+
+            # 2. Check for reference sets
+            if isinstance(e.dst, dace.nodes.AccessNode) and e.dst_conn == 'set':
+                assert isinstance(e.dst.desc(sdfg), dace.data.Reference)
+
+                # Determine source
+                if isinstance(mtree.root().edge.src, dace.nodes.CodeNode):
+                    src_desc = mtree.root().edge.src
+                else:
+                    src_desc = sdfg.arrays[e.data.data]
+                result[e] = tn.RefSetNode(target=e.dst.data,
+                                          memlet=e.data,
+                                          src_desc=src_desc,
+                                          ref_desc=sdfg.arrays[e.dst.data])
+                result[e].sdfg = state.sdfg
+                scope = state.entry_node(e.dst if mtree.downwards else e.src)
+                scope_to_edges[scope].append(e)
+                continue
+
+            # 3. Check for copies
+            # Get both ends of the memlet path
+            mpath = state.memlet_path(e)
+            src = mpath[0].src
+            dst = mpath[-1].dst
+            if not isinstance(src, dace.nodes.AccessNode):
+                continue
+            if not isinstance(dst, (dace.nodes.AccessNode, dace.nodes.EntryNode)):
+                continue
+
+            # If the edge destination is the innermost node, it is a downward-pointing path
+            is_target_dst = e.dst is dst
+
+            innermost_node = dst if is_target_dst else src
+            outermost_node = src if is_target_dst else dst
+
+            # Normalize memlets to their innermost node, or source->destination if it is a same-scope edge
+            if e.src is src and e.dst is dst:
+                outermost_node = src
+                innermost_node = dst
+
+            if isinstance(dst, dace.nodes.EntryNode):
+                # Special case: dynamic map range has no data
+                result[e] = tn.DynScopeCopyNode(target=e.dst_conn, memlet=e.data)
+            else:
+                target_name = innermost_node.data
+                new_memlet = normalize_memlet(sdfg, state, e, outermost_node.data)
+                result[e] = tn.CopyNode(target=target_name, memlet=new_memlet)
+            result[e].sdfg = state.sdfg
+
+            scope = state.entry_node(e.dst if mtree.downwards else e.src)
+            scope_to_edges[scope].append(e)
+
+    return result, scope_to_edges
+
+
+def _state_schedule_tree(state: SDFGState) -> List[tn.ScheduleTreeNode]:
+    """
+    Use scope-aware topological sort to get nodes by scope and return the schedule tree of this state.
+
+    :param state: The state.
+    :return: A string for the whole state
+    """
+    result: List[tn.ScheduleTreeNode] = []
+    sdfg = state.parent
+
+    edge_to_stree: Dict[gr.MultiConnectorEdge[Memlet], tn.ScheduleTreeNode]
+    scope_to_edges: Dict[nd.EntryNode, List[gr.MultiConnectorEdge[Memlet]]]
+    edge_to_stree, scope_to_edges = prepare_schedule_tree_edges(state)
+    edges_to_ignore = set()
+
+    # Handle all unscoped edges to generate output views
+    views = _generate_views_in_scope(scope_to_edges[None], edge_to_stree)
+    result.extend(views)
+
+    scopes: List[List[tn.ScheduleTreeNode]] = []
+    for node in sdutil.scope_aware_topological_sort(state):
+        if isinstance(node, dace.nodes.EntryNode):
+            # Handle dynamic scope inputs
+            for e in state.in_edges(node):
+                if e in edges_to_ignore:
+                    continue
+                if e in edge_to_stree:
+                    result.append(edge_to_stree[e])
+                    edges_to_ignore.add(e)
+
+            # Handle all scoped edges to generate (views)
+            views = _generate_views_in_scope(scope_to_edges[node], edge_to_stree)
+            result.extend(views)
+
+            # Create scope node and add to stack
+            scopes.append(result)
+            subnodes = []
+            scope_node: tn.DataflowScope = NODE_TO_SCOPE_TYPE[type(node)](state=state, node=node, children=subnodes)
+            scope_node.sdfg = state.sdfg
+            result.append(scope_node)
+            result = subnodes
+        elif isinstance(node, dace.nodes.ExitNode):
+            result = scopes.pop()
+        elif isinstance(node, dace.nodes.NestedSDFG):
+            nested_array_mapping_input = {}
+            nested_array_mapping_output = {}
+            generated_nviews = set()
+
+            # Replace symbols and memlets in nested SDFGs to match the namespace of the parent SDFG
+            replace_symbols_until_set(node)
+
+            # Create memlets for nested SDFG mapping, or nview schedule nodes if slice cannot be determined
+            for e in state.all_edges(node):
+                conn = e.dst_conn if e.dst is node else e.src_conn
+                if e.data.is_empty() or not conn:
+                    continue
+                res = sdutil.map_view_to_array(node.sdfg.arrays[conn], sdfg.arrays[e.data.data], e.data.subset)
+                no_mapping = False
+                if res is None:
+                    no_mapping = True
+                else:
+                    mapping, expanded, squeezed = res
+                    if expanded:  # "newaxis" slices will be seen as views (for now)
+                        no_mapping = True
+                    else:
+                        if e.dst is node:
+                            nested_array_mapping_input[conn] = e.data
+                        else:
+                            nested_array_mapping_output[conn] = e.data
+
+                if no_mapping:  # Must use view (nview = nested SDFG view)
+                    if conn not in generated_nviews:
+                        nview_node = tn.NView(target=conn,
+                                              source=e.data.data,
+                                              memlet=e.data,
+                                              src_desc=sdfg.arrays[e.data.data],
+                                              view_desc=node.sdfg.arrays[conn])
+                        nview_node.sdfg = node.sdfg
+                        result.append(nview_node)
+                        generated_nviews.add(conn)
+
+            replace_memlets(node.sdfg, nested_array_mapping_input, nested_array_mapping_output)
+
+            # Insert the nested SDFG flattened
+            nested_stree = as_schedule_tree(node.sdfg, in_place=True, toplevel=False)
+            result.extend(nested_stree.children)
+        elif isinstance(node, dace.nodes.Tasklet):
+            in_memlets = {e.dst_conn: e.data for e in state.in_edges(node) if e.dst_conn}
+            out_memlets = {e.src_conn: e.data for e in state.out_edges(node) if e.src_conn}
+            tasklet_node = tn.TaskletNode(node=node, in_memlets=in_memlets, out_memlets=out_memlets)
+            tasklet_node.sdfg = state.sdfg
+            result.append(tasklet_node)
+        elif isinstance(node, dace.nodes.LibraryNode):
+            # NOTE: LibraryNodes do not necessarily have connectors
+            if node.in_connectors:
+                in_memlets = {e.dst_conn: e.data for e in state.in_edges(node) if e.dst_conn}
+            else:
+                in_memlets = set([e.data for e in state.in_edges(node)])
+            if node.out_connectors:
+                out_memlets = {e.src_conn: e.data for e in state.out_edges(node) if e.src_conn}
+            else:
+                out_memlets = set([e.data for e in state.out_edges(node)])
+            libnode = tn.LibraryCall(node=node, in_memlets=in_memlets, out_memlets=out_memlets)
+            libnode.sdfg = state.sdfg
+            result.append(libnode)
+        elif isinstance(node, dace.nodes.AccessNode):
+            # If one of the neighboring edges has a schedule tree node attached to it, use that
+            # (except for views, which were generated above)
+            for e in state.all_edges(node):
+                if e in edges_to_ignore:
+                    continue
+                if e in edge_to_stree:
+                    if isinstance(edge_to_stree[e], tn.ViewNode):
+                        continue
+                    result.append(edge_to_stree[e])
+                    edges_to_ignore.add(e)
+
+    assert len(scopes) == 0
+
+    return result
+
+
+def _isedge_schedule_tree(graph: ControlFlowRegion,
+                          edge: gr.Edge[InterstateEdge],
+                          emit_goto_for_successors: bool = False) -> List[tn.ScheduleTreeNode]:
+    result: List[tn.ScheduleTreeNode] = []
+    for aname, aval in edge.data.assignments.items():
+        assign_node = tn.AssignNode(name=aname, value=CodeBlock(aval), edge=InterstateEdge(assignments={aname: aval}))
+        result.append(assign_node)
+
+    edge_body: List[tn.ScheduleTreeNode] = []
+    if emit_goto_for_successors:
+        goto_node = tn.GotoNode(target=edge.dst.label)
+        edge_body.append(goto_node)
+
+    if edge.data.is_unconditional():
+        result.extend(edge_body)
+    else:
+        # The edge carries a condition, thus the successor is not necessarily executed.
+        if emit_goto_for_successors:
+            # This indicates that we are in unstructured control flow, so a goto for all successors is placed
+            # regardless. No goto needs to be placed for the exit.
+            state_if_node = tn.StateIfScope(condition=edge.data.condition, children=edge_body)
+        else:
+            # If not emitting gotos for successors, this indicates that we are in structured control flow. In this case,
+            # rather than hiding any successors behind a condition, we create a return / exit goto node that is executed
+            # if the inverse of the condition holds, i.e., the successor is NOT executed.
+            exit_goto = tn.GotoNode(target=None)
+            state_if_node = tn.StateIfScope(condition=CodeBlock(negate_expr(edge.data.condition)), children=[exit_goto])
+        result.append(state_if_node)
+
+    return result
+
+
+def _block_schedule_tree(block: ControlFlowBlock) -> List[tn.ScheduleTreeNode]:
+    if isinstance(block, ControlFlowRegion):
+        children: List[tn.ScheduleTreeNode] = []
+        if isinstance(block.start_block, SDFGState):
+            first_state_node = tn.StateLabel(state=block.start_block)
+            children.append(first_state_node)
+
+        if isinstance(block, UnstructuredControlFlow) or any(block.out_degree(n) > 1 for n in block.nodes()):
+            # This control flow graph contains multiple outgoing edges from a single node, which indicates
+            # unstructured control flow. This is represented through a GBlock that wraps everything.
+            subnodes: List[tn.ScheduleTreeNode] = []
+            processed_edges: Set[gr.Edge[InterstateEdge]] = set()
+            for n in block.nodes():
+                subnodes.extend(_block_schedule_tree(n))
+                for oe in block.out_edges(n):
+                    if oe not in processed_edges:
+                        subnodes.extend(_isedge_schedule_tree(block, oe, emit_goto_for_successors=True))
+                        processed_edges.add(oe)
+            gblock = tn.GBlock(children=subnodes)
+            children = [gblock]
+        else:
+            # No unstructured control flow present - traverse in a linear fashion.
+            pivot = block.start_block
+            while pivot is not None:
+                children.extend(_block_schedule_tree(pivot))
+                oedges = block.out_edges(pivot)
+                if len(oedges) == 1:
+                    pivot = oedges[0].dst
+                    children.extend(_isedge_schedule_tree(block, oedges[0], emit_goto_for_successors=False))
+                else:
+                    pivot = None
+
+        if isinstance(block, LoopRegion):
+            # If this is a loop region, wrap everything in a LoopScope node.
+            loop_node = tn.LoopScope(loop=block, children=children)
+            return [loop_node]
+        return children
+    elif isinstance(block, ConditionalBlock):
+        result: List[tn.ScheduleTreeNode] = []
+        if_node = tn.IfScope(condition=block.branches[0][0], children=_block_schedule_tree(block.branches[0][1]))
+        result.append(if_node)
+        for cond, branch_body in block.branches[1:]:
+            if cond is not None:
+                elif_node = tn.ElifScope(condition=cond, children=_block_schedule_tree(branch_body))
+                result.append(elif_node)
+            else:
+                else_node = tn.ElseScope(children=_block_schedule_tree(branch_body))
+                result.append(else_node)
+        return result
+    elif isinstance(block, SDFGState):
+        return _state_schedule_tree(block)
+    elif isinstance(block, ReturnBlock):
+        # For return blocks, add a goto node to the end of the schedule tree.
+        # NOTE: Return blocks currently always exit the entire SDFG context they are contained in, meaning that the exit
+        # goto has target=None. However, in the future we want to adapt Return blocks to be able to return only a
+        # function region, if contained inside of one - in which case the target will need to be changed to NOT exit the
+        # entire SDFG.
+        goto_node = tn.GotoNode(target=None)
+        return [goto_node]
+    else:
+        raise tn.UnsupportedScopeException(type(block).__name__)
+
+
+def _generate_views_in_scope(
+        edges: List[gr.MultiConnectorEdge[Memlet]],
+        edge_to_stree: Dict[gr.MultiConnectorEdge[Memlet], tn.ScheduleTreeNode]) -> List[tn.ScheduleTreeNode]:
+    """
+    Generates all view and reference set edges in the correct order. This function is intended to be used
+    at the beginning of a scope.
+    """
+    result: List[tn.ScheduleTreeNode] = []
+
+    # Make a dependency graph of all the views
+    g = nx.DiGraph()
+    node_to_stree = {}
+    for e in edges:
+        if e not in edge_to_stree:
+            continue
+        st = edge_to_stree[e]
+        if not isinstance(st, tn.ViewNode):
+            continue
+        g.add_edge(st.source, st.target)
+        node_to_stree[st.target] = st
+
+    # Traverse in order and deduplicate
+    already_generated = set()
+    for n in nx.topological_sort(g):
+        if n in node_to_stree and n not in already_generated:
+            result.append(node_to_stree[n])
+            already_generated.add(n)
+
+    return result
+
+
+def as_schedule_tree(sdfg: SDFG, in_place: bool = False, toplevel: bool = True) -> tn.ScheduleTreeScope:
+    """
+    Converts an SDFG into a schedule tree. The schedule tree is a tree of nodes that represent the execution order of
+    the SDFG.
+    Each node in the tree can either represent a single statement (symbol assignment, tasklet, copy, library node, etc.)
+    or a ``ScheduleTreeScope`` block (map, for-loop, pipeline, etc.) that contains other nodes.
+
+    It can be used to generate code from an SDFG, or to perform schedule transformations on the SDFG. For example,
+    erasing an empty if branch, or merging two consecutive for-loops. The SDFG can then be reconstructed via the
+    ``from_schedule_tree`` function.
+
+    :param sdfg: The SDFG to convert.
+    :param in_place: If True, the SDFG is modified in-place. Otherwise, a copy is made. Note that the SDFG might not be
+                     usable after the conversion if ``in_place`` is True!
+    :return: A schedule tree representing the given SDFG.
+    """
+    from dace.transformation import helpers as xfh  # Avoid import loop
+
+    if not in_place:
+        sdfg = copy.deepcopy(sdfg)
+
+    # Prepare SDFG for conversion
+    #############################
+
+    # Split edges with assignments and conditions
+    xfh.split_interstate_edges(sdfg)
+
+    # Replace code->code edges with data<->code edges
+    xfh.replace_code_to_code_edges(sdfg)
+
+    if toplevel:  # Top-level SDFG preparation (only perform once)
+        # Handle name collisions (in arrays, state labels, symbols)
+        remove_name_collisions(sdfg)
+        # Ensure no arrays alias in SDFG tree
+        dealias_sdfg(sdfg)
+
+    #############################
+
+    result = tn.ScheduleTreeScope(children=_block_schedule_tree(sdfg))
+    result.sdfg = sdfg
+    tn.validate_has_no_other_node_types(result)
+
+    # Clean up tree
+    stpasses.remove_unused_and_duplicate_labels(result)
+
+    return result
+
+
+if __name__ == '__main__':
+    s = time.time()
+    sdfg = SDFG.from_file(sys.argv[1])
+    print('Loaded SDFG in', time.time() - s, 'seconds')
+    s = time.time()
+    stree = as_schedule_tree(sdfg, in_place=True)
+    print('Created schedule tree in', time.time() - s, 'seconds')
+
+    with open('output_stree.txt', 'w') as fp:
+        fp.write(stree.as_string(-1) + '\n')