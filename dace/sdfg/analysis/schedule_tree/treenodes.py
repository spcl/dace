# Copyright 2019-2025 ETH Zurich and the DaCe authors. All rights reserved.
from dataclasses import dataclass, field

from dace import nodes, data, subsets
from dace.properties import CodeBlock
from dace.sdfg import InterstateEdge
<<<<<<< HEAD
from dace.sdfg.state import ConditionalBlock, SDFGState
from dace.symbolic import symbol
from dace.memlet import Memlet
from typing import TYPE_CHECKING, Dict, Iterator, List, Optional, Set, Union
=======
from dace.sdfg.state import ConditionalBlock, LoopRegion, SDFGState
from dace.symbolic import symbol
from dace.memlet import Memlet
from typing import TYPE_CHECKING, Dict, Iterator, List, Literal, Optional, Set, Union
>>>>>>> 3ce67a66

if TYPE_CHECKING:
    from dace import SDFG

INDENTATION = '  '


class UnsupportedScopeException(Exception):
    pass


@dataclass
class ScheduleTreeNode:
    parent: Optional['ScheduleTreeScope'] = field(default=None, init=False, repr=False)
<<<<<<< HEAD
    sdfg: Optional['SDFG'] = field(default=None, init=False, repr=False)
=======
>>>>>>> 3ce67a66

    def as_string(self, indent: int = 0):
        return indent * INDENTATION + 'UNSUPPORTED'

    def preorder_traversal(self) -> Iterator['ScheduleTreeNode']:
        """
        Traverse tree nodes in a pre-order manner.
        """
        yield self


@dataclass
class ScheduleTreeScope(ScheduleTreeNode):
    children: List['ScheduleTreeNode']
    containers: Optional[Dict[str, data.Data]] = field(default_factory=dict, init=False)
    symbols: Optional[Dict[str, symbol]] = field(default_factory=dict, init=False)

    def __init__(self, children: Optional[List['ScheduleTreeNode']] = None):
        self.children = children or []
        if self.children:
            for child in children:
                child.parent = self
        self.containers = {}
        self.symbols = {}

    def as_string(self, indent: int = 0):
        if not self.children:
            return (indent + 1) * INDENTATION + 'pass'
        return '\n'.join([child.as_string(indent + 1) for child in self.children])

    def preorder_traversal(self) -> Iterator['ScheduleTreeNode']:
        """
        Traverse tree nodes in a pre-order manner.
        """
        yield from super().preorder_traversal()
        for child in self.children:
            yield from child.preorder_traversal()

    # TODO: Helper function that gets input/output memlets of the scope


@dataclass
class ControlFlowScope(ScheduleTreeScope):
    pass


@dataclass
class DataflowScope(ScheduleTreeScope):
    node: nodes.EntryNode
<<<<<<< HEAD
    state: Optional[SDFGState]
=======
    state: Optional[SDFGState] = None
>>>>>>> 3ce67a66


@dataclass
class GBlock(ControlFlowScope):
    """
    General control flow block. Contains a list of states
    that can run in arbitrary order based on edges (gotos).
    Normally contains irreducible control flow.
    """

    def as_string(self, indent: int = 0):
        result = indent * INDENTATION + 'gblock:\n'
        return result + super().as_string(indent)


@dataclass
class StateLabel(ScheduleTreeNode):
    state: SDFGState

    def as_string(self, indent: int = 0):
        return indent * INDENTATION + f'label {self.state.name}:'


@dataclass
class GotoNode(ScheduleTreeNode):
    target: Optional[str] = None  #: If None, equivalent to "goto exit" or "return"

    def as_string(self, indent: int = 0):
        name = self.target or 'exit'
        return indent * INDENTATION + f'goto {name}'


@dataclass
class AssignNode(ScheduleTreeNode):
    """
    Represents a symbol assignment that is not part of a structured control flow block.
    """
    name: str
    value: CodeBlock
    edge: InterstateEdge

    def as_string(self, indent: int = 0):
        return indent * INDENTATION + f'assign {self.name} = {self.value.as_string}'


@dataclass
class LoopScope(ControlFlowScope):
    """
    General loop scope (representing a loop region).
    """
    loop: LoopRegion

    def _check_loop_variant(
        self
    ) -> Union[Literal['for'], Literal['while'], Literal['do-while'], Literal['do-for-uncond-increment'],
               Literal['do-for']]:
        if self.loop.update_statement and self.loop.init_statement and self.loop.loop_variable:
            if self.loop.inverted:
                if self.loop.update_before_condition:
                    return 'do-for-uncond-increment'
                else:
                    return 'do-for'
            else:
                return 'for'
        else:
            if self.loop.inverted:
                return 'do-while'
            else:
                return 'while'

    def as_string(self, indent: int = 0):
        loop = self.loop
        loop_variant = self._check_loop_variant()
        if loop_variant == 'do-for-uncond-increment':
            pre_header = indent * INDENTATION + f'{loop.init_statement.as_string}\n'
            header = indent * INDENTATION + 'do:\n'
            pre_footer = (indent + 1) * INDENTATION + f'{loop.update_statement.as_string}\n'
            footer = indent * INDENTATION + f'while {loop.loop_condition.as_string}'
            return pre_header + header + super().as_string(indent) + '\n' + pre_footer + footer
        elif loop_variant == 'do-for':
            pre_header = indent * INDENTATION + f'{loop.init_statement.as_string}\n'
            header = indent * INDENTATION + 'while True:\n'
            pre_footer = (indent + 1) * INDENTATION + f'if (not {loop.loop_condition.as_string}):\n'
            pre_footer += (indent + 2) * INDENTATION + 'break\n'
            footer = (indent + 1) * INDENTATION + f'{loop.update_statement.as_string}\n'
            return pre_header + header + super().as_string(indent) + '\n' + pre_footer + footer
        elif loop_variant == 'for':
            result = (indent * INDENTATION + f'for {loop.init_statement.as_string}; ' +
                      f'{loop.loop_condition.as_string}; ' + f'{loop.update_statement.as_string}:\n')
            return result + super().as_string(indent)
        elif loop_variant == 'while':
            result = indent * INDENTATION + f'while {loop.loop_condition.as_string}:\n'
            return result + super().as_string(indent)
        else:  # 'do-while'
            header = indent * INDENTATION + 'do:\n'
            footer = indent * INDENTATION + f'while {loop.loop_condition.as_string}'
            return header + super().as_string(indent) + '\n' + footer


@dataclass
class IfScope(ControlFlowScope):
    """
    If branch scope.
    """
    condition: CodeBlock
    cond_block: Optional[ConditionalBlock]

    def as_string(self, indent: int = 0):
        result = indent * INDENTATION + f'if {self.condition.as_string}:\n'
        return result + super().as_string(indent)


@dataclass
class StateIfScope(IfScope):
    """
    A special class of an if scope in general blocks for if statements that are part of a state transition.
    """

    def as_string(self, indent: int = 0):
        result = indent * INDENTATION + f'stateif {self.condition.as_string}:\n'
        return result + super(IfScope, self).as_string(indent)


@dataclass
class BreakNode(ScheduleTreeNode):
    """
    Represents a break statement.
    """

    def as_string(self, indent: int = 0):
        return indent * INDENTATION + 'break'


@dataclass
class ContinueNode(ScheduleTreeNode):
    """
    Represents a continue statement.
    """

    def as_string(self, indent: int = 0):
        return indent * INDENTATION + 'continue'


@dataclass
class ElifScope(ControlFlowScope):
    """
    Else-if branch scope.
    """
    condition: CodeBlock

    def as_string(self, indent: int = 0):
        result = indent * INDENTATION + f'elif {self.condition.as_string}:\n'
        return result + super().as_string(indent)


@dataclass
class ElseScope(ControlFlowScope):
    """
    Else branch scope.
    """

    def as_string(self, indent: int = 0):
        result = indent * INDENTATION + 'else:\n'
        return result + super().as_string(indent)


@dataclass
class MapScope(DataflowScope):
    """
    Map scope.
    """

    def as_string(self, indent: int = 0):
        rangestr = ', '.join(subsets.Range.dim_to_string(d) for d in self.node.map.range)
        result = indent * INDENTATION + f'map {", ".join(self.node.map.params)} in [{rangestr}]:\n'
        return result + super().as_string(indent)


@dataclass
class ConsumeScope(DataflowScope):
    """
    Consume scope.
    """

    def as_string(self, indent: int = 0):
        node: nodes.ConsumeEntry = self.node
        cond = 'stream not empty' if node.consume.condition is None else node.consume.condition.as_string
        result = indent * INDENTATION + f'consume (PE {node.consume.pe_index} out of {node.consume.num_pes}) while {cond}:\n'
        return result + super().as_string(indent)


@dataclass
class PipelineScope(DataflowScope):
    """
    Pipeline scope.
    """

    def as_string(self, indent: int = 0):
        rangestr = ', '.join(subsets.Range.dim_to_string(d) for d in self.node.map.range)
        result = indent * INDENTATION + f'pipeline {", ".join(self.node.map.params)} in [{rangestr}]:\n'
        return result + super().as_string(indent)


@dataclass
class TaskletNode(ScheduleTreeNode):
    node: nodes.Tasklet
    in_memlets: Dict[str, Memlet]
    out_memlets: Dict[str, Memlet]

    def as_string(self, indent: int = 0):
        in_memlets = ', '.join(f'{v}' for v in self.in_memlets.values())
        out_memlets = ', '.join(f'{v}' for v in self.out_memlets.values())
        if not out_memlets:
            return indent * INDENTATION + f'tasklet({in_memlets})'
        return indent * INDENTATION + f'{out_memlets} = tasklet({in_memlets})'


@dataclass
class LibraryCall(ScheduleTreeNode):
    node: nodes.LibraryNode
    in_memlets: Union[Dict[str, Memlet], Set[Memlet]]
    out_memlets: Union[Dict[str, Memlet], Set[Memlet]]

    def as_string(self, indent: int = 0):
        if isinstance(self.in_memlets, set):
            in_memlets = ', '.join(f'{v}' for v in self.in_memlets)
        else:
            in_memlets = ', '.join(f'{v}' for v in self.in_memlets.values())
        if isinstance(self.out_memlets, set):
            out_memlets = ', '.join(f'{v}' for v in self.out_memlets)
        else:
            out_memlets = ', '.join(f'{v}' for v in self.out_memlets.values())
        libname = type(self.node).__name__
        # Get the properties of the library node without its superclasses
        own_properties = ', '.join(f'{k}={getattr(self.node, k)}' for k, v in self.node.__properties__.items()
                                   if v.owner not in {nodes.Node, nodes.CodeNode, nodes.LibraryNode})
        return indent * INDENTATION + f'{out_memlets} = library {libname}[{own_properties}]({in_memlets})'


@dataclass
class CopyNode(ScheduleTreeNode):
    target: str
    memlet: Memlet

    def as_string(self, indent: int = 0):
        if self.memlet.other_subset is not None and any(s != 0 for s in self.memlet.other_subset.min_element()):
            offset = f'[{self.memlet.other_subset}]'
        else:
            offset = ''
        if self.memlet.wcr is not None:
            wcr = f' with {self.memlet.wcr}'
        else:
            wcr = ''

        return indent * INDENTATION + f'{self.target}{offset} = copy {self.memlet.data}[{self.memlet.subset}]{wcr}'


@dataclass
class DynScopeCopyNode(ScheduleTreeNode):
    """
    A special case of a copy node that is used in dynamic scope inputs (e.g., dynamic map ranges).
    """
    target: str
    memlet: Memlet

    def as_string(self, indent: int = 0):
        return indent * INDENTATION + f'{self.target} = dscopy {self.memlet.data}[{self.memlet.subset}]'


@dataclass
class ViewNode(ScheduleTreeNode):
    target: str  #: View name
    source: str  #: Viewed container name
    memlet: Memlet
    src_desc: data.Data
    view_desc: data.Data

    def as_string(self, indent: int = 0):
        return indent * INDENTATION + f'{self.target} = view {self.memlet} as {self.view_desc.shape}'


@dataclass
class NView(ViewNode):
    """
    Nested SDFG view node. Subclass of a view that specializes in nested SDFG boundaries.
    """

    def as_string(self, indent: int = 0):
        return indent * INDENTATION + f'{self.target} = nview {self.memlet} as {self.view_desc.shape}'


@dataclass
class RefSetNode(ScheduleTreeNode):
    """
    Reference set node. Sets a reference to a data container.
    """
    target: str
    memlet: Memlet
    src_desc: Union[data.Data, nodes.CodeNode]
    ref_desc: data.Data

    def as_string(self, indent: int = 0):
        if isinstance(self.src_desc, nodes.CodeNode):
            return indent * INDENTATION + f'{self.target} = refset from {type(self.src_desc).__name__.lower()}'
        return indent * INDENTATION + f'{self.target} = refset to {self.memlet}'


# Classes based on Python's AST NodeVisitor/NodeTransformer for schedule tree nodes
class ScheduleNodeVisitor:

    def visit(self, node: ScheduleTreeNode):
        """Visit a node."""
        if isinstance(node, list):
            return [self.visit(snode) for snode in node]
        if isinstance(node, ScheduleTreeScope) and hasattr(self, 'visit_scope'):
            return self.visit_scope(node)

        method = 'visit_' + node.__class__.__name__
        visitor = getattr(self, method, self.generic_visit)
        return visitor(node)

    def generic_visit(self, node: ScheduleTreeNode):
        if isinstance(node, ScheduleTreeScope):
            for child in node.children:
                self.visit(child)


class ScheduleNodeTransformer(ScheduleNodeVisitor):

    def visit(self, node: ScheduleTreeNode):
        if isinstance(node, list):
            result = []
            for snode in node:
                new_node = self.visit(snode)
                if new_node is not None:
                    result.append(new_node)
            return result

        return super().visit(node)

    def generic_visit(self, node: ScheduleTreeNode):
        new_values = []
        if isinstance(node, ScheduleTreeScope):
            for value in node.children:
                if isinstance(value, ScheduleTreeNode):
                    value = self.visit(value)
                    if value is None:
                        continue
                    elif not isinstance(value, ScheduleTreeNode):
                        new_values.extend(value)
                        continue
                new_values.append(value)
            for val in new_values:
                val.parent = node
            node.children[:] = new_values
        return node


<<<<<<< HEAD
def validate_has_no_other_node_types(stree: ScheduleTreeScope):
    for child in stree.children:
        if not isinstance(child, ScheduleTreeNode):
            raise RuntimeError()
=======
def validate_has_no_other_node_types(stree: ScheduleTreeScope) -> None:
    """
    Validates that the schedule tree contains only nodes of type ScheduleTreeNode or its subclasses.
    Raises an exception if any other node type is found.
    """
    for child in stree.children:
        if not isinstance(child, ScheduleTreeNode):
            raise RuntimeError(f'Unsupported node type: {type(child).__name__}')
>>>>>>> 3ce67a66
        if isinstance(child, ScheduleTreeScope):
            validate_has_no_other_node_types(child)<|MERGE_RESOLUTION|>--- conflicted
+++ resolved
@@ -4,17 +4,10 @@
 from dace import nodes, data, subsets
 from dace.properties import CodeBlock
 from dace.sdfg import InterstateEdge
-<<<<<<< HEAD
-from dace.sdfg.state import ConditionalBlock, SDFGState
-from dace.symbolic import symbol
-from dace.memlet import Memlet
-from typing import TYPE_CHECKING, Dict, Iterator, List, Optional, Set, Union
-=======
 from dace.sdfg.state import ConditionalBlock, LoopRegion, SDFGState
 from dace.symbolic import symbol
 from dace.memlet import Memlet
 from typing import TYPE_CHECKING, Dict, Iterator, List, Literal, Optional, Set, Union
->>>>>>> 3ce67a66
 
 if TYPE_CHECKING:
     from dace import SDFG
@@ -29,10 +22,7 @@
 @dataclass
 class ScheduleTreeNode:
     parent: Optional['ScheduleTreeScope'] = field(default=None, init=False, repr=False)
-<<<<<<< HEAD
     sdfg: Optional['SDFG'] = field(default=None, init=False, repr=False)
-=======
->>>>>>> 3ce67a66
 
     def as_string(self, indent: int = 0):
         return indent * INDENTATION + 'UNSUPPORTED'
@@ -82,11 +72,7 @@
 @dataclass
 class DataflowScope(ScheduleTreeScope):
     node: nodes.EntryNode
-<<<<<<< HEAD
-    state: Optional[SDFGState]
-=======
     state: Optional[SDFGState] = None
->>>>>>> 3ce67a66
 
 
 @dataclass
@@ -445,12 +431,6 @@
         return node
 
 
-<<<<<<< HEAD
-def validate_has_no_other_node_types(stree: ScheduleTreeScope):
-    for child in stree.children:
-        if not isinstance(child, ScheduleTreeNode):
-            raise RuntimeError()
-=======
 def validate_has_no_other_node_types(stree: ScheduleTreeScope) -> None:
     """
     Validates that the schedule tree contains only nodes of type ScheduleTreeNode or its subclasses.
@@ -459,6 +439,5 @@
     for child in stree.children:
         if not isinstance(child, ScheduleTreeNode):
             raise RuntimeError(f'Unsupported node type: {type(child).__name__}')
->>>>>>> 3ce67a66
         if isinstance(child, ScheduleTreeScope):
             validate_has_no_other_node_types(child)