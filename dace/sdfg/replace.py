--- conflicted
+++ resolved
@@ -27,16 +27,9 @@
         return _internal_replace(symlist, symrepl)
     for i, dim in enumerate(symlist):
         try:
-<<<<<<< HEAD
-            symlist[i] = tuple(_internal_replace(d, symrepl) for d in dim)
+            symlist[i] = tuple(_internal_replace(symbolic.pystr_to_symbolic(str(d)), symrepl) for d in dim)
         except TypeError:
-            symlist[i] = _internal_replace(dim, symrepl)
-=======
-            symlist[i] = tuple(
-                symbolic.pystr_to_symbolic(str(d)).subs(symrepl) if symbolic.issymbolic(d) else d for d in dim)
-        except TypeError:
-            symlist[i] = (symbolic.pystr_to_symbolic(str(dim)).subs(symrepl) if symbolic.issymbolic(dim) else dim)
->>>>>>> 9ef6de3b
+            symlist[i] = _internal_replace(symbolic.pystr_to_symbolic(str(dim)), symrepl)
     return symlist
 
 
