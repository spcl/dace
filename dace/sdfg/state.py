--- conflicted
+++ resolved
@@ -7,12 +7,7 @@
 from dace.subsets import Range, Subset
 from dace import (data as dt, dtypes, memlet as mm, serialize, subsets as sbs, symbolic)
 from dace.sdfg import nodes as nd
-<<<<<<< HEAD
-from dace.sdfg.graph import (OrderedMultiDiConnectorGraph, MultiConnectorEdge,
-                             SubgraphView, Edge)
-=======
 from dace.sdfg.graph import (OrderedMultiDiConnectorGraph, MultiConnectorEdge, SubgraphView)
->>>>>>> a9f93b19
 from dace.sdfg.propagation import propagate_memlet
 from dace.sdfg.validation import validate_state
 from dace.properties import (EnumProperty, Property, DictProperty, SubsetProperty, SymbolicProperty, CodeBlock,
