--- conflicted
+++ resolved
@@ -1107,18 +1107,15 @@
 
     _label: str
 
-<<<<<<< HEAD
     _default_lineinfo: Optional[dace.dtypes.DebugInfo] = None
     _sdfg: Optional['SDFG'] = None
     _parent_graph: Optional['ControlFlowRegion'] = None
 
-    def __init__(self,
-                 label: str='',
-                 sdfg: Optional['SDFG'] = None,
-                 parent: Optional['ControlFlowRegion'] = None):
-=======
+    _default_lineinfo: Optional[dace.dtypes.DebugInfo] = None
+    _sdfg: Optional['SDFG'] = None
+    _parent_graph: Optional['ControlFlowRegion'] = None
+
     def __init__(self, label: str = '', sdfg: Optional['SDFG'] = None, parent: Optional['ControlFlowRegion'] = None):
->>>>>>> c7517b8c
         super(ControlFlowBlock, self).__init__()
         self._label = label
         self._default_lineinfo = None
@@ -2505,16 +2502,12 @@
         else:
             self._cfg_list = sub_cfg_list
 
-<<<<<<< HEAD
     def state(self, state_id: int) -> SDFGState:
         node = self.node(state_id)
         if not isinstance(node, SDFGState):
             raise TypeError(f'The node with id {state_id} is not an SDFGState')
         return node
 
-    ###################################################################
-    # CFG API methods
-=======
     def inline(self) -> Tuple[bool, Any]:
         """
         Inlines the control flow region into its parent control flow region (if it exists).
@@ -2567,13 +2560,15 @@
 
         return False, None
 
+    ###################################################################
+    # CFG API methods
+
     def add_return(self, label=None) -> ReturnBlock:
         label = self._ensure_unique_block_name(label)
         block = ReturnBlock(label)
         self._labels.add(label)
         self.add_node(block)
         return block
->>>>>>> c7517b8c
 
     def add_edge(self, src: ControlFlowBlock, dst: ControlFlowBlock, data: 'dace.sdfg.InterstateEdge'):
         """ Adds a new edge to the graph. Must be an InterstateEdge or a subclass thereof.
@@ -2625,11 +2620,7 @@
             self.start_block = len(self.nodes()) - 1
             self._cached_start_block = node
 
-<<<<<<< HEAD
     def add_state(self, label=None, is_start_block=False, *, is_start_state: Optional[bool] = None) -> SDFGState:
-=======
-    def add_state(self, label=None, is_start_block=False, *, is_start_state: bool = None) -> SDFGState:
->>>>>>> c7517b8c
         label = self._ensure_unique_block_name(label)
         state = SDFGState(label)
         self._labels.add(label)
@@ -2647,11 +2638,7 @@
                          condition: Optional[CodeBlock] = None,
                          assignments: Optional[Dict] = None,
                          *,
-<<<<<<< HEAD
                          is_start_state: Optional[bool] = None) -> SDFGState:
-=======
-                         is_start_state: bool = None) -> SDFGState:
->>>>>>> c7517b8c
         """ Adds a new SDFG state before an existing state, reconnecting predecessors to it instead.
 
             :param state: The state to prepend the new state before.
@@ -2677,11 +2664,7 @@
                         condition: Optional[CodeBlock] = None,
                         assignments: Optional[Dict] = None,
                         *,
-<<<<<<< HEAD
                         is_start_state: Optional[bool] = None) -> SDFGState:
-=======
-                        is_start_state: bool = None) -> SDFGState:
->>>>>>> c7517b8c
         """ Adds a new SDFG state after an existing state, reconnecting it to the successors instead.
 
             :param state: The state to append the new state after.
@@ -3101,14 +3084,9 @@
         free_syms |= self.loop_condition.get_free_symbols()
 
         b_free_symbols, b_defined_symbols, b_used_before_assignment = super()._used_symbols_internal(
-<<<<<<< HEAD
-            all_symbols, keep_defined_in_mapping=keep_defined_in_mapping
-        )
+            all_symbols, keep_defined_in_mapping=keep_defined_in_mapping)
         outside_defined = defined_syms - used_before_assignment
         used_before_assignment |= ((b_used_before_assignment - {self.loop_variable}) - outside_defined)
-=======
-            all_symbols, keep_defined_in_mapping=keep_defined_in_mapping)
->>>>>>> c7517b8c
         free_syms |= b_free_symbols
         defined_syms |= b_defined_symbols
 
@@ -3134,30 +3112,12 @@
     def to_json(self, parent=None):
         return super().to_json(parent)
 
-<<<<<<< HEAD
-    def add_state(self, label=None, is_start_block=False, is_continue=False, is_break=False, *,
-                  is_start_state: Optional[bool] = None) -> SDFGState:
-        state = super().add_state(label, is_start_block, is_start_state=is_start_state)
-        # Cast to the corresponding type if the state is a break or continue state.
-        if is_break and is_continue:
-            raise ValueError('State cannot represent both a break and continue at the same time.')
-        elif is_break:
-            state.__class__ = LoopRegion.BreakState
-        elif is_continue:
-            state.__class__ = LoopRegion.ContinueState
-        return state
-
-
-    class BreakState(SDFGState):
-        """ Special state representing breaks inside of loop regions. """
-=======
     def add_break(self, label=None) -> BreakBlock:
         label = self._ensure_unique_block_name(label)
         block = BreakBlock(label)
         self._labels.add(label)
         self.add_node(block)
         return block
->>>>>>> c7517b8c
 
     def add_continue(self, label=None) -> ContinueBlock:
         label = self._ensure_unique_block_name(label)
@@ -3166,24 +3126,12 @@
         self.add_node(block)
         return block
 
-<<<<<<< HEAD
-        @classmethod
-        def from_json(cls, json_obj, context={'sdfg': None}):
-            _type = json_obj['type']
-            if _type != cls.__name__:
-                raise Exception('Class type mismatch')
-            ret = LoopRegion.BreakState(label=json_obj['label'], sdfg=context['sdfg'], debuginfo=None)
-            json_obj['type'] = SDFGState.__name__
-            return SDFGState.from_json(json_obj, context, ret)
-
-=======
     @property
     def has_continue(self) -> bool:
         for node, _ in self.all_nodes_recursive(lambda n, _: not isinstance(n, (LoopRegion, SDFGState))):
             if isinstance(node, ContinueBlock):
                 return True
         return False
->>>>>>> c7517b8c
 
     @property
     def has_break(self) -> bool:
@@ -3192,23 +3140,9 @@
                 return True
         return False
 
-<<<<<<< HEAD
-        def __repr__(self) -> str:
-            return f"SDFGState ({self.label}) [Continue]"
-
-        @classmethod
-        def from_json(cls, json_obj, context={'sdfg': None}):
-            _type = json_obj['type']
-            if _type != cls.__name__:
-                raise Exception('Class type mismatch')
-            ret = LoopRegion.ContinueState(label=json_obj['label'], sdfg=context['sdfg'], debuginfo=None)
-            json_obj['type'] = SDFGState.__name__
-            return SDFGState.from_json(json_obj, context, ret)
-=======
     @property
     def has_return(self) -> bool:
         for node, _ in self.all_nodes_recursive(lambda n, _: not isinstance(n, (LoopRegion, SDFGState))):
             if isinstance(node, ReturnBlock):
                 return True
-        return False
->>>>>>> c7517b8c
+        return False