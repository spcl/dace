# Copyright 2019-2021 ETH Zurich and the DaCe authors. All rights reserved.
""" Contains classes of a single SDFG state and dataflow subgraphs. """

import ast
import collections
import copy
import inspect
import itertools
import warnings
from typing import TYPE_CHECKING, Any, AnyStr, Dict, Iterable, Iterator, List, Optional, Set, Tuple, Union, overload

import dace
from dace import data as dt
from dace import dtypes
from dace import memlet as mm
from dace import serialize
from dace import subsets as sbs
from dace import symbolic
from dace.properties import (CodeBlock, DictProperty, EnumProperty, Property, SubsetProperty, SymbolicProperty,
                             CodeProperty, make_properties)
from dace.sdfg import nodes as nd
from dace.sdfg.graph import MultiConnectorEdge, OrderedMultiDiConnectorGraph, SubgraphView
from dace.sdfg.propagation import propagate_memlet
from dace.sdfg.validation import validate_state
from dace.subsets import Range, Subset

if TYPE_CHECKING:
    import dace.sdfg.scope


def _getdebuginfo(old_dinfo=None) -> dtypes.DebugInfo:
    """ Returns a DebugInfo object for the position that called this function.

        :param old_dinfo: Another DebugInfo object that will override the
                          return value of this function
        :return: DebugInfo containing line number and calling file.
    """
    if old_dinfo is not None:
        return old_dinfo

    caller = inspect.getframeinfo(inspect.stack()[2][0], context=0)
    return dtypes.DebugInfo(caller.lineno, 0, caller.lineno, 0, caller.filename)


def _make_iterators(ndrange):
    # Input can either be a dictionary or a list of pairs
    if isinstance(ndrange, list):
        params = [k for k, _ in ndrange]
        ndrange = {k: v for k, v in ndrange}
    else:
        params = list(ndrange.keys())

    # Parse each dimension separately
    ranges = []
    for p in params:
        prange: Union[str, sbs.Subset, Tuple[symbolic.SymbolicType]] = ndrange[p]
        if isinstance(prange, sbs.Subset):
            rng = prange.ndrange()[0]
        elif isinstance(prange, tuple):
            rng = prange
        else:
            rng = SubsetProperty.from_string(prange)[0]
        ranges.append(rng)
    map_range = sbs.Range(ranges)

    return params, map_range


class StateGraphView(object):
    """
    Read-only view interface of an SDFG state, containing methods for memlet
    tracking, traversal, subgraph creation, queries, and replacements.
    ``SDFGState`` and ``StateSubgraphView`` inherit from this class to share
    methods.
    """

    def __init__(self, *args, **kwargs):
        self._clear_scopedict_cache()

    ###################################################################
    # Typing overrides

    @overload
    def nodes(self) -> List[nd.Node]:
        ...

    @overload
    def edges(self) -> List[MultiConnectorEdge[mm.Memlet]]:
        ...

    ###################################################################
    # Traversal methods

    def all_nodes_recursive(self):
        for node in self.nodes():
            yield node, self
            if isinstance(node, nd.NestedSDFG):
                yield from node.sdfg.all_nodes_recursive()

    def all_edges_recursive(self):
        for e in self.edges():
            yield e, self
        for node in self.nodes():
            if isinstance(node, nd.NestedSDFG):
                yield from node.sdfg.all_edges_recursive()

    def data_nodes(self):
        """ Returns all data_nodes (arrays) present in this state. """
        return [n for n in self.nodes() if isinstance(n, nd.AccessNode)]

    def entry_node(self, node: nd.Node) -> nd.EntryNode:
        """ Returns the entry node that wraps the current node, or None if
            it is top-level in a state. """
        return self.scope_dict()[node]

    def exit_node(self, entry_node: nd.EntryNode) -> nd.ExitNode:
        """ Returns the exit node leaving the context opened by
            the given entry node. """
        node_to_children = self.scope_children()
        return next(v for v in node_to_children[entry_node] if isinstance(v, nd.ExitNode))

    ###################################################################
    # Memlet-tracking methods

    def memlet_path(self, edge: MultiConnectorEdge[mm.Memlet]) -> List[MultiConnectorEdge[mm.Memlet]]:
        """ Given one edge, returns a list of edges representing a path
            between its source and sink nodes. Used for memlet tracking.

            :note: Behavior is undefined when there is more than one path
                   involving this edge.
            :param edge: An edge within this state.
            :return: A list of edges from a source node to a destination node.
            """
        result = [edge]

        # Obtain the full state (to work with paths that trace beyond a scope)
        state = self._graph

        # If empty memlet, return itself as the path
        if (edge.src_conn is None and edge.dst_conn is None and edge.data.is_empty()):
            return result

        # Prepend incoming edges until reaching the source node
        curedge = edge
        while not isinstance(curedge.src, (nd.CodeNode, nd.AccessNode)):
            # Trace through scopes using OUT_# -> IN_#
            if isinstance(curedge.src, (nd.EntryNode, nd.ExitNode)):
                if curedge.src_conn is None:
                    raise ValueError("Source connector cannot be None for {}".format(curedge.src))
                assert curedge.src_conn.startswith("OUT_")
                next_edge = next(e for e in state.in_edges(curedge.src) if e.dst_conn == "IN_" + curedge.src_conn[4:])
                result.insert(0, next_edge)
                curedge = next_edge

        # Prepend outgoing edges until reaching the sink node
        curedge = edge
        while not isinstance(curedge.dst, (nd.CodeNode, nd.AccessNode)):
            # Trace through scope entry using IN_# -> OUT_#
            if isinstance(curedge.dst, (nd.EntryNode, nd.ExitNode)):
                if curedge.dst_conn is None:
                    raise ValueError("Destination connector cannot be None for {}".format(curedge.dst))
                if not curedge.dst_conn.startswith("IN_"):  # Map variable
                    break
                next_edge = next(e for e in state.out_edges(curedge.dst) if e.src_conn == "OUT_" + curedge.dst_conn[3:])
                result.append(next_edge)
                curedge = next_edge

        return result

    def memlet_tree(self, edge: MultiConnectorEdge) -> mm.MemletTree:
        """ Given one edge, returns a tree of edges between its node source(s)
            and sink(s). Used for memlet tracking.

            :param edge: An edge within this state.
            :return: A tree of edges whose root is the source/sink node
                     (depending on direction) and associated children edges.
            """
        propagate_forward = False
        propagate_backward = False
        if ((isinstance(edge.src, nd.EntryNode) and edge.src_conn is not None) or
            (isinstance(edge.dst, nd.EntryNode) and edge.dst_conn is not None and edge.dst_conn.startswith('IN_'))):
            propagate_forward = True
        if ((isinstance(edge.src, nd.ExitNode) and edge.src_conn is not None)
                or (isinstance(edge.dst, nd.ExitNode) and edge.dst_conn is not None)):
            propagate_backward = True

        # If either both are False (no scopes involved) or both are True
        # (invalid SDFG), we return only the current edge as a degenerate tree
        if propagate_forward == propagate_backward:
            return mm.MemletTree(edge)

        # Obtain the full state (to work with paths that trace beyond a scope)
        state = self._graph

        # Find tree root
        curedge = edge
        if propagate_forward:
            while (isinstance(curedge.src, nd.EntryNode) and curedge.src_conn is not None):
                assert curedge.src_conn.startswith('OUT_')
                cname = curedge.src_conn[4:]
                curedge = next(e for e in state.in_edges(curedge.src) if e.dst_conn == 'IN_%s' % cname)
        elif propagate_backward:
            while (isinstance(curedge.dst, nd.ExitNode) and curedge.dst_conn is not None):
                assert curedge.dst_conn.startswith('IN_')
                cname = curedge.dst_conn[3:]
                curedge = next(e for e in state.out_edges(curedge.dst) if e.src_conn == 'OUT_%s' % cname)
        tree_root = mm.MemletTree(curedge, downwards=propagate_forward)

        # Collect children (recursively)
        def add_children(treenode):
            if propagate_forward:
                if not (isinstance(treenode.edge.dst, nd.EntryNode) and treenode.edge.dst_conn
                        and treenode.edge.dst_conn.startswith('IN_')):
                    return
                conn = treenode.edge.dst_conn[3:]
                treenode.children = [
                    mm.MemletTree(e, downwards=True, parent=treenode) for e in state.out_edges(treenode.edge.dst)
                    if e.src_conn == 'OUT_%s' % conn
                ]
            elif propagate_backward:
                if (not isinstance(treenode.edge.src, nd.ExitNode) or treenode.edge.src_conn is None):
                    return
                conn = treenode.edge.src_conn[4:]
                treenode.children = [
                    mm.MemletTree(e, downwards=False, parent=treenode) for e in state.in_edges(treenode.edge.src)
                    if e.dst_conn == 'IN_%s' % conn
                ]

            for child in treenode.children:
                add_children(child)

        # Start from root node (obtained from above parent traversal)
        add_children(tree_root)

        # Find edge in tree
        def traverse(node):
            if node.edge == edge:
                return node
            for child in node.children:
                res = traverse(child)
                if res is not None:
                    return res
            return None

        # Return node that corresponds to current edge
        return traverse(tree_root)

    def in_edges_by_connector(self, node: nd.Node, connector: AnyStr) -> Iterable[MultiConnectorEdge[mm.Memlet]]:
        """ Returns a generator over edges entering the given connector of the
            given node.

            :param node: Destination node of edges.
            :param connector: Destination connector of edges.
        """
        return (e for e in self.in_edges(node) if e.dst_conn == connector)

    def out_edges_by_connector(self, node: nd.Node, connector: AnyStr) -> Iterable[MultiConnectorEdge[mm.Memlet]]:
        """ Returns a generator over edges exiting the given connector of the
            given node.

            :param node: Source node of edges.
            :param connector: Source connector of edges.
        """
        return (e for e in self.out_edges(node) if e.src_conn == connector)

    def edges_by_connector(self, node: nd.Node, connector: AnyStr) -> Iterable[MultiConnectorEdge[mm.Memlet]]:
        """ Returns a generator over edges entering or exiting the given
            connector of the given node.

            :param node: Source/destination node of edges.
            :param connector: Source/destination connector of edges.
        """
        return itertools.chain(self.in_edges_by_connector(node, connector),
                               self.out_edges_by_connector(node, connector))

    ###################################################################
    # Scope-related methods

    def _clear_scopedict_cache(self):
        """
        Clears the cached results for the scope_dict function.
        For use when the graph mutates (e.g., new edges/nodes, deletions).
        """
        self._scope_dict_toparent_cached = None
        self._scope_dict_tochildren_cached = None
        self._scope_tree_cached = None
        self._scope_leaves_cached = None

    def scope_tree(self) -> 'dace.sdfg.scope.ScopeTree':
        from dace.sdfg.scope import ScopeTree

        if (hasattr(self, '_scope_tree_cached') and self._scope_tree_cached is not None):
            return copy.copy(self._scope_tree_cached)

        sdp = self.scope_dict()
        sdc = self.scope_children()

        result = {}

        sdfg_symbols = self.parent.symbols.keys()

        # Get scopes
        for node, scopenodes in sdc.items():
            if node is None:
                exit_node = None
            else:
                exit_node = next(v for v in scopenodes if isinstance(v, nd.ExitNode))
            scope = ScopeTree(node, exit_node)
            result[node] = scope

        # Scope parents and children
        for node, scope in result.items():
            if node is not None:
                scope.parent = result[sdp[node]]
            scope.children = [result[n] for n in sdc[node] if isinstance(n, nd.EntryNode)]

        self._scope_tree_cached = result

        return copy.copy(self._scope_tree_cached)

    def scope_leaves(self) -> List['dace.sdfg.scope.ScopeTree']:
        if (hasattr(self, '_scope_leaves_cached') and self._scope_leaves_cached is not None):
            return copy.copy(self._scope_leaves_cached)
        st = self.scope_tree()
        self._scope_leaves_cached = [scope for scope in st.values() if len(scope.children) == 0]
        return copy.copy(self._scope_leaves_cached)

    def scope_dict(self, return_ids: bool = False, validate: bool = True) -> Dict[nd.Node, Optional[nd.Node]]:
        """ Returns a dictionary that maps each SDFG node to its parent entry
            node, or to None if the node is not in any scope.

            :param return_ids: Return node ID numbers instead of node objects.
            :param validate: Ensure that the graph is not malformed when
                             computing dictionary.
            :return: The mapping from a node to its parent scope entry node.
        """
        from dace.sdfg.scope import _scope_dict_inner, _scope_dict_to_ids
        result = None
        result = copy.copy(self._scope_dict_toparent_cached)

        if result is None:
            result = {}
            node_queue = collections.deque(self.source_nodes())
            eq = _scope_dict_inner(self, node_queue, None, False, result)

            # Sanity checks
            if validate and len(eq) != 0:
                cycles = list(self.find_cycles())
                if cycles:
                    raise ValueError('Found cycles in state %s: %s' % (self.label, cycles))
                raise RuntimeError("Leftover nodes in queue: {}".format(eq))

            if validate and len(result) != self.number_of_nodes():
                cycles = list(self.find_cycles())
                if cycles:
                    raise ValueError('Found cycles in state %s: %s' % (self.label, cycles))
                leftover_nodes = set(self.nodes()) - result.keys()
                raise RuntimeError("Some nodes were not processed: {}".format(leftover_nodes))

            # Cache result
            self._scope_dict_toparent_cached = result
            result = copy.copy(result)

        if return_ids:
            return _scope_dict_to_ids(self, result)
        return result

    def scope_children(self,
                       return_ids: bool = False,
                       validate: bool = True) -> Dict[Optional[nd.EntryNode], List[nd.Node]]:
        """ Returns a dictionary that maps each SDFG entry node to its children,
            not including the children of children entry nodes. The key `None`
            contains a list of top-level nodes (i.e., not in any scope).

            :param return_ids: Return node ID numbers instead of node objects.
            :param validate: Ensure that the graph is not malformed when
                             computing dictionary.
            :return: The mapping from a node to a list of children nodes.
        """
        from dace.sdfg.scope import _scope_dict_inner, _scope_dict_to_ids
        result = None
        if self._scope_dict_tochildren_cached is not None:
            result = copy.copy(self._scope_dict_tochildren_cached)

        if result is None:
            result = {}
            node_queue = collections.deque(self.source_nodes())
            eq = _scope_dict_inner(self, node_queue, None, True, result)

            # Sanity checks
            if validate and len(eq) != 0:
                cycles = self.find_cycles()
                if cycles:
                    raise ValueError('Found cycles in state %s: %s' % (self.label, list(cycles)))
                raise RuntimeError("Leftover nodes in queue: {}".format(eq))

            entry_nodes = set(n for n in self.nodes() if isinstance(n, nd.EntryNode)) | {None}
            if (validate and len(result) != len(entry_nodes)):
                cycles = self.find_cycles()
                if cycles:
                    raise ValueError('Found cycles in state %s: %s' % (self.label, list(cycles)))
                raise RuntimeError("Some nodes were not processed: {}".format(entry_nodes - result.keys()))

            # Cache result
            self._scope_dict_tochildren_cached = result
            result = copy.copy(result)

        if return_ids:
            return _scope_dict_to_ids(self, result)
        return result

    ###################################################################
    # Query, subgraph, and replacement methods

    def is_leaf_memlet(self, e):
        if isinstance(e.src, nd.ExitNode) and e.src_conn and e.src_conn.startswith('OUT_'):
            return False
        if isinstance(e.dst, nd.EntryNode) and e.dst_conn and e.dst_conn.startswith('IN_'):
            return False
        return True

    def used_symbols(self, all_symbols: bool) -> Set[str]:
        """
        Returns a set of symbol names that are used in the state.

        :param all_symbols: If False, only returns the set of symbols that will be used
                            in the generated code and are needed as arguments.
        """
        state = self.graph if isinstance(self, SubgraphView) else self
        sdfg = state.parent
        new_symbols = set()
        freesyms = set()

        # Free symbols from nodes
        for n in self.nodes():
            if isinstance(n, nd.EntryNode):
                new_symbols |= set(n.new_symbols(sdfg, self, {}).keys())
            elif isinstance(n, nd.AccessNode):
                # Add data descriptor symbols
                freesyms |= set(map(str, n.desc(sdfg).used_symbols(all_symbols)))
<<<<<<< HEAD
            elif (isinstance(n, nd.Tasklet) and n.language == dtypes.Language.Python):
                # Consider callbacks defined as symbols as free
                for stmt in n.code.code:
                    for astnode in ast.walk(stmt):
                        if (isinstance(astnode, ast.Call) and isinstance(astnode.func, ast.Name)
                                and astnode.func.id in sdfg.symbols):
                            freesyms.add(astnode.func.id)
            elif (not all_symbols and isinstance(n, nd.Tasklet) and n.language != dtypes.Language.Python):
                # If a non-Python tasklet, conservatively assume all SDFG global symbols are used for now
                # See SDFG.used_symbols for more information
                freesyms |= set(sdfg.symbols.keys())
=======
            elif isinstance(n, nd.Tasklet):
                if n.language == dtypes.Language.Python:
                    # Consider callbacks defined as symbols as free
                    for stmt in n.code.code:
                        for astnode in ast.walk(stmt):
                            if (isinstance(astnode, ast.Call) and isinstance(astnode.func, ast.Name)
                                    and astnode.func.id in sdfg.symbols):
                                freesyms.add(astnode.func.id)
                else:
                    # Find all string tokens and filter them to sdfg.symbols, while ignoring connectors
                    codesyms = symbolic.symbols_in_code(
                        n.code.as_string,
                        potential_symbols=sdfg.symbols.keys(),
                        symbols_to_ignore=(n.in_connectors.keys() | n.out_connectors.keys() | n.ignored_symbols),
                    )
                    freesyms |= codesyms
                    continue
>>>>>>> 07553851

            if hasattr(n, 'used_symbols'):
                freesyms |= n.used_symbols(all_symbols)
            else:
                freesyms |= n.free_symbols

        # Free symbols from memlets
<<<<<<< HEAD
        def _is_leaf_memlet(e):
            if isinstance(e.src, nd.ExitNode) and e.src_conn and e.src_conn.startswith('OUT_'):
                return False
            if isinstance(e.dst, nd.EntryNode) and e.dst_conn and e.dst_conn.startswith('IN_'):
                return False
            return True

=======
>>>>>>> 07553851
        for e in self.edges():
            # If used for code generation, only consider memlet tree leaves
            if not all_symbols and not self.is_leaf_memlet(e):
                continue

            freesyms |= e.data.used_symbols(all_symbols, e)

        # Do not consider SDFG constants as symbols
        new_symbols.update(set(sdfg.constants.keys()))
        return freesyms - new_symbols

    @property
    def free_symbols(self) -> Set[str]:
        """
        Returns a set of symbol names that are used, but not defined, in
        this graph view (SDFG state or subgraph thereof).

        :note: Assumes that the graph is valid (i.e., without undefined or
               overlapping symbols).
        """
        return self.used_symbols(all_symbols=True)

    def defined_symbols(self) -> Dict[str, dt.Data]:
        """
        Returns a dictionary that maps currently-defined symbols in this SDFG
        state or subgraph to their types.
        """
        state = self.graph if isinstance(self, SubgraphView) else self
        sdfg = state.parent

        # Start with SDFG global symbols
        defined_syms = {k: v for k, v in sdfg.symbols.items()}

        def update_if_not_none(dic, update):
            update = {k: v for k, v in update.items() if v is not None}
            dic.update(update)

        # Add data-descriptor free symbols
        for desc in sdfg.arrays.values():
            for sym in desc.free_symbols:
                if sym.dtype is not None:
                    defined_syms[str(sym)] = sym.dtype

        # Add inter-state symbols
        for edge in sdfg.dfs_edges(sdfg.start_state):
            update_if_not_none(defined_syms, edge.data.new_symbols(sdfg, defined_syms))

        # Add scope symbols all the way to the subgraph
        sdict = state.scope_dict()
        scope_nodes = []
        for source_node in self.source_nodes():
            curnode = source_node
            while sdict[curnode] is not None:
                curnode = sdict[curnode]
                scope_nodes.append(curnode)

        for snode in dtypes.deduplicate(list(reversed(scope_nodes))):
            update_if_not_none(defined_syms, snode.new_symbols(sdfg, state, defined_syms))

        return defined_syms

    def _read_and_write_sets(self) -> Tuple[Dict[AnyStr, List[Subset]], Dict[AnyStr, List[Subset]]]:
        """
        Determines what data is read and written in this subgraph, returning
        dictionaries from data containers to all subsets that are read/written.
        """
        read_set = collections.defaultdict(list)
        write_set = collections.defaultdict(list)
        from dace.sdfg import utils  # Avoid cyclic import
        subgraphs = utils.concurrent_subgraphs(self)
        for sg in subgraphs:
            rs = collections.defaultdict(list)
            ws = collections.defaultdict(list)
            # Traverse in topological order, so data that is written before it
            # is read is not counted in the read set
            for n in utils.dfs_topological_sort(sg, sources=sg.source_nodes()):
                if isinstance(n, nd.AccessNode):
                    in_edges = sg.in_edges(n)
                    out_edges = sg.out_edges(n)
                    # Filter out memlets which go out but the same data is written to the AccessNode by another memlet
                    for out_edge in list(out_edges):
                        for in_edge in list(in_edges):
                            if (in_edge.data.data == out_edge.data.data
                                    and in_edge.data.dst_subset.covers(out_edge.data.src_subset)):
                                out_edges.remove(out_edge)
                                break

                    for e in in_edges:
                        # skip empty memlets
                        if e.data.is_empty():
                            continue
                        # Store all subsets that have been written
                        ws[n.data].append(e.data.subset)
                    for e in out_edges:
                        # skip empty memlets
                        if e.data.is_empty():
                            continue
                        rs[n.data].append(e.data.subset)
            # Union all subgraphs, so an array that was excluded from the read
            # set because it was written first is still included if it is read
            # in another subgraph
            for data, accesses in rs.items():
                read_set[data] += accesses
            for data, accesses in ws.items():
                write_set[data] += accesses
        return read_set, write_set

    def read_and_write_sets(self) -> Tuple[Set[AnyStr], Set[AnyStr]]:
        """
        Determines what data is read and written in this subgraph.
        
        :return: A two-tuple of sets of things denoting
                 ({data read}, {data written}).
        """
        read_set, write_set = self._read_and_write_sets()
        return set(read_set.keys()), set(write_set.keys())

    def arglist(self, defined_syms=None, shared_transients=None) -> Dict[str, dt.Data]:
        """
        Returns an ordered dictionary of arguments (names and types) required
        to invoke this SDFG state or subgraph thereof.

        The arguments differ from SDFG.arglist, but follow the same order,
        namely: <sorted data arguments>, <sorted scalar arguments>.

        Data arguments contain:
            * All used non-transient data containers in the subgraph
            * All used transient data containers that were allocated outside.
              This includes data from memlets, transients shared across multiple
              states, and transients that could not be allocated within the
              subgraph (due to their ``AllocationLifetime`` or according to the
              ``dtypes.can_allocate`` function).

        Scalar arguments contain:
            * Free symbols in this state/subgraph.
            * All transient and non-transient scalar data containers used in
              this subgraph.

        This structure will create a sorted list of pointers followed by a
        sorted list of PoDs and structs.

        :return: An ordered dictionary of (name, data descriptor type) of all
                 the arguments, sorted as defined here.
        """
        sdfg: 'dace.sdfg.SDFG' = self.parent
        shared_transients = shared_transients or sdfg.shared_transients()
        sdict = self.scope_dict()

        data_args = {}
        scalar_args = {}

        # Gather data descriptors from nodes
        descs = {}
        scalars_with_nodes = set()
        for node in self.nodes():
            if isinstance(node, nd.AccessNode):
                descs[node.data] = node.desc(sdfg)
                if isinstance(node.desc(sdfg), dt.Scalar):
                    scalars_with_nodes.add(node.data)

        # If a subgraph, and a node appears outside the subgraph as well,
        # it is externally allocated
        if isinstance(self, SubgraphView):
            outer_nodes = set(self.graph.nodes()) - set(self.nodes())
            for node in outer_nodes:
                if isinstance(node, nd.AccessNode) and node.data in descs:
                    desc = descs[node.data]
                    if isinstance(desc, dt.Scalar):
                        scalar_args[node.data] = desc
                    else:
                        data_args[node.data] = desc

        # Add data arguments from memlets, if do not appear in any of the nodes
        # (i.e., originate externally)
        for edge in self.edges():
            if edge.data.data is not None and edge.data.data not in descs:
                desc = sdfg.arrays[edge.data.data]
                if isinstance(desc, dt.Scalar):
                    # Ignore code->code edges.
                    if (isinstance(edge.src, nd.CodeNode) and isinstance(edge.dst, nd.CodeNode)):
                        continue

                    scalar_args[edge.data.data] = desc
                else:
                    data_args[edge.data.data] = desc

        # Loop over locally-used data descriptors
        for name, desc in descs.items():
            if name in data_args or name in scalar_args:
                continue
            # If scalar, always add if there are no scalar nodes
            if isinstance(desc, dt.Scalar) and name not in scalars_with_nodes:
                scalar_args[name] = desc
            # If array/stream is not transient, then it is external
            elif not desc.transient:
                data_args[name] = desc
            # Check for shared transients
            elif name in shared_transients:
                data_args[name] = desc
            # Check allocation lifetime for external transients:
            #   1. If a full state, Global, SDFG, and Persistent
            elif (not isinstance(self, SubgraphView)
                  and desc.lifetime not in (dtypes.AllocationLifetime.Scope, dtypes.AllocationLifetime.State)):
                data_args[name] = desc
            #   2. If a subgraph, State also applies
            elif isinstance(self, SubgraphView):
                if (desc.lifetime != dtypes.AllocationLifetime.Scope):
                    data_args[name] = desc
            # Check for allocation constraints that would
            # enforce array to be allocated outside subgraph
            elif desc.lifetime == dtypes.AllocationLifetime.Scope:
                curnode = sdict[node]
                while curnode is not None:
                    if dtypes.can_allocate(desc.storage, curnode.schedule):
                        break
                    curnode = sdict[curnode]
                else:
                    # If no internal scope can allocate node,
                    # mark as external
                    data_args[name] = desc
        # End of data descriptor loop

        # Add scalar arguments from free symbols
        defined_syms = defined_syms or self.defined_symbols()
        scalar_args.update({
            k: dt.Scalar(defined_syms[k]) if k in defined_syms else sdfg.arrays[k]
            for k in self.used_symbols(all_symbols=False) if not k.startswith('__dace') and k not in sdfg.constants
        })

        # Add scalar arguments from free symbols of data descriptors
        for arg in data_args.values():
            scalar_args.update({
                str(k): dt.Scalar(k.dtype)
                for k in arg.used_symbols(all_symbols=False)
                if not str(k).startswith('__dace') and str(k) not in sdfg.constants
            })

        # Fill up ordered dictionary
        result = collections.OrderedDict()
        for k, v in itertools.chain(sorted(data_args.items()), sorted(scalar_args.items())):
            result[k] = v

        return result

    def signature_arglist(self, with_types=True, for_call=False):
        """ Returns a list of arguments necessary to call this state or
            subgraph, formatted as a list of C definitions.

            :param with_types: If True, includes argument types in the result.
            :param for_call: If True, returns arguments that can be used when
                             calling the SDFG.
            :return: A list of strings. For example: `['float *A', 'int b']`.
        """
        return [v.as_arg(name=k, with_types=with_types, for_call=for_call) for k, v in self.arglist().items()]

    def scope_subgraph(self, entry_node, include_entry=True, include_exit=True):
        from dace.sdfg.scope import _scope_subgraph
        return _scope_subgraph(self, entry_node, include_entry, include_exit)

    def top_level_transients(self):
        """Iterate over top-level transients of this state."""
        schildren = self.scope_children()
        sdfg = self.parent
        result = set()
        for node in schildren[None]:
            if isinstance(node, nd.AccessNode) and node.desc(sdfg).transient:
                result.add(node.data)
        return result

    def all_transients(self) -> List[str]:
        """Iterate over all transients in this state."""
        return dtypes.deduplicate(
            [n.data for n in self.nodes() if isinstance(n, nd.AccessNode) and n.desc(self.parent).transient])

    def replace(self, name: str, new_name: str):
        """ Finds and replaces all occurrences of a symbol or array in this
            state.

            :param name: Name to find.
            :param new_name: Name to replace.
        """
        from dace.sdfg.replace import replace
        replace(self, name, new_name)

    def replace_dict(self,
                     repl: Dict[str, str],
                     symrepl: Optional[Dict[symbolic.SymbolicType, symbolic.SymbolicType]] = None):
        """ Finds and replaces all occurrences of a set of symbols or arrays in this state.

            :param repl: Mapping from names to replacements.
            :param symrepl: Optional symbolic version of ``repl``.
        """
        from dace.sdfg.replace import replace_dict
        replace_dict(self, repl, symrepl)


@make_properties
class SDFGState(OrderedMultiDiConnectorGraph[nd.Node, mm.Memlet], StateGraphView):
    """ An acyclic dataflow multigraph in an SDFG, corresponding to a
        single state in the SDFG state machine. """

    is_collapsed = Property(dtype=bool, desc="Show this node/scope/state as collapsed", default=False)

    nosync = Property(dtype=bool, default=False, desc="Do not synchronize at the end of the state")

    instrument = EnumProperty(dtype=dtypes.InstrumentationType,
                              desc="Measure execution statistics with given method",
                              default=dtypes.InstrumentationType.No_Instrumentation)

    symbol_instrument = EnumProperty(dtype=dtypes.DataInstrumentationType,
                                     desc="Instrument symbol values when this state is executed",
                                     default=dtypes.DataInstrumentationType.No_Instrumentation)
    symbol_instrument_condition = CodeProperty(desc="Condition under which to trigger the symbol instrumentation",
                                               default=CodeBlock("1", language=dtypes.Language.CPP))

    executions = SymbolicProperty(default=0,
                                  desc="The number of times this state gets "
                                  "executed (0 stands for unbounded)")
    dynamic_executions = Property(dtype=bool, default=True, desc="The number of executions of this state "
                                  "is dynamic")

    ranges = DictProperty(key_type=symbolic.symbol,
                          value_type=Range,
                          default={},
                          desc='Variable ranges, typically within loops')

    location = DictProperty(key_type=str,
                            value_type=symbolic.pystr_to_symbolic,
                            desc='Full storage location identifier (e.g., rank, GPU ID)')

    def __repr__(self) -> str:
        return f"SDFGState ({self.label})"

    def __init__(self, label=None, sdfg=None, debuginfo=None, location=None):
        """ Constructs an SDFG state.

            :param label: Name for the state (optional).
            :param sdfg: A reference to the parent SDFG.
            :param debuginfo: Source code locator for debugging.
        """
        from dace.sdfg.sdfg import SDFG  # Avoid import loop
        super(SDFGState, self).__init__()
        self._label = label
        self._parent: SDFG = sdfg
        self._graph = self  # Allowing MemletTrackingView mixin to work
        self._clear_scopedict_cache()
        self._debuginfo = debuginfo
        self.is_collapsed = False
        self.nosync = False
        self.location = location if location is not None else {}
        self._default_lineinfo = None

    def __deepcopy__(self, memo):
        cls = self.__class__
        result = cls.__new__(cls)
        memo[id(self)] = result
        for k, v in self.__dict__.items():
            setattr(result, k, copy.deepcopy(v, memo))
        for node in result.nodes():
            if isinstance(node, nd.NestedSDFG):
                try:
                    node.sdfg.parent = result
                except AttributeError:
                    # NOTE: There are cases where a NestedSDFG does not have `sdfg` attribute.
                    # TODO: Investigate why this happens.
                    pass
        return result

    @property
    def parent(self):
        """ Returns the parent SDFG of this state. """
        return self._parent

    @parent.setter
    def parent(self, value):
        self._parent = value

    def __str__(self):
        return self._label

    @property
    def label(self):
        return self._label

    @property
    def name(self):
        return self._label

    def set_label(self, label):
        self._label = label

    def is_empty(self):
        return self.number_of_nodes() == 0

    def validate(self) -> None:
        validate_state(self)

    def set_default_lineinfo(self, lineinfo: dtypes.DebugInfo):
        """
        Sets the default source line information to be lineinfo, or None to
        revert to default mode.
        """
        self._default_lineinfo = lineinfo

    def nodes(self) -> List[nd.Node]:  # Added for type hints
        return super().nodes()

    def all_edges_and_connectors(self, *nodes):
        """
        Returns an iterable to incoming and outgoing Edge objects, along
        with their connector types.
        """
        for node in nodes:
            for e in self.in_edges(node):
                yield e, (node.in_connectors[e.dst_conn] if e.dst_conn else None)
            for e in self.out_edges(node):
                yield e, (node.out_connectors[e.src_conn] if e.src_conn else None)

    def add_node(self, node):
        if not isinstance(node, nd.Node):
            raise TypeError("Expected Node, got " + type(node).__name__ + " (" + str(node) + ")")
        # Correct nested SDFG's parent attributes
        if isinstance(node, nd.NestedSDFG):
            node.sdfg.parent = self
            node.sdfg.parent_sdfg = self.parent
            node.sdfg.parent_nsdfg_node = node
        self._clear_scopedict_cache()
        return super(SDFGState, self).add_node(node)

    def remove_node(self, node):
        self._clear_scopedict_cache()
        super(SDFGState, self).remove_node(node)

    def add_edge(self, u, u_connector, v, v_connector, memlet):
        if not isinstance(u, nd.Node):
            raise TypeError("Source node is not of type nd.Node (type: %s)" % str(type(u)))
        if u_connector is not None and not isinstance(u_connector, str):
            raise TypeError("Source connector is not string (type: %s)" % str(type(u_connector)))
        if not isinstance(v, nd.Node):
            raise TypeError("Destination node is not of type nd.Node (type: " + "%s)" % str(type(v)))
        if v_connector is not None and not isinstance(v_connector, str):
            raise TypeError("Destination connector is not string (type: %s)" % str(type(v_connector)))
        if not isinstance(memlet, mm.Memlet):
            raise TypeError("Memlet is not of type Memlet (type: %s)" % str(type(memlet)))

        if u_connector and isinstance(u, nd.AccessNode) and u_connector not in u.out_connectors:
            u.add_out_connector(u_connector, force=True)
        if v_connector and isinstance(v, nd.AccessNode) and v_connector not in v.in_connectors:
            v.add_in_connector(v_connector, force=True)

        self._clear_scopedict_cache()
        result = super(SDFGState, self).add_edge(u, u_connector, v, v_connector, memlet)
        memlet.try_initialize(self.parent, self, result)
        return result

    def remove_edge(self, edge):
        self._clear_scopedict_cache()
        super(SDFGState, self).remove_edge(edge)

    def remove_edge_and_connectors(self, edge):
        self._clear_scopedict_cache()
        super(SDFGState, self).remove_edge(edge)
        if edge.src_conn in edge.src.out_connectors:
            edge.src.remove_out_connector(edge.src_conn)
        if edge.dst_conn in edge.dst.in_connectors:
            edge.dst.remove_in_connector(edge.dst_conn)

    def to_json(self, parent=None):
        # Create scope dictionary with a failsafe
        try:
            scope_dict = {k: sorted(v) for k, v in sorted(self.scope_children(return_ids=True).items())}
        except (RuntimeError, ValueError):
            scope_dict = {}

        # Try to initialize edges before serialization
        for edge in self.edges():
            edge.data.try_initialize(self.parent, self, edge)

        ret = {
            'type': type(self).__name__,
            'label': self.name,
            'id': parent.node_id(self) if parent is not None else None,
            'collapsed': self.is_collapsed,
            'scope_dict': scope_dict,
            'nodes': [n.to_json(self) for n in self.nodes()],
            'edges':
            [e.to_json(self) for e in sorted(self.edges(), key=lambda e: (e.src_conn or '', e.dst_conn or ''))],
            'attributes': serialize.all_properties_to_json(self),
        }

        return ret

    @classmethod
    def from_json(cls, json_obj, context={'sdfg': None}):
        """ Loads the node properties, label and type into a dict.

            :param json_obj: The object containing information about this node.
                             NOTE: This may not be a string!
            :return: An SDFGState instance constructed from the passed data
        """

        _type = json_obj['type']
        if _type != cls.__name__:
            raise Exception("Class type mismatch")

        attrs = json_obj['attributes']
        nodes = json_obj['nodes']
        edges = json_obj['edges']

        ret = SDFGState(label=json_obj['label'], sdfg=context['sdfg'], debuginfo=None)

        rec_ci = {
            'sdfg': context['sdfg'],
            'sdfg_state': ret,
            'callback': context['callback'] if 'callback' in context else None
        }
        serialize.set_properties_from_json(ret, json_obj, rec_ci)

        for n in nodes:
            nret = serialize.from_json(n, context=rec_ci)
            ret.add_node(nret)

        # Connect using the edges
        for e in edges:
            eret = serialize.from_json(e, context=rec_ci)

            ret.add_edge(eret.src, eret.src_conn, eret.dst, eret.dst_conn, eret.data)

        # Fix potentially broken scopes
        for n in nodes:
            if isinstance(n, nd.MapExit):
                n.map = ret.entry_node(n).map
            elif isinstance(n, nd.ConsumeExit):
                n.consume = ret.entry_node(n).consume

        # Reinitialize memlets
        for edge in ret.edges():
            edge.data.try_initialize(context['sdfg'], ret, edge)

        return ret

    def _repr_html_(self):
        """ HTML representation of a state, used mainly for Jupyter
            notebooks. """
        # Create dummy SDFG with this state as the only one
        from dace.sdfg import SDFG
        arrays = set(n.data for n in self.data_nodes())
        sdfg = SDFG(self.label)
        sdfg._arrays = {k: self._parent.arrays[k] for k in arrays}
        sdfg.add_node(self)

        return sdfg._repr_html_()

    def symbols_defined_at(self, node: nd.Node) -> Dict[str, dtypes.typeclass]:
        """
        Returns all symbols available to a given node.
        The symbols a node can access are a combination of the global SDFG
        symbols, symbols defined in inter-state paths to its state,
        and symbols defined in scope entries in the path to this node.

        :param node: The given node.
        :return: A dictionary mapping symbol names to their types.
        """
        from dace.sdfg.sdfg import SDFG

        if node is None:
            return collections.OrderedDict()

        sdfg: SDFG = self.parent

        # Start with global symbols
        symbols = collections.OrderedDict(sdfg.symbols)
        for desc in sdfg.arrays.values():
            symbols.update([(str(s), s.dtype) for s in desc.free_symbols])

        # Add symbols from inter-state edges along the path to the state
        try:
            start_state = sdfg.start_state
            for e in sdfg.predecessor_state_transitions(start_state):
                symbols.update(e.data.new_symbols(sdfg, symbols))
        except ValueError:
            # Cannot determine starting state (possibly some inter-state edges
            # do not yet exist)
            for e in sdfg.edges():
                symbols.update(e.data.new_symbols(sdfg, symbols))

        # Find scopes this node is situated in
        sdict = self.scope_dict()
        scope_list = []
        curnode = node
        while sdict[curnode] is not None:
            curnode = sdict[curnode]
            scope_list.append(curnode)

        # Add the scope symbols top-down
        for scope_node in reversed(scope_list):
            symbols.update(scope_node.new_symbols(sdfg, self, symbols))

        return symbols

    # Dynamic SDFG creation API
    ##############################
    def add_read(self, array_or_stream_name: str, debuginfo: Optional[dtypes.DebugInfo] = None) -> nd.AccessNode:
        """
        Adds an access node to this SDFG state (alias of ``add_access``).

        :param array_or_stream_name: The name of the array/stream.
        :param debuginfo: Source line information for this access node.
        :return: An array access node.
        :see: add_access
        """
        debuginfo = _getdebuginfo(debuginfo or self._default_lineinfo)
        return self.add_access(array_or_stream_name, debuginfo=debuginfo)

    def add_write(self, array_or_stream_name: str, debuginfo: Optional[dtypes.DebugInfo] = None) -> nd.AccessNode:
        """
        Adds an access node to this SDFG state (alias of ``add_access``).

        :param array_or_stream_name: The name of the array/stream.
        :param debuginfo: Source line information for this access node.
        :return: An array access node.
        :see: add_access
        """
        debuginfo = _getdebuginfo(debuginfo or self._default_lineinfo)
        return self.add_access(array_or_stream_name, debuginfo=debuginfo)

    def add_access(self, array_or_stream_name: str, debuginfo: Optional[dtypes.DebugInfo] = None) -> nd.AccessNode:
        """ Adds an access node to this SDFG state.

            :param array_or_stream_name: The name of the array/stream.
            :param debuginfo: Source line information for this access node.
            :return: An array access node.
        """
        debuginfo = _getdebuginfo(debuginfo or self._default_lineinfo)
        node = nd.AccessNode(array_or_stream_name, debuginfo=debuginfo)
        self.add_node(node)
        return node

    def add_tasklet(
        self,
        name: str,
        inputs: Union[Set[str], Dict[str, dtypes.typeclass]],
        outputs: Union[Set[str], Dict[str, dtypes.typeclass]],
        code: str,
        language: dtypes.Language = dtypes.Language.Python,
        state_fields: Optional[List[str]] = None,
        code_global: str = "",
        code_init: str = "",
        code_exit: str = "",
        location: dict = None,
        side_effects: Optional[bool] = None,
        ignored_symbols: Optional[Set[str]] = None,
        debuginfo=None,
    ):
        """ Adds a tasklet to the SDFG state. """
        debuginfo = _getdebuginfo(debuginfo or self._default_lineinfo)

        # Make dictionary of autodetect connector types from set
        if isinstance(inputs, (set, collections.abc.KeysView)):
            inputs = {k: None for k in inputs}
        if isinstance(outputs, (set, collections.abc.KeysView)):
            outputs = {k: None for k in outputs}

        tasklet = nd.Tasklet(
            name,
            inputs,
            outputs,
            code,
            language,
            state_fields=state_fields,
            code_global=code_global,
            code_init=code_init,
            code_exit=code_exit,
            location=location,
            side_effects=side_effects,
            ignored_symbols=ignored_symbols,
            debuginfo=debuginfo,
        ) if language != dtypes.Language.SystemVerilog else nd.RTLTasklet(
            name,
            inputs,
            outputs,
            code,
            language,
            state_fields=state_fields,
            code_global=code_global,
            code_init=code_init,
            code_exit=code_exit,
            location=location,
            side_effects=side_effects,
            ignored_symbols=ignored_symbols,
            debuginfo=debuginfo,
        )
        self.add_node(tasklet)
        return tasklet

    def add_nested_sdfg(
        self,
        sdfg: 'dace.sdfg.SDFG',
        parent,
        inputs: Union[Set[str], Dict[str, dtypes.typeclass]],
        outputs: Union[Set[str], Dict[str, dtypes.typeclass]],
        symbol_mapping: Dict[str, Any] = None,
        name=None,
        schedule=dtypes.ScheduleType.Default,
        location=None,
        debuginfo=None,
    ):
        """ Adds a nested SDFG to the SDFG state. """
        if name is None:
            name = sdfg.label
        debuginfo = _getdebuginfo(debuginfo or self._default_lineinfo)

        sdfg.parent = self
        sdfg.parent_sdfg = self.parent

        sdfg.update_sdfg_list([])

        # Make dictionary of autodetect connector types from set
        if isinstance(inputs, (set, collections.abc.KeysView)):
            inputs = {k: None for k in inputs}
        if isinstance(outputs, (set, collections.abc.KeysView)):
            outputs = {k: None for k in outputs}

        s = nd.NestedSDFG(
            name,
            sdfg,
            inputs,
            outputs,
            symbol_mapping=symbol_mapping,
            schedule=schedule,
            location=location,
            debuginfo=debuginfo,
        )
        self.add_node(s)

        sdfg.parent_nsdfg_node = s

        # Add "default" undefined symbols if None are given
        symbols = sdfg.free_symbols
        if symbol_mapping is None:
            symbol_mapping = {s: s for s in symbols}
            s.symbol_mapping = symbol_mapping

        # Validate missing symbols
        missing_symbols = [s for s in symbols if s not in symbol_mapping]
        if missing_symbols and parent:
            # If symbols are missing, try to get them from the parent SDFG
            parent_mapping = {s: s for s in missing_symbols if s in parent.symbols}
            symbol_mapping.update(parent_mapping)
            s.symbol_mapping = symbol_mapping
            missing_symbols = [s for s in symbols if s not in symbol_mapping]
        if missing_symbols:
            raise ValueError('Missing symbols on nested SDFG "%s": %s' % (name, missing_symbols))

        # Add new global symbols to nested SDFG
        from dace.codegen.tools.type_inference import infer_expr_type
        for sym, symval in s.symbol_mapping.items():
            if sym not in sdfg.symbols:
                # TODO: Think of a better way to avoid calling
                # symbols_defined_at in this moment
                sdfg.add_symbol(sym, infer_expr_type(symval, self.parent.symbols) or dtypes.typeclass(int))

        return s

    def add_map(
        self,
        name,
        ndrange: Union[Dict[str, Union[str, sbs.Subset]], List[Tuple[str, Union[str, sbs.Subset]]]],
        schedule=dtypes.ScheduleType.Default,
        unroll=False,
        debuginfo=None,
    ) -> Tuple[nd.MapEntry, nd.MapExit]:
        """ Adds a map entry and map exit.

            :param name:      Map label
            :param ndrange:   Mapping between range variable names and their
                              subsets (parsed from strings)
            :param schedule:  Map schedule type
            :param unroll:    True if should unroll the map in code generation

            :return: (map_entry, map_exit) node 2-tuple
        """
        debuginfo = _getdebuginfo(debuginfo or self._default_lineinfo)
        map = nd.Map(name, *_make_iterators(ndrange), schedule=schedule, unroll=unroll, debuginfo=debuginfo)
        map_entry = nd.MapEntry(map)
        map_exit = nd.MapExit(map)
        self.add_nodes_from([map_entry, map_exit])
        return map_entry, map_exit

    def add_consume(self,
                    name,
                    elements: Tuple[str, str],
                    condition: str = None,
                    schedule=dtypes.ScheduleType.Default,
                    chunksize=1,
                    debuginfo=None,
                    language=dtypes.Language.Python) -> Tuple[nd.ConsumeEntry, nd.ConsumeExit]:
        """ Adds consume entry and consume exit nodes.

            :param name:      Label
            :param elements:  A 2-tuple signifying the processing element
                              index and number of total processing elements
            :param condition: Quiescence condition to finish consuming, or
                              None (by default) to consume until the stream
                              is empty for the first time. If false, will
                              consume forever.
            :param schedule:  Consume schedule type.
            :param chunksize: Maximal number of elements to consume at a time.
            :param debuginfo: Source code line information for debugging.
            :param language:  Code language for ``condition``.

            :return: (consume_entry, consume_exit) node 2-tuple
        """
        if len(elements) != 2:
            raise TypeError("Elements must be a 2-tuple of "
                            "(PE_index, num_PEs)")
        pe_tuple = (elements[0], SymbolicProperty.from_string(elements[1]))

        debuginfo = _getdebuginfo(debuginfo or self._default_lineinfo)
        consume = nd.Consume(name, pe_tuple, CodeBlock(condition, language), schedule, chunksize, debuginfo=debuginfo)
        entry = nd.ConsumeEntry(consume)
        exit = nd.ConsumeExit(consume)

        self.add_nodes_from([entry, exit])
        return entry, exit

    def add_mapped_tasklet(self,
                           name: str,
                           map_ranges: Union[Dict[str, Union[str, sbs.Subset]], List[Tuple[str, Union[str,
                                                                                                      sbs.Subset]]]],
                           inputs: Dict[str, mm.Memlet],
                           code: str,
                           outputs: Dict[str, mm.Memlet],
                           schedule=dtypes.ScheduleType.Default,
                           unroll_map=False,
                           location=None,
                           language=dtypes.Language.Python,
                           debuginfo=None,
                           external_edges=False,
                           input_nodes: Optional[Dict[str, nd.AccessNode]] = None,
                           output_nodes: Optional[Dict[str, nd.AccessNode]] = None,
                           propagate=True) -> Tuple[nd.Tasklet, nd.MapEntry, nd.MapExit]:
        """ Convenience function that adds a map entry, tasklet, map exit,
            and the respective edges to external arrays.

            :param name:       Tasklet (and wrapping map) name
            :param map_ranges: Mapping between variable names and their
                               subsets
            :param inputs:     Mapping between input local variable names and
                               their memlets
            :param code:       Code (written in `language`)
            :param outputs:    Mapping between output local variable names and
                               their memlets
            :param schedule:   Map schedule
            :param unroll_map: True if map should be unrolled in code
                               generation
            :param location:   Execution location indicator.
            :param language:   Programming language in which the code is
                               written
            :param debuginfo:  Source line information
            :param external_edges: Create external access nodes and connect
                                   them with memlets automatically
            :param input_nodes: Mapping between data names and corresponding
                                input nodes to link to, if external_edges is
                                True.
            :param output_nodes: Mapping between data names and corresponding
                                 output nodes to link to, if external_edges is
                                 True.
            :param propagate: If True, computes outer memlets via propagation.
                              False will run faster but the SDFG may not be
                              semantically correct.
            :return: tuple of (tasklet, map_entry, map_exit)
        """
        map_name = name + "_map"
        debuginfo = _getdebuginfo(debuginfo or self._default_lineinfo)

        # Create appropriate dictionaries from inputs
        tinputs = {k: None for k, v in inputs.items()}
        toutputs = {k: None for k, v in outputs.items()}

        tasklet = nd.Tasklet(
            name,
            tinputs,
            toutputs,
            code,
            language=language,
            location=location,
            debuginfo=debuginfo,
        )
        map = nd.Map(map_name, *_make_iterators(map_ranges), schedule=schedule, unroll=unroll_map, debuginfo=debuginfo)
        map_entry = nd.MapEntry(map)
        map_exit = nd.MapExit(map)
        self.add_nodes_from([map_entry, tasklet, map_exit])

        # Create access nodes
        inpdict = {}
        outdict = {}
        if external_edges:
            input_nodes = input_nodes or {}
            output_nodes = output_nodes or {}
            input_data = dtypes.deduplicate([memlet.data for memlet in inputs.values()])
            output_data = dtypes.deduplicate([memlet.data for memlet in outputs.values()])
            for inp in sorted(input_data):
                if inp in input_nodes:
                    inpdict[inp] = input_nodes[inp]
                else:
                    inpdict[inp] = self.add_read(inp)
            for out in sorted(output_data):
                if out in output_nodes:
                    outdict[out] = output_nodes[out]
                else:
                    outdict[out] = self.add_write(out)

        edges = []

        # Connect inputs from map to tasklet
        tomemlet = {}
        for name, memlet in sorted(inputs.items()):
            # Set memlet local name
            memlet.name = name
            # Add internal memlet edge
            edges.append(self.add_edge(map_entry, None, tasklet, name, memlet))
            tomemlet[memlet.data] = memlet

        # If there are no inputs, add empty memlet
        if len(inputs) == 0:
            self.add_edge(map_entry, None, tasklet, None, mm.Memlet())

        if external_edges:
            for inp, inpnode in sorted(inpdict.items()):
                # Add external edge
                if propagate:
                    outer_memlet = propagate_memlet(self, tomemlet[inp], map_entry, True)
                else:
                    outer_memlet = tomemlet[inp]
                edges.append(self.add_edge(inpnode, None, map_entry, "IN_" + inp, outer_memlet))

                # Add connectors to internal edges
                for e in self.out_edges(map_entry):
                    if e.data.data == inp:
                        e._src_conn = "OUT_" + inp

                # Add connectors to map entry
                map_entry.add_in_connector("IN_" + inp)
                map_entry.add_out_connector("OUT_" + inp)

        # Connect outputs from tasklet to map
        tomemlet = {}
        for name, memlet in sorted(outputs.items()):
            # Set memlet local name
            memlet.name = name
            # Add internal memlet edge
            edges.append(self.add_edge(tasklet, name, map_exit, None, memlet))
            tomemlet[memlet.data] = memlet

        # If there are no outputs, add empty memlet
        if len(outputs) == 0:
            self.add_edge(tasklet, None, map_exit, None, mm.Memlet())

        if external_edges:
            for out, outnode in sorted(outdict.items()):
                # Add external edge
                if propagate:
                    outer_memlet = propagate_memlet(self, tomemlet[out], map_exit, True)
                else:
                    outer_memlet = tomemlet[out]
                edges.append(self.add_edge(map_exit, "OUT_" + out, outnode, None, outer_memlet))

                # Add connectors to internal edges
                for e in self.in_edges(map_exit):
                    if e.data.data == out:
                        e._dst_conn = "IN_" + out

                # Add connectors to map entry
                map_exit.add_in_connector("IN_" + out)
                map_exit.add_out_connector("OUT_" + out)

        # Try to initialize memlets
        for edge in edges:
            edge.data.try_initialize(self.parent, self, edge)

        return tasklet, map_entry, map_exit

    def add_reduce(
        self,
        wcr,
        axes,
        identity=None,
        schedule=dtypes.ScheduleType.Default,
        debuginfo=None,
    ) -> 'dace.libraries.standard.Reduce':
        """ Adds a reduction node.

            :param wcr: A lambda function representing the reduction operation
            :param axes: A tuple of axes to reduce the input memlet from, or
                         None for all axes
            :param identity: If not None, initializes output memlet values
                                 with this value
            :param schedule: Reduction schedule type

            :return: A Reduce node
        """
        import dace.libraries.standard as stdlib  # Avoid import loop
        debuginfo = _getdebuginfo(debuginfo or self._default_lineinfo)
        result = stdlib.Reduce('Reduce', wcr, axes, identity, schedule=schedule, debuginfo=debuginfo)
        self.add_node(result)
        return result

    def add_pipeline(self,
                     name,
                     ndrange,
                     init_size=0,
                     init_overlap=False,
                     drain_size=0,
                     drain_overlap=False,
                     additional_iterators={},
                     schedule=dtypes.ScheduleType.FPGA_Device,
                     debuginfo=None,
                     **kwargs) -> Tuple[nd.PipelineEntry, nd.PipelineExit]:
        """ Adds a pipeline entry and pipeline exit. These are used for FPGA
            kernels to induce distinct behavior between an "initialization"
            phase, a main streaming phase, and a "draining" phase, which require
            a additive number of extra loop iterations (i.e., N*M + I + D),
            where I and D are the number of initialization/drain iterations.
            The code can detect which phase it is in by querying the
            init_condition() and drain_condition() boolean variable.

            :param name:          Pipeline label
            :param ndrange:       Mapping between range variable names and
                                  their subsets (parsed from strings)
            :param init_size:     Number of iterations of initialization phase.
            :param init_overlap:  Whether the initialization phase overlaps
                                  with the "main" streaming phase of the loop.
            :param drain_size:    Number of iterations of draining phase.
            :param drain_overlap: Whether the draining phase overlaps with
                                  the "main" streaming phase of the loop.
            :param additional_iterators: a dictionary containing additional
                                  iterators that will be created for this scope and that are not
                                  automatically managed by the scope code.
                                  The dictionary takes the form 'variable_name' -> init_value
            :return: (map_entry, map_exit) node 2-tuple
        """
        debuginfo = _getdebuginfo(debuginfo or self._default_lineinfo)
        pipeline = nd.PipelineScope(name,
                                    *_make_iterators(ndrange),
                                    init_size=init_size,
                                    init_overlap=init_overlap,
                                    drain_size=drain_size,
                                    drain_overlap=drain_overlap,
                                    additional_iterators=additional_iterators,
                                    schedule=schedule,
                                    debuginfo=debuginfo,
                                    **kwargs)
        pipeline_entry = nd.PipelineEntry(pipeline)
        pipeline_exit = nd.PipelineExit(pipeline)
        self.add_nodes_from([pipeline_entry, pipeline_exit])
        return pipeline_entry, pipeline_exit

    def add_edge_pair(
        self,
        scope_node,
        internal_node,
        external_node,
        internal_memlet,
        external_memlet=None,
        scope_connector=None,
        internal_connector=None,
        external_connector=None,
    ):
        """ Adds two edges around a scope node (e.g., map entry, consume
            exit).

            The internal memlet (connecting to the internal node) has to be
            specified. If external_memlet (i.e., connecting to the node out
            of the scope) is not specified, it is propagated automatically
            using internal_memlet and the scope.

            :param scope_node: A scope node (for example, map exit) to add
                               edges around.
            :param internal_node: The node within the scope to connect to. If
                                  `scope_node` is an entry node, this means
                                  the node connected to the outgoing edge,
                                  else incoming.
            :param external_node: The node out of the scope to connect to.
            :param internal_memlet: The memlet on the edge to/from
                                    internal_node.
            :param external_memlet: The memlet on the edge to/from
                                    external_node (optional, will propagate
                                    internal_memlet if not specified).
            :param scope_connector: A scope connector name (or a unique
                                    number if not specified).
            :param internal_connector: The connector on internal_node to
                                       connect to.
            :param external_connector: The connector on external_node to
                                       connect to.
            :return: A 2-tuple representing the (internal, external) edges.
        """
        if not isinstance(scope_node, (nd.EntryNode, nd.ExitNode)):
            raise ValueError("scope_node is not a scope entry/exit")

        # Autodetermine scope connector ID
        if scope_connector is None:
            # Pick out numbered connectors that do not lead into the scope range
            conn_id = 1
            for conn in (scope_node.in_connectors.keys() | scope_node.out_connectors.keys()):
                if conn.startswith("IN_") or conn.startswith("OUT_"):
                    conn_name = conn[conn.find("_") + 1:]
                    try:
                        cid = int(conn_name)
                        if cid >= conn_id:
                            conn_id = cid + 1
                    except (TypeError, ValueError):
                        pass
            scope_connector = str(conn_id)

        # Add connectors
        scope_node.add_in_connector("IN_" + scope_connector)
        scope_node.add_out_connector("OUT_" + scope_connector)
        ##########################

        # Add internal edge
        if isinstance(scope_node, nd.EntryNode):
            iedge = self.add_edge(
                scope_node,
                "OUT_" + scope_connector,
                internal_node,
                internal_connector,
                internal_memlet,
            )
        else:
            iedge = self.add_edge(
                internal_node,
                internal_connector,
                scope_node,
                "IN_" + scope_connector,
                internal_memlet,
            )

        # Add external edge
        if external_memlet is None:
            # If undefined, propagate
            external_memlet = propagate_memlet(self, internal_memlet, scope_node, True)

        if isinstance(scope_node, nd.EntryNode):
            eedge = self.add_edge(
                external_node,
                external_connector,
                scope_node,
                "IN_" + scope_connector,
                external_memlet,
            )
        else:
            eedge = self.add_edge(
                scope_node,
                "OUT_" + scope_connector,
                external_node,
                external_connector,
                external_memlet,
            )

        # Try to initialize memlets
        iedge.data.try_initialize(self.parent, self, iedge)
        eedge.data.try_initialize(self.parent, self, eedge)

        return (iedge, eedge)

    def add_memlet_path(self, *path_nodes, memlet=None, src_conn=None, dst_conn=None, propagate=True):
        """
        Adds a path of memlet edges between the given nodes, propagating
        from the given innermost memlet.

        :param path_nodes: Nodes participating in the path (in the given order).
        :param memlet: (mandatory) The memlet at the innermost scope
                       (e.g., the incoming memlet to a tasklet (last
                       node), or an outgoing memlet from an array
                       (first node), followed by scope exits).
        :param src_conn: Connector at the beginning of the path.
        :param dst_conn: Connector at the end of the path.
        """
        if memlet is None:
            raise TypeError("Innermost memlet cannot be None")
        if len(path_nodes) < 2:
            raise ValueError("Memlet path must consist of at least 2 nodes")

        src_node = path_nodes[0]
        dst_node = path_nodes[-1]

        # Add edges first so that scopes can be understood
        edges = [
            self.add_edge(path_nodes[i], None, path_nodes[i + 1], None, mm.Memlet())
            for i in range(len(path_nodes) - 1)
        ]

        if not isinstance(memlet, mm.Memlet):
            raise TypeError("Expected Memlet, got: {}".format(type(memlet).__name__))

        if any(isinstance(n, nd.EntryNode) for n in path_nodes):
            propagate_forward = False
        else:  # dst node's scope is higher than src node, propagate out
            propagate_forward = True

        # Innermost edge memlet
        cur_memlet = memlet

        cur_memlet._is_data_src = (isinstance(src_node, nd.AccessNode) and src_node.data == cur_memlet.data)

        # Verify that connectors exist
        if (not memlet.is_empty() and hasattr(edges[0].src, "out_connectors") and isinstance(edges[0].src, nd.CodeNode)
                and not isinstance(edges[0].src, nd.LibraryNode)
                and (src_conn is None or src_conn not in edges[0].src.out_connectors)):
            raise ValueError("Output connector {} does not exist in {}".format(src_conn, edges[0].src.label))
        if (not memlet.is_empty() and hasattr(edges[-1].dst, "in_connectors")
                and isinstance(edges[-1].dst, nd.CodeNode) and not isinstance(edges[-1].dst, nd.LibraryNode)
                and (dst_conn is None or dst_conn not in edges[-1].dst.in_connectors)):
            raise ValueError("Input connector {} does not exist in {}".format(dst_conn, edges[-1].dst.label))

        path = edges if propagate_forward else reversed(edges)
        last_conn = None
        # Propagate and add edges
        for i, edge in enumerate(path):
            # Figure out source and destination connectors
            if propagate_forward:
                next_conn = edge.dst.next_connector(memlet.data)
                sconn = src_conn if i == 0 else "OUT_" + last_conn
                dconn = dst_conn if i == len(edges) - 1 else "IN_" + next_conn
            else:
                next_conn = edge.src.next_connector(memlet.data)
                sconn = src_conn if i == len(edges) - 1 else "OUT_" + next_conn
                dconn = dst_conn if i == 0 else "IN_" + last_conn

            last_conn = next_conn

            if cur_memlet.is_empty():
                if propagate_forward:
                    sconn = src_conn if i == 0 else None
                    dconn = dst_conn if i == len(edges) - 1 else None
                else:
                    sconn = src_conn if i == len(edges) - 1 else None
                    dconn = dst_conn if i == 0 else None

            # Modify edge to match memlet path
            edge._src_conn = sconn
            edge._dst_conn = dconn
            edge._data = cur_memlet

            # Add connectors to edges
            if propagate_forward:
                if dconn is not None:
                    edge.dst.add_in_connector(dconn)
                if sconn is not None:
                    edge.src.add_out_connector(sconn)
            else:
                if dconn is not None:
                    edge.dst.add_in_connector(dconn)
                if sconn is not None:
                    edge.src.add_out_connector(sconn)

            # Propagate current memlet to produce the next one
            if i < len(edges) - 1:
                snode = edge.dst if propagate_forward else edge.src
                if not cur_memlet.is_empty():
                    if propagate:
                        cur_memlet = propagate_memlet(self, cur_memlet, snode, True)
        # Try to initialize memlets
        for edge in edges:
            edge.data.try_initialize(self.parent, self, edge)

    def remove_memlet_path(self, edge: MultiConnectorEdge, remove_orphans: bool = True) -> None:
        """ Removes all memlets and associated connectors along a path formed
            by a given edge. Undefined behavior if the path is ambiguous.
            Orphaned entry and exit nodes will be connected with empty edges to
            maintain connectivity of the graph.

            :param edge: An edge that is part of the path that should be
                         removed, which will be passed to `memlet_path` to
                         determine the edges to be removed.
            :param remove_orphans: Remove orphaned data nodes from the graph if
                                   they become orphans from removing this memlet
                                   path.
        """

        path = self.memlet_path(edge)

        is_read = isinstance(path[0].src, nd.AccessNode)
        if is_read:
            # Traverse from connector to access node, so we can check if it's
            # safe to delete edges going out of a scope
            path = reversed(path)

        for edge in path:

            self.remove_edge(edge)

            # Check if there are any other edges exiting the source node that
            # use the same connector
            for e in self.out_edges(edge.src):
                if e.src_conn is not None and e.src_conn == edge.src_conn:
                    other_outgoing = True
                    break
            else:
                other_outgoing = False
                edge.src.remove_out_connector(edge.src_conn)

            # Check if there are any other edges entering the destination node
            # that use the same connector
            for e in self.in_edges(edge.dst):
                if e.dst_conn is not None and e.dst_conn == edge.dst_conn:
                    other_incoming = True
                    break
            else:
                other_incoming = False
                edge.dst.remove_in_connector(edge.dst_conn)

            if isinstance(edge.src, nd.EntryNode):
                # If removing this edge orphans the entry node, replace the
                # edge with an empty edge
                # NOTE: The entry node is an orphan iff it has no other outgoing edges.
                if self.out_degree(edge.src) == 0:
                    self.add_nedge(edge.src, edge.dst, mm.Memlet())
                if other_outgoing:
                    # If other inner memlets use the outer memlet, we have to
                    # stop the deletion here
                    break

            if isinstance(edge.dst, nd.ExitNode):
                # If removing this edge orphans the exit node, replace the
                # edge with an empty edge
                # NOTE: The exit node is an orphan iff it has no other incoming edges.
                if self.in_degree(edge.dst) == 0:
                    self.add_nedge(edge.src, edge.dst, mm.Memlet())
                if other_incoming:
                    # If other inner memlets use the outer memlet, we have to
                    # stop the deletion here
                    break

            # Prune access nodes
            if remove_orphans:
                if (isinstance(edge.src, nd.AccessNode) and self.degree(edge.src) == 0):
                    self.remove_node(edge.src)
                if (isinstance(edge.dst, nd.AccessNode) and self.degree(edge.dst) == 0):
                    self.remove_node(edge.dst)

    # DEPRECATED FUNCTIONS
    ######################################
    def add_array(self,
                  name,
                  shape,
                  dtype,
                  storage=dtypes.StorageType.Default,
                  transient=False,
                  strides=None,
                  offset=None,
                  lifetime=dtypes.AllocationLifetime.Scope,
                  debuginfo=None,
                  total_size=None,
                  find_new_name=False,
                  alignment=0):
        """ :note: This function is deprecated. """
        warnings.warn(
            'The "SDFGState.add_array" API is deprecated, please '
            'use "SDFG.add_array" and "SDFGState.add_access"', DeprecationWarning)
        # Workaround to allow this legacy API
        if name in self.parent._arrays:
            del self.parent._arrays[name]
        self.parent.add_array(name,
                              shape,
                              dtype,
                              storage=storage,
                              transient=transient,
                              strides=strides,
                              offset=offset,
                              lifetime=lifetime,
                              debuginfo=debuginfo,
                              find_new_name=find_new_name,
                              total_size=total_size,
                              alignment=alignment)
        return self.add_access(name, debuginfo)

    def add_stream(
        self,
        name,
        dtype,
        buffer_size=1,
        shape=(1, ),
        storage=dtypes.StorageType.Default,
        transient=False,
        offset=None,
        lifetime=dtypes.AllocationLifetime.Scope,
        debuginfo=None,
    ):
        """ :note: This function is deprecated. """
        warnings.warn(
            'The "SDFGState.add_stream" API is deprecated, please '
            'use "SDFG.add_stream" and "SDFGState.add_access"', DeprecationWarning)
        # Workaround to allow this legacy API
        if name in self.parent._arrays:
            del self.parent._arrays[name]
        self.parent.add_stream(
            name,
            dtype,
            buffer_size,
            shape,
            storage,
            transient,
            offset,
            lifetime,
            debuginfo,
        )
        return self.add_access(name, debuginfo)

    def add_scalar(
        self,
        name,
        dtype,
        storage=dtypes.StorageType.Default,
        transient=False,
        lifetime=dtypes.AllocationLifetime.Scope,
        debuginfo=None,
    ):
        """ :note: This function is deprecated. """
        warnings.warn(
            'The "SDFGState.add_scalar" API is deprecated, please '
            'use "SDFG.add_scalar" and "SDFGState.add_access"', DeprecationWarning)
        # Workaround to allow this legacy API
        if name in self.parent._arrays:
            del self.parent._arrays[name]
        self.parent.add_scalar(name, dtype, storage, transient, lifetime, debuginfo)
        return self.add_access(name, debuginfo)

    def add_transient(self,
                      name,
                      shape,
                      dtype,
                      storage=dtypes.StorageType.Default,
                      strides=None,
                      offset=None,
                      lifetime=dtypes.AllocationLifetime.Scope,
                      debuginfo=None,
                      total_size=None,
                      alignment=0):
        """ :note: This function is deprecated. """
        return self.add_array(name,
                              shape,
                              dtype,
                              storage=storage,
                              transient=True,
                              strides=strides,
                              offset=offset,
                              lifetime=lifetime,
                              debuginfo=debuginfo,
                              total_size=total_size,
                              alignment=alignment)

    def fill_scope_connectors(self):
        """ Creates new "IN_%d" and "OUT_%d" connectors on each scope entry
            and exit, depending on array names. """
        for nid, node in enumerate(self.nodes()):
            ####################################################
            # Add connectors to scope entries
            if isinstance(node, nd.EntryNode):
                # Find current number of input connectors
                num_inputs = len(
                    [e for e in self.in_edges(node) if e.dst_conn is not None and e.dst_conn.startswith("IN_")])

                conn_to_data = {}

                # Append input connectors and get mapping of connectors to data
                for edge in self.in_edges(node):
                    if edge.data.data in conn_to_data:
                        raise NotImplementedError(
                            f"Cannot fill scope connectors in SDFGState {self.label} because EntryNode {node.label} "
                            f"has multiple input edges from data {edge.data.data}.")
                    # We're only interested in edges without connectors
                    if edge.dst_conn is not None or edge.data.data is None:
                        continue
                    edge._dst_conn = "IN_" + str(num_inputs + 1)
                    node.add_in_connector(edge.dst_conn)
                    conn_to_data[edge.data.data] = num_inputs + 1

                    num_inputs += 1

                # Set the corresponding output connectors
                for edge in self.out_edges(node):
                    if edge.src_conn is not None:
                        continue
                    if edge.data.data is None:
                        continue
                    edge._src_conn = "OUT_" + str(conn_to_data[edge.data.data])
                    node.add_out_connector(edge.src_conn)
            ####################################################
            # Same treatment for scope exits
            if isinstance(node, nd.ExitNode):
                # Find current number of output connectors
                num_outputs = len(
                    [e for e in self.out_edges(node) if e.src_conn is not None and e.src_conn.startswith("OUT_")])

                conn_to_data = {}

                # Append output connectors and get mapping of connectors to data
                for edge in self.out_edges(node):
                    if edge.src_conn is not None and edge.src_conn.startswith("OUT_"):
                        conn_to_data[edge.data.data] = edge.src_conn[4:]

                    # We're only interested in edges without connectors
                    if edge.src_conn is not None or edge.data.data is None:
                        continue
                    edge._src_conn = "OUT_" + str(num_outputs + 1)
                    node.add_out_connector(edge.src_conn)
                    conn_to_data[edge.data.data] = num_outputs + 1

                    num_outputs += 1

                # Set the corresponding input connectors
                for edge in self.in_edges(node):
                    if edge.dst_conn is not None:
                        continue
                    if edge.data.data is None:
                        continue
                    edge._dst_conn = "IN_" + str(conn_to_data[edge.data.data])
                    node.add_in_connector(edge.dst_conn)


class StateSubgraphView(SubgraphView, StateGraphView):
    """ A read-only subgraph view of an SDFG state. """

    def __init__(self, graph, subgraph_nodes):
        super().__init__(graph, subgraph_nodes)<|MERGE_RESOLUTION|>--- conflicted
+++ resolved
@@ -438,19 +438,6 @@
             elif isinstance(n, nd.AccessNode):
                 # Add data descriptor symbols
                 freesyms |= set(map(str, n.desc(sdfg).used_symbols(all_symbols)))
-<<<<<<< HEAD
-            elif (isinstance(n, nd.Tasklet) and n.language == dtypes.Language.Python):
-                # Consider callbacks defined as symbols as free
-                for stmt in n.code.code:
-                    for astnode in ast.walk(stmt):
-                        if (isinstance(astnode, ast.Call) and isinstance(astnode.func, ast.Name)
-                                and astnode.func.id in sdfg.symbols):
-                            freesyms.add(astnode.func.id)
-            elif (not all_symbols and isinstance(n, nd.Tasklet) and n.language != dtypes.Language.Python):
-                # If a non-Python tasklet, conservatively assume all SDFG global symbols are used for now
-                # See SDFG.used_symbols for more information
-                freesyms |= set(sdfg.symbols.keys())
-=======
             elif isinstance(n, nd.Tasklet):
                 if n.language == dtypes.Language.Python:
                     # Consider callbacks defined as symbols as free
@@ -468,7 +455,6 @@
                     )
                     freesyms |= codesyms
                     continue
->>>>>>> 07553851
 
             if hasattr(n, 'used_symbols'):
                 freesyms |= n.used_symbols(all_symbols)
@@ -476,16 +462,6 @@
                 freesyms |= n.free_symbols
 
         # Free symbols from memlets
-<<<<<<< HEAD
-        def _is_leaf_memlet(e):
-            if isinstance(e.src, nd.ExitNode) and e.src_conn and e.src_conn.startswith('OUT_'):
-                return False
-            if isinstance(e.dst, nd.EntryNode) and e.dst_conn and e.dst_conn.startswith('IN_'):
-                return False
-            return True
-
-=======
->>>>>>> 07553851
         for e in self.edges():
             # If used for code generation, only consider memlet tree leaves
             if not all_symbols and not self.is_leaf_memlet(e):
