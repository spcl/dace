--- conflicted
+++ resolved
@@ -901,10 +901,7 @@
         debuginfo=None,
     ):
         """ Adds a tasklet to the SDFG state. """
-<<<<<<< HEAD
         debuginfo = _getdebuginfo(debuginfo or self._default_lineinfo)
-=======
-        debuginfo = _getdebuginfo(debuginfo)
 
         # Make dictionary of autodetect connector types from set
         if isinstance(inputs, (set, collections.abc.KeysView)):
@@ -912,7 +909,6 @@
         if isinstance(outputs, (set, collections.abc.KeysView)):
             outputs = {k: None for k in outputs}
 
->>>>>>> cade5f89
         tasklet = nd.Tasklet(
             name,
             inputs,
@@ -1121,10 +1117,7 @@
             :return: tuple of (tasklet, map_entry, map_exit)
         """
         map_name = name + "_map"
-<<<<<<< HEAD
         debuginfo = _getdebuginfo(debuginfo or self._default_lineinfo)
-=======
-        debuginfo = _getdebuginfo(debuginfo)
 
         # Create appropriate dictionaries from inputs
         tinputs = {
@@ -1136,7 +1129,6 @@
             for k, v in outputs.items()
         }
 
->>>>>>> cade5f89
         tasklet = nd.Tasklet(
             name,
             tinputs,
