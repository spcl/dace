# Copyright 2019-2024 ETH Zurich and the DaCe authors. All rights reserved.
""" Contains classes of a single SDFG state and dataflow subgraphs. """

import ast
import abc
import collections
import copy
import inspect
import itertools
import warnings
from typing import (TYPE_CHECKING, Any, AnyStr, Callable, Dict, Iterable, Iterator, List, Optional, Set, Tuple, Type, Union,
                    overload)

import dace
from dace.frontend.python import astutils
import dace.serialize
from dace import data as dt
from dace import dtypes
from dace import memlet as mm
from dace import serialize
from dace import subsets as sbs
from dace import symbolic
from dace.properties import (CodeBlock, DebugInfoProperty, DictProperty, EnumProperty, Property, SubsetProperty,
                             SymbolicProperty, CodeProperty, make_properties)
from dace.sdfg import nodes as nd
from dace.sdfg.graph import (MultiConnectorEdge, NodeNotFoundError, OrderedMultiDiConnectorGraph, SubgraphView, OrderedDiGraph, Edge,
                             generate_element_id)
from dace.sdfg.propagation import propagate_memlet
from dace.sdfg.validation import validate_state
from dace.subsets import Range, Subset

if TYPE_CHECKING:
    import dace.sdfg.scope
    from dace.sdfg import SDFG

NodeT = Union[nd.Node, 'ControlFlowBlock']
EdgeT = Union[MultiConnectorEdge[mm.Memlet], Edge['dace.sdfg.InterstateEdge']]
GraphT = Union['ControlFlowRegion', 'SDFGState']


def _getdebuginfo(old_dinfo=None) -> dtypes.DebugInfo:
    """ Returns a DebugInfo object for the position that called this function.

        :param old_dinfo: Another DebugInfo object that will override the
                          return value of this function
        :return: DebugInfo containing line number and calling file.
    """
    if old_dinfo is not None:
        return old_dinfo

    caller = inspect.getframeinfo(inspect.stack()[2][0], context=0)
    return dtypes.DebugInfo(caller.lineno, 0, caller.lineno, 0, caller.filename)


def _make_iterators(ndrange):
    # Input can either be a dictionary or a list of pairs
    if isinstance(ndrange, list):
        params = [k for k, _ in ndrange]
        ndrange = {k: v for k, v in ndrange}
    else:
        params = list(ndrange.keys())

    # Parse each dimension separately
    ranges = []
    for p in params:
        prange: Union[str, sbs.Subset, Tuple[symbolic.SymbolicType]] = ndrange[p]
        if isinstance(prange, sbs.Subset):
            rng = prange.ndrange()[0]
        elif isinstance(prange, tuple):
            rng = prange
        else:
            rng = SubsetProperty.from_string(prange)[0]
        ranges.append(rng)
    map_range = sbs.Range(ranges)

    return params, map_range


class BlockGraphView(object):
    """
    Read-only view interface of an SDFG control flow block, containing methods for memlet tracking, traversal, subgraph
    creation, queries, and replacements. ``ControlFlowBlock`` and ``StateSubgraphView`` inherit from this class to share
    methods.
    """

    ###################################################################
    # Typing overrides

    @overload
    def nodes(self) -> List[NodeT]:
        ...

    @overload
    def edges(self) -> List[EdgeT]:
        ...

    @overload
    def in_degree(self, node: NodeT) -> int:
        ...

    @overload
    def out_degree(self, node: NodeT) -> int:
        ...

    @property
    def sdfg(self) -> 'SDFG':
        ...

    ###################################################################
    # Traversal methods

    @abc.abstractmethod
    def all_nodes_recursive(
        self,
        predicate: Optional[Callable[[NodeT, GraphT], bool]] = None) -> Iterator[Tuple[NodeT, GraphT]]:
        """
        Iterate over all nodes in this graph or subgraph.
        This includes control flow blocks, nodes in those blocks, and recursive control flow blocks and nodes within
        nested SDFGs. It returns tuples of the form (node, parent), where the node is either a dataflow node, in which
        case the parent is an SDFG state, or a control flow block, in which case the parent is a control flow graph
        (i.e., an SDFG or a scope block).

        :param predicate: An optional predicate function that decides on whether the traversal should recurse or not.
        If the predicate returns False, traversal is not recursed any further into the graph found under NodeT for
        a given [NodeT, GraphT] pair.
        """
        return []

    @abc.abstractmethod
    def all_edges_recursive(self) -> Iterator[Tuple[EdgeT, GraphT]]:
        """
        Iterate over all edges in this graph or subgraph.
        This includes dataflow edges, inter-state edges, and recursive edges within nested SDFGs. It returns tuples of
        the form (edge, parent), where the edge is either a dataflow edge, in which case the parent is an SDFG state, or
        an inter-stte edge, in which case the parent is a control flow graph (i.e., an SDFG or a scope block).
        """
        return []

    @abc.abstractmethod
    def data_nodes(self) -> List[nd.AccessNode]:
        """
        Returns all data nodes (i.e., AccessNodes, arrays) present in this graph or subgraph.
        Note: This does not recurse into nested SDFGs.
        """
        return []

    @abc.abstractmethod
    def entry_node(self, node: nd.Node) -> Optional[nd.EntryNode]:
        """ Returns the entry node that wraps the current node, or None if it is top-level in a state. """
        return None

    @abc.abstractmethod
    def exit_node(self, entry_node: nd.EntryNode) -> Optional[nd.ExitNode]:
        """ Returns the exit node leaving the context opened by the given entry node. """
        raise None

    ###################################################################
    # Memlet-tracking methods

    @abc.abstractmethod
    def memlet_path(self, edge: MultiConnectorEdge[mm.Memlet]) -> List[MultiConnectorEdge[mm.Memlet]]:
        """
        Given one edge, returns a list of edges representing a path between its source and sink nodes.
        Used for memlet tracking.

        :note: Behavior is undefined when there is more than one path involving this edge.
        :param edge: An edge within a state (memlet).
        :return: A list of edges from a source node to a destination node.
        """
        raise NotImplementedError()

    @abc.abstractmethod
    def memlet_tree(self, edge: MultiConnectorEdge) -> mm.MemletTree:
        """
        Given one edge, returns a tree of edges between its node source(s) and sink(s).
        Used for memlet tracking.

        :param edge: An edge within a state (memlet).
        :return: A tree of edges whose root is the source/sink node (depending on direction) and associated children
                 edges.
        """
        raise NotImplementedError()

    @abc.abstractmethod
    def in_edges_by_connector(self, node: nd.Node, connector: AnyStr) -> Iterable[MultiConnectorEdge[mm.Memlet]]:
        """
        Returns a generator over edges entering the given connector of the given node.

        :param node: Destination node of edges.
        :param connector: Destination connector of edges.
        """
        raise NotImplementedError()

    @abc.abstractmethod
    def out_edges_by_connector(self, node: nd.Node, connector: AnyStr) -> Iterable[MultiConnectorEdge[mm.Memlet]]:
        """
        Returns a generator over edges exiting the given connector of the given node.

        :param node: Source node of edges.
        :param connector: Source connector of edges.
        """
        raise NotImplementedError()

    @abc.abstractmethod
    def edges_by_connector(self, node: nd.Node, connector: AnyStr) -> Iterable[MultiConnectorEdge[mm.Memlet]]:
        """
        Returns a generator over edges entering or exiting the given connector of the given node.

        :param node: Source/destination node of edges.
        :param connector: Source/destination connector of edges.
        """
        raise NotImplementedError()

    ###################################################################
    # Query, subgraph, and replacement methods

    @abc.abstractmethod
    def used_symbols(self, all_symbols: bool, keep_defined_in_mapping: bool = False) -> Set[str]:
        """
        Returns a set of symbol names that are used in the graph.

        :param all_symbols: If False, only returns symbols that are needed as arguments (only used in generated code).
        :param keep_defined_in_mapping: If True, symbols defined in inter-state edges that are in the symbol mapping
                                        will be removed from the set of defined symbols.
        """
        return set()

    @property
    def free_symbols(self) -> Set[str]:
        """
        Returns a set of symbol names that are used, but not defined, in this graph view.
        In the case of an SDFG, this property is used to determine the symbolic parameters of the SDFG and
        verify that ``SDFG.symbols`` is complete.

        :note: Assumes that the graph is valid (i.e., without undefined or overlapping symbols).
        """
        return self.used_symbols(all_symbols=True)

    @abc.abstractmethod
    def read_and_write_sets(self) -> Tuple[Set[AnyStr], Set[AnyStr]]:
        """
        Determines what data is read and written in this graph.
        Does not include reads to subsets of containers that have previously been written within the same state.
        
        :return: A two-tuple of sets of things denoting ({data read}, {data written}).
        """
        return set(), set()

    @abc.abstractmethod
    def unordered_arglist(self,
                          defined_syms=None,
                          shared_transients=None) -> Tuple[Dict[str, dt.Data], Dict[str, dt.Data]]:
        return {}, {}

    def arglist(self, defined_syms=None, shared_transients=None) -> Dict[str, dt.Data]:
        """
        Returns an ordered dictionary of arguments (names and types) required to invoke this subgraph.

        The arguments differ from SDFG.arglist, but follow the same order,
        namely: <sorted data arguments>, <sorted scalar arguments>.

        Data arguments contain:
            * All used non-transient data containers in the subgraph
            * All used transient data containers that were allocated outside.
              This includes data from memlets, transients shared across multiple states, and transients that could not
              be allocated within the subgraph (due to their ``AllocationLifetime`` or according to the
              ``dtypes.can_allocate`` function).

        Scalar arguments contain:
            * Free symbols in this state/subgraph.
            * All transient and non-transient scalar data containers used in this subgraph.

        This structure will create a sorted list of pointers followed by a sorted list of PoDs and structs.

        :return: An ordered dictionary of (name, data descriptor type) of all the arguments, sorted as defined here.
        """
        data_args, scalar_args = self.unordered_arglist(defined_syms, shared_transients)

        # Fill up ordered dictionary
        result = collections.OrderedDict()
        for k, v in itertools.chain(sorted(data_args.items()), sorted(scalar_args.items())):
            result[k] = v

        return result

    def signature_arglist(self, with_types=True, for_call=False):
        """ Returns a list of arguments necessary to call this state or subgraph, formatted as a list of C definitions.

            :param with_types: If True, includes argument types in the result.
            :param for_call: If True, returns arguments that can be used when calling the SDFG.
            :return: A list of strings. For example: `['float *A', 'int b']`.
        """
        return [v.as_arg(name=k, with_types=with_types, for_call=for_call) for k, v in self.arglist().items()]

    @abc.abstractmethod
    def top_level_transients(self) -> Set[str]:
        """Iterate over top-level transients of this graph."""
        return set()

    @abc.abstractmethod
    def all_transients(self) -> List[str]:
        """Iterate over all transients in this graph."""
        return []

    @abc.abstractmethod
    def replace(self, name: str, new_name: str):
        """
        Finds and replaces all occurrences of a symbol or array in this graph.

        :param name: Name to find.
        :param new_name: Name to replace.
        """
        pass

    @abc.abstractmethod
    def replace_dict(self,
                     repl: Dict[str, str],
                     symrepl: Optional[Dict[symbolic.SymbolicType, symbolic.SymbolicType]] = None):
        """
        Finds and replaces all occurrences of a set of symbols or arrays in this graph.

        :param repl: Mapping from names to replacements.
        :param symrepl: Optional symbolic version of ``repl``.
        """
        pass


@make_properties
class DataflowGraphView(BlockGraphView, abc.ABC):

    def __init__(self, *args, **kwargs):
        self._clear_scopedict_cache()

    ###################################################################
    # Typing overrides

    @overload
    def nodes(self) -> List[nd.Node]:
        ...

    @overload
    def edges(self) -> List[MultiConnectorEdge[mm.Memlet]]:
        ...

    ###################################################################
    # Traversal methods

    def all_nodes_recursive(self, predicate = None) -> Iterator[Tuple[NodeT, GraphT]]:
        for node in self.nodes():
            yield node, self
            if isinstance(node, nd.NestedSDFG) and node.sdfg:
                if predicate is None or predicate(node, self):
                    yield from node.sdfg.all_nodes_recursive(predicate)

    def all_edges_recursive(self) -> Iterator[Tuple[EdgeT, GraphT]]:
        for e in self.edges():
            yield e, self
        for node in self.nodes():
            if isinstance(node, nd.NestedSDFG):
                yield from node.sdfg.all_edges_recursive()

    def data_nodes(self) -> List[nd.AccessNode]:
        """ Returns all data_nodes (arrays) present in this state. """
        return [n for n in self.nodes() if isinstance(n, nd.AccessNode)]

    def entry_node(self, node: nd.Node) -> Optional[nd.EntryNode]:
        """ Returns the entry node that wraps the current node, or None if
            it is top-level in a state. """
        return self.scope_dict()[node]

    def exit_node(self, entry_node: nd.EntryNode) -> Optional[nd.ExitNode]:
        """ Returns the exit node leaving the context opened by
            the given entry node. """
        node_to_children = self.scope_children()
        return next(v for v in node_to_children[entry_node] if isinstance(v, nd.ExitNode))

    ###################################################################
    # Memlet-tracking methods

    def memlet_path(self, edge: MultiConnectorEdge[mm.Memlet]) -> List[MultiConnectorEdge[mm.Memlet]]:
        """ Given one edge, returns a list of edges representing a path
            between its source and sink nodes. Used for memlet tracking.

            :note: Behavior is undefined when there is more than one path
                   involving this edge.
            :param edge: An edge within this state.
            :return: A list of edges from a source node to a destination node.
            """
        result = [edge]

        # Obtain the full state (to work with paths that trace beyond a scope)
        state = self._graph

        # If empty memlet, return itself as the path
        if (edge.src_conn is None and edge.dst_conn is None and edge.data.is_empty()):
            return result

        # Prepend incoming edges until reaching the source node
        curedge = edge
        visited = set()
        while not isinstance(curedge.src, (nd.CodeNode, nd.AccessNode)):
            visited.add(curedge)
            # Trace through scopes using OUT_# -> IN_#
            if isinstance(curedge.src, (nd.EntryNode, nd.ExitNode)):
                if curedge.src_conn is None:
                    raise ValueError("Source connector cannot be None for {}".format(curedge.src))
                assert curedge.src_conn.startswith("OUT_")
                next_edge = next(e for e in state.in_edges(curedge.src) if e.dst_conn == "IN_" + curedge.src_conn[4:])
                result.insert(0, next_edge)
                curedge = next_edge
                if curedge in visited:
                    raise ValueError('Cycle encountered while reading memlet path')

        # Append outgoing edges until reaching the sink node
        curedge = edge
        visited.clear()
        while not isinstance(curedge.dst, (nd.CodeNode, nd.AccessNode)):
            visited.add(curedge)
            # Trace through scope entry using IN_# -> OUT_#
            if isinstance(curedge.dst, (nd.EntryNode, nd.ExitNode)):
                if curedge.dst_conn is None:
                    raise ValueError("Destination connector cannot be None for {}".format(curedge.dst))
                if not curedge.dst_conn.startswith("IN_"):  # Map variable
                    break
                next_edge = next(e for e in state.out_edges(curedge.dst) if e.src_conn == "OUT_" + curedge.dst_conn[3:])
                result.append(next_edge)
                curedge = next_edge
                if curedge in visited:
                    raise ValueError('Cycle encountered while reading memlet path')

        return result

    def memlet_tree(self, edge: MultiConnectorEdge) -> mm.MemletTree:
        propagate_forward = False
        propagate_backward = False
        if ((isinstance(edge.src, nd.EntryNode) and edge.src_conn is not None) or
            (isinstance(edge.dst, nd.EntryNode) and edge.dst_conn is not None and edge.dst_conn.startswith('IN_'))):
            propagate_forward = True
        if ((isinstance(edge.src, nd.ExitNode) and edge.src_conn is not None)
                or (isinstance(edge.dst, nd.ExitNode) and edge.dst_conn is not None)):
            propagate_backward = True

        # If either both are False (no scopes involved) or both are True
        # (invalid SDFG), we return only the current edge as a degenerate tree
        if propagate_forward == propagate_backward:
            return mm.MemletTree(edge)

        # Obtain the full state (to work with paths that trace beyond a scope)
        state = self._graph

        # Find tree root
        curedge = edge
        visited = set()
        if propagate_forward:
            while (isinstance(curedge.src, nd.EntryNode) and curedge.src_conn is not None):
                visited.add(curedge)
                assert curedge.src_conn.startswith('OUT_')
                cname = curedge.src_conn[4:]
                curedge = next(e for e in state.in_edges(curedge.src) if e.dst_conn == 'IN_%s' % cname)
                if curedge in visited:
                    raise ValueError('Cycle encountered while reading memlet path')
        elif propagate_backward:
            while (isinstance(curedge.dst, nd.ExitNode) and curedge.dst_conn is not None):
                visited.add(curedge)
                assert curedge.dst_conn.startswith('IN_')
                cname = curedge.dst_conn[3:]
                curedge = next(e for e in state.out_edges(curedge.dst) if e.src_conn == 'OUT_%s' % cname)
                if curedge in visited:
                    raise ValueError('Cycle encountered while reading memlet path')
        tree_root = mm.MemletTree(curedge, downwards=propagate_forward)

        # Collect children (recursively)
        def add_children(treenode):
            if propagate_forward:
                if not (isinstance(treenode.edge.dst, nd.EntryNode) and treenode.edge.dst_conn
                        and treenode.edge.dst_conn.startswith('IN_')):
                    return
                conn = treenode.edge.dst_conn[3:]
                treenode.children = [
                    mm.MemletTree(e, downwards=True, parent=treenode) for e in state.out_edges(treenode.edge.dst)
                    if e.src_conn == 'OUT_%s' % conn
                ]
            elif propagate_backward:
                if (not isinstance(treenode.edge.src, nd.ExitNode) or treenode.edge.src_conn is None):
                    return
                conn = treenode.edge.src_conn[4:]
                treenode.children = [
                    mm.MemletTree(e, downwards=False, parent=treenode) for e in state.in_edges(treenode.edge.src)
                    if e.dst_conn == 'IN_%s' % conn
                ]

            for child in treenode.children:
                add_children(child)

        # Start from root node (obtained from above parent traversal)
        add_children(tree_root)

        # Find edge in tree
        def traverse(node):
            if node.edge == edge:
                return node
            for child in node.children:
                res = traverse(child)
                if res is not None:
                    return res
            return None

        # Return node that corresponds to current edge
        return traverse(tree_root)

    def in_edges_by_connector(self, node: nd.Node, connector: AnyStr) -> Iterable[MultiConnectorEdge[mm.Memlet]]:
        return (e for e in self.in_edges(node) if e.dst_conn == connector)

    def out_edges_by_connector(self, node: nd.Node, connector: AnyStr) -> Iterable[MultiConnectorEdge[mm.Memlet]]:
        return (e for e in self.out_edges(node) if e.src_conn == connector)

    def edges_by_connector(self, node: nd.Node, connector: AnyStr) -> Iterable[MultiConnectorEdge[mm.Memlet]]:
        return itertools.chain(self.in_edges_by_connector(node, connector),
                               self.out_edges_by_connector(node, connector))

    ###################################################################
    # Scope-related methods

    def _clear_scopedict_cache(self):
        """
        Clears the cached results for the scope_dict function.
        For use when the graph mutates (e.g., new edges/nodes, deletions).
        """
        self._scope_dict_toparent_cached = None
        self._scope_dict_tochildren_cached = None
        self._scope_tree_cached = None
        self._scope_leaves_cached = None

    def scope_tree(self) -> 'dace.sdfg.scope.ScopeTree':
        from dace.sdfg.scope import ScopeTree

        if (hasattr(self, '_scope_tree_cached') and self._scope_tree_cached is not None):
            return copy.copy(self._scope_tree_cached)

        sdp = self.scope_dict()
        sdc = self.scope_children()

        result = {}

        # Get scopes
        for node, scopenodes in sdc.items():
            if node is None:
                exit_node = None
            else:
                exit_node = next(v for v in scopenodes if isinstance(v, nd.ExitNode))
            scope = ScopeTree(node, exit_node)
            result[node] = scope

        # Scope parents and children
        for node, scope in result.items():
            if node is not None:
                scope.parent = result[sdp[node]]
            scope.children = [result[n] for n in sdc[node] if isinstance(n, nd.EntryNode)]

        self._scope_tree_cached = result

        return copy.copy(self._scope_tree_cached)

    def scope_leaves(self) -> List['dace.sdfg.scope.ScopeTree']:
        if (hasattr(self, '_scope_leaves_cached') and self._scope_leaves_cached is not None):
            return copy.copy(self._scope_leaves_cached)
        st = self.scope_tree()
        self._scope_leaves_cached = [scope for scope in st.values() if len(scope.children) == 0]
        return copy.copy(self._scope_leaves_cached)

    def scope_dict(self, return_ids: bool = False, validate: bool = True) -> Dict[nd.Node, Union['SDFGState', nd.Node]]:
        from dace.sdfg.scope import _scope_dict_inner, _scope_dict_to_ids
        result = None
        result = copy.copy(self._scope_dict_toparent_cached)

        if result is None:
            result = {}
            node_queue = collections.deque(self.source_nodes())
            eq = _scope_dict_inner(self, node_queue, None, False, result)

            # Sanity checks
            if validate and len(eq) != 0:
                cycles = list(self.find_cycles())
                if cycles:
                    raise ValueError('Found cycles in state %s: %s' % (self.label, cycles))
                raise RuntimeError("Leftover nodes in queue: {}".format(eq))

            if validate and len(result) != self.number_of_nodes():
                cycles = list(self.find_cycles())
                if cycles:
                    raise ValueError('Found cycles in state %s: %s' % (self.label, cycles))
                leftover_nodes = set(self.nodes()) - result.keys()
                raise RuntimeError("Some nodes were not processed: {}".format(leftover_nodes))

            # Cache result
            self._scope_dict_toparent_cached = result
            result = copy.copy(result)

        if return_ids:
            return _scope_dict_to_ids(self, result)
        return result

    def scope_children(self,
                       return_ids: bool = False,
                       validate: bool = True) -> Dict[Union[nd.Node, 'SDFGState'], List[nd.Node]]:
        from dace.sdfg.scope import _scope_dict_inner, _scope_dict_to_ids
        result = None
        if self._scope_dict_tochildren_cached is not None:
            result = copy.copy(self._scope_dict_tochildren_cached)

        if result is None:
            result = {}
            node_queue = collections.deque(self.source_nodes())
            eq = _scope_dict_inner(self, node_queue, None, True, result)

            # Sanity checks
            if validate and len(eq) != 0:
                cycles = self.find_cycles()
                if cycles:
                    raise ValueError('Found cycles in state %s: %s' % (self.label, list(cycles)))
                raise RuntimeError("Leftover nodes in queue: {}".format(eq))

            entry_nodes = set(n for n in self.nodes() if isinstance(n, nd.EntryNode)) | {None}
            if (validate and len(result) != len(entry_nodes)):
                cycles = self.find_cycles()
                if cycles:
                    raise ValueError('Found cycles in state %s: %s' % (self.label, list(cycles)))
                raise RuntimeError("Some nodes were not processed: {}".format(entry_nodes - result.keys()))

            # Cache result
            self._scope_dict_tochildren_cached = result
            result = copy.copy(result)

        if return_ids:
            return _scope_dict_to_ids(self, result)
        return result

    ###################################################################
    # Query, subgraph, and replacement methods

    def is_leaf_memlet(self, e):
        if isinstance(e.src, nd.ExitNode) and e.src_conn and e.src_conn.startswith('OUT_'):
            return False
        if isinstance(e.dst, nd.EntryNode) and e.dst_conn and e.dst_conn.startswith('IN_'):
            return False
        return True

    def used_symbols(self, all_symbols: bool, keep_defined_in_mapping: bool = False) -> Set[str]:
        state = self.graph if isinstance(self, SubgraphView) else self
        sdfg = state.sdfg
        new_symbols = set()
        freesyms = set()

        # Free symbols from nodes
        for n in self.nodes():
            if isinstance(n, nd.EntryNode):
                new_symbols |= set(n.new_symbols(sdfg, self, {}).keys())
            elif isinstance(n, nd.AccessNode):
                # Add data descriptor symbols
                freesyms |= set(map(str, n.desc(sdfg).used_symbols(all_symbols)))
            elif isinstance(n, nd.Tasklet):
                if n.language == dtypes.Language.Python:
                    # Consider callbacks defined as symbols as free
                    for stmt in n.code.code:
                        for astnode in ast.walk(stmt):
                            if (isinstance(astnode, ast.Call) and isinstance(astnode.func, ast.Name)
                                    and astnode.func.id in sdfg.symbols):
                                freesyms.add(astnode.func.id)
                else:
                    # Find all string tokens and filter them to sdfg.symbols, while ignoring connectors
                    codesyms = symbolic.symbols_in_code(
                        n.code.as_string,
                        potential_symbols=sdfg.symbols.keys(),
                        symbols_to_ignore=(n.in_connectors.keys() | n.out_connectors.keys() | n.ignored_symbols),
                    )
                    freesyms |= codesyms
                    continue

            if hasattr(n, 'used_symbols'):
                freesyms |= n.used_symbols(all_symbols)
            else:
                freesyms |= n.free_symbols

        # Free symbols from memlets
        for e in self.edges():
            # If used for code generation, only consider memlet tree leaves
            if not all_symbols and not self.is_leaf_memlet(e):
                continue

            freesyms |= e.data.used_symbols(all_symbols, e)

        # Do not consider SDFG constants as symbols
        new_symbols.update(set(sdfg.constants.keys()))
        return freesyms - new_symbols

    @property
    def free_symbols(self) -> Set[str]:
        """
        Returns a set of symbol names that are used, but not defined, in
        this graph view (SDFG state or subgraph thereof).

        :note: Assumes that the graph is valid (i.e., without undefined or
               overlapping symbols).
        """
        return self.used_symbols(all_symbols=True)

    def defined_symbols(self) -> Dict[str, dt.Data]:
        """
        Returns a dictionary that maps currently-defined symbols in this SDFG
        state or subgraph to their types.
        """
        state = self.graph if isinstance(self, SubgraphView) else self
        sdfg = state.sdfg

        # Start with SDFG global symbols
        defined_syms = {k: v for k, v in sdfg.symbols.items()}

        def update_if_not_none(dic, update):
            update = {k: v for k, v in update.items() if v is not None}
            dic.update(update)

        # Add data-descriptor free symbols
        for desc in sdfg.arrays.values():
            for sym in desc.free_symbols:
                if sym.dtype is not None:
                    defined_syms[str(sym)] = sym.dtype

        # Add inter-state symbols
        if isinstance(sdfg.start_block, LoopRegion):
            update_if_not_none(defined_syms, sdfg.start_block.new_symbols(defined_syms))
        for edge in sdfg.all_interstate_edges():
            update_if_not_none(defined_syms, edge.data.new_symbols(sdfg, defined_syms))
            if isinstance(edge.dst, LoopRegion):
                update_if_not_none(defined_syms, edge.dst.new_symbols(defined_syms))

        # Add scope symbols all the way to the subgraph
        sdict = state.scope_dict()
        scope_nodes = []
        for source_node in self.source_nodes():
            curnode = source_node
            while sdict[curnode] is not None:
                curnode = sdict[curnode]
                scope_nodes.append(curnode)

        for snode in dtypes.deduplicate(list(reversed(scope_nodes))):
            update_if_not_none(defined_syms, snode.new_symbols(sdfg, state, defined_syms))

        return defined_syms


    def _read_and_write_sets(self) -> Tuple[Dict[AnyStr, List[Subset]], Dict[AnyStr, List[Subset]]]:
        """
        Determines what data is read and written in this subgraph, returning
        dictionaries from data containers to all subsets that are read/written.
        """
        from dace.sdfg import utils  # Avoid cyclic import

        # Ensures that the `{src,dst}_subset` are properly set.
        #  TODO: find where the problems are
        for edge in self.edges():
            edge.data.try_initialize(self.sdfg, self, edge)

        read_set = collections.defaultdict(list)
        write_set = collections.defaultdict(list)

        # NOTE: In a previous version a _single_ read (i.e. leaving Memlet) that was
        #   fully covered by a single write (i.e. an incoming Memlet) was removed from
        #   the read set and only the write survived. However, this was never fully
        #   implemented nor correctly implemented and caused problems.
        #   So this filtering was removed.

        for subgraph in utils.concurrent_subgraphs(self):
            subgraph_read_set = collections.defaultdict(list)  # read and write set of this subgraph.
            subgraph_write_set = collections.defaultdict(list)
            for n in utils.dfs_topological_sort(subgraph, sources=subgraph.source_nodes()):
                if not isinstance(n, nd.AccessNode):
                    # Read and writes can only be done through access nodes,
                    #  so ignore every other node.
                    continue

                # Get a list of all incoming (writes) and outgoing (reads) edges of the
                #  access node, ignore all empty memlets as they do not carry any data.
                in_edges = [in_edge for in_edge in subgraph.in_edges(n) if not in_edge.data.is_empty()]
                out_edges = [out_edge for out_edge in subgraph.out_edges(n) if not out_edge.data.is_empty()]

                # Extract the subsets that describes where we read and write the data
                #  and store them for the later filtering.
                # NOTE: In certain cases the corresponding subset might be None, in this case
                #   we assume that the whole array is written, which is the default behaviour.
                ac_desc = n.desc(self.sdfg)
                in_subsets = {
                    in_edge: (
                        sbs.Range.from_array(ac_desc)
                        if in_edge.data.dst_subset is None
                        else in_edge.data.dst_subset
                    )
                    for in_edge in in_edges
                }
                out_subsets = {
                    out_edge: (
                        sbs.Range.from_array(ac_desc)
                        if out_edge.data.src_subset is None
                        else out_edge.data.src_subset
                    )
                    for out_edge in out_edges
                }

                # Update the read and write sets of the subgraph.
                if in_edges:
                    subgraph_write_set[n.data].extend(in_subsets.values())
                if out_edges:
                    subgraph_read_set[n.data].extend(out_subsets[out_edge] for out_edge in out_edges)

            # Add the subgraph's read and write set to the final ones.
            for data, accesses in subgraph_read_set.items():
                read_set[data] += accesses
            for data, accesses in subgraph_write_set.items():
                write_set[data] += accesses

        return copy.deepcopy((read_set, write_set))


    def read_and_write_sets(self) -> Tuple[Set[AnyStr], Set[AnyStr]]:
        """
        Determines what data is read and written in this subgraph.
        
        :return: A two-tuple of sets of things denoting
                 ({data read}, {data written}).
        """
        read_set, write_set = self._read_and_write_sets()
        return set(read_set.keys()), set(write_set.keys())

    def unordered_arglist(self,
                          defined_syms=None,
                          shared_transients=None) -> Tuple[Dict[str, dt.Data], Dict[str, dt.Data]]:
        sdfg: 'SDFG' = self.sdfg
        shared_transients = shared_transients or sdfg.shared_transients()
        sdict = self.scope_dict()

        data_args = {}
        scalar_args = {}

        # Gather data descriptors from nodes
        descs = {}
        descs_with_nodes = {}
        scalars_with_nodes = set()
        for node in self.nodes():
            if isinstance(node, nd.AccessNode):
                descs[node.data] = node.desc(sdfg)
                # NOTE: In case of multiple nodes of the same data this will
                #   override previously found nodes.
                descs_with_nodes[node.data] = node
                if isinstance(node.desc(sdfg), dt.Scalar):
                    scalars_with_nodes.add(node.data)

        # If a subgraph, and a node appears outside the subgraph as well,
        # it is externally allocated
        if isinstance(self, SubgraphView):
            outer_nodes = set(self.graph.nodes()) - set(self.nodes())
            for node in outer_nodes:
                if isinstance(node, nd.AccessNode) and node.data in descs:
                    desc = descs[node.data]
                    if isinstance(desc, dt.Scalar):
                        scalar_args[node.data] = desc
                    else:
                        data_args[node.data] = desc

        # Add data arguments from memlets, if do not appear in any of the nodes (i.e., originate externally)
        #  TODO: Investigate is scanning the adjacent edges of the input and output connectors is better.
        for edge in self.edges():
            if edge.data.is_empty():
                continue

            elif edge.data.data not in descs:
                # The edge reads data from the outside, and the Memlet is directly indicating what is read.
                if (isinstance(edge.src, nd.CodeNode) and isinstance(edge.dst, nd.CodeNode)):
                    continue    # Ignore code->code edges.
                additional_descs = {edge.data.data: sdfg.arrays[edge.data.data]}

            elif isinstance(edge.dst, (nd.AccessNode, nd.CodeNode)) and isinstance(edge.src, nd.EntryNode):
                # Special case from the above; An AccessNode reads data from the Outside, but
                #  the Memlet references the data on the inside. Thus we have to follow the data
                #  to where it originates from.
                # NOTE: We have to use a memlet path, because we have to go "against the flow"
                #   Furthermore, in a valid SDFG the data will only come from one source anyway.
                top_source_edge = self.graph.memlet_path(edge)[0]
                if not isinstance(top_source_edge.src, nd.AccessNode):
                    continue
                additional_descs = (
                        {top_source_edge.src.data: top_source_edge.src.desc(sdfg)}
                        if top_source_edge.src.data not in descs
                        else {}
                )

            elif isinstance(edge.dst, nd.ExitNode) and isinstance(edge.src, (nd.AccessNode, nd.CodeNode)):
                # Same case as above, but for outgoing Memlets.
                # NOTE: We have to use a memlet tree here, because the data could potentially
                #   go to multiple sources. We have to do it this way, because if we would call
                #   `memlet_tree()` here, then we would just get the edge back.
                additional_descs = {}
                connector_to_look = "OUT_" + edge.dst_conn[3:]
                for oedge in self.graph.out_edges_by_connector(edge.dst, connector_to_look):
                    if (
                        (not oedge.data.is_empty()) and (oedge.data.data not in descs)
                        and (oedge.data.data not in additional_descs)
                    ):
                        additional_descs[oedge.data.data] = sdfg.arrays[oedge.data.data]

            else:
                # Case is ignored.
                continue

            # Now processing the list of newly found data.
            for aname, additional_desc in additional_descs.items():
                if isinstance(additional_desc, dt.Scalar):
                    scalar_args[aname] = additional_desc
                else:
                    data_args[aname] = additional_desc

        # Loop over locally-used data descriptors
        for name, desc in descs.items():
            if name in data_args or name in scalar_args:
                continue
            # If scalar, always add if there are no scalar nodes
            if isinstance(desc, dt.Scalar) and name not in scalars_with_nodes:
                scalar_args[name] = desc
            # If array/stream is not transient, then it is external
            elif not desc.transient:
                data_args[name] = desc
            # Check for shared transients
            elif name in shared_transients:
                data_args[name] = desc
            # Check allocation lifetime for external transients:
            #   1. If a full state, Global, SDFG, and Persistent
            elif (not isinstance(self, SubgraphView)
                  and desc.lifetime not in (dtypes.AllocationLifetime.Scope, dtypes.AllocationLifetime.State)):
                data_args[name] = desc
            #   2. If a subgraph, State also applies
            elif isinstance(self, SubgraphView):
                if (desc.lifetime != dtypes.AllocationLifetime.Scope):
                    data_args[name] = desc
                # Check for allocation constraints that would
                # enforce array to be allocated outside subgraph
                elif desc.lifetime == dtypes.AllocationLifetime.Scope:
                    curnode = sdict[descs_with_nodes[name]]
                    while curnode is not None:
                        if dtypes.can_allocate(desc.storage, curnode.schedule):
                            break
                        curnode = sdict[curnode]
                    else:
                        # If no internal scope can allocate node,
                        # mark as external
                        data_args[name] = desc
        # End of data descriptor loop

        # Add scalar arguments from free symbols
        defined_syms = defined_syms or self.defined_symbols()
        scalar_args.update({
            k: dt.Scalar(defined_syms[k]) if k in defined_syms else sdfg.arrays[k]
            for k in self.used_symbols(all_symbols=False) if not k.startswith('__dace') and k not in sdfg.constants
        })

        # Add scalar arguments from free symbols of data descriptors
        for arg in data_args.values():
            scalar_args.update({
                str(k): dt.Scalar(k.dtype)
                for k in arg.used_symbols(all_symbols=False)
                if not str(k).startswith('__dace') and str(k) not in sdfg.constants
            })

        return data_args, scalar_args

    def signature_arglist(self, with_types=True, for_call=False):
        """ Returns a list of arguments necessary to call this state or
            subgraph, formatted as a list of C definitions.

            :param with_types: If True, includes argument types in the result.
            :param for_call: If True, returns arguments that can be used when
                             calling the SDFG.
            :return: A list of strings. For example: `['float *A', 'int b']`.
        """
        return [v.as_arg(name=k, with_types=with_types, for_call=for_call) for k, v in self.arglist().items()]

    def scope_subgraph(self, entry_node, include_entry=True, include_exit=True):
        from dace.sdfg.scope import _scope_subgraph
        return _scope_subgraph(self, entry_node, include_entry, include_exit)

    def top_level_transients(self):
        """Iterate over top-level transients of this state."""
        schildren = self.scope_children()
        sdfg = self.sdfg
        result = set()
        for node in schildren[None]:
            if isinstance(node, nd.AccessNode) and node.desc(sdfg).transient:
                result.add(node.data)
        return result

    def all_transients(self) -> List[str]:
        """Iterate over all transients in this state."""
        return dtypes.deduplicate(
            [n.data for n in self.nodes() if isinstance(n, nd.AccessNode) and n.desc(self.sdfg).transient])

    def replace(self, name: str, new_name: str):
        """ Finds and replaces all occurrences of a symbol or array in this
            state.

            :param name: Name to find.
            :param new_name: Name to replace.
        """
        from dace.sdfg.replace import replace
        replace(self, name, new_name)

    def replace_dict(self,
                     repl: Dict[str, str],
                     symrepl: Optional[Dict[symbolic.SymbolicType, symbolic.SymbolicType]] = None):
        from dace.sdfg.replace import replace_dict
        replace_dict(self, repl, symrepl)


@make_properties
class ControlGraphView(BlockGraphView, abc.ABC):

    ###################################################################
    # Typing overrides

    @overload
    def nodes(self) -> List['ControlFlowBlock']:
        ...

    @overload
    def edges(self) -> List[Edge['dace.sdfg.InterstateEdge']]:
        ...

    @overload
    def in_edges(self, node: 'ControlFlowBlock') -> List[Edge['dace.sdfg.InterstateEdge']]:
        ...

    @overload
    def out_edges(self, node: 'ControlFlowBlock') -> List[Edge['dace.sdfg.InterstateEdge']]:
        ...

    @overload
    def all_edges(self, node: 'ControlFlowBlock') -> List[Edge['dace.sdfg.InterstateEdge']]:
        ...

    ###################################################################
    # Traversal methods

    def all_nodes_recursive(self, predicate = None) -> Iterator[Tuple[NodeT, GraphT]]:
        for node in self.nodes():
            yield node, self
            if predicate is None or predicate(node, self):
                yield from node.all_nodes_recursive(predicate)

    def all_edges_recursive(self) -> Iterator[Tuple[EdgeT, GraphT]]:
        for e in self.edges():
            yield e, self
        for node in self.nodes():
            yield from node.all_edges_recursive()

    def data_nodes(self) -> List[nd.AccessNode]:
        data_nodes = []
        for node in self.nodes():
            data_nodes.extend(node.data_nodes())
        return data_nodes

    def entry_node(self, node: nd.Node) -> Optional[nd.EntryNode]:
        for block in self.nodes():
            if node in block.nodes():
                return block.exit_node(node)
        return None

    def exit_node(self, entry_node: nd.EntryNode) -> Optional[nd.ExitNode]:
        for block in self.nodes():
            if entry_node in block.nodes():
                return block.exit_node(entry_node)
        return None

    ###################################################################
    # Memlet-tracking methods

    def memlet_path(self, edge: MultiConnectorEdge[mm.Memlet]) -> List[MultiConnectorEdge[mm.Memlet]]:
        for block in self.nodes():
            if edge in block.edges():
                return block.memlet_path(edge)
        return []

    def memlet_tree(self, edge: MultiConnectorEdge) -> mm.MemletTree:
        for block in self.nodes():
            if edge in block.edges():
                return block.memlet_tree(edge)
        return mm.MemletTree(edge)

    def in_edges_by_connector(self, node: nd.Node, connector: AnyStr) -> Iterable[MultiConnectorEdge[mm.Memlet]]:
        for block in self.nodes():
            if node in block.nodes():
                return block.in_edges_by_connector(node, connector)
        return []

    def out_edges_by_connector(self, node: nd.Node, connector: AnyStr) -> Iterable[MultiConnectorEdge[mm.Memlet]]:
        for block in self.nodes():
            if node in block.nodes():
                return block.out_edges_by_connector(node, connector)
        return []

    def edges_by_connector(self, node: nd.Node, connector: AnyStr) -> Iterable[MultiConnectorEdge[mm.Memlet]]:
        for block in self.nodes():
            if node in block.nodes():
                return block.edges_by_connector(node, connector)

    ###################################################################
    # Query, subgraph, and replacement methods

    @abc.abstractmethod
    def _used_symbols_internal(self,
                               all_symbols: bool,
                               defined_syms: Optional[Set] = None,
                               free_syms: Optional[Set] = None,
                               used_before_assignment: Optional[Set] = None,
                               keep_defined_in_mapping: bool = False) -> Tuple[Set[str], Set[str], Set[str]]:
        raise NotImplementedError()

    def used_symbols(self, all_symbols: bool, keep_defined_in_mapping: bool = False) -> Set[str]:
        return self._used_symbols_internal(all_symbols, keep_defined_in_mapping=keep_defined_in_mapping)[0]

    def read_and_write_sets(self) -> Tuple[Set[AnyStr], Set[AnyStr]]:
        read_set = set()
        write_set = set()
        for block in self.nodes():
            for edge in self.in_edges(block):
                read_set |= edge.data.free_symbols & self.sdfg.arrays.keys()
            rs, ws = block.read_and_write_sets()
            read_set.update(rs)
            write_set.update(ws)
        return read_set, write_set

    def unordered_arglist(self,
                          defined_syms=None,
                          shared_transients=None) -> Tuple[Dict[str, dt.Data], Dict[str, dt.Data]]:
        data_args = {}
        scalar_args = {}
        for block in self.nodes():
            n_data_args, n_scalar_args = block.unordered_arglist(defined_syms, shared_transients)
            data_args.update(n_data_args)
            scalar_args.update(n_scalar_args)
        return data_args, scalar_args

    def top_level_transients(self) -> Set[str]:
        res = set()
        for block in self.nodes():
            res.update(block.top_level_transients())
        return res

    def all_transients(self) -> List[str]:
        res = []
        for block in self.nodes():
            res.extend(block.all_transients())
        return dtypes.deduplicate(res)

    def replace(self, name: str, new_name: str):
        for n in self.nodes():
            n.replace(name, new_name)
        for e in self.edges():
            e.data.replace(name, new_name)

    def replace_dict(self,
                     repl: Dict[str, str],
                     symrepl: Optional[Dict[symbolic.SymbolicType, symbolic.SymbolicType]] = None,
                     replace_in_graph: bool = True,
                     replace_keys: bool = False):
        symrepl = symrepl or {
            symbolic.symbol(k): symbolic.pystr_to_symbolic(v) if isinstance(k, str) else v
            for k, v in repl.items()
        }

        if replace_in_graph:
            # Replace in inter-state edges
            for edge in self.edges():
                edge.data.replace_dict(repl, replace_keys=replace_keys)

            # Replace in states
            for state in self.nodes():
                state.replace_dict(repl, symrepl)


@make_properties
class ControlFlowBlock(BlockGraphView, abc.ABC):

    guid = Property(dtype=str, allow_none=False)

    is_collapsed = Property(dtype=bool, desc='Show this block as collapsed', default=False)

    pre_conditions = DictProperty(key_type=str, value_type=list, desc='Pre-conditions for this block')
    post_conditions = DictProperty(key_type=str, value_type=list, desc='Post-conditions for this block')
    invariant_conditions = DictProperty(key_type=str, value_type=list, desc='Invariant conditions for this block')
    ranges = DictProperty(key_type=str, value_type=Range, default={},
                          desc='Variable ranges across this block, typically within loops')

    executions = SymbolicProperty(default=0,
                                  desc="The number of times this block gets executed (0 stands for unbounded)")
    dynamic_executions = Property(dtype=bool, default=True, desc="The number of executions of this block is dynamic")

    _label: str

    _default_lineinfo: Optional[dace.dtypes.DebugInfo] = None
    _sdfg: Optional['SDFG'] = None
    _parent_graph: Optional['ControlFlowRegion'] = None

    _certain_reads: Dict[str, mm.Memlet]
    _possible_reads: Dict[str, mm.Memlet]
    _certain_writes: Dict[str, mm.Memlet]
    _possible_writes: Dict[str, mm.Memlet]

    def __init__(self, label: str = '', sdfg: Optional['SDFG'] = None, parent: Optional['ControlFlowRegion'] = None):
        super(ControlFlowBlock, self).__init__()
        self._label = label
        self._default_lineinfo = None
        self._sdfg = sdfg
        self._parent_graph = parent
        self.is_collapsed = False
        self.pre_conditions = {}
        self.post_conditions = {}
        self.invariant_conditions = {}
        self._certain_reads = dict()
        self._possible_reads = dict()
        self._certain_writes = dict()
        self._possible_writes = dict()

        self.guid = generate_element_id(self)

    def nodes(self):
        return []

    def edges(self):
        return []

    def set_default_lineinfo(self, lineinfo: dace.dtypes.DebugInfo):
        """
        Sets the default source line information to be lineinfo, or None to
        revert to default mode.
        """
        self._default_lineinfo = lineinfo

    def view(self):
        from dace.sdfg.analysis.cutout import SDFGCutout
        cutout = SDFGCutout.multistate_cutout(self, make_side_effects_global=False, override_start_block=self)
        cutout.view()

    def to_json(self, parent=None):
        tmp = {
            'type': self.__class__.__name__,
            'collapsed': self.is_collapsed,
            'label': self._label,
            'id': parent.node_id(self) if parent is not None else None,
            'attributes': serialize.all_properties_to_json(self),
        }
        return tmp

    @classmethod
    def from_json(cls, json_obj, context=None):
        context = context or {'sdfg': None, 'parent_graph': None}
        _type = json_obj['type']
        if _type != cls.__name__:
            raise TypeError("Class type mismatch")

        ret = cls(label=json_obj['label'], sdfg=context['sdfg'])

        dace.serialize.set_properties_from_json(ret, json_obj)

        return ret

    def __str__(self):
        return self._label

    def __repr__(self) -> str:
        return f'ControlFlowBlock ({self.label})'

    def __deepcopy__(self, memo):
        cls = self.__class__
        result = cls.__new__(cls)
        memo[id(self)] = result
        for k, v in self.__dict__.items():
            if k in ('_parent_graph', '_sdfg', '_cfg_list', 'guid'):  # Skip derivative attributes and GUID
                continue
            setattr(result, k, copy.deepcopy(v, memo))

        for k in ('_parent_graph', '_sdfg'):
            if id(getattr(self, k)) in memo:
                setattr(result, k, memo[id(getattr(self, k))])
            else:
                setattr(result, k, None)

        return result

    @property
    def label(self) -> str:
        return self._label

    @label.setter
    def label(self, label: str):
        self._label = label

    @property
    def name(self) -> str:
        return self._label

    @property
    def sdfg(self) -> 'SDFG':
        return self._sdfg

    @sdfg.setter
    def sdfg(self, sdfg: 'SDFG'):
        self._sdfg = sdfg

    @property
    def parent_graph(self) -> 'ControlFlowRegion':
        return self._parent_graph

    @parent_graph.setter
    def parent_graph(self, parent: Optional['ControlFlowRegion']):
        self._parent_graph = parent

    @property
    def block_id(self) -> int:
        return self.parent_graph.node_id(self)


@make_properties
class SDFGState(OrderedMultiDiConnectorGraph[nd.Node, mm.Memlet], ControlFlowBlock, DataflowGraphView):
    """ An acyclic dataflow multigraph in an SDFG, corresponding to a
        single state in the SDFG state machine. """

    nosync = Property(dtype=bool, default=False, desc="Do not synchronize at the end of the state")

    instrument = EnumProperty(dtype=dtypes.InstrumentationType,
                              desc="Measure execution statistics with given method",
                              default=dtypes.InstrumentationType.No_Instrumentation)

    symbol_instrument = EnumProperty(dtype=dtypes.DataInstrumentationType,
                                     desc="Instrument symbol values when this state is executed",
                                     default=dtypes.DataInstrumentationType.No_Instrumentation)
    symbol_instrument_condition = CodeProperty(desc="Condition under which to trigger the symbol instrumentation",
                                               default=CodeBlock("1", language=dtypes.Language.CPP))

    location = DictProperty(key_type=str,
                            value_type=symbolic.pystr_to_symbolic,
                            desc='Full storage location identifier (e.g., rank, GPU ID)')

    def __repr__(self) -> str:
        return f"SDFGState ({self.label})"

    def __init__(self, label=None, sdfg=None, debuginfo=None, location=None):
        """ Constructs an SDFG state.

            :param label: Name for the state (optional).
            :param sdfg: A reference to the parent SDFG.
            :param debuginfo: Source code locator for debugging.
        """
        OrderedMultiDiConnectorGraph.__init__(self)
        ControlFlowBlock.__init__(self, label, sdfg)
        super(SDFGState, self).__init__()
        self._label = label
        self._graph = self  # Allowing MemletTrackingView mixin to work
        self._clear_scopedict_cache()
        self._debuginfo = debuginfo
        self.nosync = False
        self.location = location if location is not None else {}
        self._default_lineinfo = None

    @property
    def parent(self):
        """ Returns the parent SDFG of this state. """
        return self.sdfg

    @parent.setter
    def parent(self, value):
        self.sdfg = value

    def is_empty(self):
        return self.number_of_nodes() == 0

    def validate(self) -> None:
        validate_state(self)

    def nodes(self) -> List[nd.Node]:  # Added for type hints
        return super().nodes()

    def all_edges_and_connectors(self, *nodes):
        """
        Returns an iterable to incoming and outgoing Edge objects, along
        with their connector types.
        """
        for node in nodes:
            for e in self.in_edges(node):
                yield e, (node.in_connectors[e.dst_conn] if e.dst_conn else None)
            for e in self.out_edges(node):
                yield e, (node.out_connectors[e.src_conn] if e.src_conn else None)

    def add_node(self, node):
        if not isinstance(node, nd.Node):
            raise TypeError("Expected Node, got " + type(node).__name__ + " (" + str(node) + ")")
        # Correct nested SDFG's parent attributes
        if isinstance(node, nd.NestedSDFG) and node.sdfg is not None:
            node.sdfg.parent = self
            node.sdfg.parent_sdfg = self.sdfg
            node.sdfg.parent_nsdfg_node = node
        self._clear_scopedict_cache()
        return super(SDFGState, self).add_node(node)

    def remove_node(self, node):
        self._clear_scopedict_cache()
        super(SDFGState, self).remove_node(node)

    def add_edge(self, u, u_connector, v, v_connector, memlet):
        if not isinstance(u, nd.Node):
            raise TypeError("Source node is not of type nd.Node (type: %s)" % str(type(u)))
        if u_connector is not None and not isinstance(u_connector, str):
            raise TypeError("Source connector is not string (type: %s)" % str(type(u_connector)))
        if not isinstance(v, nd.Node):
            raise TypeError("Destination node is not of type nd.Node (type: " + "%s)" % str(type(v)))
        if v_connector is not None and not isinstance(v_connector, str):
            raise TypeError("Destination connector is not string (type: %s)" % str(type(v_connector)))
        if not isinstance(memlet, mm.Memlet):
            raise TypeError("Memlet is not of type Memlet (type: %s)" % str(type(memlet)))

        if u_connector and isinstance(u, nd.AccessNode) and u_connector not in u.out_connectors:
            u.add_out_connector(u_connector, force=True)
        if v_connector and isinstance(v, nd.AccessNode) and v_connector not in v.in_connectors:
            v.add_in_connector(v_connector, force=True)

        self._clear_scopedict_cache()
        result = super(SDFGState, self).add_edge(u, u_connector, v, v_connector, memlet)
        memlet.try_initialize(self.sdfg, self, result)
        return result

    def remove_edge(self, edge):
        self._clear_scopedict_cache()
        super(SDFGState, self).remove_edge(edge)

    def remove_edge_and_connectors(self, edge):
        self._clear_scopedict_cache()
        super(SDFGState, self).remove_edge(edge)
        if edge.src_conn in edge.src.out_connectors:
            edge.src.remove_out_connector(edge.src_conn)
        if edge.dst_conn in edge.dst.in_connectors:
            edge.dst.remove_in_connector(edge.dst_conn)

    def to_json(self, parent=None):
        # Create scope dictionary with a failsafe
        try:
            scope_dict = {k: sorted(v) for k, v in sorted(self.scope_children(return_ids=True).items())}
        except (RuntimeError, ValueError):
            scope_dict = {}

        # Try to initialize edges before serialization
        for edge in self.edges():
            edge.data.try_initialize(self.sdfg, self, edge)

        ret = {
            'type': type(self).__name__,
            'label': self.name,
            'id': parent.node_id(self) if parent is not None else None,
            'collapsed': self.is_collapsed,
            'scope_dict': scope_dict,
            'nodes': [n.to_json(self) for n in self.nodes()],
            'edges':
            [e.to_json(self) for e in sorted(self.edges(), key=lambda e: (e.src_conn or '', e.dst_conn or ''))],
            'attributes': serialize.all_properties_to_json(self),
        }

        return ret

    @classmethod
    def from_json(cls, json_obj, context={'sdfg': None}, pre_ret=None):
        """ Loads the node properties, label and type into a dict.

            :param json_obj: The object containing information about this node.
                             NOTE: This may not be a string!
            :return: An SDFGState instance constructed from the passed data
        """

        _type = json_obj['type']
        if _type != cls.__name__:
            raise Exception("Class type mismatch")

        attrs = json_obj['attributes']
        nodes = json_obj['nodes']
        edges = json_obj['edges']

        ret = pre_ret if pre_ret is not None else SDFGState(label=json_obj['label'],
                                                            sdfg=context['sdfg'],
                                                            debuginfo=None)

        rec_ci = {
            'sdfg': context['sdfg'],
            'sdfg_state': ret,
            'callback': context['callback'] if 'callback' in context else None
        }
        serialize.set_properties_from_json(ret, json_obj, rec_ci)

        for n in nodes:
            nret = serialize.from_json(n, context=rec_ci)
            ret.add_node(nret)

        # Connect using the edges
        for e in edges:
            eret = serialize.from_json(e, context=rec_ci)

            ret.add_edge(eret.src, eret.src_conn, eret.dst, eret.dst_conn, eret.data)

        # Fix potentially broken scopes
        for n in nodes:
            if isinstance(n, nd.MapExit):
                n.map = ret.entry_node(n).map
            elif isinstance(n, nd.ConsumeExit):
                n.consume = ret.entry_node(n).consume

        # Reinitialize memlets
        for edge in ret.edges():
            edge.data.try_initialize(context['sdfg'], ret, edge)

        return ret

    def _repr_html_(self):
        """ HTML representation of a state, used mainly for Jupyter
            notebooks. """
        # Create dummy SDFG with this state as the only one
        from dace.sdfg import SDFG
        arrays = set(n.data for n in self.data_nodes())
        sdfg = SDFG(self.label)
        sdfg._arrays = {k: self.sdfg.arrays[k] for k in arrays}
        sdfg.add_node(self)

        return sdfg._repr_html_()

    def __deepcopy__(self, memo):
        result: SDFGState = ControlFlowBlock.__deepcopy__(self, memo)

        for node in result.nodes():
            if isinstance(node, nd.NestedSDFG):
                try:
                    node.sdfg.parent = result
                except AttributeError:
                    # NOTE: There are cases where a NestedSDFG does not have `sdfg` attribute.
                    # TODO: Investigate why this happens.
                    pass
        return result

    def symbols_defined_at(self, node: nd.Node) -> Dict[str, dtypes.typeclass]:
        """
        Returns all symbols available to a given node.
        The symbols a node can access are a combination of the global SDFG
        symbols, symbols defined in inter-state paths to its state,
        and symbols defined in scope entries in the path to this node.

        :param node: The given node.
        :return: A dictionary mapping symbol names to their types.
        """
        from dace.sdfg.sdfg import SDFG

        if node is None:
            return collections.OrderedDict()

        sdfg: SDFG = self.sdfg

        # Start with global symbols
        symbols = collections.OrderedDict(sdfg.symbols)
        for desc in sdfg.arrays.values():
            symbols.update([(str(s), s.dtype) for s in desc.free_symbols])

        # Add symbols from inter-state edges along the path to the state
        try:
            start_state = sdfg.start_state
            for e in sdfg.predecessor_state_transitions(start_state):
                symbols.update(e.data.new_symbols(sdfg, symbols))
        except ValueError:
            # Cannot determine starting state (possibly some inter-state edges
            # do not yet exist)
            for e in sdfg.edges():
                symbols.update(e.data.new_symbols(sdfg, symbols))

        # Find scopes this node is situated in
        sdict = self.scope_dict()
        scope_list = []
        curnode = node
        while sdict[curnode] is not None:
            curnode = sdict[curnode]
            scope_list.append(curnode)

        # Add the scope symbols top-down
        for scope_node in reversed(scope_list):
            symbols.update(scope_node.new_symbols(sdfg, self, symbols))

        return symbols

    # Dynamic SDFG creation API
    ##############################
    def add_read(self, array_or_stream_name: str, debuginfo: Optional[dtypes.DebugInfo] = None) -> nd.AccessNode:
        """
        Adds an access node to this SDFG state (alias of ``add_access``).

        :param array_or_stream_name: The name of the array/stream.
        :param debuginfo: Source line information for this access node.
        :return: An array access node.
        :see: add_access
        """
        debuginfo = _getdebuginfo(debuginfo or self._default_lineinfo)
        return self.add_access(array_or_stream_name, debuginfo=debuginfo)

    def add_write(self, array_or_stream_name: str, debuginfo: Optional[dtypes.DebugInfo] = None) -> nd.AccessNode:
        """
        Adds an access node to this SDFG state (alias of ``add_access``).

        :param array_or_stream_name: The name of the array/stream.
        :param debuginfo: Source line information for this access node.
        :return: An array access node.
        :see: add_access
        """
        debuginfo = _getdebuginfo(debuginfo or self._default_lineinfo)
        return self.add_access(array_or_stream_name, debuginfo=debuginfo)

    def add_access(self, array_or_stream_name: str, debuginfo: Optional[dtypes.DebugInfo] = None) -> nd.AccessNode:
        """ Adds an access node to this SDFG state.

            :param array_or_stream_name: The name of the array/stream.
            :param debuginfo: Source line information for this access node.
            :return: An array access node.
        """
        debuginfo = _getdebuginfo(debuginfo or self._default_lineinfo)
        node = nd.AccessNode(array_or_stream_name, debuginfo=debuginfo)
        self.add_node(node)
        return node

    def add_tasklet(
        self,
        name: str,
        inputs: Union[Set[str], Dict[str, dtypes.typeclass]],
        outputs: Union[Set[str], Dict[str, dtypes.typeclass]],
        code: str,
        language: dtypes.Language = dtypes.Language.Python,
        state_fields: Optional[List[str]] = None,
        code_global: str = "",
        code_init: str = "",
        code_exit: str = "",
        location: dict = None,
        side_effects: Optional[bool] = None,
        debuginfo=None,
    ):
        """ Adds a tasklet to the SDFG state. """
        debuginfo = _getdebuginfo(debuginfo or self._default_lineinfo)

        # Make dictionary of autodetect connector types from set
        if isinstance(inputs, (set, collections.abc.KeysView)):
            inputs = {k: None for k in inputs}
        if isinstance(outputs, (set, collections.abc.KeysView)):
            outputs = {k: None for k in outputs}

        tasklet = nd.Tasklet(
            name,
            inputs,
            outputs,
            code,
            language,
            state_fields=state_fields,
            code_global=code_global,
            code_init=code_init,
            code_exit=code_exit,
            location=location,
            side_effects=side_effects,
            debuginfo=debuginfo,
        ) if language != dtypes.Language.SystemVerilog else nd.RTLTasklet(
            name,
            inputs,
            outputs,
            code,
            language,
            state_fields=state_fields,
            code_global=code_global,
            code_init=code_init,
            code_exit=code_exit,
            location=location,
            side_effects=side_effects,
            debuginfo=debuginfo,
        )
        self.add_node(tasklet)
        return tasklet

    def add_nested_sdfg(
        self,
        sdfg: Optional['SDFG'],
        parent,
        inputs: Union[Set[str], Dict[str, dtypes.typeclass]],
        outputs: Union[Set[str], Dict[str, dtypes.typeclass]],
        symbol_mapping: Dict[str, Any] = None,
        name=None,
        schedule=dtypes.ScheduleType.Default,
        location=None,
        debuginfo=None,
        external_path: Optional[str] = None,
    ):
        """ Adds a nested SDFG to the SDFG state. """
        if name is None:
            name = sdfg.label
        debuginfo = _getdebuginfo(debuginfo or self._default_lineinfo)

        if sdfg is None and external_path is None:
            raise ValueError('Neither an SDFG nor an external SDFG path has been provided')

        if sdfg is not None:
            sdfg.parent = self
            sdfg.parent_sdfg = self.sdfg

            sdfg.update_cfg_list([])

        # Make dictionary of autodetect connector types from set
        if isinstance(inputs, (set, collections.abc.KeysView)):
            inputs = {k: None for k in inputs}
        if isinstance(outputs, (set, collections.abc.KeysView)):
            outputs = {k: None for k in outputs}

        s = nd.NestedSDFG(
            name,
            sdfg,
            inputs,
            outputs,
            symbol_mapping=symbol_mapping,
            schedule=schedule,
            location=location,
            debuginfo=debuginfo,
            path=external_path,
        )
        self.add_node(s)

        if sdfg is not None:
            sdfg.parent_nsdfg_node = s

            # Add "default" undefined symbols if None are given
            symbols = sdfg.free_symbols
            if symbol_mapping is None:
                symbol_mapping = {s: s for s in symbols}
                s.symbol_mapping = symbol_mapping

            # Validate missing symbols
            missing_symbols = [s for s in symbols if s not in symbol_mapping]
            if missing_symbols and parent:
                # If symbols are missing, try to get them from the parent SDFG
                parent_mapping = {s: s for s in missing_symbols if s in parent.symbols}
                symbol_mapping.update(parent_mapping)
                s.symbol_mapping = symbol_mapping
                missing_symbols = [s for s in symbols if s not in symbol_mapping]
            if missing_symbols:
                raise ValueError('Missing symbols on nested SDFG "%s": %s' % (name, missing_symbols))

            # Add new global symbols to nested SDFG
            from dace.codegen.tools.type_inference import infer_expr_type
            for sym, symval in s.symbol_mapping.items():
                if sym not in sdfg.symbols:
                    # TODO: Think of a better way to avoid calling
                    # symbols_defined_at in this moment
                    sdfg.add_symbol(sym, infer_expr_type(symval, self.sdfg.symbols) or dtypes.typeclass(int))

        return s

    def add_map(
        self,
        name,
        ndrange: Union[Dict[str, Union[str, sbs.Subset]], List[Tuple[str, Union[str, sbs.Subset]]]],
        schedule=dtypes.ScheduleType.Default,
        unroll=False,
        debuginfo=None,
    ) -> Tuple[nd.MapEntry, nd.MapExit]:
        """ Adds a map entry and map exit.

            :param name:      Map label
            :param ndrange:   Mapping between range variable names and their
                              subsets (parsed from strings)
            :param schedule:  Map schedule type
            :param unroll:    True if should unroll the map in code generation

            :return: (map_entry, map_exit) node 2-tuple
        """
        debuginfo = _getdebuginfo(debuginfo or self._default_lineinfo)
        map = nd.Map(name, *_make_iterators(ndrange), schedule=schedule, unroll=unroll, debuginfo=debuginfo)
        map_entry = nd.MapEntry(map)
        map_exit = nd.MapExit(map)
        self.add_nodes_from([map_entry, map_exit])
        return map_entry, map_exit

    def add_consume(self,
                    name,
                    elements: Tuple[str, str],
                    condition: str = None,
                    schedule=dtypes.ScheduleType.Default,
                    chunksize=1,
                    debuginfo=None,
                    language=dtypes.Language.Python) -> Tuple[nd.ConsumeEntry, nd.ConsumeExit]:
        """ Adds consume entry and consume exit nodes.

            :param name:      Label
            :param elements:  A 2-tuple signifying the processing element
                              index and number of total processing elements
            :param condition: Quiescence condition to finish consuming, or
                              None (by default) to consume until the stream
                              is empty for the first time. If false, will
                              consume forever.
            :param schedule:  Consume schedule type.
            :param chunksize: Maximal number of elements to consume at a time.
            :param debuginfo: Source code line information for debugging.
            :param language:  Code language for ``condition``.

            :return: (consume_entry, consume_exit) node 2-tuple
        """
        if len(elements) != 2:
            raise TypeError("Elements must be a 2-tuple of "
                            "(PE_index, num_PEs)")
        pe_tuple = (elements[0], SymbolicProperty.from_string(elements[1]))

        debuginfo = _getdebuginfo(debuginfo or self._default_lineinfo)
        if condition is not None:
            condition = CodeBlock(condition, language)
        consume = nd.Consume(name, pe_tuple, condition, schedule, chunksize, debuginfo=debuginfo)
        entry = nd.ConsumeEntry(consume)
        exit = nd.ConsumeExit(consume)

        self.add_nodes_from([entry, exit])
        return entry, exit

    def add_mapped_tasklet(self,
                           name: str,
                           map_ranges: Union[Dict[str, Union[str, sbs.Subset]], List[Tuple[str, Union[str,
                                                                                                      sbs.Subset]]]],
                           inputs: Dict[str, mm.Memlet],
                           code: str,
                           outputs: Dict[str, mm.Memlet],
                           schedule=dtypes.ScheduleType.Default,
                           unroll_map=False,
                           location=None,
                           language=dtypes.Language.Python,
                           debuginfo=None,
                           external_edges=False,
                           input_nodes: Optional[Union[Dict[str, nd.AccessNode],
                                                       List[nd.AccessNode],
                                                       Set[nd.AccessNode]]] = None,
                           output_nodes: Optional[Union[Dict[str, nd.AccessNode],
                                                        List[nd.AccessNode],
                                                        Set[nd.AccessNode]]] = None,
                           propagate=True) -> Tuple[nd.Tasklet, nd.MapEntry, nd.MapExit]:
        """ Convenience function that adds a map entry, tasklet, map exit,
            and the respective edges to external arrays.

            :param name:       Tasklet (and wrapping map) name
            :param map_ranges: Mapping between variable names and their
                               subsets
            :param inputs:     Mapping between input local variable names and
                               their memlets
            :param code:       Code (written in `language`)
            :param outputs:    Mapping between output local variable names and
                               their memlets
            :param schedule:   Map schedule
            :param unroll_map: True if map should be unrolled in code
                               generation
            :param location:   Execution location indicator.
            :param language:   Programming language in which the code is
                               written
            :param debuginfo:  Source line information
            :param external_edges: Create external access nodes and connect
                                   them with memlets automatically
            :param input_nodes: Mapping between data names and corresponding
                                input nodes to link to, if external_edges is
                                True.
            :param output_nodes: Mapping between data names and corresponding
                                 output nodes to link to, if external_edges is
                                 True.
            :param propagate: If True, computes outer memlets via propagation.
                              False will run faster but the SDFG may not be
                              semantically correct.
            :return: tuple of (tasklet, map_entry, map_exit)
        """
        map_name = name + "_map"
        debuginfo = _getdebuginfo(debuginfo or self._default_lineinfo)

        # Create appropriate dictionaries from inputs
        tinputs = {k: None for k, v in inputs.items()}
        toutputs = {k: None for k, v in outputs.items()}

        if isinstance(input_nodes, (list, set)):
            input_nodes = {input_node.data: input_node for input_node in input_nodes}
        if isinstance(output_nodes, (list, set)):
            output_nodes = {output_node.data: output_node for output_node in output_nodes}

        tasklet = nd.Tasklet(
            name,
            tinputs,
            toutputs,
            code,
            language=language,
            location=location,
            debuginfo=debuginfo,
        )
        map = nd.Map(map_name, *_make_iterators(map_ranges), schedule=schedule, unroll=unroll_map, debuginfo=debuginfo)
        map_entry = nd.MapEntry(map)
        map_exit = nd.MapExit(map)
        self.add_nodes_from([map_entry, tasklet, map_exit])

        # Create access nodes
        inpdict = {}
        outdict = {}
        if external_edges:
            input_nodes = input_nodes or {}
            output_nodes = output_nodes or {}
            input_data = dtypes.deduplicate([memlet.data for memlet in inputs.values()])
            output_data = dtypes.deduplicate([memlet.data for memlet in outputs.values()])
            for inp in sorted(input_data):
                if inp in input_nodes:
                    inpdict[inp] = input_nodes[inp]
                else:
                    inpdict[inp] = self.add_read(inp)
            for out in sorted(output_data):
                if out in output_nodes:
                    outdict[out] = output_nodes[out]
                else:
                    outdict[out] = self.add_write(out)

        edges: List[Edge[dace.Memlet]] = []

        # Connect inputs from map to tasklet
        tomemlet = {}
        for name, memlet in sorted(inputs.items()):
            # Set memlet local name
            memlet.name = name
            # Add internal memlet edge
            edges.append(self.add_edge(map_entry, None, tasklet, name, memlet))
            tomemlet[memlet.data] = memlet

        # If there are no inputs, add empty memlet
        if len(inputs) == 0:
            self.add_edge(map_entry, None, tasklet, None, mm.Memlet())

        if external_edges:
            for inp, inpnode in sorted(inpdict.items()):
                # Add external edge
                if propagate:
                    outer_memlet = propagate_memlet(self, tomemlet[inp], map_entry, True)
                else:
                    outer_memlet = tomemlet[inp]
                edges.append(self.add_edge(inpnode, None, map_entry, "IN_" + inp, outer_memlet))

                # Add connectors to internal edges
                for e in self.out_edges(map_entry):
                    if e.data.data == inp:
                        e._src_conn = "OUT_" + inp

                # Add connectors to map entry
                map_entry.add_in_connector("IN_" + inp)
                map_entry.add_out_connector("OUT_" + inp)

        # Connect outputs from tasklet to map
        tomemlet = {}
        for name, memlet in sorted(outputs.items()):
            # Set memlet local name
            memlet.name = name
            # Add internal memlet edge
            edges.append(self.add_edge(tasklet, name, map_exit, None, memlet))
            tomemlet[memlet.data] = memlet

        # If there are no outputs, add empty memlet
        if len(outputs) == 0:
            self.add_edge(tasklet, None, map_exit, None, mm.Memlet())

        if external_edges:
            for out, outnode in sorted(outdict.items()):
                # Add external edge
                if propagate:
                    outer_memlet = propagate_memlet(self, tomemlet[out], map_exit, True)
                else:
                    outer_memlet = tomemlet[out]
                edges.append(self.add_edge(map_exit, "OUT_" + out, outnode, None, outer_memlet))

                # Add connectors to internal edges
                for e in self.in_edges(map_exit):
                    if e.data.data == out:
                        e._dst_conn = "IN_" + out

                # Add connectors to map entry
                map_exit.add_in_connector("IN_" + out)
                map_exit.add_out_connector("OUT_" + out)

        # Try to initialize memlets
        for edge in edges:
            edge.data.try_initialize(self.sdfg, self, edge)

        return tasklet, map_entry, map_exit

    def add_reduce(
        self,
        wcr,
        axes,
        identity=None,
        schedule=dtypes.ScheduleType.Default,
        debuginfo=None,
    ) -> 'dace.libraries.standard.Reduce':
        """ Adds a reduction node.

            :param wcr: A lambda function representing the reduction operation
            :param axes: A tuple of axes to reduce the input memlet from, or
                         None for all axes
            :param identity: If not None, initializes output memlet values
                                 with this value
            :param schedule: Reduction schedule type

            :return: A Reduce node
        """
        import dace.libraries.standard as stdlib  # Avoid import loop
        debuginfo = _getdebuginfo(debuginfo or self._default_lineinfo)
        result = stdlib.Reduce('Reduce', wcr, axes, identity, schedule=schedule, debuginfo=debuginfo)
        self.add_node(result)
        return result

    def add_pipeline(self,
                     name,
                     ndrange,
                     init_size=0,
                     init_overlap=False,
                     drain_size=0,
                     drain_overlap=False,
                     additional_iterators={},
                     schedule=dtypes.ScheduleType.FPGA_Device,
                     debuginfo=None,
                     **kwargs) -> Tuple[nd.PipelineEntry, nd.PipelineExit]:
        """ Adds a pipeline entry and pipeline exit. These are used for FPGA
            kernels to induce distinct behavior between an "initialization"
            phase, a main streaming phase, and a "draining" phase, which require
            a additive number of extra loop iterations (i.e., N*M + I + D),
            where I and D are the number of initialization/drain iterations.
            The code can detect which phase it is in by querying the
            init_condition() and drain_condition() boolean variable.

            :param name:          Pipeline label
            :param ndrange:       Mapping between range variable names and
                                  their subsets (parsed from strings)
            :param init_size:     Number of iterations of initialization phase.
            :param init_overlap:  Whether the initialization phase overlaps
                                  with the "main" streaming phase of the loop.
            :param drain_size:    Number of iterations of draining phase.
            :param drain_overlap: Whether the draining phase overlaps with
                                  the "main" streaming phase of the loop.
            :param additional_iterators: a dictionary containing additional
                                  iterators that will be created for this scope and that are not
                                  automatically managed by the scope code.
                                  The dictionary takes the form 'variable_name' -> init_value
            :return: (map_entry, map_exit) node 2-tuple
        """
        debuginfo = _getdebuginfo(debuginfo or self._default_lineinfo)
        pipeline = nd.PipelineScope(name,
                                    *_make_iterators(ndrange),
                                    init_size=init_size,
                                    init_overlap=init_overlap,
                                    drain_size=drain_size,
                                    drain_overlap=drain_overlap,
                                    additional_iterators=additional_iterators,
                                    schedule=schedule,
                                    debuginfo=debuginfo,
                                    **kwargs)
        pipeline_entry = nd.PipelineEntry(pipeline)
        pipeline_exit = nd.PipelineExit(pipeline)
        self.add_nodes_from([pipeline_entry, pipeline_exit])
        return pipeline_entry, pipeline_exit

    def add_edge_pair(
        self,
        scope_node,
        internal_node,
        external_node,
        internal_memlet,
        external_memlet=None,
        scope_connector=None,
        internal_connector=None,
        external_connector=None,
    ):
        """ Adds two edges around a scope node (e.g., map entry, consume
            exit).

            The internal memlet (connecting to the internal node) has to be
            specified. If external_memlet (i.e., connecting to the node out
            of the scope) is not specified, it is propagated automatically
            using internal_memlet and the scope.

            :param scope_node: A scope node (for example, map exit) to add
                               edges around.
            :param internal_node: The node within the scope to connect to. If
                                  `scope_node` is an entry node, this means
                                  the node connected to the outgoing edge,
                                  else incoming.
            :param external_node: The node out of the scope to connect to.
            :param internal_memlet: The memlet on the edge to/from
                                    internal_node.
            :param external_memlet: The memlet on the edge to/from
                                    external_node (optional, will propagate
                                    internal_memlet if not specified).
            :param scope_connector: A scope connector name (or a unique
                                    number if not specified).
            :param internal_connector: The connector on internal_node to
                                       connect to.
            :param external_connector: The connector on external_node to
                                       connect to.
            :return: A 2-tuple representing the (internal, external) edges.
        """
        if not isinstance(scope_node, (nd.EntryNode, nd.ExitNode)):
            raise ValueError("scope_node is not a scope entry/exit")

        # Autodetermine scope connector ID
        if scope_connector is None:
            # Pick out numbered connectors that do not lead into the scope range
            conn_id = 1
            for conn in (scope_node.in_connectors.keys() | scope_node.out_connectors.keys()):
                if conn.startswith("IN_") or conn.startswith("OUT_"):
                    conn_name = conn[conn.find("_") + 1:]
                    try:
                        cid = int(conn_name)
                        if cid >= conn_id:
                            conn_id = cid + 1
                    except (TypeError, ValueError):
                        pass
            scope_connector = str(conn_id)

        # Add connectors
        scope_node.add_in_connector("IN_" + scope_connector)
        scope_node.add_out_connector("OUT_" + scope_connector)
        ##########################

        # Add internal edge
        if isinstance(scope_node, nd.EntryNode):
            iedge = self.add_edge(
                scope_node,
                "OUT_" + scope_connector,
                internal_node,
                internal_connector,
                internal_memlet,
            )
        else:
            iedge = self.add_edge(
                internal_node,
                internal_connector,
                scope_node,
                "IN_" + scope_connector,
                internal_memlet,
            )

        # Add external edge
        if external_memlet is None:
            # If undefined, propagate
            external_memlet = propagate_memlet(self, internal_memlet, scope_node, True)

        if isinstance(scope_node, nd.EntryNode):
            eedge = self.add_edge(
                external_node,
                external_connector,
                scope_node,
                "IN_" + scope_connector,
                external_memlet,
            )
        else:
            eedge = self.add_edge(
                scope_node,
                "OUT_" + scope_connector,
                external_node,
                external_connector,
                external_memlet,
            )

        # Try to initialize memlets
        iedge.data.try_initialize(self.sdfg, self, iedge)
        eedge.data.try_initialize(self.sdfg, self, eedge)

        return (iedge, eedge)

    def add_memlet_path(self, *path_nodes, memlet=None, src_conn=None, dst_conn=None, propagate=True):
        """
        Adds a path of memlet edges between the given nodes, propagating
        from the given innermost memlet.

        :param path_nodes: Nodes participating in the path (in the given order).
        :param memlet: (mandatory) The memlet at the innermost scope
                       (e.g., the incoming memlet to a tasklet (last
                       node), or an outgoing memlet from an array
                       (first node), followed by scope exits).
        :param src_conn: Connector at the beginning of the path.
        :param dst_conn: Connector at the end of the path.
        """
        if memlet is None:
            raise TypeError("Innermost memlet cannot be None")
        if len(path_nodes) < 2:
            raise ValueError("Memlet path must consist of at least 2 nodes")

        src_node = path_nodes[0]
        dst_node = path_nodes[-1]

        # Add edges first so that scopes can be understood
        edges = [
            self.add_edge(path_nodes[i], None, path_nodes[i + 1], None, mm.Memlet())
            for i in range(len(path_nodes) - 1)
        ]

        if not isinstance(memlet, mm.Memlet):
            raise TypeError("Expected Memlet, got: {}".format(type(memlet).__name__))

        if any(isinstance(n, nd.EntryNode) for n in path_nodes):
            propagate_forward = False
        else:  # dst node's scope is higher than src node, propagate out
            propagate_forward = True

        # Innermost edge memlet
        cur_memlet = memlet

        cur_memlet._is_data_src = (isinstance(src_node, nd.AccessNode) and src_node.data == cur_memlet.data)

        # Verify that connectors exist
        if (not memlet.is_empty() and hasattr(edges[0].src, "out_connectors") and isinstance(edges[0].src, nd.CodeNode)
                and not isinstance(edges[0].src, nd.LibraryNode)
                and (src_conn is None or src_conn not in edges[0].src.out_connectors)):
            raise ValueError("Output connector {} does not exist in {}".format(src_conn, edges[0].src.label))
        if (not memlet.is_empty() and hasattr(edges[-1].dst, "in_connectors")
                and isinstance(edges[-1].dst, nd.CodeNode) and not isinstance(edges[-1].dst, nd.LibraryNode)
                and (dst_conn is None or dst_conn not in edges[-1].dst.in_connectors)):
            raise ValueError("Input connector {} does not exist in {}".format(dst_conn, edges[-1].dst.label))

        path = edges if propagate_forward else reversed(edges)
        last_conn = None
        # Propagate and add edges
        for i, edge in enumerate(path):
            # Figure out source and destination connectors
            if propagate_forward:
                next_conn = edge.dst.next_connector(memlet.data)
                sconn = src_conn if i == 0 else "OUT_" + last_conn
                dconn = dst_conn if i == len(edges) - 1 else "IN_" + next_conn
            else:
                next_conn = edge.src.next_connector(memlet.data)
                sconn = src_conn if i == len(edges) - 1 else "OUT_" + next_conn
                dconn = dst_conn if i == 0 else "IN_" + last_conn

            last_conn = next_conn

            if cur_memlet.is_empty():
                if propagate_forward:
                    sconn = src_conn if i == 0 else None
                    dconn = dst_conn if i == len(edges) - 1 else None
                else:
                    sconn = src_conn if i == len(edges) - 1 else None
                    dconn = dst_conn if i == 0 else None

            # Modify edge to match memlet path
            edge._src_conn = sconn
            edge._dst_conn = dconn
            edge._data = cur_memlet

            # Add connectors to edges
            if propagate_forward:
                if dconn is not None:
                    edge.dst.add_in_connector(dconn)
                if sconn is not None:
                    edge.src.add_out_connector(sconn)
            else:
                if dconn is not None:
                    edge.dst.add_in_connector(dconn)
                if sconn is not None:
                    edge.src.add_out_connector(sconn)

            # Propagate current memlet to produce the next one
            if i < len(edges) - 1:
                snode = edge.dst if propagate_forward else edge.src
                if not cur_memlet.is_empty():
                    if propagate:
                        cur_memlet = propagate_memlet(self, cur_memlet, snode, True)
        # Try to initialize memlets
        for edge in edges:
            edge.data.try_initialize(self.sdfg, self, edge)

    def remove_memlet_path(self, edge: MultiConnectorEdge, remove_orphans: bool = True) -> None:
        """ Removes all memlets and associated connectors along a path formed
            by a given edge. Undefined behavior if the path is ambiguous.
            Orphaned entry and exit nodes will be connected with empty edges to
            maintain connectivity of the graph.

            :param edge: An edge that is part of the path that should be
                         removed, which will be passed to `memlet_path` to
                         determine the edges to be removed.
            :param remove_orphans: Remove orphaned data nodes from the graph if
                                   they become orphans from removing this memlet
                                   path.
        """

        path = self.memlet_path(edge)

        is_read = isinstance(path[0].src, nd.AccessNode)
        if is_read:
            # Traverse from connector to access node, so we can check if it's
            # safe to delete edges going out of a scope
            path = reversed(path)

        for edge in path:

            self.remove_edge(edge)

            # Check if there are any other edges exiting the source node that
            # use the same connector
            for e in self.out_edges(edge.src):
                if e.src_conn is not None and e.src_conn == edge.src_conn:
                    other_outgoing = True
                    break
            else:
                other_outgoing = False
                edge.src.remove_out_connector(edge.src_conn)

            # Check if there are any other edges entering the destination node
            # that use the same connector
            for e in self.in_edges(edge.dst):
                if e.dst_conn is not None and e.dst_conn == edge.dst_conn:
                    other_incoming = True
                    break
            else:
                other_incoming = False
                edge.dst.remove_in_connector(edge.dst_conn)

            if isinstance(edge.src, nd.EntryNode):
                # If removing this edge orphans the entry node, replace the
                # edge with an empty edge
                # NOTE: The entry node is an orphan iff it has no other outgoing edges.
                if self.out_degree(edge.src) == 0:
                    self.add_nedge(edge.src, edge.dst, mm.Memlet())
                if other_outgoing:
                    # If other inner memlets use the outer memlet, we have to
                    # stop the deletion here
                    break

            if isinstance(edge.dst, nd.ExitNode):
                # If removing this edge orphans the exit node, replace the
                # edge with an empty edge
                # NOTE: The exit node is an orphan iff it has no other incoming edges.
                if self.in_degree(edge.dst) == 0:
                    self.add_nedge(edge.src, edge.dst, mm.Memlet())
                if other_incoming:
                    # If other inner memlets use the outer memlet, we have to
                    # stop the deletion here
                    break

            # Prune access nodes
            if remove_orphans:
                if (isinstance(edge.src, nd.AccessNode) and self.degree(edge.src) == 0):
                    self.remove_node(edge.src)
                if (isinstance(edge.dst, nd.AccessNode) and self.degree(edge.dst) == 0):
                    self.remove_node(edge.dst)

    # DEPRECATED FUNCTIONS
    ######################################
    def add_array(self,
                  name,
                  shape,
                  dtype,
                  storage=dtypes.StorageType.Default,
                  transient=False,
                  strides=None,
                  offset=None,
                  lifetime=dtypes.AllocationLifetime.Scope,
                  debuginfo=None,
                  total_size=None,
                  find_new_name=False,
                  alignment=0):
        """ :note: This function is deprecated. """
        warnings.warn(
            'The "SDFGState.add_array" API is deprecated, please '
            'use "SDFG.add_array" and "SDFGState.add_access"', DeprecationWarning)
        # Workaround to allow this legacy API
        if name in self.sdfg._arrays:
            del self.sdfg._arrays[name]
        self.sdfg.add_array(name,
                            shape,
                            dtype,
                            storage=storage,
                            transient=transient,
                            strides=strides,
                            offset=offset,
                            lifetime=lifetime,
                            debuginfo=debuginfo,
                            find_new_name=find_new_name,
                            total_size=total_size,
                            alignment=alignment)
        return self.add_access(name, debuginfo)

    def add_stream(
        self,
        name,
        dtype,
        buffer_size=1,
        shape=(1, ),
        storage=dtypes.StorageType.Default,
        transient=False,
        offset=None,
        lifetime=dtypes.AllocationLifetime.Scope,
        debuginfo=None,
    ):
        """ :note: This function is deprecated. """
        warnings.warn(
            'The "SDFGState.add_stream" API is deprecated, please '
            'use "SDFG.add_stream" and "SDFGState.add_access"', DeprecationWarning)
        # Workaround to allow this legacy API
        if name in self.sdfg._arrays:
            del self.sdfg._arrays[name]
        self.sdfg.add_stream(
            name,
            dtype,
            buffer_size,
            shape,
            storage,
            transient,
            offset,
            lifetime,
            debuginfo,
        )
        return self.add_access(name, debuginfo)

    def add_scalar(
        self,
        name,
        dtype,
        storage=dtypes.StorageType.Default,
        transient=False,
        lifetime=dtypes.AllocationLifetime.Scope,
        debuginfo=None,
    ):
        """ :note: This function is deprecated. """
        warnings.warn(
            'The "SDFGState.add_scalar" API is deprecated, please '
            'use "SDFG.add_scalar" and "SDFGState.add_access"', DeprecationWarning)
        # Workaround to allow this legacy API
        if name in self.sdfg._arrays:
            del self.sdfg._arrays[name]
        self.sdfg.add_scalar(name, dtype, storage, transient, lifetime, debuginfo)
        return self.add_access(name, debuginfo)

    def add_transient(self,
                      name,
                      shape,
                      dtype,
                      storage=dtypes.StorageType.Default,
                      strides=None,
                      offset=None,
                      lifetime=dtypes.AllocationLifetime.Scope,
                      debuginfo=None,
                      total_size=None,
                      alignment=0):
        """ :note: This function is deprecated. """
        return self.add_array(name,
                              shape,
                              dtype,
                              storage=storage,
                              transient=True,
                              strides=strides,
                              offset=offset,
                              lifetime=lifetime,
                              debuginfo=debuginfo,
                              total_size=total_size,
                              alignment=alignment)

    def fill_scope_connectors(self):
        """ Creates new "IN_%d" and "OUT_%d" connectors on each scope entry
            and exit, depending on array names. """
        for nid, node in enumerate(self.nodes()):
            ####################################################
            # Add connectors to scope entries
            if isinstance(node, nd.EntryNode):
                # Find current number of input connectors
                num_inputs = len(
                    [e for e in self.in_edges(node) if e.dst_conn is not None and e.dst_conn.startswith("IN_")])

                conn_to_data = {}

                # Append input connectors and get mapping of connectors to data
                for edge in self.in_edges(node):
                    if edge.data.data in conn_to_data:
                        raise NotImplementedError(
                            f"Cannot fill scope connectors in SDFGState {self.label} because EntryNode {node.label} "
                            f"has multiple input edges from data {edge.data.data}.")
                    # We're only interested in edges without connectors
                    if edge.dst_conn is not None or edge.data.data is None:
                        continue
                    edge._dst_conn = "IN_" + str(num_inputs + 1)
                    node.add_in_connector(edge.dst_conn)
                    conn_to_data[edge.data.data] = num_inputs + 1

                    num_inputs += 1

                # Set the corresponding output connectors
                for edge in self.out_edges(node):
                    if edge.src_conn is not None:
                        continue
                    if edge.data.data is None:
                        continue
                    edge._src_conn = "OUT_" + str(conn_to_data[edge.data.data])
                    node.add_out_connector(edge.src_conn)
            ####################################################
            # Same treatment for scope exits
            if isinstance(node, nd.ExitNode):
                # Find current number of output connectors
                num_outputs = len(
                    [e for e in self.out_edges(node) if e.src_conn is not None and e.src_conn.startswith("OUT_")])

                conn_to_data = {}

                # Append output connectors and get mapping of connectors to data
                for edge in self.out_edges(node):
                    if edge.src_conn is not None and edge.src_conn.startswith("OUT_"):
                        conn_to_data[edge.data.data] = edge.src_conn[4:]

                    # We're only interested in edges without connectors
                    if edge.src_conn is not None or edge.data.data is None:
                        continue
                    edge._src_conn = "OUT_" + str(num_outputs + 1)
                    node.add_out_connector(edge.src_conn)
                    conn_to_data[edge.data.data] = num_outputs + 1

                    num_outputs += 1

                # Set the corresponding input connectors
                for edge in self.in_edges(node):
                    if edge.dst_conn is not None:
                        continue
                    if edge.data.data is None:
                        continue
                    edge._dst_conn = "IN_" + str(conn_to_data[edge.data.data])
                    node.add_in_connector(edge.dst_conn)


@make_properties
class ContinueBlock(ControlFlowBlock):
    """ Special control flow block to represent a continue inside of loops. """

    def __repr__(self):
        return f'ContinueBlock ({self.label})'

    def to_json(self, parent=None):
        tmp = super().to_json(parent)
        tmp['nodes'] = []
        tmp['edges'] = []
        return tmp


@make_properties
class BreakBlock(ControlFlowBlock):
    """ Special control flow block to represent a continue inside of loops or switch / select blocks. """

    def __repr__(self):
        return f'BreakBlock ({self.label})'

    def to_json(self, parent=None):
        tmp = super().to_json(parent)
        tmp['nodes'] = []
        tmp['edges'] = []
        return tmp


@make_properties
class ReturnBlock(ControlFlowBlock):
    """ Special control flow block to represent an early return out of the SDFG or a nested procedure / SDFG. """

    def __repr__(self):
        return f'ReturnBlock ({self.label})'

    def to_json(self, parent=None):
        tmp = super().to_json(parent)
        tmp['nodes'] = []
        tmp['edges'] = []
        return tmp


class StateSubgraphView(SubgraphView, DataflowGraphView):
    """ A read-only subgraph view of an SDFG state. """

    def __init__(self, graph, subgraph_nodes):
        super().__init__(graph, subgraph_nodes)

    @property
    def sdfg(self) -> 'SDFG':
        state: SDFGState = self.graph
        return state.sdfg


@make_properties
class AbstractControlFlowRegion(OrderedDiGraph[ControlFlowBlock, 'dace.sdfg.InterstateEdge'], ControlGraphView,
                                ControlFlowBlock, abc.ABC):

    def __init__(self, label: str = '', sdfg: Optional['SDFG'] = None,
                 parent: Optional['AbstractControlFlowRegion'] = None):
        OrderedDiGraph.__init__(self)
        ControlGraphView.__init__(self)
        ControlFlowBlock.__init__(self, label, sdfg, parent)

        self._labels: Set[str] = set()
        self._start_block: Optional[int] = None
        self._cached_start_block: Optional[ControlFlowBlock] = None
        self._cfg_list: List['ControlFlowRegion'] = [self]

    @property
    def root_sdfg(self) -> 'SDFG':
        from dace.sdfg.sdfg import SDFG  # Avoid import loop
        if not isinstance(self.cfg_list[0], SDFG):
            raise RuntimeError('Root CFG is not of type SDFG')
        return self.cfg_list[0]

    def reset_cfg_list(self) -> List['AbstractControlFlowRegion']:
        """
        Reset the CFG list when changes have been made to the SDFG's CFG tree.
        This collects all control flow graphs recursively and propagates the collection to all CFGs as the new CFG list.

        :return: The newly updated CFG list.
        """
        if isinstance(self, dace.SDFG) and self.parent_sdfg is not None:
            return self.parent_sdfg.reset_cfg_list()
        elif self._parent_graph is not None:
            return self._parent_graph.reset_cfg_list()
        else:
            # Propagate new CFG list to all children
            all_cfgs = list(self.all_control_flow_regions(recursive=True))
            for g in all_cfgs:
                g._cfg_list = all_cfgs
        return self._cfg_list

    def update_cfg_list(self, cfg_list):
        """
        Given a collection of CFGs, add them all to the current SDFG's CFG list.
        Any CFGs already in the list are skipped, and the newly updated list is propagated across all CFGs in the CFG
        tree.

        :param cfg_list: The collection of CFGs to add to the CFG list.
        """
        # TODO: Refactor
        sub_cfg_list = self._cfg_list
        for g in cfg_list:
            if g not in sub_cfg_list:
                sub_cfg_list.append(g)
        ptarget = None
        if isinstance(self, dace.SDFG) and self.parent_sdfg is not None:
            ptarget = self.parent_sdfg
        elif self._parent_graph is not None:
            ptarget = self._parent_graph
        if ptarget is not None:
            ptarget.update_cfg_list(sub_cfg_list)
            self._cfg_list = ptarget.cfg_list
            for g in sub_cfg_list:
                g._cfg_list = self._cfg_list
        else:
            self._cfg_list = sub_cfg_list

    def state(self, state_id: int) -> SDFGState:
        node = self.node(state_id)
        if not isinstance(node, SDFGState):
            raise TypeError(f'The node with id {state_id} is not an SDFGState')
        return node

    def inline(self) -> Tuple[bool, Any]:
        """
        Inlines the control flow region into its parent control flow region (if it exists).

        :return: True if the inlining succeeded, false otherwise.
        """
        parent = self.parent_graph
        if parent:

            # Add all region states and make sure to keep track of all the ones that need to be connected in the end.
            to_connect: Set[SDFGState] = set()
            block_to_state_map: Dict[ControlFlowBlock, SDFGState] = dict()
            for node in self.nodes():
                node.label = self.label + '_' + node.label
                if isinstance(node, ReturnBlock) and isinstance(parent, dace.SDFG):
                    # If a return block is being inlined into an SDFG, convert it into a regular state. Otherwise it
                    # remains as-is.
                    newnode = parent.add_state(node.label)
                    block_to_state_map[node] = newnode
                else:
                    parent.add_node(node, ensure_unique_name=True)
                    if self.out_degree(node) == 0 and not isinstance(node, (BreakBlock, ContinueBlock, ReturnBlock)):
                        to_connect.add(node)

            # Add all region edges.
            for edge in self.edges():
                src = block_to_state_map[edge.src] if edge.src in block_to_state_map else edge.src
                dst = block_to_state_map[edge.dst] if edge.dst in block_to_state_map else edge.dst
                parent.add_edge(src, dst, edge.data)

            # Redirect all edges to the region to the internal start state.
            for b_edge in parent.in_edges(self):
                parent.add_edge(b_edge.src, self.start_block, b_edge.data)
                parent.remove_edge(b_edge)
            
            end_state = None
            if len(to_connect) > 0:
                end_state = parent.add_state(self.label + '_end')
                # Redirect all edges exiting the region to instead exit the end state.
                for a_edge in parent.out_edges(self):
                    parent.add_edge(end_state, a_edge.dst, a_edge.data)
                    parent.remove_edge(a_edge)

                for node in to_connect:
                    parent.add_edge(node, end_state, dace.InterstateEdge())
            else:
                # TODO: Move this to dead state elimination.
                dead_blocks = [succ for succ in parent.successors(self) if parent.in_degree(succ) == 1]
                while dead_blocks:
                    layer = list(dead_blocks)
                    dead_blocks.clear()
                    for u in layer:
                        dead_blocks.extend([succ for succ in parent.successors(u) if parent.in_degree(succ) == 1])
                        parent.remove_node(u)
            # Remove the original control flow region (self) from the parent graph.
            parent.remove_node(self)

            sdfg = parent if isinstance(parent, dace.SDFG) else parent.sdfg
            sdfg.reset_cfg_list()

            return True, end_state

        return False, None

    ###################################################################
    # CFG API methods

    def add_return(self, label=None) -> ReturnBlock:
        label = self._ensure_unique_block_name(label)
        block = ReturnBlock(label)
        self._labels.add(label)
        self.add_node(block)
        return block

    def add_edge(self, src: ControlFlowBlock, dst: ControlFlowBlock, data: 'dace.sdfg.InterstateEdge'):
        """ Adds a new edge to the graph. Must be an InterstateEdge or a subclass thereof.

            :param u: Source node.
            :param v: Destination node.
            :param edge: The edge to add.
        """
        if not isinstance(src, ControlFlowBlock):
            raise TypeError('Expected ControlFlowBlock, got ' + str(type(src)))
        if not isinstance(dst, ControlFlowBlock):
            raise TypeError('Expected ControlFlowBlock, got ' + str(type(dst)))
        if not isinstance(data, dace.sdfg.InterstateEdge):
            raise TypeError('Expected InterstateEdge, got ' + str(type(data)))
        if dst is self._cached_start_block:
            self._cached_start_block = None
        return super().add_edge(src, dst, data)

    def _ensure_unique_block_name(self, proposed: Optional[str] = None) -> str:
        if self._labels is None or len(self._labels) != self.number_of_nodes():
            self._labels = set(s.label for s in self.nodes())
        return dt.find_new_name(proposed or 'block', self._labels)

    def add_node(self,
                 node,
                 is_start_block: bool = False,
                 ensure_unique_name: bool = False,
                 *,
                 is_start_state: bool = None):
        if not isinstance(node, ControlFlowBlock):
            raise TypeError('Expected ControlFlowBlock, got ' + str(type(node)))

        if ensure_unique_name:
            node.label = self._ensure_unique_block_name(node.label)

        super().add_node(node)
        self._cached_start_block = None
        node.parent_graph = self
        if isinstance(self, dace.SDFG):
            sdfg = self
        else:
            sdfg = self.sdfg
        node.sdfg = sdfg
        if isinstance(node, AbstractControlFlowRegion):
            for n in node.all_control_flow_blocks():
                n.sdfg = self.sdfg
        start_block = is_start_block
        if is_start_state is not None:
            warnings.warn('is_start_state is deprecated, use is_start_block instead', DeprecationWarning)
            start_block = is_start_state

        if start_block:
            self.start_block = len(self.nodes()) - 1
            self._cached_start_block = node

    def add_state(self, label=None, is_start_block=False, *, is_start_state: Optional[bool] = None) -> SDFGState:
        label = self._ensure_unique_block_name(label)
        state = SDFGState(label)
        self._labels.add(label)
        start_block = is_start_block
        if is_start_state is not None:
            warnings.warn('is_start_state is deprecated, use is_start_block instead', DeprecationWarning)
            start_block = is_start_state
        self.add_node(state, is_start_block=start_block)
        return state

    def add_state_before(self,
                         state: SDFGState,
                         label=None,
                         is_start_block=False,
                         condition: Optional[CodeBlock] = None,
                         assignments: Optional[Dict] = None,
                         *,
                         is_start_state: Optional[bool] = None) -> SDFGState:
        """ Adds a new SDFG state before an existing state, reconnecting predecessors to it instead.

            :param state: The state to prepend the new state before.
            :param label: State label.
            :param is_start_block: If True, resets scope block starting state to this state.
            :param condition: Transition condition of the newly created edge between state and the new state.
            :param assignments: Assignments to perform upon transition.
            :return: A new SDFGState object.
        """
        new_state = self.add_state(label, is_start_block=is_start_block, is_start_state=is_start_state)
        # Reconnect
        for e in self.in_edges(state):
            self.remove_edge(e)
            self.add_edge(e.src, new_state, e.data)
        # Add the new edge
        self.add_edge(new_state, state, dace.sdfg.InterstateEdge(condition=condition, assignments=assignments))
        return new_state

    def add_state_after(self,
                        state: SDFGState,
                        label=None,
                        is_start_block=False,
                        condition: Optional[CodeBlock] = None,
                        assignments: Optional[Dict] = None,
                        *,
                        is_start_state: Optional[bool] = None) -> SDFGState:
        """ Adds a new SDFG state after an existing state, reconnecting it to the successors instead.

            :param state: The state to append the new state after.
            :param label: State label.
            :param is_start_block: If True, resets scope block starting state to this state.
            :param condition: Transition condition of the newly created edge between state and the new state.
            :param assignments: Assignments to perform upon transition.
            :return: A new SDFGState object.
        """
        new_state = self.add_state(label, is_start_block=is_start_block, is_start_state=is_start_state)
        # Reconnect
        for e in self.out_edges(state):
            self.remove_edge(e)
            self.add_edge(new_state, e.dst, e.data)
        # Add the new edge
        self.add_edge(state, new_state, dace.sdfg.InterstateEdge(condition=condition, assignments=assignments))
        return new_state

    ###################################################################
    # Traversal methods

<<<<<<< HEAD
    def all_control_flow_regions(self, recursive=False, parent_first=True) -> Iterator['AbstractControlFlowRegion']:
=======
    def all_control_flow_regions(self, recursive=False, load_ext=False,
                                 parent_first=True) -> Iterator['AbstractControlFlowRegion']:
>>>>>>> 3af9a700
        """ Iterate over this and all nested control flow regions. """
        if parent_first:
            yield self
        for block in self.nodes():
            if isinstance(block, SDFGState) and recursive:
                for node in block.nodes():
                    if isinstance(node, nd.NestedSDFG):
<<<<<<< HEAD
                        yield from node.sdfg.all_control_flow_regions(recursive=recursive, parent_first=parent_first)
            elif isinstance(block, AbstractControlFlowRegion):
                yield from block.all_control_flow_regions(recursive=recursive, parent_first=parent_first)
=======
                        if node.sdfg:
                            yield from node.sdfg.all_control_flow_regions(recursive=recursive, load_ext=load_ext,
                                                                          parent_first=parent_first)
                        elif load_ext:
                            node.load_external(block)
                            yield from node.sdfg.all_control_flow_regions(recursive=recursive, load_ext=load_ext,
                                                                          parent_first=parent_first)
            elif isinstance(block, ControlFlowRegion):
                yield from block.all_control_flow_regions(recursive=recursive, load_ext=load_ext,
                                                          parent_first=parent_first)
            elif isinstance(block, ConditionalBlock):
                for _, branch in block.branches:
                    yield from branch.all_control_flow_regions(recursive=recursive, load_ext=load_ext,
                                                               parent_first=parent_first)
>>>>>>> 3af9a700
        if not parent_first:
            yield self

    def all_sdfgs_recursive(self, load_ext=False) -> Iterator['SDFG']:
        """ Iterate over this and all nested SDFGs. """
        for cfg in self.all_control_flow_regions(recursive=True, load_ext=load_ext):
            if isinstance(cfg, dace.SDFG):
                yield cfg

    def all_states(self) -> Iterator[SDFGState]:
        """ Iterate over all states in this control flow graph. """
        for block in self.nodes():
            if isinstance(block, SDFGState):
                yield block
            elif isinstance(block, AbstractControlFlowRegion):
                yield from block.all_states()

    def all_control_flow_blocks(self, recursive=False) -> Iterator[ControlFlowBlock]:
        """ Iterate over all control flow blocks in this control flow graph. """
        for cfg in self.all_control_flow_regions(recursive=recursive):
            for block in cfg.nodes():
                yield block

    def all_interstate_edges(self, recursive=False) -> Iterator[Edge['dace.sdfg.InterstateEdge']]:
        """ Iterate over all interstate edges in this control flow graph. """
        for cfg in self.all_control_flow_regions(recursive=recursive):
            for edge in cfg.edges():
                yield edge

    ###################################################################
    # Inherited / Overrides

    def _used_symbols_internal(self,
                               all_symbols: bool,
                               defined_syms: Optional[Set] = None,
                               free_syms: Optional[Set] = None,
                               used_before_assignment: Optional[Set] = None,
                               keep_defined_in_mapping: bool = False) -> Tuple[Set[str], Set[str], Set[str]]:
        defined_syms = set() if defined_syms is None else defined_syms
        free_syms = set() if free_syms is None else free_syms
        used_before_assignment = set() if used_before_assignment is None else used_before_assignment

        try:
            ordered_blocks = self.bfs_nodes(self.start_block)
        except ValueError:  # Failsafe (e.g., for invalid or empty SDFGs)
            ordered_blocks = self.nodes()

        for block in ordered_blocks:
            state_symbols = set()
            if isinstance(block, (ControlFlowRegion, ConditionalBlock)):
                b_free_syms, b_defined_syms, b_used_before_syms = block._used_symbols_internal(all_symbols,
                                                                                               defined_syms,
                                                                                               free_syms,
                                                                                               used_before_assignment,
                                                                                               keep_defined_in_mapping)
                free_syms |= b_free_syms
                defined_syms |= b_defined_syms
                used_before_assignment |= b_used_before_syms
                state_symbols = b_free_syms
            else:
                state_symbols = block.used_symbols(all_symbols, keep_defined_in_mapping)
                free_syms |= state_symbols

            # Add free inter-state symbols
            for e in self.out_edges(block):
                # NOTE: First we get the true InterstateEdge free symbols, then we compute the newly defined symbols by
                # subracting the (true) free symbols from the edge's assignment keys. This way we can correctly
                # compute the symbols that are used before being assigned.
                efsyms = e.data.used_symbols(all_symbols)
                # collect symbols representing data containers
                dsyms = {sym for sym in efsyms if sym in self.sdfg.arrays}
                for d in dsyms:
                    efsyms |= {str(sym) for sym in self.sdfg.arrays[d].used_symbols(all_symbols)}
                defined_syms |= set(e.data.assignments.keys()) - (efsyms | state_symbols)
                used_before_assignment.update(efsyms - defined_syms)
                free_syms |= efsyms

        # Remove symbols that were used before they were assigned.
        defined_syms -= used_before_assignment

        if isinstance(self, dace.SDFG):
            # Remove from defined symbols those that are in the symbol mapping
            if self.parent_nsdfg_node is not None and keep_defined_in_mapping:
                defined_syms -= set(self.parent_nsdfg_node.symbol_mapping.keys())

            # Add the set of SDFG symbol parameters
            # If all_symbols is False, those symbols would only be added in the case of non-Python tasklets
            if all_symbols:
                free_syms |= set(self.symbols.keys())

        # Subtract symbols defined in inter-state edges and constants from the list of free symbols.
        free_syms -= defined_syms

        return free_syms, defined_syms, used_before_assignment

    def to_json(self, parent=None):
        graph_json = OrderedDiGraph.to_json(self)
        block_json = ControlFlowBlock.to_json(self, parent)
        graph_json.update(block_json)

        graph_json['cfg_list_id'] = int(self.cfg_id)
        graph_json['start_block'] = self._start_block

        return graph_json

    @classmethod
    def from_json(cls, json_obj, context=None):
        context = context or {'sdfg': None, 'parent_graph': None}
        _type = json_obj['type']
        if _type != cls.__name__:
            raise TypeError("Class type mismatch")

        nodes = json_obj['nodes']
        edges = json_obj['edges']

        ret = cls(label=json_obj['label'], sdfg=context['sdfg'])

        dace.serialize.set_properties_from_json(ret, json_obj)

        nodelist = []
        for n in nodes:
            nci = copy.copy(context)
            nci['parent_graph'] = ret

            block = dace.serialize.from_json(n, context=nci)
            ret.add_node(block)
            nodelist.append(block)

        for e in edges:
            e = dace.serialize.from_json(e)
            ret.add_edge(nodelist[int(e.src)], nodelist[int(e.dst)], e.data)

        if 'start_block' in json_obj:
            ret._start_block = json_obj['start_block']

        return ret

    ###################################################################
    # Getters, setters, and builtins

    def __str__(self):
        return ControlFlowBlock.__str__(self)

    def __repr__(self) -> str:
        return f'{self.__class__.__name__} ({self.label})'

    @property
    def cfg_list(self) -> List['ControlFlowRegion']:
        return self._cfg_list

    @property
    def cfg_id(self) -> int:
        """
        Returns the unique index of the current CFG within the current tree of CFGs (Top-level CFG/SDFG is 0, nested
        CFGs/SDFGs are greater).
        """
        return self.cfg_list.index(self)

    @property
    def start_block(self):
        """ Returns the starting block of this ControlFlowGraph. """
        if self._cached_start_block is not None:
            return self._cached_start_block

        source_nodes = self.source_nodes()
        if len(source_nodes) == 1:
            self._cached_start_block = source_nodes[0]
            return source_nodes[0]
        # If the starting block is ambiguous allow manual override.
        if self._start_block is not None:
            self._cached_start_block = self.node(self._start_block)
            return self._cached_start_block
        raise ValueError('Ambiguous or undefined starting block for ControlFlowGraph, '
                         'please use "is_start_block=True" when adding the '
                         'starting block with "add_state" or "add_node"')

    @start_block.setter
    def start_block(self, block_id):
        """ Manually sets the starting block of this ControlFlowGraph.

            :param block_id: The node ID (use `node_id(block)`) of the block to set.
        """
        if block_id < 0 or block_id >= self.number_of_nodes():
            raise ValueError('Invalid state ID')
        self._start_block = block_id
        self._cached_start_block = None


@make_properties
class ControlFlowRegion(AbstractControlFlowRegion):

    def __init__(self, label = '', sdfg = None, parent = None):
        super().__init__(label, sdfg, parent)


@make_properties
class LoopRegion(ControlFlowRegion):
    """
    A control flow region that represents a loop.

    Like in traditional programming languages, a loop has a condition that is checked before each iteration.
    It may have zero or more initialization statements that are executed before the first loop iteration, and zero or
    more update statements that are executed after each iteration. For example, a loop with only a condition and neither
    an initialization nor an update statement is equivalent to a while loop, while a loop with initialization and update
    statements represents a for loop. Loops may additionally be inverted, meaning that the condition is checked after
    the first iteration instead of before.

    A loop region, like any other control flow region, has a single distinct entry / start block, and one or more
    exit blocks. Exit blocks are blocks that have no outgoing edges or only conditional outgoing edges. Whenever an
    exit block finshes executing, one iteration of the loop is completed.

    Loops may have an arbitrary number of break states. Whenever a break state finishes executing, the loop is exited
    immediately. A loop may additionally have an arbitrary number of continue states. Whenever a continue state finishes
    executing, the next iteration of the loop is started immediately (with execution of the update statement(s), if
    present).
    """

    update_statement = CodeProperty(serialize_if=lambda ustmnt: ustmnt is not None,
                                    allow_none=True,
                                    default=None,
                                    desc='The loop update statement. May be None if the update happens elsewhere.')
    init_statement = CodeProperty(serialize_if=lambda istmnt: istmnt is not None,
                                  allow_none=True,
                                  default=None,
                                  desc='The loop init statement. May be None if the initialization happens elsewhere.')
    loop_condition = CodeProperty(allow_none=True, default=None, desc='The loop condition')
    inverted = Property(dtype=bool,
                        default=False,
                        desc='If True, the loop condition is checked after the first iteration.')
    update_before_condition = Property(dtype=bool,
                                       default=True,
                                       desc='If False, the loop condition is checked before the update statement is' +
                                       ' executed. This only applies to inverted loops, turning them from a typical ' +
                                       'do-while style into a while(true) with a break before the update (at the end ' +
                                       'of an iteration) if the condition no longer holds.')
    loop_variable = Property(dtype=str, default='', desc='The loop variable, if given')

    def __init__(self,
                 label: str,
                 condition_expr: Optional[Union[str, CodeBlock]] = None,
                 loop_var: Optional[str] = None,
                 initialize_expr: Optional[Union[str, CodeBlock]] = None,
                 update_expr: Optional[Union[str, CodeBlock]] = None,
                 inverted: bool = False,
                 sdfg: Optional['SDFG'] = None,
                 update_before_condition = True):
        super(LoopRegion, self).__init__(label, sdfg)

        if initialize_expr is not None:
            if isinstance(initialize_expr, CodeBlock):
                self.init_statement = initialize_expr
            else:
                self.init_statement = CodeBlock(initialize_expr)
        else:
            self.init_statement = None

        if condition_expr:
            if isinstance(condition_expr, CodeBlock):
                self.loop_condition = condition_expr
            else:
                self.loop_condition = CodeBlock(condition_expr)
        else:
            self.loop_condition = CodeBlock('True')

        if update_expr is not None:
            if isinstance(update_expr, CodeBlock):
                self.update_statement = update_expr
            else:
                self.update_statement = CodeBlock(update_expr)
        else:
            self.update_statement = None

        self.loop_variable = loop_var or ''
        self.inverted = inverted
        self.update_before_condition = update_before_condition

    def inline(self) -> Tuple[bool, Any]:
        """
        Inlines the loop region into its parent control flow region.

        :return: True if the inlining succeeded, false otherwise.
        """
        parent = self.parent_graph
        if not parent:
            raise RuntimeError('No top-level SDFG present to inline into')

        # Avoid circular imports
        from dace.frontend.python import astutils

        # Check that the loop initialization and update statements each only contain assignments, if the loop has any.
        if self.init_statement is not None:
            if isinstance(self.init_statement.code, list):
                for stmt in self.init_statement.code:
                    if not isinstance(stmt, astutils.ast.Assign):
                        return False, None
        if self.update_statement is not None:
            if isinstance(self.update_statement.code, list):
                for stmt in self.update_statement.code:
                    if not isinstance(stmt, astutils.ast.Assign):
                        return False, None

        # First recursively inline any other contained control flow regions other than loops to ensure break, continue,
        # and return are inlined correctly.
        def recursive_inline_cf_regions(region: ControlFlowRegion) -> None:
            for block in region.nodes():
                if ((isinstance(block, ControlFlowRegion) or isinstance(block, ConditionalBlock))
                    and not isinstance(block, LoopRegion)):
                    recursive_inline_cf_regions(block)
                    block.inline()
        recursive_inline_cf_regions(self)

        # Add all boilerplate loop states necessary for the structure.
        init_state = parent.add_state(self.label + '_init')
        guard_state = parent.add_state(self.label + '_guard')
        end_state = parent.add_state(self.label + '_end')
        loop_latch_state = parent.add_state(self.label + '_latch')

        # Add all loop states and make sure to keep track of all the ones that need to be connected in the end.
        # Return blocks are inlined as-is. If the parent graph is an SDFG, they are converted to states, otherwise
        # they are left as explicit exit blocks.
        connect_to_latch: Set[SDFGState] = set()
        connect_to_end: Set[SDFGState] = set()
        block_to_state_map: Dict[ControlFlowBlock, SDFGState] = dict()
        for node in self.nodes():
            node.label = self.label + '_' + node.label
            if isinstance(node, BreakBlock):
                newnode = parent.add_state(node.label)
                connect_to_end.add(newnode)
                block_to_state_map[node] = newnode
            elif isinstance(node, ContinueBlock):
                newnode = parent.add_state(node.label)
                connect_to_latch.add(newnode)
                block_to_state_map[node] = newnode
            elif isinstance(node, ReturnBlock) and isinstance(parent, dace.SDFG):
                newnode = parent.add_state(node.label)
                block_to_state_map[node] = newnode
            else:
                if self.out_degree(node) == 0:
                    connect_to_latch.add(node)
                parent.add_node(node, ensure_unique_name=True)

        # Add all internal loop edges.
        for edge in self.edges():
            src = block_to_state_map[edge.src] if edge.src in block_to_state_map else edge.src
            dst = block_to_state_map[edge.dst] if edge.dst in block_to_state_map else edge.dst
            parent.add_edge(src, dst, edge.data)

        # Redirect all edges to the loop to the init state.
        for b_edge in parent.in_edges(self):
            parent.add_edge(b_edge.src, init_state, b_edge.data)
            parent.remove_edge(b_edge)
        # Redirect all edges exiting the loop to instead exit the end state.
        for a_edge in parent.out_edges(self):
            parent.add_edge(end_state, a_edge.dst, a_edge.data)
            parent.remove_edge(a_edge)

        # Add an initialization edge that initializes the loop variable if applicable.
        init_edge = dace.InterstateEdge()
        if self.init_statement is not None:
            init_edge.assignments = {}
            for stmt in self.init_statement.code:
                assign: astutils.ast.Assign = stmt
                init_edge.assignments[assign.targets[0].id] = astutils.unparse(assign.value)
        if self.inverted:
            parent.add_edge(init_state, self.start_block, init_edge)
        else:
            parent.add_edge(init_state, guard_state, init_edge)

        # Connect the loop tail.
        update_edge = dace.InterstateEdge()
        if self.update_statement is not None:
            update_edge.assignments = {}
            for stmt in self.update_statement.code:
                assign: astutils.ast.Assign = stmt
                update_edge.assignments[assign.targets[0].id] = astutils.unparse(assign.value)
        parent.add_edge(loop_latch_state, guard_state, update_edge)

        # Add condition checking edges and connect the guard state.
        cond_expr = self.loop_condition.code
        parent.add_edge(guard_state, end_state,
                        dace.InterstateEdge(CodeBlock(astutils.negate_expr(cond_expr)).code))
        parent.add_edge(guard_state, self.start_block, dace.InterstateEdge(CodeBlock(cond_expr).code))

        # Connect any end states from the loop's internal state machine to the tail state so they end a
        # loop iteration. Do the same for any continue states, and connect any break states to the end of the loop.
        for node in connect_to_latch:
            parent.add_edge(node, loop_latch_state, dace.InterstateEdge())
        for node in connect_to_end:
            parent.add_edge(node, end_state, dace.InterstateEdge())

        parent.remove_node(self)

        sdfg = parent if isinstance(parent, dace.SDFG) else parent.sdfg
        sdfg.reset_cfg_list()

        return True, (init_state, guard_state, end_state)

    def _used_symbols_internal(self,
                               all_symbols: bool,
                               defined_syms: Optional[Set] = None,
                               free_syms: Optional[Set] = None,
                               used_before_assignment: Optional[Set] = None,
                               keep_defined_in_mapping: bool = False) -> Tuple[Set[str], Set[str], Set[str]]:
        defined_syms = set() if defined_syms is None else defined_syms
        free_syms = set() if free_syms is None else free_syms
        used_before_assignment = set() if used_before_assignment is None else used_before_assignment

        defined_syms.add(self.loop_variable)
        if self.init_statement is not None:
            free_syms |= self.init_statement.get_free_symbols()
        if self.update_statement is not None:
            free_syms |= self.update_statement.get_free_symbols()
        cond_free_syms = self.loop_condition.get_free_symbols()
        if self.loop_variable and self.loop_variable in cond_free_syms:
            cond_free_syms.remove(self.loop_variable)

        b_free_symbols, b_defined_symbols, b_used_before_assignment = super()._used_symbols_internal(
            all_symbols, keep_defined_in_mapping=keep_defined_in_mapping)
        outside_defined = defined_syms - used_before_assignment
        used_before_assignment |= ((b_used_before_assignment - {self.loop_variable}) - outside_defined)
        free_syms |= b_free_symbols
        defined_syms |= b_defined_symbols

        defined_syms -= used_before_assignment
        free_syms -= defined_syms
        free_syms |= cond_free_syms

        return free_syms, defined_syms, used_before_assignment

    def new_symbols(self, symbols) -> Dict[str, dtypes.typeclass]:
        """
        Returns a mapping between the symbol defined by this loop and its type, if it exists.
        """
        # Avoid cyclic import
        from dace.codegen.tools.type_inference import infer_expr_type
        from dace.transformation.passes.analysis import loop_analysis

        if self.init_statement and self.loop_variable:
            alltypes = copy.copy(symbols)
            alltypes.update({k: v.dtype for k, v in self.sdfg.arrays.items()})
            l_end = loop_analysis.get_loop_end(self)
            l_start = loop_analysis.get_init_assignment(self)
            l_step = loop_analysis.get_loop_stride(self)
            inferred_type = dtypes.result_type_of(infer_expr_type(l_start, alltypes),
                                                  infer_expr_type(l_step, alltypes),
                                                  infer_expr_type(l_end, alltypes))
            init_rhs = loop_analysis.get_init_assignment(self)
            if self.loop_variable not in symbolic.free_symbols_and_functions(init_rhs):
                return {self.loop_variable: inferred_type}
        return {}

    def replace_dict(self,
                     repl: Dict[str, str],
                     symrepl: Optional[Dict[symbolic.SymbolicType, symbolic.SymbolicType]] = None,
                     replace_in_graph: bool = True,
                     replace_keys: bool = True):
        if replace_keys:
            if self.loop_variable and self.loop_variable in repl:
                self.loop_variable = repl[self.loop_variable]

        from dace.sdfg.replace import replace_properties_dict
        replace_properties_dict(self, repl, symrepl)

        super().replace_dict(repl, symrepl, replace_in_graph)

    def add_break(self, label=None) -> BreakBlock:
        label = self._ensure_unique_block_name(label)
        block = BreakBlock(label)
        self._labels.add(label)
        self.add_node(block)
        return block

    def add_continue(self, label=None) -> ContinueBlock:
        label = self._ensure_unique_block_name(label)
        block = ContinueBlock(label)
        self._labels.add(label)
        self.add_node(block)
        return block

    @property
    def has_continue(self) -> bool:
        for node, _ in self.all_nodes_recursive(lambda n, _: not isinstance(n, (LoopRegion, SDFGState))):
            if isinstance(node, ContinueBlock):
                return True
        return False

    @property
    def has_break(self) -> bool:
        for node, _ in self.all_nodes_recursive(lambda n, _: not isinstance(n, (LoopRegion, SDFGState))):
            if isinstance(node, BreakBlock):
                return True
        return False

    @property
    def has_return(self) -> bool:
        for node, _ in self.all_nodes_recursive(lambda n, _: not isinstance(n, (LoopRegion, SDFGState))):
            if isinstance(node, ReturnBlock):
                return True
        return False


@make_properties
class ConditionalBlock(AbstractControlFlowRegion):

    _branches: List[Tuple[Optional[CodeBlock], ControlFlowRegion]]

    def __init__(self, label: str = '', sdfg: Optional['SDFG'] = None, parent: Optional['ControlFlowRegion'] = None):
        super().__init__(label, sdfg, parent)
        self._branches = []

    def __str__(self):
        return self._label

    def __repr__(self) -> str:
        return f'ConditionalBlock ({self.label})'

    @property
    def branches(self) -> List[Tuple[Optional[CodeBlock], ControlFlowRegion]]:
        return self._branches

    def add_branch(self, condition: Optional[CodeBlock], branch: ControlFlowRegion):
        self._branches.append([condition, branch])
        branch.parent_graph = self
        branch.sdfg = self.sdfg

    def remove_branch(self, branch: ControlFlowRegion):
        filtered_branches = []
        for c, b in self._branches:
            if b is not branch:
                filtered_branches.append((c, b))
        self._branches = filtered_branches
    
    def _used_symbols_internal(self,
                               all_symbols: bool,
                               defined_syms: Optional[Set] = None,
                               free_syms: Optional[Set] = None,
                               used_before_assignment: Optional[Set] = None,
                               keep_defined_in_mapping: bool = False) -> Tuple[Set[str], Set[str], Set[str]]:
        defined_syms = set() if defined_syms is None else defined_syms
        free_syms = set() if free_syms is None else free_syms
        used_before_assignment = set() if used_before_assignment is None else used_before_assignment

        for condition, region in self._branches:
            if condition is not None:
                free_syms |= condition.get_free_symbols(defined_syms)
            b_free_symbols, b_defined_symbols, b_used_before_assignment = region._used_symbols_internal(
                all_symbols, defined_syms, free_syms, used_before_assignment, keep_defined_in_mapping)
            free_syms |= b_free_symbols
            defined_syms |= b_defined_symbols
            used_before_assignment |= b_used_before_assignment

        defined_syms -= used_before_assignment
        free_syms -= defined_syms

        return free_syms, defined_syms, used_before_assignment

    def replace_dict(self,
                     repl: Dict[str, str],
                     symrepl: Optional[Dict[symbolic.SymbolicType, symbolic.SymbolicType]] = None,
                     replace_in_graph: bool = True,
                     replace_keys: bool = True):
        # Avoid circular imports
        from dace.sdfg.replace import replace_in_codeblock

        if replace_keys:
            from dace.sdfg.replace import replace_properties_dict
            replace_properties_dict(self, repl, symrepl)

        for cond, region in self._branches:
            region.replace_dict(repl, symrepl, replace_in_graph)
            if cond is not None:
                replace_in_codeblock(cond, repl)

    def to_json(self, parent=None):
        json = super().to_json(parent)
        json['branches'] = [(condition.to_json() if condition is not None else None, cfg.to_json())
                            for condition, cfg in self._branches]
        return json
    
    @classmethod
    def from_json(cls, json_obj, context=None):
        context = context or {'sdfg': None, 'parent_graph': None}
        _type = json_obj['type']
        if _type != cls.__name__:
            raise TypeError('Class type mismatch')

        ret = cls(label=json_obj['label'], sdfg=context['sdfg'])

        dace.serialize.set_properties_from_json(ret, json_obj)

        for condition, region in json_obj['branches']:
            if condition is not None:
                ret.add_branch(CodeBlock.from_json(condition), ControlFlowRegion.from_json(region, context))
            else:
                ret.add_branch(None, ControlFlowRegion.from_json(region, context))
        return ret
    
    def inline(self) -> Tuple[bool, Any]:
        """
        Inlines the conditional region into its parent control flow region.

        :return: True if the inlining succeeded, false otherwise.
        """
        parent = self.parent_graph
        if not parent:
            raise RuntimeError('No top-level SDFG present to inline into')

        # Add all boilerplate states necessary for the structure.
        guard_state = parent.add_state(self.label + '_guard')
        end_state = parent.add_state(self.label + '_end')

        # Redirect all edges to the region to the init state.
        for b_edge in parent.in_edges(self):
            parent.add_edge(b_edge.src, guard_state, b_edge.data)
            parent.remove_edge(b_edge)
        # Redirect all edges exiting the region to instead exit the end state.
        for a_edge in parent.out_edges(self):
            parent.add_edge(end_state, a_edge.dst, a_edge.data)
            parent.remove_edge(a_edge)

        from dace.sdfg.sdfg import InterstateEdge
        else_branch = None
        full_cond_expression: Optional[List[ast.AST]] = None
        for condition, region in self._branches:
            if condition is None:
                else_branch = region
            else:
                if full_cond_expression is None:
                    full_cond_expression = condition.code[0]
                else:
                    full_cond_expression = astutils.and_expr(full_cond_expression, condition.code[0])
                parent.add_node(region)
                parent.add_edge(guard_state, region, InterstateEdge(condition=condition))
                parent.add_edge(region, end_state, InterstateEdge())
        if full_cond_expression is not None:
            negative_full_cond = astutils.negate_expr(full_cond_expression)
            negative_cond = CodeBlock([negative_full_cond])
        else:
            negative_cond = CodeBlock('1')

        if else_branch is not None:
            parent.add_node(else_branch)
            parent.add_edge(guard_state, else_branch, InterstateEdge(condition=negative_cond))
            parent.add_edge(region, end_state, InterstateEdge())
        else:
            parent.add_edge(guard_state, end_state, InterstateEdge(condition=negative_cond))

        parent.remove_node(self)

        sdfg = parent if isinstance(parent, dace.SDFG) else parent.sdfg
        sdfg.reset_cfg_list()

        return True, (guard_state, end_state)

    # Abstract control flow region overrides

    @property
    def start_block(self):
        return None

    @start_block.setter
    def start_block(self, _):
        pass

    # Graph API overrides.

    def node_id(self, node: 'ControlFlowBlock') -> int:
        try:
            return next(i for i, (_, b) in enumerate(self._branches) if b is node)
        except StopIteration:
            raise NodeNotFoundError(node)

    def nodes(self) -> List['ControlFlowBlock']:
        return [node for _, node in self._branches]

    def number_of_nodes(self):
        return len(self._branches)

    def edges(self) -> List[Edge['dace.sdfg.InterstateEdge']]:
        return []

    def in_edges(self, _: 'ControlFlowBlock') -> List[Edge['dace.sdfg.InterstateEdge']]:
        return []

    def out_edges(self, _: 'ControlFlowBlock') -> List[Edge['dace.sdfg.InterstateEdge']]:
        return []

    def all_edges(self, _: 'ControlFlowBlock') -> List[Edge['dace.sdfg.InterstateEdge']]:
        return []


@make_properties
class NamedRegion(ControlFlowRegion):

    debuginfo = DebugInfoProperty()

    def __init__(self, label: str, sdfg: Optional['SDFG']=None, debuginfo: Optional[dtypes.DebugInfo]=None):
        super().__init__(label, sdfg)
        self.debuginfo = debuginfo

@make_properties
class FunctionCallRegion(NamedRegion):

    arguments = DictProperty(str, str)

    def __init__(self, label: str, arguments: Dict[str, str] = {}, sdfg: 'SDFG' = None,
                 debuginfo: Optional[dtypes.DebugInfo]=None):
        super().__init__(label, sdfg, debuginfo)
        self.arguments = arguments<|MERGE_RESOLUTION|>--- conflicted
+++ resolved
@@ -23,8 +23,8 @@
 from dace.properties import (CodeBlock, DebugInfoProperty, DictProperty, EnumProperty, Property, SubsetProperty,
                              SymbolicProperty, CodeProperty, make_properties)
 from dace.sdfg import nodes as nd
-from dace.sdfg.graph import (MultiConnectorEdge, NodeNotFoundError, OrderedMultiDiConnectorGraph, SubgraphView, OrderedDiGraph, Edge,
-                             generate_element_id)
+from dace.sdfg.graph import (MultiConnectorEdge, NodeNotFoundError, OrderedMultiDiConnectorGraph, SubgraphView,
+                             OrderedDiGraph, Edge, generate_element_id)
 from dace.sdfg.propagation import propagate_memlet
 from dace.sdfg.validation import validate_state
 from dace.subsets import Range, Subset
@@ -2850,12 +2850,8 @@
     ###################################################################
     # Traversal methods
 
-<<<<<<< HEAD
-    def all_control_flow_regions(self, recursive=False, parent_first=True) -> Iterator['AbstractControlFlowRegion']:
-=======
     def all_control_flow_regions(self, recursive=False, load_ext=False,
                                  parent_first=True) -> Iterator['AbstractControlFlowRegion']:
->>>>>>> 3af9a700
         """ Iterate over this and all nested control flow regions. """
         if parent_first:
             yield self
@@ -2863,11 +2859,6 @@
             if isinstance(block, SDFGState) and recursive:
                 for node in block.nodes():
                     if isinstance(node, nd.NestedSDFG):
-<<<<<<< HEAD
-                        yield from node.sdfg.all_control_flow_regions(recursive=recursive, parent_first=parent_first)
-            elif isinstance(block, AbstractControlFlowRegion):
-                yield from block.all_control_flow_regions(recursive=recursive, parent_first=parent_first)
-=======
                         if node.sdfg:
                             yield from node.sdfg.all_control_flow_regions(recursive=recursive, load_ext=load_ext,
                                                                           parent_first=parent_first)
@@ -2882,7 +2873,6 @@
                 for _, branch in block.branches:
                     yield from branch.all_control_flow_regions(recursive=recursive, load_ext=load_ext,
                                                                parent_first=parent_first)
->>>>>>> 3af9a700
         if not parent_first:
             yield self
 
