--- conflicted
+++ resolved
@@ -11,8 +11,6 @@
 from typing import (TYPE_CHECKING, Any, AnyStr, Callable, Dict, Iterable, Iterator, List, Optional, Set, Tuple, Union,
                     overload)
 
-import sympy
-
 import dace
 from dace.frontend.python import astutils
 import dace.serialize
@@ -22,10 +20,10 @@
 from dace import serialize
 from dace import subsets as sbs
 from dace import symbolic
-from dace.properties import (CodeBlock, DebugInfoProperty, DictProperty, EnumProperty, Property, SubsetProperty, SymbolicProperty,
-                             CodeProperty, make_properties)
+from dace.properties import (CodeBlock, DebugInfoProperty, DictProperty, EnumProperty, Property, SubsetProperty,
+                             SymbolicProperty, CodeProperty, make_properties)
 from dace.sdfg import nodes as nd
-from dace.sdfg.graph import (MultiConnectorEdge, NodeNotFoundError, OrderedMultiDiConnectorGraph, SubgraphView,
+from dace.sdfg.graph import (MultiConnectorEdge, OrderedMultiDiConnectorGraph, SubgraphView,
                              OrderedDiGraph, Edge, generate_element_id)
 from dace.sdfg.propagation import propagate_memlet
 from dace.sdfg.validation import validate_state
@@ -351,19 +349,14 @@
         for node in self.nodes():
             yield node, self
             if isinstance(node, nd.NestedSDFG):
-<<<<<<< HEAD
-                if node.sdfg is not None:
-                    yield from node.sdfg.all_nodes_recursive()
-=======
-                if predicate is None or predicate(node, self):
+                if node.sdfg is not None and (predicate is None or predicate(node, self)):
                     yield from node.sdfg.all_nodes_recursive(predicate)
->>>>>>> 2811e404
 
     def all_edges_recursive(self) -> Iterator[Tuple[EdgeT, GraphT]]:
         for e in self.edges():
             yield e, self
         for node in self.nodes():
-            if isinstance(node, nd.NestedSDFG):
+            if isinstance(node, nd.NestedSDFG) and node.sdfg is not None:
                 yield from node.sdfg.all_edges_recursive()
 
     def data_nodes(self) -> List[nd.AccessNode]:
@@ -765,48 +758,6 @@
 
         read_set = collections.defaultdict(list)
         write_set = collections.defaultdict(list)
-<<<<<<< HEAD
-        from dace.sdfg import utils  # Avoid cyclic import
-        subgraphs = utils.concurrent_subgraphs(self)
-        for sg in subgraphs:
-            rs = collections.defaultdict(list)
-            ws = collections.defaultdict(list)
-            # Traverse in topological order, so data that is written before it
-            # is read is not counted in the read set
-            for n in utils.dfs_topological_sort(sg, sources=sg.source_nodes()):
-                if isinstance(n, nd.AccessNode):
-                    in_edges = sg.in_edges(n)
-                    out_edges = sg.out_edges(n)
-                    # Filter out memlets which go out but the same data is written to the AccessNode by another memlet
-                    for out_edge in list(out_edges):
-                        for in_edge in list(in_edges):
-                            if (in_edge.data.data == out_edge.data.data
-                                    and in_edge.data.dst_subset.covers(out_edge.data.src_subset)):
-                                out_edges.remove(out_edge)
-                                break
-
-                    for e in in_edges:
-                        # skip empty memlets
-                        if e.data.is_empty():
-                            continue
-                        if e.dst_conn == "views":
-                            continue
-
-                        # Store all subsets that have been written
-                        ws[n.data].append(e.data.subset)
-                    for e in out_edges:
-                        # skip empty memlets
-                        if e.data.is_empty():
-                            continue
-                        if e.src_conn == "views":
-                            continue
-
-                        rs[n.data].append(e.data.subset)
-            # Union all subgraphs, so an array that was excluded from the read
-            # set because it was written first is still included if it is read
-            # in another subgraph
-            for data, accesses in rs.items():
-=======
 
         # NOTE: In a previous version a _single_ read (i.e. leaving Memlet) that was
         #   fully covered by a single write (i.e. an incoming Memlet) was removed from
@@ -862,7 +813,6 @@
 
             # Add the subgraph's read and write set to the final ones.
             for data, accesses in subgraph_read_set.items():
->>>>>>> 2811e404
                 read_set[data] += accesses
             for data, accesses in subgraph_write_set.items():
                 write_set[data] += accesses
@@ -1574,8 +1524,7 @@
                 try:
                     node.sdfg.parent = result
                 except AttributeError:
-                    # NOTE: There are cases where a NestedSDFG does not have `sdfg` attribute.
-                    # TODO: Investigate why this happens.
+                    # No SDFG present, such as for external NSDFGs.
                     pass
         return result
 
@@ -2627,11 +2576,6 @@
                     edge._dst_conn = "IN_" + str(conn_to_data[edge.data.data])
                     node.add_in_connector(edge.dst_conn)
 
-    def view(self):
-        from dace.sdfg.analysis.cutout import SDFGCutout
-        cutout = SDFGCutout.multistate_cutout(self, make_side_effects_global=False, override_start_state=self)
-        cutout.view()
-
 
 @make_properties
 class ContinueBlock(ControlFlowBlock):
@@ -2954,7 +2898,7 @@
         for block in self.nodes():
             if isinstance(block, SDFGState) and recursive:
                 for node in block.nodes():
-                    if isinstance(node, nd.NestedSDFG):
+                    if isinstance(node, nd.NestedSDFG) and node.sdfg is not None:
                         yield from node.sdfg.all_control_flow_regions(recursive=recursive)
             elif isinstance(block, ControlFlowRegion):
                 yield from block.all_control_flow_regions(recursive=recursive)
@@ -3100,52 +3044,7 @@
         return ret
 
     ###################################################################
-<<<<<<< HEAD
-    # Traversal methods
-
-    def all_control_flow_regions(self, recursive=False) -> Iterator['ControlFlowRegion']:
-        """ Iterate over this and all nested control flow regions. """
-        yield self
-        for block in self.nodes():
-            if isinstance(block, SDFGState) and recursive:
-                for node in block.nodes():
-                    if isinstance(node, nd.NestedSDFG):
-                        if node.sdfg is not None:
-                            yield from node.sdfg.all_control_flow_regions(recursive=recursive)
-            elif isinstance(block, ControlFlowRegion):
-                yield from block.all_control_flow_regions(recursive=recursive)
-
-    def all_sdfgs_recursive(self) -> Iterator['SDFG']:
-        """ Iterate over this and all nested SDFGs. """
-        for cfg in self.all_control_flow_regions(recursive=True):
-            if isinstance(cfg, dace.SDFG):
-                yield cfg
-
-    def all_states(self) -> Iterator[SDFGState]:
-        """ Iterate over all states in this control flow graph. """
-        for block in self.nodes():
-            if isinstance(block, SDFGState):
-                yield block
-            elif isinstance(block, ControlFlowRegion):
-                yield from block.all_states()
-
-    def all_control_flow_blocks(self, recursive=False) -> Iterator[ControlFlowBlock]:
-        """ Iterate over all control flow blocks in this control flow graph. """
-        for cfg in self.all_control_flow_regions(recursive=recursive):
-            for block in cfg.nodes():
-                yield block
-
-    def all_interstate_edges(self, recursive=False) -> Iterator[Edge['dace.sdfg.InterstateEdge']]:
-        """ Iterate over all interstate edges in this control flow graph. """
-        for cfg in self.all_control_flow_regions(recursive=recursive):
-            for edge in cfg.edges():
-                yield edge
-
-    ###################################################################
-    # Getters & setters, overrides
-=======
     # Getters, setters, and builtins
->>>>>>> 2811e404
 
     def __str__(self):
         return ControlFlowBlock.__str__(self)
