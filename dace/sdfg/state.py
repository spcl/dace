# Copyright 2019-2024 ETH Zurich and the DaCe authors. All rights reserved.
""" Contains classes of a single SDFG state and dataflow subgraphs. """

import ast
import abc
import collections
import copy
import inspect
import itertools
import warnings
import sympy
from typing import (TYPE_CHECKING, Any, AnyStr, Callable, Dict, Iterable, Iterator, List, Optional, Set, Tuple, Type,
                    Union, overload)

import dace
from dace.frontend.python import astutils
from dace.sdfg.replace import replace_in_codeblock
import dace.serialize
from dace import data as dt
from dace import dtypes
from dace import memlet as mm
from dace import serialize
from dace import subsets as sbs
from dace import symbolic
from dace.properties import (CodeBlock, DebugInfoProperty, DictProperty, EnumProperty, Property, SubsetProperty,
                             SymbolicProperty, CodeProperty, make_properties)
from dace.sdfg import nodes as nd
from dace.sdfg.graph import (MultiConnectorEdge, NodeNotFoundError, OrderedMultiDiConnectorGraph, SubgraphView,
                             OrderedDiGraph, Edge, generate_element_id)
from dace.sdfg.propagation import propagate_memlet
from dace.sdfg.validation import validate_state
from dace.subsets import Range, Subset

if TYPE_CHECKING:
    import dace.sdfg.scope
    from dace.sdfg import SDFG

NodeT = Union[nd.Node, 'ControlFlowBlock']
EdgeT = Union[MultiConnectorEdge[mm.Memlet], Edge['dace.sdfg.InterstateEdge']]
GraphT = Union['ControlFlowRegion', 'SDFGState']


def _getdebuginfo(old_dinfo=None) -> dtypes.DebugInfo:
    """ Returns a DebugInfo object for the position that called this function.

        :param old_dinfo: Another DebugInfo object that will override the
                          return value of this function
        :return: DebugInfo containing line number and calling file.
    """
    if old_dinfo is not None:
        return old_dinfo

    caller = inspect.getframeinfo(inspect.stack()[2][0], context=0)
    return dtypes.DebugInfo(caller.lineno, 0, caller.lineno, 0, caller.filename)


def _make_iterators(ndrange):
    # Input can either be a dictionary or a list of pairs
    if isinstance(ndrange, list):
        params = [k for k, _ in ndrange]
        ndrange = {k: v for k, v in ndrange}
    else:
        params = list(ndrange.keys())

    # Parse each dimension separately
    ranges = []
    for p in params:
        prange: Union[str, sbs.Subset, Tuple[symbolic.SymbolicType]] = ndrange[p]
        if isinstance(prange, sbs.Subset):
            rng = prange.ndrange()[0]
        elif isinstance(prange, tuple):
            rng = prange
        else:
            rng = SubsetProperty.from_string(prange)[0]
        ranges.append(rng)
    map_range = sbs.Range(ranges)

    return params, map_range


class BlockGraphView(object):
    """
    Read-only view interface of an SDFG control flow block, containing methods for memlet tracking, traversal, subgraph
    creation, queries, and replacements. ``ControlFlowBlock`` and ``StateSubgraphView`` inherit from this class to share
    methods.
    """

    ###################################################################
    # Typing overrides

    @overload
    def nodes(self) -> List[NodeT]:
        ...

    @overload
    def edges(self) -> List[EdgeT]:
        ...

    @overload
    def in_degree(self, node: NodeT) -> int:
        ...

    @overload
    def out_degree(self, node: NodeT) -> int:
        ...

    @property
    def sdfg(self) -> 'SDFG':
        ...

    ###################################################################
    # Traversal methods

    @abc.abstractmethod
    def all_nodes_recursive(self,
                            predicate: Optional[Callable[[NodeT, GraphT],
                                                         bool]] = None) -> Iterator[Tuple[NodeT, GraphT]]:
        """
        Iterate over all nodes in this graph or subgraph.
        This includes control flow blocks, nodes in those blocks, and recursive control flow blocks and nodes within
        nested SDFGs. It returns tuples of the form (node, parent), where the node is either a dataflow node, in which
        case the parent is an SDFG state, or a control flow block, in which case the parent is a control flow graph
        (i.e., an SDFG or a scope block).

        :param predicate: An optional predicate function that decides on whether the traversal should recurse or not.
        If the predicate returns False, traversal is not recursed any further into the graph found under NodeT for
        a given [NodeT, GraphT] pair.
        """
        return []

    @abc.abstractmethod
    def all_edges_recursive(self) -> Iterator[Tuple[EdgeT, GraphT]]:
        """
        Iterate over all edges in this graph or subgraph.
        This includes dataflow edges, inter-state edges, and recursive edges within nested SDFGs. It returns tuples of
        the form (edge, parent), where the edge is either a dataflow edge, in which case the parent is an SDFG state, or
        an inter-stte edge, in which case the parent is a control flow graph (i.e., an SDFG or a scope block).
        """
        return []

    @abc.abstractmethod
    def data_nodes(self) -> List[nd.AccessNode]:
        """
        Returns all data nodes (i.e., AccessNodes, arrays) present in this graph or subgraph.
        Note: This does not recurse into nested SDFGs.
        """
        return []

    @abc.abstractmethod
    def entry_node(self, node: nd.Node) -> Optional[nd.EntryNode]:
        """ Returns the entry node that wraps the current node, or None if it is top-level in a state. """
        return None

    @abc.abstractmethod
    def exit_node(self, entry_node: nd.EntryNode) -> Optional[nd.ExitNode]:
        """ Returns the exit node leaving the context opened by the given entry node. """
        raise None

    ###################################################################
    # Memlet-tracking methods

    @abc.abstractmethod
    def memlet_path(self, edge: MultiConnectorEdge[mm.Memlet]) -> List[MultiConnectorEdge[mm.Memlet]]:
        """
        Given one edge, returns a list of edges representing a path between its source and sink nodes.
        Used for memlet tracking.

        :note: Behavior is undefined when there is more than one path involving this edge.
        :param edge: An edge within a state (memlet).
        :return: A list of edges from a source node to a destination node.
        """
        raise NotImplementedError()

    @abc.abstractmethod
    def memlet_tree(self, edge: MultiConnectorEdge) -> mm.MemletTree:
        """
        Given one edge, returns a tree of edges between its node source(s) and sink(s).
        Used for memlet tracking.

        :param edge: An edge within a state (memlet).
        :return: A tree of edges whose root is the source/sink node (depending on direction) and associated children
                 edges.
        """
        raise NotImplementedError()

    @abc.abstractmethod
    def in_edges_by_connector(self, node: nd.Node, connector: AnyStr) -> Iterable[MultiConnectorEdge[mm.Memlet]]:
        """
        Returns a generator over edges entering the given connector of the given node.

        :param node: Destination node of edges.
        :param connector: Destination connector of edges.
        """
        raise NotImplementedError()

    @abc.abstractmethod
    def out_edges_by_connector(self, node: nd.Node, connector: AnyStr) -> Iterable[MultiConnectorEdge[mm.Memlet]]:
        """
        Returns a generator over edges exiting the given connector of the given node.

        :param node: Source node of edges.
        :param connector: Source connector of edges.
        """
        raise NotImplementedError()

    @abc.abstractmethod
    def edges_by_connector(self, node: nd.Node, connector: AnyStr) -> Iterable[MultiConnectorEdge[mm.Memlet]]:
        """
        Returns a generator over edges entering or exiting the given connector of the given node.

        :param node: Source/destination node of edges.
        :param connector: Source/destination connector of edges.
        """
        raise NotImplementedError()

    ###################################################################
    # Query, subgraph, and replacement methods

    @abc.abstractmethod
    def used_symbols(self,
                     all_symbols: bool,
                     keep_defined_in_mapping: bool = False,
                     with_contents: bool = True) -> Set[str]:
        """
        Returns a set of symbol names that are used in the graph.

        :param all_symbols: If False, only returns symbols that are needed as arguments (only used in generated code).
        :param keep_defined_in_mapping: If True, symbols defined in inter-state edges that are in the symbol mapping
                                        will be removed from the set of defined symbols.
        :param with_contents: Compute the symbols used including the ones used by the contents of the graph. If set to
                              False, only symbols used on the BlockGraphView itself are returned. The latter may
                              include symbols used in the conditions of conditional blocks, loops, etc. Defaults to
                              True.
        """
        return set()

    @property
    def free_symbols(self) -> Set[str]:
        """
        Returns a set of symbol names that are used, but not defined, in this graph view.
        In the case of an SDFG, this property is used to determine the symbolic parameters of the SDFG and
        verify that ``SDFG.symbols`` is complete.

        :note: Assumes that the graph is valid (i.e., without undefined or overlapping symbols).
        """
        return self.used_symbols(all_symbols=True)

    @abc.abstractmethod
    def read_and_write_sets(self) -> Tuple[Set[AnyStr], Set[AnyStr]]:
        """
        Determines what data is read and written in this graph.
        Does not include reads to subsets of containers that have previously been written within the same state.

        :return: A two-tuple of sets of things denoting ({data read}, {data written}).
        """
        return set(), set()

    @abc.abstractmethod
    def unordered_arglist(self,
                          defined_syms=None,
                          shared_transients=None) -> Tuple[Dict[str, dt.Data], Dict[str, dt.Data]]:
        return {}, {}

    def arglist(self, defined_syms=None, shared_transients=None) -> Dict[str, dt.Data]:
        """
        Returns an ordered dictionary of arguments (names and types) required to invoke this subgraph.

        The arguments differ from SDFG.arglist, but follow the same order,
        namely: <sorted data arguments>, <sorted scalar arguments>.

        Data arguments contain:
            * All used non-transient data containers in the subgraph
            * All used transient data containers that were allocated outside.
              This includes data from memlets, transients shared across multiple states, and transients that could not
              be allocated within the subgraph (due to their ``AllocationLifetime`` or according to the
              ``dtypes.can_allocate`` function).

        Scalar arguments contain:
            * Free symbols in this state/subgraph.
            * All transient and non-transient scalar data containers used in this subgraph.

        This structure will create a sorted list of pointers followed by a sorted list of PoDs and structs.

        :return: An ordered dictionary of (name, data descriptor type) of all the arguments, sorted as defined here.
        """
        data_args, scalar_args = self.unordered_arglist(defined_syms, shared_transients)

        # Fill up ordered dictionary
        result = collections.OrderedDict()
        for k, v in itertools.chain(sorted(data_args.items()), sorted(scalar_args.items())):
            result[k] = v

        return result

    def signature_arglist(self, with_types=True, for_call=False):
        """ Returns a list of arguments necessary to call this state or subgraph, formatted as a list of C definitions.

            :param with_types: If True, includes argument types in the result.
            :param for_call: If True, returns arguments that can be used when calling the SDFG.
            :return: A list of strings. For example: `['float *A', 'int b']`.
        """
        return [v.as_arg(name=k, with_types=with_types, for_call=for_call) for k, v in self.arglist().items()]

    @abc.abstractmethod
    def top_level_transients(self) -> Set[str]:
        """Iterate over top-level transients of this graph."""
        return set()

    @abc.abstractmethod
    def all_transients(self) -> List[str]:
        """Iterate over all transients in this graph."""
        return []

    @abc.abstractmethod
    def replace(self, name: str, new_name: str):
        """
        Finds and replaces all occurrences of a symbol or array in this graph.

        :param name: Name to find.
        :param new_name: Name to replace.
        """
        pass

    @abc.abstractmethod
    def replace_dict(self,
                     repl: Dict[str, str],
                     symrepl: Optional[Dict[symbolic.SymbolicType, symbolic.SymbolicType]] = None):
        """
        Finds and replaces all occurrences of a set of symbols or arrays in this graph.

        :param repl: Mapping from names to replacements.
        :param symrepl: Optional symbolic version of ``repl``.
        """
        pass


@make_properties
class DataflowGraphView(BlockGraphView, abc.ABC):

    def __init__(self, *args, **kwargs):
        # Ensure that the cache for the scope related function exists.
        self._clear_scopedict_cache()

    ###################################################################
    # Typing overrides

    @overload
    def nodes(self) -> List[nd.Node]:
        ...

    @overload
    def edges(self) -> List[MultiConnectorEdge[mm.Memlet]]:
        ...

    ###################################################################
    # Traversal methods

    def all_nodes_recursive(self, predicate=None) -> Iterator[Tuple[NodeT, GraphT]]:
        for node in self.nodes():
            yield node, self
            if isinstance(node, nd.NestedSDFG) and node.sdfg:
                if predicate is None or predicate(node, self):
                    yield from node.sdfg.all_nodes_recursive(predicate)

    def all_edges_recursive(self) -> Iterator[Tuple[EdgeT, GraphT]]:
        for e in self.edges():
            yield e, self
        for node in self.nodes():
            if isinstance(node, nd.NestedSDFG):
                yield from node.sdfg.all_edges_recursive()

    def data_nodes(self) -> List[nd.AccessNode]:
        """ Returns all data_nodes (arrays) present in this state. """
        return [n for n in self.nodes() if isinstance(n, nd.AccessNode)]

    def entry_node(self, node: nd.Node) -> Optional[nd.EntryNode]:
        """ Returns the entry node that wraps the current node, or None if
            it is top-level in a state. """
        return self.scope_dict()[node]

    def exit_node(self, entry_node: nd.EntryNode) -> Optional[nd.ExitNode]:
        """ Returns the exit node leaving the context opened by
            the given entry node. """
        node_to_children = self.scope_children()
        return next(v for v in node_to_children[entry_node] if isinstance(v, nd.ExitNode))

    ###################################################################
    # Memlet-tracking methods

    def memlet_path(self, edge: MultiConnectorEdge[mm.Memlet]) -> List[MultiConnectorEdge[mm.Memlet]]:
        """ Given one edge, returns a list of edges representing a path
            between its source and sink nodes. Used for memlet tracking.

            :note: Behavior is undefined when there is more than one path
                   involving this edge.
            :param edge: An edge within this state.
            :return: A list of edges from a source node to a destination node.
            """
        result = [edge]

        # Obtain the full state (to work with paths that trace beyond a scope)
        state = self._graph

        # If empty memlet, return itself as the path
        if (edge.src_conn is None and edge.dst_conn is None and edge.data.is_empty()):
            return result

        # Prepend incoming edges until reaching the source node
        curedge = edge
        visited = set()
        while not isinstance(curedge.src, (nd.CodeNode, nd.AccessNode)):
            visited.add(curedge)
            # Trace through scopes using OUT_# -> IN_#
            if isinstance(curedge.src, (nd.EntryNode, nd.ExitNode)):
                if curedge.src_conn is None:
                    raise ValueError("Source connector cannot be None for {}".format(curedge.src))
                assert curedge.src_conn.startswith("OUT_")
                next_edge = next(e for e in state.in_edges(curedge.src) if e.dst_conn == "IN_" + curedge.src_conn[4:])
                result.insert(0, next_edge)
                curedge = next_edge
                if curedge in visited:
                    raise ValueError('Cycle encountered while reading memlet path')

        # Append outgoing edges until reaching the sink node
        curedge = edge
        visited.clear()
        while not isinstance(curedge.dst, (nd.CodeNode, nd.AccessNode)):
            visited.add(curedge)
            # Trace through scope entry using IN_# -> OUT_#
            if isinstance(curedge.dst, (nd.EntryNode, nd.ExitNode)):
                if curedge.dst_conn is None:
                    raise ValueError("Destination connector cannot be None for {}".format(curedge.dst))
                if not curedge.dst_conn.startswith("IN_"):  # Map variable
                    break
                next_edge = next(e for e in state.out_edges(curedge.dst) if e.src_conn == "OUT_" + curedge.dst_conn[3:])
                result.append(next_edge)
                curedge = next_edge
                if curedge in visited:
                    raise ValueError('Cycle encountered while reading memlet path')

        return result

    def memlet_tree(self, edge: MultiConnectorEdge) -> mm.MemletTree:
        propagate_forward = False
        propagate_backward = False
        if ((isinstance(edge.src, nd.EntryNode) and edge.src_conn is not None) or
            (isinstance(edge.dst, nd.EntryNode) and edge.dst_conn is not None and edge.dst_conn.startswith('IN_'))):
            propagate_forward = True
        if ((isinstance(edge.src, nd.ExitNode) and edge.src_conn is not None)
                or (isinstance(edge.dst, nd.ExitNode) and edge.dst_conn is not None)):
            propagate_backward = True

        # If either both are False (no scopes involved) or both are True
        # (invalid SDFG), we return only the current edge as a degenerate tree
        if propagate_forward == propagate_backward:
            return mm.MemletTree(edge)

        # Obtain the full state (to work with paths that trace beyond a scope)
        state = self._graph

        # Find tree root
        curedge = edge
        visited = set()
        if propagate_forward:
            while (isinstance(curedge.src, nd.EntryNode) and curedge.src_conn is not None):
                visited.add(curedge)
                assert curedge.src_conn.startswith('OUT_')
                cname = curedge.src_conn[4:]
                curedge = next(e for e in state.in_edges(curedge.src) if e.dst_conn == 'IN_%s' % cname)
                if curedge in visited:
                    raise ValueError('Cycle encountered while reading memlet path')
        elif propagate_backward:
            while (isinstance(curedge.dst, nd.ExitNode) and curedge.dst_conn is not None):
                visited.add(curedge)
                assert curedge.dst_conn.startswith('IN_')
                cname = curedge.dst_conn[3:]
                curedge = next(e for e in state.out_edges(curedge.dst) if e.src_conn == 'OUT_%s' % cname)
                if curedge in visited:
                    raise ValueError('Cycle encountered while reading memlet path')
        tree_root = mm.MemletTree(curedge, downwards=propagate_forward)

        # Collect children (recursively)
        def add_children(treenode):
            if propagate_forward:
                if not (isinstance(treenode.edge.dst, nd.EntryNode) and treenode.edge.dst_conn
                        and treenode.edge.dst_conn.startswith('IN_')):
                    return
                conn = treenode.edge.dst_conn[3:]
                treenode.children = [
                    mm.MemletTree(e, downwards=True, parent=treenode) for e in state.out_edges(treenode.edge.dst)
                    if e.src_conn == 'OUT_%s' % conn
                ]
            elif propagate_backward:
                if (not isinstance(treenode.edge.src, nd.ExitNode) or treenode.edge.src_conn is None):
                    return
                conn = treenode.edge.src_conn[4:]
                treenode.children = [
                    mm.MemletTree(e, downwards=False, parent=treenode) for e in state.in_edges(treenode.edge.src)
                    if e.dst_conn == 'IN_%s' % conn
                ]

            for child in treenode.children:
                add_children(child)

        # Start from root node (obtained from above parent traversal)
        add_children(tree_root)

        # Find edge in tree
        def traverse(node):
            if node.edge == edge:
                return node
            for child in node.children:
                res = traverse(child)
                if res is not None:
                    return res
            return None

        # Return node that corresponds to current edge
        return traverse(tree_root)

    def in_edges_by_connector(self, node: nd.Node, connector: AnyStr) -> Iterable[MultiConnectorEdge[mm.Memlet]]:
        return (e for e in self.in_edges(node) if e.dst_conn == connector)

    def out_edges_by_connector(self, node: nd.Node, connector: AnyStr) -> Iterable[MultiConnectorEdge[mm.Memlet]]:
        return (e for e in self.out_edges(node) if e.src_conn == connector)

    def edges_by_connector(self, node: nd.Node, connector: AnyStr) -> Iterable[MultiConnectorEdge[mm.Memlet]]:
        return itertools.chain(self.in_edges_by_connector(node, connector),
                               self.out_edges_by_connector(node, connector))

    ###################################################################
    # Scope-related methods

    def _clear_scopedict_cache(self):
        """
        Clears the cached results for the scope_dict function.
        For use when the graph mutates (e.g., new edges/nodes, deletions).
        """
        self._scope_dict_toparent_cached = None
        self._scope_dict_tochildren_cached = None
        self._scope_tree_cached = None
        self._scope_leaves_cached = None

    def scope_tree(self) -> Dict[Union[None, nd.Node], 'dace.sdfg.scope.ScopeTree']:
        """Get the scope trees.

        :note: That the result is cached inside the state, thus it is not allowed to modify the returned value.
            However, the `ScopeTree` can be safely shallow copied.
        """
        from dace.sdfg.scope import ScopeTree

        if self._scope_tree_cached is not None:
            return copy.copy(self._scope_tree_cached)

        sdp = self.scope_dict()
        sdc = self.scope_children()

        result = {}

        # Get scopes
        for node, scopenodes in sdc.items():
            if node is None:
                exit_node = None
            else:
                exit_node = next(v for v in scopenodes if isinstance(v, nd.ExitNode))
            scope = ScopeTree(node, exit_node)
            result[node] = scope

        # Scope parents and children
        for node, scope in result.items():
            if node is not None:
                scope.parent = result[sdp[node]]
            scope.children = [result[n] for n in sdc[node] if isinstance(n, nd.EntryNode)]

        self._scope_tree_cached = result

        return copy.copy(self._scope_tree_cached)

    def scope_leaves(self) -> List['dace.sdfg.scope.ScopeTree']:
        """Return the list of scope leaves.

        :note: That the result is cached inside the state, thus it is not allowed to modify the returned value.
            However, the `ScopeTree` can be safely shallow copied.
        """
        if self._scope_leaves_cached is not None:
            return copy.copy(self._scope_leaves_cached)

        st = self.scope_tree()
        self._scope_leaves_cached = [scope for scope in st.values() if len(scope.children) == 0]
        return copy.copy(self._scope_leaves_cached)

    def scope_dict(self,
                   return_ids: bool = False,
                   validate: bool = True) -> Dict[nd.Node, Union['SDFGState', nd.Node, None]]:
        """
        Return the scope dict, i.e. map every node inside the state to its enclosing scope or `None` if at global scope.

        :note: The result is cached inside the state, but the returned `dict` is only shallow copied.
        """
        from dace.sdfg.scope import _scope_dict_inner, _scope_dict_to_ids

        result = copy.copy(self._scope_dict_toparent_cached)

        if result is None:
            result = {}
            node_queue = collections.deque(self.source_nodes())
            eq = _scope_dict_inner(self, node_queue, None, False, result)

            # Sanity checks
            if validate and len(eq) != 0:
                cycles = list(self.find_cycles())
                if cycles:
                    raise ValueError('Found cycles in state %s: %s' % (self.label, cycles))
                raise RuntimeError("Leftover nodes in queue: {}".format(eq))

            if validate and len(result) != self.number_of_nodes():
                cycles = list(self.find_cycles())
                if cycles:
                    raise ValueError('Found cycles in state %s: %s' % (self.label, cycles))
                leftover_nodes = set(self.nodes()) - result.keys()
                raise RuntimeError("Some nodes were not processed: {}".format(leftover_nodes))

            # Cache result
            self._scope_dict_toparent_cached = result
            result = copy.copy(result)

        if return_ids:
            return _scope_dict_to_ids(self, result)
        return result

    def scope_children(self,
                       return_ids: bool = False,
                       validate: bool = True) -> Dict[Union[nd.Node, 'SDFGState', None], List[nd.Node]]:
        """For every scope node returns the list of nodes that are inside that scope.

        The global scope is denoted by `None`. It is essentially the inversion of `scope_dict`.

        :note: The result is cached inside the state thus it is not allowed to modify the returned values.
        """
        from dace.sdfg.scope import _scope_dict_inner, _scope_dict_to_ids

        result = None
        if self._scope_dict_tochildren_cached is not None:
            # NOTE: Why do we shallow copy the `dict` but not the lists?
            result = copy.copy(self._scope_dict_tochildren_cached)

        if result is None:
            result = {}
            node_queue = collections.deque(self.source_nodes())
            eq = _scope_dict_inner(self, node_queue, None, True, result)

            # Sanity checks
            if validate and len(eq) != 0:
                cycles = list(self.find_cycles())
                if cycles:
                    raise ValueError('Found cycles in state %s: %s' % (self.label, cycles))
                raise RuntimeError("Leftover nodes in queue: {}".format(eq))

            entry_nodes = set(n for n in self.nodes() if isinstance(n, nd.EntryNode)) | {None}
            if (validate and len(result) != len(entry_nodes)):
                cycles = list(self.find_cycles())
                if cycles:
                    raise ValueError('Found cycles in state %s: %s' % (self.label, cycles))
                raise RuntimeError("Some nodes were not processed: {}".format(entry_nodes - result.keys()))

            # Cache result
            self._scope_dict_tochildren_cached = result
            result = copy.copy(result)

        if return_ids:
            return _scope_dict_to_ids(self, result)
        return result

    ###################################################################
    # Query, subgraph, and replacement methods

    def is_leaf_memlet(self, e):
        if isinstance(e.src, nd.ExitNode) and e.src_conn and e.src_conn.startswith('OUT_'):
            return False
        if isinstance(e.dst, nd.EntryNode) and e.dst_conn and e.dst_conn.startswith('IN_'):
            return False
        return True

    def used_symbols(self,
                     all_symbols: bool,
                     keep_defined_in_mapping: bool = False,
                     with_contents: bool = True) -> Set[str]:
        if not with_contents:
            return set()

        state = self.graph if isinstance(self, SubgraphView) else self
        sdfg = state.sdfg
        new_symbols = set()
        freesyms = set()

        # Free symbols from nodes
        for n in self.nodes():
            if isinstance(n, nd.EntryNode):
                new_symbols |= set(n.new_symbols(sdfg, self, {}).keys())
            elif isinstance(n, nd.AccessNode):
                # Add data descriptor symbols
                freesyms |= set(map(str, n.desc(sdfg).used_symbols(all_symbols)))
            elif isinstance(n, nd.Tasklet):
                if n.language == dtypes.Language.Python:
                    # Consider callbacks defined as symbols as free
                    for stmt in n.code.code:
                        for astnode in ast.walk(stmt):
                            if (isinstance(astnode, ast.Call) and isinstance(astnode.func, ast.Name)
                                    and astnode.func.id in sdfg.symbols):
                                freesyms.add(astnode.func.id)
                else:
                    # Find all string tokens and filter them to sdfg.symbols, while ignoring connectors
                    codesyms = symbolic.symbols_in_code(
                        n.code.as_string,
                        potential_symbols=sdfg.symbols.keys(),
                        symbols_to_ignore=(n.in_connectors.keys() | n.out_connectors.keys() | n.ignored_symbols),
                    )
                    freesyms |= codesyms
                    continue

            if hasattr(n, 'used_symbols'):
                freesyms |= n.used_symbols(all_symbols)
            else:
                freesyms |= n.free_symbols

        # Free symbols from memlets
        for e in self.edges():
            # If used for code generation, only consider memlet tree leaves
            if not all_symbols and not self.is_leaf_memlet(e):
                continue

            freesyms |= e.data.used_symbols(all_symbols, e)

        # Do not consider SDFG constants as symbols
        new_symbols.update(set(sdfg.constants.keys()))
        return freesyms - new_symbols

    def defined_symbols(self) -> Dict[str, dt.Data]:
        """
        Returns a dictionary that maps currently-defined symbols in this SDFG
        state or subgraph to their types.
        """
        state = self.graph if isinstance(self, SubgraphView) else self
        sdfg = state.sdfg

        # Start with SDFG global symbols
        defined_syms = {k: v for k, v in sdfg.symbols.items()}

        def update_if_not_none(dic, update):
            update = {k: v for k, v in update.items() if v is not None}
            dic.update(update)

        # Add data-descriptor free symbols
        for desc in sdfg.arrays.values():
            for sym in desc.free_symbols:
                if sym.dtype is not None:
                    defined_syms[str(sym)] = sym.dtype

        # Add inter-state symbols
        if isinstance(sdfg.start_block, AbstractControlFlowRegion):
            update_if_not_none(defined_syms, sdfg.start_block.new_symbols(defined_syms))
        for edge in sdfg.all_interstate_edges():
            update_if_not_none(defined_syms, edge.data.new_symbols(sdfg, defined_syms))
            if isinstance(edge.dst, AbstractControlFlowRegion):
                update_if_not_none(defined_syms, edge.dst.new_symbols(defined_syms))

        # Add scope symbols all the way to the subgraph
        sdict = state.scope_dict()
        scope_nodes = []
        for source_node in self.source_nodes():
            curnode = source_node
            while sdict[curnode] is not None:
                curnode = sdict[curnode]
                scope_nodes.append(curnode)

        for snode in dtypes.deduplicate(list(reversed(scope_nodes))):
            update_if_not_none(defined_syms, snode.new_symbols(sdfg, state, defined_syms))

        return defined_syms

    def _read_and_write_sets(self) -> Tuple[Dict[AnyStr, List[Subset]], Dict[AnyStr, List[Subset]]]:
        """
        Determines what data is read and written in this subgraph, returning
        dictionaries from data containers to all subsets that are read/written.
        """
        from dace.sdfg import utils  # Avoid cyclic import

        # Ensures that the `{src,dst}_subset` are properly set.
        #  TODO: find where the problems are
        for edge in self.edges():
            edge.data.try_initialize(self.sdfg, self, edge)

        read_set = collections.defaultdict(list)
        write_set = collections.defaultdict(list)

        # NOTE: In a previous version a _single_ read (i.e. leaving Memlet) that was
        #   fully covered by a single write (i.e. an incoming Memlet) was removed from
        #   the read set and only the write survived. However, this was never fully
        #   implemented nor correctly implemented and caused problems.
        #   So this filtering was removed.

        for subgraph in utils.concurrent_subgraphs(self):
            subgraph_read_set = collections.defaultdict(list)  # read and write set of this subgraph.
            subgraph_write_set = collections.defaultdict(list)
            for n in utils.dfs_topological_sort(subgraph, sources=subgraph.source_nodes()):
                if not isinstance(n, nd.AccessNode):
                    # Read and writes can only be done through access nodes,
                    #  so ignore every other node.
                    continue

                # Get a list of all incoming (writes) and outgoing (reads) edges of the
                #  access node, ignore all empty memlets as they do not carry any data.
                in_edges = [in_edge for in_edge in subgraph.in_edges(n) if not in_edge.data.is_empty()]
                out_edges = [out_edge for out_edge in subgraph.out_edges(n) if not out_edge.data.is_empty()]

                # Extract the subsets that describes where we read and write the data
                #  and store them for the later filtering.
                # NOTE: In certain cases the corresponding subset might be None, in this case
                #   we assume that the whole array is written, which is the default behaviour.
                ac_desc = n.desc(self.sdfg)
                in_subsets = {
                    in_edge:
                    (sbs.Range.from_array(ac_desc) if in_edge.data.dst_subset is None else in_edge.data.dst_subset)
                    for in_edge in in_edges
                }
                out_subsets = {
                    out_edge:
                    (sbs.Range.from_array(ac_desc) if out_edge.data.src_subset is None else out_edge.data.src_subset)
                    for out_edge in out_edges
                }

                # Update the read and write sets of the subgraph.
                if in_edges:
                    subgraph_write_set[n.data].extend(in_subsets.values())
                if out_edges:
                    subgraph_read_set[n.data].extend(out_subsets[out_edge] for out_edge in out_edges)

            # Add the subgraph's read and write set to the final ones.
            for data, accesses in subgraph_read_set.items():
                read_set[data] += accesses
            for data, accesses in subgraph_write_set.items():
                write_set[data] += accesses

        return copy.deepcopy((read_set, write_set))

    def read_and_write_sets(self) -> Tuple[Set[AnyStr], Set[AnyStr]]:
        """
        Determines what data is read and written in this subgraph.

        :return: A two-tuple of sets of things denoting
                 ({data read}, {data written}).
        """
        read_set, write_set = self._read_and_write_sets()
        return set(read_set.keys()), set(write_set.keys())

    def unordered_arglist(self,
                          defined_syms=None,
                          shared_transients=None) -> Tuple[Dict[str, dt.Data], Dict[str, dt.Data]]:
        sdfg: 'SDFG' = self.sdfg
        shared_transients = shared_transients or sdfg.shared_transients()
        sdict = self.scope_dict()

        data_args = {}
        scalar_args = {}

        # Gather data descriptors from nodes
        descs = {}
        descs_with_nodes = {}
        scalars_with_nodes = set()
        for node in self.nodes():
            if isinstance(node, nd.AccessNode):
                descs[node.data] = node.desc(sdfg)
                # NOTE: In case of multiple nodes of the same data this will
                #   override previously found nodes.
                descs_with_nodes[node.data] = node
                if isinstance(node.desc(sdfg), dt.Scalar):
                    scalars_with_nodes.add(node.data)

        # If a subgraph, and a node appears outside the subgraph as well,
        # it is externally allocated
        if isinstance(self, SubgraphView):
            outer_nodes = set(self.graph.nodes()) - set(self.nodes())
            for node in outer_nodes:
                if isinstance(node, nd.AccessNode) and node.data in descs:
                    desc = descs[node.data]
                    if isinstance(desc, dt.Scalar):
                        scalar_args[node.data] = desc
                    else:
                        data_args[node.data] = desc

        # Add data arguments from memlets, if do not appear in any of the nodes (i.e., originate externally)
        #  TODO: Investigate is scanning the adjacent edges of the input and output connectors is better.
        for edge in self.edges():
            if edge.data.is_empty():
                continue

            elif edge.data.data not in descs:
                # The edge reads data from the outside, and the Memlet is directly indicating what is read.
                if (isinstance(edge.src, nd.CodeNode) and isinstance(edge.dst, nd.CodeNode)):
                    continue  # Ignore code->code edges.
                additional_descs = {edge.data.data: sdfg.arrays[edge.data.data]}

            elif isinstance(edge.dst, (nd.AccessNode, nd.CodeNode)) and isinstance(edge.src, nd.EntryNode):
                # Special case from the above; An AccessNode reads data from the Outside, but
                #  the Memlet references the data on the inside. Thus we have to follow the data
                #  to where it originates from.
                # NOTE: We have to use a memlet path, because we have to go "against the flow"
                #   Furthermore, in a valid SDFG the data will only come from one source anyway.
                top_source_edge = self.graph.memlet_path(edge)[0]
                if not isinstance(top_source_edge.src, nd.AccessNode):
                    continue
                additional_descs = ({
                    top_source_edge.src.data: top_source_edge.src.desc(sdfg)
                } if top_source_edge.src.data not in descs else {})

            elif isinstance(edge.dst, nd.ExitNode) and isinstance(edge.src, (nd.AccessNode, nd.CodeNode)):
                # Same case as above, but for outgoing Memlets.
                # NOTE: We have to use a memlet tree here, because the data could potentially
                #   go to multiple sources. We have to do it this way, because if we would call
                #   `memlet_tree()` here, then we would just get the edge back.
                additional_descs = {}
                connector_to_look = "OUT_" + edge.dst_conn[3:]
                for oedge in self.graph.out_edges_by_connector(edge.dst, connector_to_look):
                    if ((not oedge.data.is_empty()) and (oedge.data.data not in descs)
                            and (oedge.data.data not in additional_descs)):
                        additional_descs[oedge.data.data] = sdfg.arrays[oedge.data.data]

            else:
                # Case is ignored.
                continue

            # Now processing the list of newly found data.
            for aname, additional_desc in additional_descs.items():
                if isinstance(additional_desc, dt.Scalar):
                    scalar_args[aname] = additional_desc
                else:
                    data_args[aname] = additional_desc

        # Loop over locally-used data descriptors
        for name, desc in descs.items():
            if name in data_args or name in scalar_args:
                continue
            # If scalar, always add if there are no scalar nodes
            if isinstance(desc, dt.Scalar) and name not in scalars_with_nodes:
                scalar_args[name] = desc
            # If array/stream is not transient, then it is external
            elif not desc.transient:
                data_args[name] = desc
            # Check for shared transients
            elif name in shared_transients:
                data_args[name] = desc
            # Check allocation lifetime for external transients:
            #   1. If a full state, Global, SDFG, and Persistent
            elif (not isinstance(self, SubgraphView)
                  and desc.lifetime not in (dtypes.AllocationLifetime.Scope, dtypes.AllocationLifetime.State)):
                data_args[name] = desc
            #   2. If a subgraph, State also applies
            elif isinstance(self, SubgraphView):
                if (desc.lifetime != dtypes.AllocationLifetime.Scope):
                    data_args[name] = desc
                # Check for allocation constraints that would
                # enforce array to be allocated outside subgraph
                elif desc.lifetime == dtypes.AllocationLifetime.Scope:
                    curnode = sdict[descs_with_nodes[name]]
                    while curnode is not None:
                        if dtypes.can_allocate(desc.storage, curnode.schedule):
                            break
                        curnode = sdict[curnode]
                    else:
                        # If no internal scope can allocate node,
                        # mark as external
                        data_args[name] = desc
        # End of data descriptor loop

        # Add scalar arguments from free symbols
        defined_syms = defined_syms or self.defined_symbols()
        scalar_args.update({
            k: dt.Scalar(defined_syms[k]) if k in defined_syms else sdfg.arrays[k]
            for k in self.used_symbols(all_symbols=False) 
            if not k.startswith('__dace') and k not in sdfg.constants and (k in defined_syms or k in sdfg.arrays)
        })

        # Add scalar arguments from free symbols of data descriptors
        for arg in data_args.values():
            scalar_args.update({
                str(k): dt.Scalar(k.dtype)
                for k in arg.used_symbols(all_symbols=False)
                if not str(k).startswith('__dace') and str(k) not in sdfg.constants
            })

        return data_args, scalar_args

    def signature_arglist(self, with_types=True, for_call=False):
        """ Returns a list of arguments necessary to call this state or
            subgraph, formatted as a list of C definitions.

            :param with_types: If True, includes argument types in the result.
            :param for_call: If True, returns arguments that can be used when
                             calling the SDFG.
            :return: A list of strings. For example: `['float *A', 'int b']`.
        """
        return [v.as_arg(name=k, with_types=with_types, for_call=for_call) for k, v in self.arglist().items()]

    def scope_subgraph(self, entry_node, include_entry=True, include_exit=True):
        from dace.sdfg.scope import _scope_subgraph
        return _scope_subgraph(self, entry_node, include_entry, include_exit)

    def top_level_transients(self):
        """Iterate over top-level transients of this state."""
        schildren = self.scope_children()
        sdfg = self.sdfg
        result = set()
        for node in schildren[None]:
            if isinstance(node, nd.AccessNode) and node.desc(sdfg).transient:
                result.add(node.data)
        return result

    def all_transients(self) -> List[str]:
        """Iterate over all transients in this state."""
        return dtypes.deduplicate(
            [n.data for n in self.nodes() if isinstance(n, nd.AccessNode) and n.desc(self.sdfg).transient])

    def replace(self, name: str, new_name: str):
        """ Finds and replaces all occurrences of a symbol or array in this
            state.

            :param name: Name to find.
            :param new_name: Name to replace.
        """
        from dace.sdfg.replace import replace
        replace(self, name, new_name)

    def replace_dict(self,
                     repl: Dict[str, str],
                     symrepl: Optional[Dict[symbolic.SymbolicType, symbolic.SymbolicType]] = None):
        from dace.sdfg.replace import replace_dict
        replace_dict(self, repl, symrepl)


@make_properties
class ControlGraphView(BlockGraphView, abc.ABC):

    ###################################################################
    # Typing overrides

    @overload
    def nodes(self) -> List['ControlFlowBlock']:
        ...

    @overload
    def edges(self) -> List[Edge['dace.sdfg.InterstateEdge']]:
        ...

    @overload
    def in_edges(self, node: 'ControlFlowBlock') -> List[Edge['dace.sdfg.InterstateEdge']]:
        ...

    @overload
    def out_edges(self, node: 'ControlFlowBlock') -> List[Edge['dace.sdfg.InterstateEdge']]:
        ...

    @overload
    def all_edges(self, node: 'ControlFlowBlock') -> List[Edge['dace.sdfg.InterstateEdge']]:
        ...

    ###################################################################
    # Traversal methods

    def all_nodes_recursive(self, predicate=None) -> Iterator[Tuple[NodeT, GraphT]]:
        for node in self.nodes():
            yield node, self
            if predicate is None or predicate(node, self):
                yield from node.all_nodes_recursive(predicate)

    def all_edges_recursive(self) -> Iterator[Tuple[EdgeT, GraphT]]:
        for e in self.edges():
            yield e, self
        for node in self.nodes():
            yield from node.all_edges_recursive()

    def data_nodes(self) -> List[nd.AccessNode]:
        data_nodes = []
        for node in self.nodes():
            data_nodes.extend(node.data_nodes())
        return data_nodes

    def entry_node(self, node: nd.Node) -> Optional[nd.EntryNode]:
        for block in self.nodes():
            if node in block.nodes():
                return block.entry_node(node)
        return None

    def exit_node(self, entry_node: nd.EntryNode) -> Optional[nd.ExitNode]:
        for block in self.nodes():
            if entry_node in block.nodes():
                return block.exit_node(entry_node)
        return None

    ###################################################################
    # Memlet-tracking methods

    def memlet_path(self, edge: MultiConnectorEdge[mm.Memlet]) -> List[MultiConnectorEdge[mm.Memlet]]:
        for block in self.nodes():
            if edge in block.edges():
                return block.memlet_path(edge)
        return []

    def memlet_tree(self, edge: MultiConnectorEdge) -> mm.MemletTree:
        for block in self.nodes():
            if edge in block.edges():
                return block.memlet_tree(edge)
        return mm.MemletTree(edge)

    def in_edges_by_connector(self, node: nd.Node, connector: AnyStr) -> Iterable[MultiConnectorEdge[mm.Memlet]]:
        for block in self.nodes():
            if node in block.nodes():
                return block.in_edges_by_connector(node, connector)
        return []

    def out_edges_by_connector(self, node: nd.Node, connector: AnyStr) -> Iterable[MultiConnectorEdge[mm.Memlet]]:
        for block in self.nodes():
            if node in block.nodes():
                return block.out_edges_by_connector(node, connector)
        return []

    def edges_by_connector(self, node: nd.Node, connector: AnyStr) -> Iterable[MultiConnectorEdge[mm.Memlet]]:
        for block in self.nodes():
            if node in block.nodes():
                return block.edges_by_connector(node, connector)

    ###################################################################
    # Query, subgraph, and replacement methods

    @abc.abstractmethod
    def _used_symbols_internal(self,
                               all_symbols: bool,
                               defined_syms: Optional[Set] = None,
                               free_syms: Optional[Set] = None,
                               used_before_assignment: Optional[Set] = None,
                               keep_defined_in_mapping: bool = False,
                               with_contents: bool = True) -> Tuple[Set[str], Set[str], Set[str]]:
        raise NotImplementedError()

    def used_symbols(self,
                     all_symbols: bool,
                     keep_defined_in_mapping: bool = False,
                     with_contents: bool = True) -> Set[str]:
        return self._used_symbols_internal(all_symbols,
                                           keep_defined_in_mapping=keep_defined_in_mapping,
                                           with_contents=with_contents)[0]

    def read_and_write_sets(self) -> Tuple[Set[AnyStr], Set[AnyStr]]:
        read_set = set()
        write_set = set()
        for block in self.nodes():
            for edge in self.in_edges(block):
                read_set |= edge.data.free_symbols & self.sdfg.arrays.keys()
            rs, ws = block.read_and_write_sets()
            read_set.update(rs)
            write_set.update(ws)
        return read_set, write_set

    def unordered_arglist(self,
                          defined_syms=None,
                          shared_transients=None) -> Tuple[Dict[str, dt.Data], Dict[str, dt.Data]]:
        data_args = {}
        scalar_args = {}
        for block in self.nodes():
            n_data_args, n_scalar_args = block.unordered_arglist(defined_syms, shared_transients)
            data_args.update(n_data_args)
            scalar_args.update(n_scalar_args)
        return data_args, scalar_args

    def top_level_transients(self) -> Set[str]:
        res = set()
        for block in self.nodes():
            res.update(block.top_level_transients())
        return res

    def all_transients(self) -> List[str]:
        res = []
        for block in self.nodes():
            res.extend(block.all_transients())
        return dtypes.deduplicate(res)

    def replace(self, name: str, new_name: str):
        for n in self.nodes():
            n.replace(name, new_name)
        for e in self.edges():
            e.data.replace(name, new_name)

    def replace_dict(self,
                     repl: Dict[str, str],
                     symrepl: Optional[Dict[symbolic.SymbolicType, symbolic.SymbolicType]] = None,
                     replace_in_graph: bool = True,
                     replace_keys: bool = False):
        symrepl = symrepl or {
            symbolic.symbol(k): symbolic.pystr_to_symbolic(v) if isinstance(k, str) else v
            for k, v in repl.items()
        }

        if replace_in_graph:
            # Replace in inter-state edges
            for edge in self.edges():
                edge.data.replace_dict(repl, replace_keys=replace_keys)

            # Replace in states
            for state in self.nodes():
                state.replace_dict(repl, symrepl)


@make_properties
class ControlFlowBlock(BlockGraphView, abc.ABC):

    guid = Property(dtype=str, allow_none=False)

    is_collapsed = Property(dtype=bool, desc='Show this block as collapsed', default=False)

    pre_conditions = DictProperty(key_type=str, value_type=list, desc='Pre-conditions for this block')
    post_conditions = DictProperty(key_type=str, value_type=list, desc='Post-conditions for this block')
    invariant_conditions = DictProperty(key_type=str, value_type=list, desc='Invariant conditions for this block')
    ranges = DictProperty(key_type=str,
                          value_type=Range,
                          default={},
                          desc='Variable ranges across this block, typically within loops')

    executions = SymbolicProperty(default=0,
                                  desc="The number of times this block gets executed (0 stands for unbounded)")
    dynamic_executions = Property(dtype=bool, default=True, desc="The number of executions of this block is dynamic")

    _label: str

    _default_lineinfo: Optional[dace.dtypes.DebugInfo] = None
    _sdfg: Optional['SDFG'] = None
    _parent_graph: Optional['ControlFlowRegion'] = None

    def __init__(self, label: str = '', sdfg: Optional['SDFG'] = None, parent: Optional['ControlFlowRegion'] = None):
        super(ControlFlowBlock, self).__init__()
        self._label = label
        self._default_lineinfo = None
        self._sdfg = sdfg
        self._parent_graph = parent
        self.is_collapsed = False
        self.pre_conditions = {}
        self.post_conditions = {}
        self.invariant_conditions = {}

        self.guid = generate_element_id(self)

    def nodes(self):
        return []

    def edges(self):
        return []

    def sub_regions(self) -> List['AbstractControlFlowRegion']:
        return []

    def set_default_lineinfo(self, lineinfo: dace.dtypes.DebugInfo):
        """
        Sets the default source line information to be lineinfo, or None to
        revert to default mode.
        """
        self._default_lineinfo = lineinfo

    def view(self):
        from dace.sdfg.analysis.cutout import SDFGCutout
        cutout = SDFGCutout.multistate_cutout(self, make_side_effects_global=False, override_start_block=self)
        cutout.view()

    def to_json(self, parent=None):
        tmp = {
            'type': self.__class__.__name__,
            'collapsed': self.is_collapsed,
            'label': self._label,
            'id': parent.node_id(self) if parent is not None else None,
            'attributes': serialize.all_properties_to_json(self),
        }
        return tmp

    @classmethod
    def from_json(cls, json_obj, context=None):
        context = context or {'sdfg': None, 'parent_graph': None}
        _type = json_obj['type']
        if _type != cls.__name__:
            raise TypeError("Class type mismatch")

        ret = cls(label=json_obj['label'], sdfg=context['sdfg'])

        dace.serialize.set_properties_from_json(ret, json_obj)

        return ret

    def __str__(self):
        return self._label

    def __repr__(self) -> str:
        return f'ControlFlowBlock ({self.label})'

    def __deepcopy__(self, memo):
        cls = self.__class__
        result = cls.__new__(cls)
        memo[id(self)] = result
        for k, v in self.__dict__.items():
            if k in ('_parent_graph', '_sdfg', '_cfg_list', 'guid'):  # Skip derivative attributes and GUID
                continue
            setattr(result, k, copy.deepcopy(v, memo))

        for k in ('_parent_graph', '_sdfg'):
            if id(getattr(self, k)) in memo:
                setattr(result, k, memo[id(getattr(self, k))])
            else:
                setattr(result, k, None)

        return result

    @property
    def label(self) -> str:
        return self._label

    @label.setter
    def label(self, label: str):
        self._label = label

    @property
    def name(self) -> str:
        return self._label

    @property
    def sdfg(self) -> 'SDFG':
        return self._sdfg

    @sdfg.setter
    def sdfg(self, sdfg: 'SDFG'):
        self._sdfg = sdfg

    @property
    def parent_graph(self) -> 'ControlFlowRegion':
        return self._parent_graph

    @parent_graph.setter
    def parent_graph(self, parent: Optional['ControlFlowRegion']):
        self._parent_graph = parent

    @property
    def block_id(self) -> int:
        return self.parent_graph.node_id(self)


@make_properties
class SDFGState(OrderedMultiDiConnectorGraph[nd.Node, mm.Memlet], ControlFlowBlock, DataflowGraphView):
    """ An acyclic dataflow multigraph in an SDFG, corresponding to a
        single state in the SDFG state machine. """

    nosync = Property(dtype=bool, default=False, desc="Do not synchronize at the end of the state")

    instrument = EnumProperty(dtype=dtypes.InstrumentationType,
                              desc="Measure execution statistics with given method",
                              default=dtypes.InstrumentationType.No_Instrumentation)

    symbol_instrument = EnumProperty(dtype=dtypes.DataInstrumentationType,
                                     desc="Instrument symbol values when this state is executed",
                                     default=dtypes.DataInstrumentationType.No_Instrumentation)
    symbol_instrument_condition = CodeProperty(desc="Condition under which to trigger the symbol instrumentation",
                                               default=CodeBlock("1", language=dtypes.Language.CPP))

    location = DictProperty(key_type=str,
                            value_type=symbolic.pystr_to_symbolic,
                            desc='Full storage location identifier (e.g., rank, GPU ID)')

    def __repr__(self) -> str:
        return f"SDFGState ({self.label})"

    def __init__(self, label=None, sdfg=None, debuginfo=None, location=None):
        """ Constructs an SDFG state.

            :param label: Name for the state (optional).
            :param sdfg: A reference to the parent SDFG.
            :param debuginfo: Source code locator for debugging.
        """
        OrderedMultiDiConnectorGraph.__init__(self)
        ControlFlowBlock.__init__(self, label, sdfg)
        super(SDFGState, self).__init__()
        self._label = label
        self._graph = self  # Allowing MemletTrackingView mixin to work
        self._clear_scopedict_cache()
        self._debuginfo = debuginfo
        self.nosync = False
        self.location = location if location is not None else {}
        self._default_lineinfo = None

    @property
    def parent(self):
        """ Returns the parent SDFG of this state. """
        return self.sdfg

    @parent.setter
    def parent(self, value):
        self.sdfg = value

    def is_empty(self):
        return self.number_of_nodes() == 0

    def validate(self) -> None:
        validate_state(self)

    def nodes(self) -> List[nd.Node]:  # Added for type hints
        return super().nodes()

    def all_edges_and_connectors(self, *nodes):
        """
        Returns an iterable to incoming and outgoing Edge objects, along
        with their connector types.
        """
        for node in nodes:
            for e in self.in_edges(node):
                yield e, (node.in_connectors[e.dst_conn] if e.dst_conn else None)
            for e in self.out_edges(node):
                yield e, (node.out_connectors[e.src_conn] if e.src_conn else None)

    def add_node(self, node):
        if not isinstance(node, nd.Node):
            raise TypeError("Expected Node, got " + type(node).__name__ + " (" + str(node) + ")")
        # Correct nested SDFG's parent attributes
        if isinstance(node, nd.NestedSDFG) and node.sdfg is not None:
            node.sdfg.parent = self
            node.sdfg.parent_sdfg = self.sdfg
            node.sdfg.parent_nsdfg_node = node
        self._clear_scopedict_cache()
        return super(SDFGState, self).add_node(node)

    def remove_node(self, node):
        self._clear_scopedict_cache()
        super(SDFGState, self).remove_node(node)

    def add_edge(self, u, u_connector, v, v_connector, memlet):
        if not isinstance(u, nd.Node):
            raise TypeError("Source node is not of type nd.Node (type: %s)" % str(type(u)))
        if u_connector is not None and not isinstance(u_connector, str):
            raise TypeError("Source connector is not string (type: %s)" % str(type(u_connector)))
        if not isinstance(v, nd.Node):
            raise TypeError("Destination node is not of type nd.Node (type: " + "%s)" % str(type(v)))
        if v_connector is not None and not isinstance(v_connector, str):
            raise TypeError("Destination connector is not string (type: %s)" % str(type(v_connector)))
        if not isinstance(memlet, mm.Memlet):
            raise TypeError("Memlet is not of type Memlet (type: %s)" % str(type(memlet)))

        if u_connector and isinstance(u, nd.AccessNode) and u_connector not in u.out_connectors:
            u.add_out_connector(u_connector, force=True)
        if v_connector and isinstance(v, nd.AccessNode) and v_connector not in v.in_connectors:
            v.add_in_connector(v_connector, force=True)

        self._clear_scopedict_cache()
        result = super(SDFGState, self).add_edge(u, u_connector, v, v_connector, memlet)
        memlet.try_initialize(self.sdfg, self, result)
        return result

    def remove_edge(self, edge):
        self._clear_scopedict_cache()
        super(SDFGState, self).remove_edge(edge)

    def remove_edge_and_connectors(self, edge):
        self._clear_scopedict_cache()
        super(SDFGState, self).remove_edge(edge)
        if edge.src_conn in edge.src.out_connectors:
            edge.src.remove_out_connector(edge.src_conn)
        if edge.dst_conn in edge.dst.in_connectors:
            edge.dst.remove_in_connector(edge.dst_conn)

    def to_json(self, parent=None):
        # Create scope dictionary with a failsafe
        try:
            scope_dict = {k: sorted(v) for k, v in sorted(self.scope_children(return_ids=True).items())}
        except (RuntimeError, ValueError):
            scope_dict = {}

        # Try to initialize edges before serialization
        for edge in self.edges():
            edge.data.try_initialize(self.sdfg, self, edge)

        ret = {
            'type': type(self).__name__,
            'label': self.name,
            'id': parent.node_id(self) if parent is not None else None,
            'collapsed': self.is_collapsed,
            'scope_dict': scope_dict,
            'nodes': [n.to_json(self) for n in self.nodes()],
            'edges':
            [e.to_json(self) for e in sorted(self.edges(), key=lambda e: (e.src_conn or '', e.dst_conn or ''))],
            'attributes': serialize.all_properties_to_json(self),
        }

        return ret

    @classmethod
    def from_json(cls, json_obj, context={'sdfg': None}, pre_ret=None):
        """ Loads the node properties, label and type into a dict.

            :param json_obj: The object containing information about this node.
                             NOTE: This may not be a string!
            :return: An SDFGState instance constructed from the passed data
        """

        _type = json_obj['type']
        if _type != cls.__name__:
            raise Exception("Class type mismatch")

        attrs = json_obj['attributes']
        nodes = json_obj['nodes']
        edges = json_obj['edges']

        ret = pre_ret if pre_ret is not None else SDFGState(
            label=json_obj['label'], sdfg=context['sdfg'], debuginfo=None)

        rec_ci = {
            'sdfg': context['sdfg'],
            'sdfg_state': ret,
            'callback': context['callback'] if 'callback' in context else None
        }
        serialize.set_properties_from_json(ret, json_obj, rec_ci)

        for n in nodes:
            nret = serialize.from_json(n, context=rec_ci)
            ret.add_node(nret)

        # Connect using the edges
        for e in edges:
            eret = serialize.from_json(e, context=rec_ci)

            ret.add_edge(eret.src, eret.src_conn, eret.dst, eret.dst_conn, eret.data)

        # Fix potentially broken scopes
        for n in nodes:
            if isinstance(n, nd.MapExit):
                n.map = ret.entry_node(n).map
            elif isinstance(n, nd.ConsumeExit):
                n.consume = ret.entry_node(n).consume

        # Reinitialize memlets
        for edge in ret.edges():
            edge.data.try_initialize(context['sdfg'], ret, edge)

        return ret

    def _repr_html_(self):
        """ HTML representation of a state, used mainly for Jupyter
            notebooks. """
        # Create dummy SDFG with this state as the only one
        from dace.sdfg import SDFG
        arrays = set(n.data for n in self.data_nodes())
        sdfg = SDFG(self.label)
        sdfg._arrays = dace.sdfg.NestedDict({k: self.sdfg.arrays[k] for k in arrays})
<<<<<<< HEAD
        #sdfg._arrays = {k: self.sdfg.arrays[k] for k in arrays}
=======
>>>>>>> a2145299
        sdfg.add_node(self)

        return sdfg._repr_html_()

    def __deepcopy__(self, memo):
        result: SDFGState = ControlFlowBlock.__deepcopy__(self, memo)

        for node in result.nodes():
            if isinstance(node, nd.NestedSDFG):
                try:
                    node.sdfg.parent = result
                except AttributeError:
                    # NOTE: There are cases where a NestedSDFG does not have `sdfg` attribute.
                    # TODO: Investigate why this happens.
                    pass
        return result

    def symbols_defined_at(self, node: nd.Node) -> Dict[str, dtypes.typeclass]:
        """
        Returns all symbols available to a given node.
        The symbols a node can access are a combination of the global SDFG
        symbols, symbols defined in inter-state paths to its state,
        and symbols defined in scope entries in the path to this node.

        :param node: The given node.
        :return: A dictionary mapping symbol names to their types.
        """
        from dace.sdfg.sdfg import SDFG

        if node is None:
            return collections.OrderedDict()

        sdfg: SDFG = self.sdfg

        # Start with global symbols
        symbols = collections.OrderedDict(sdfg.symbols)
        for desc in sdfg.arrays.values():
            symbols.update([(str(s), s.dtype) for s in desc.free_symbols])

        # Add symbols from inter-state edges along the path to the state
        try:
            start_state = sdfg.start_state
            for e in sdfg.predecessor_state_transitions(start_state):
                symbols.update(e.data.new_symbols(sdfg, symbols))
        except ValueError:
            # Cannot determine starting state (possibly some inter-state edges
            # do not yet exist)
            for e in sdfg.edges():
                symbols.update(e.data.new_symbols(sdfg, symbols))

        # Find scopes this node is situated in
        sdict = self.scope_dict()
        scope_list = []
        curnode = node
        while sdict[curnode] is not None:
            curnode = sdict[curnode]
            scope_list.append(curnode)

        # Add the scope symbols top-down
        for scope_node in reversed(scope_list):
            symbols.update(scope_node.new_symbols(sdfg, self, symbols))

        return symbols

    # Dynamic SDFG creation API
    ##############################
    def add_read(self, array_or_stream_name: str, debuginfo: Optional[dtypes.DebugInfo] = None) -> nd.AccessNode:
        """
        Adds an access node to this SDFG state (alias of ``add_access``).

        :param array_or_stream_name: The name of the array/stream.
        :param debuginfo: Source line information for this access node.
        :return: An array access node.
        :see: add_access
        """
        debuginfo = _getdebuginfo(debuginfo or self._default_lineinfo)
        return self.add_access(array_or_stream_name, debuginfo=debuginfo)

    def add_write(self, array_or_stream_name: str, debuginfo: Optional[dtypes.DebugInfo] = None) -> nd.AccessNode:
        """
        Adds an access node to this SDFG state (alias of ``add_access``).

        :param array_or_stream_name: The name of the array/stream.
        :param debuginfo: Source line information for this access node.
        :return: An array access node.
        :see: add_access
        """
        debuginfo = _getdebuginfo(debuginfo or self._default_lineinfo)
        return self.add_access(array_or_stream_name, debuginfo=debuginfo)

    def add_access(self, array_or_stream_name: str, debuginfo: Optional[dtypes.DebugInfo] = None) -> nd.AccessNode:
        """ Adds an access node to this SDFG state.

            :param array_or_stream_name: The name of the array/stream.
            :param debuginfo: Source line information for this access node.
            :return: An array access node.
        """
        debuginfo = _getdebuginfo(debuginfo or self._default_lineinfo)
        node = nd.AccessNode(array_or_stream_name, debuginfo=debuginfo)
        self.add_node(node)
        return node

    def add_tasklet(
        self,
        name: str,
        inputs: Union[Set[str], Dict[str, dtypes.typeclass]],
        outputs: Union[Set[str], Dict[str, dtypes.typeclass]],
        code: str,
        language: dtypes.Language = dtypes.Language.Python,
        state_fields: Optional[List[str]] = None,
        code_global: str = "",
        code_init: str = "",
        code_exit: str = "",
        location: dict = None,
        side_effects: Optional[bool] = None,
        debuginfo=None,
    ):
        """ Adds a tasklet to the SDFG state. """
        debuginfo = _getdebuginfo(debuginfo or self._default_lineinfo)

        # Make dictionary of autodetect connector types from set
        if isinstance(inputs, (set, collections.abc.KeysView)):
            inputs = {k: None for k in inputs}
        if isinstance(outputs, (set, collections.abc.KeysView)):
            outputs = {k: None for k in outputs}

        tasklet = nd.Tasklet(
            name,
            inputs,
            outputs,
            code,
            language,
            state_fields=state_fields,
            code_global=code_global,
            code_init=code_init,
            code_exit=code_exit,
            location=location,
            side_effects=side_effects,
            debuginfo=debuginfo,
        ) if language != dtypes.Language.SystemVerilog else nd.RTLTasklet(
            name,
            inputs,
            outputs,
            code,
            language,
            state_fields=state_fields,
            code_global=code_global,
            code_init=code_init,
            code_exit=code_exit,
            location=location,
            side_effects=side_effects,
            debuginfo=debuginfo,
        )
        self.add_node(tasklet)
        return tasklet

    def add_nested_sdfg(
        self,
        sdfg: Optional['SDFG'],
        inputs: Union[Set[str], Dict[str, dtypes.typeclass]],
        outputs: Union[Set[str], Dict[str, dtypes.typeclass]],
        symbol_mapping: Dict[str, Any] = None,
        name=None,
        schedule=dtypes.ScheduleType.Default,
        location: Optional[Dict[str, symbolic.SymbolicType]] = None,
        debuginfo: Optional[dtypes.DebugInfo] = None,
        external_path: Optional[str] = None,
    ):
        """
        Adds a nested SDFG to the SDFG state.

        :param sdfg: The SDFG to nest. Can be None if ``external_path`` is provided.
        :param inputs: Input connectors of the nested SDFG. Can be a set of connector names
                       (types will be auto-detected) or a dict mapping connector names to data types.
        :param outputs: Output connectors of the nested SDFG. Can be a set of connector names
                        (types will be auto-detected) or a dict mapping connector names to data types.
        :param symbol_mapping: A dictionary mapping nested SDFG symbol names to expressions in the
                               parent SDFG's scope. If None, symbols are mapped to themselves.
        :param name: Name of the nested SDFG node. If None, uses the nested SDFG's label.
        :param schedule: Schedule type for the nested SDFG node. Defaults to ``ScheduleType.Default``. This argument
                         is deprecated and will be removed in the future.
        :param location: Execution location descriptor for the nested SDFG.
        :param debuginfo: Debug information for the nested SDFG node.
        :param external_path: Path to an external SDFG file. Used when ``sdfg`` parameter is None.
        :return: The created NestedSDFG node.
        :raises ValueError: If neither sdfg nor external_path is provided, or if required symbols
                           are missing from the symbol mapping.
        """
        if name is None:
            name = sdfg.label
        debuginfo = _getdebuginfo(debuginfo or self._default_lineinfo)

        if sdfg is None and external_path is None:
            raise ValueError('Neither an SDFG nor an external SDFG path has been provided')

        if schedule != dtypes.ScheduleType.Default:
            warnings.warn(
                "The 'schedule' argument is deprecated and will be removed in the future.",
                DeprecationWarning,
            )

        if sdfg is not None:
            sdfg.parent = self
            sdfg.parent_sdfg = self.sdfg

            sdfg.update_cfg_list([])

        # Make dictionary of autodetect connector types from set
        if isinstance(inputs, (set, collections.abc.KeysView)):
            inputs = {k: None for k in inputs}
        if isinstance(outputs, (set, collections.abc.KeysView)):
            outputs = {k: None for k in outputs}

        s = nd.NestedSDFG(
            name,
            sdfg,
            inputs,
            outputs,
            symbol_mapping=symbol_mapping,
            schedule=schedule,
            location=location,
            debuginfo=debuginfo,
            path=external_path,
        )
        self.add_node(s)

        if sdfg is not None:
            sdfg.parent_nsdfg_node = s

            # Add "default" undefined symbols if None are given
            symbols = sdfg.free_symbols
            if symbol_mapping is None:
                symbol_mapping = {s: s for s in symbols}
                s.symbol_mapping = symbol_mapping

            # Validate missing symbols
            missing_symbols = [s for s in symbols if s not in symbol_mapping]
            if missing_symbols and self.sdfg is not None:
                # If symbols are missing, try to get them from the parent SDFG
                parent_mapping = {s: s for s in missing_symbols if s in self.sdfg.symbols}
                symbol_mapping.update(parent_mapping)
                s.symbol_mapping = symbol_mapping
                missing_symbols = [s for s in symbols if s not in symbol_mapping]
            if missing_symbols:
                raise ValueError('Missing symbols on nested SDFG "%s": %s' % (name, missing_symbols))

            # Add new global symbols to nested SDFG
            from dace.codegen.tools.type_inference import infer_expr_type
            for sym, symval in s.symbol_mapping.items():
                if sym not in sdfg.symbols:
                    # TODO: Think of a better way to avoid calling
                    # symbols_defined_at in this moment
                    sdfg.add_symbol(sym, infer_expr_type(symval, self.sdfg.symbols) or dtypes.typeclass(int))

        return s

    def add_map(
        self,
        name,
        ndrange: Union[Dict[str, Union[str, sbs.Subset]], List[Tuple[str, Union[str, sbs.Subset]]]],
        schedule=dtypes.ScheduleType.Default,
        unroll=False,
        debuginfo=None,
    ) -> Tuple[nd.MapEntry, nd.MapExit]:
        """ Adds a map entry and map exit.

            :param name:      Map label
            :param ndrange:   Mapping between range variable names and their
                              subsets (parsed from strings)
            :param schedule:  Map schedule type
            :param unroll:    True if should unroll the map in code generation

            :return: (map_entry, map_exit) node 2-tuple
        """
        debuginfo = _getdebuginfo(debuginfo or self._default_lineinfo)
        map = nd.Map(name, *_make_iterators(ndrange), schedule=schedule, unroll=unroll, debuginfo=debuginfo)
        map_entry = nd.MapEntry(map)
        map_exit = nd.MapExit(map)
        self.add_nodes_from([map_entry, map_exit])
        return map_entry, map_exit

    def add_consume(self,
                    name,
                    elements: Tuple[str, str],
                    condition: str = None,
                    schedule=dtypes.ScheduleType.Default,
                    chunksize=1,
                    debuginfo=None,
                    language=dtypes.Language.Python) -> Tuple[nd.ConsumeEntry, nd.ConsumeExit]:
        """ Adds consume entry and consume exit nodes.

            :param name:      Label
            :param elements:  A 2-tuple signifying the processing element
                              index and number of total processing elements
            :param condition: Quiescence condition to finish consuming, or
                              None (by default) to consume until the stream
                              is empty for the first time. If false, will
                              consume forever.
            :param schedule:  Consume schedule type.
            :param chunksize: Maximal number of elements to consume at a time.
            :param debuginfo: Source code line information for debugging.
            :param language:  Code language for ``condition``.

            :return: (consume_entry, consume_exit) node 2-tuple
        """
        if len(elements) != 2:
            raise TypeError("Elements must be a 2-tuple of "
                            "(PE_index, num_PEs)")
        pe_tuple = (elements[0], SymbolicProperty.from_string(elements[1]))

        debuginfo = _getdebuginfo(debuginfo or self._default_lineinfo)
        if condition is not None:
            condition = CodeBlock(condition, language)
        consume = nd.Consume(name, pe_tuple, condition, schedule, chunksize, debuginfo=debuginfo)
        entry = nd.ConsumeEntry(consume)
        exit = nd.ConsumeExit(consume)

        self.add_nodes_from([entry, exit])
        return entry, exit

    def add_mapped_tasklet(self,
                           name: str,
                           map_ranges: Union[Dict[str, Union[str, sbs.Subset]], List[Tuple[str, Union[str,
                                                                                                      sbs.Subset]]]],
                           inputs: Dict[str, mm.Memlet],
                           code: str,
                           outputs: Dict[str, mm.Memlet],
                           schedule=dtypes.ScheduleType.Default,
                           unroll_map=False,
                           location=None,
                           language=dtypes.Language.Python,
                           debuginfo=None,
                           external_edges=False,
                           input_nodes: Optional[Union[Dict[str, nd.AccessNode], List[nd.AccessNode],
                                                       Set[nd.AccessNode]]] = None,
                           output_nodes: Optional[Union[Dict[str, nd.AccessNode], List[nd.AccessNode],
                                                        Set[nd.AccessNode]]] = None,
                           propagate=True) -> Tuple[nd.Tasklet, nd.MapEntry, nd.MapExit]:
        """ Convenience function that adds a map entry, tasklet, map exit,
            and the respective edges to external arrays.

            :param name:       Tasklet (and wrapping map) name
            :param map_ranges: Mapping between variable names and their
                               subsets
            :param inputs:     Mapping between input local variable names and
                               their memlets
            :param code:       Code (written in `language`)
            :param outputs:    Mapping between output local variable names and
                               their memlets
            :param schedule:   Map schedule
            :param unroll_map: True if map should be unrolled in code
                               generation
            :param location:   Execution location indicator.
            :param language:   Programming language in which the code is
                               written
            :param debuginfo:  Source line information
            :param external_edges: Create external access nodes and connect
                                   them with memlets automatically
            :param input_nodes: Mapping between data names and corresponding
                                input nodes to link to, if external_edges is
                                True.
            :param output_nodes: Mapping between data names and corresponding
                                 output nodes to link to, if external_edges is
                                 True.
            :param propagate: If True, computes outer memlets via propagation.
                              False will run faster but the SDFG may not be
                              semantically correct.
            :return: tuple of (tasklet, map_entry, map_exit)
        """
        map_name = name + "_map"
        debuginfo = _getdebuginfo(debuginfo or self._default_lineinfo)

        # Create appropriate dictionaries from inputs
        tinputs = {k: None for k, v in inputs.items()}
        toutputs = {k: None for k, v in outputs.items()}

        if isinstance(input_nodes, (list, set)):
            input_nodes = {input_node.data: input_node for input_node in input_nodes}
        if isinstance(output_nodes, (list, set)):
            output_nodes = {output_node.data: output_node for output_node in output_nodes}

        tasklet = nd.Tasklet(
            name,
            tinputs,
            toutputs,
            code,
            language=language,
            location=location,
            debuginfo=debuginfo,
        )
        map = nd.Map(map_name, *_make_iterators(map_ranges), schedule=schedule, unroll=unroll_map, debuginfo=debuginfo)
        map_entry = nd.MapEntry(map)
        map_exit = nd.MapExit(map)
        self.add_nodes_from([map_entry, tasklet, map_exit])

        # Create access nodes
        inpdict = {}
        outdict = {}
        if external_edges:
            input_nodes = input_nodes or {}
            output_nodes = output_nodes or {}
            input_data = dtypes.deduplicate([memlet.data for memlet in inputs.values()])
            output_data = dtypes.deduplicate([memlet.data for memlet in outputs.values()])
            for inp in sorted(input_data):
                if inp in input_nodes:
                    inpdict[inp] = input_nodes[inp]
                else:
                    inpdict[inp] = self.add_read(inp)
            for out in sorted(output_data):
                if out in output_nodes:
                    outdict[out] = output_nodes[out]
                else:
                    outdict[out] = self.add_write(out)

        edges: List[Edge[dace.Memlet]] = []

        # Connect inputs from map to tasklet
        tomemlet = {}
        for name, memlet in sorted(inputs.items()):
            # Set memlet local name
            memlet.name = name
            # Add internal memlet edge
            edges.append(self.add_edge(map_entry, None, tasklet, name, memlet))
            tomemlet[memlet.data] = memlet

        # If there are no inputs, add empty memlet
        if len(inputs) == 0:
            self.add_edge(map_entry, None, tasklet, None, mm.Memlet())

        if external_edges:
            for inp, inpnode in sorted(inpdict.items()):
                # Add external edge
                if propagate:
                    outer_memlet = propagate_memlet(self, tomemlet[inp], map_entry, True)
                else:
                    outer_memlet = tomemlet[inp]
                edges.append(self.add_edge(inpnode, None, map_entry, "IN_" + inp, outer_memlet))

                # Add connectors to internal edges
                for e in self.out_edges(map_entry):
                    if e.data.data == inp:
                        e._src_conn = "OUT_" + inp

                # Add connectors to map entry
                map_entry.add_in_connector("IN_" + inp)
                map_entry.add_out_connector("OUT_" + inp)

        # Connect outputs from tasklet to map
        tomemlet = {}
        for name, memlet in sorted(outputs.items()):
            # Set memlet local name
            memlet.name = name
            # Add internal memlet edge
            edges.append(self.add_edge(tasklet, name, map_exit, None, memlet))
            tomemlet[memlet.data] = memlet

        # If there are no outputs, add empty memlet
        if len(outputs) == 0:
            self.add_edge(tasklet, None, map_exit, None, mm.Memlet())

        if external_edges:
            for out, outnode in sorted(outdict.items()):
                # Add external edge
                if propagate:
                    outer_memlet = propagate_memlet(self, tomemlet[out], map_exit, True)
                else:
                    outer_memlet = tomemlet[out]
                edges.append(self.add_edge(map_exit, "OUT_" + out, outnode, None, outer_memlet))

                # Add connectors to internal edges
                for e in self.in_edges(map_exit):
                    if e.data.data == out:
                        e._dst_conn = "IN_" + out

                # Add connectors to map entry
                map_exit.add_in_connector("IN_" + out)
                map_exit.add_out_connector("OUT_" + out)

        # Try to initialize memlets
        for edge in edges:
            edge.data.try_initialize(self.sdfg, self, edge)

        return tasklet, map_entry, map_exit

    def add_reduce(
        self,
        wcr,
        axes,
        identity=None,
        schedule=dtypes.ScheduleType.Default,
        debuginfo=None,
    ) -> 'dace.libraries.standard.Reduce':
        """ Adds a reduction node.

            :param wcr: A lambda function representing the reduction operation
            :param axes: A tuple of axes to reduce the input memlet from, or
                         None for all axes
            :param identity: If not None, initializes output memlet values
                                 with this value
            :param schedule: Reduction schedule type

            :return: A Reduce node
        """
        import dace.libraries.standard as stdlib  # Avoid import loop
        debuginfo = _getdebuginfo(debuginfo or self._default_lineinfo)
        result = stdlib.Reduce('Reduce', wcr, axes, identity, schedule=schedule, debuginfo=debuginfo)
        self.add_node(result)
        return result

    def add_pipeline(self,
                     name,
                     ndrange,
                     init_size=0,
                     init_overlap=False,
                     drain_size=0,
                     drain_overlap=False,
                     additional_iterators={},
                     schedule=dtypes.ScheduleType.FPGA_Device,
                     debuginfo=None,
                     **kwargs) -> Tuple[nd.PipelineEntry, nd.PipelineExit]:
        """ Adds a pipeline entry and pipeline exit. These are used for FPGA
            kernels to induce distinct behavior between an "initialization"
            phase, a main streaming phase, and a "draining" phase, which require
            a additive number of extra loop iterations (i.e., N*M + I + D),
            where I and D are the number of initialization/drain iterations.
            The code can detect which phase it is in by querying the
            init_condition() and drain_condition() boolean variable.

            :param name:          Pipeline label
            :param ndrange:       Mapping between range variable names and
                                  their subsets (parsed from strings)
            :param init_size:     Number of iterations of initialization phase.
            :param init_overlap:  Whether the initialization phase overlaps
                                  with the "main" streaming phase of the loop.
            :param drain_size:    Number of iterations of draining phase.
            :param drain_overlap: Whether the draining phase overlaps with
                                  the "main" streaming phase of the loop.
            :param additional_iterators: a dictionary containing additional
                                  iterators that will be created for this scope and that are not
                                  automatically managed by the scope code.
                                  The dictionary takes the form 'variable_name' -> init_value
            :return: (map_entry, map_exit) node 2-tuple
        """
        debuginfo = _getdebuginfo(debuginfo or self._default_lineinfo)
        pipeline = nd.PipelineScope(name,
                                    *_make_iterators(ndrange),
                                    init_size=init_size,
                                    init_overlap=init_overlap,
                                    drain_size=drain_size,
                                    drain_overlap=drain_overlap,
                                    additional_iterators=additional_iterators,
                                    schedule=schedule,
                                    debuginfo=debuginfo,
                                    **kwargs)
        pipeline_entry = nd.PipelineEntry(pipeline)
        pipeline_exit = nd.PipelineExit(pipeline)
        self.add_nodes_from([pipeline_entry, pipeline_exit])
        return pipeline_entry, pipeline_exit

    def add_edge_pair(
        self,
        scope_node,
        internal_node,
        external_node,
        internal_memlet,
        external_memlet=None,
        scope_connector=None,
        internal_connector=None,
        external_connector=None,
    ):
        """ Adds two edges around a scope node (e.g., map entry, consume
            exit).

            The internal memlet (connecting to the internal node) has to be
            specified. If external_memlet (i.e., connecting to the node out
            of the scope) is not specified, it is propagated automatically
            using internal_memlet and the scope.

            :param scope_node: A scope node (for example, map exit) to add
                               edges around.
            :param internal_node: The node within the scope to connect to. If
                                  `scope_node` is an entry node, this means
                                  the node connected to the outgoing edge,
                                  else incoming.
            :param external_node: The node out of the scope to connect to.
            :param internal_memlet: The memlet on the edge to/from
                                    internal_node.
            :param external_memlet: The memlet on the edge to/from
                                    external_node (optional, will propagate
                                    internal_memlet if not specified).
            :param scope_connector: A scope connector name (or a unique
                                    number if not specified).
            :param internal_connector: The connector on internal_node to
                                       connect to.
            :param external_connector: The connector on external_node to
                                       connect to.
            :return: A 2-tuple representing the (internal, external) edges.
        """
        if not isinstance(scope_node, (nd.EntryNode, nd.ExitNode)):
            raise ValueError("scope_node is not a scope entry/exit")

        # Autodetermine scope connector ID
        if scope_connector is None:
            # Pick out numbered connectors that do not lead into the scope range
            conn_id = 1
            for conn in (scope_node.in_connectors.keys() | scope_node.out_connectors.keys()):
                if conn.startswith("IN_") or conn.startswith("OUT_"):
                    conn_name = conn[conn.find("_") + 1:]
                    try:
                        cid = int(conn_name)
                        if cid >= conn_id:
                            conn_id = cid + 1
                    except (TypeError, ValueError):
                        pass
            scope_connector = str(conn_id)

        # Add connectors
        scope_node.add_in_connector("IN_" + scope_connector)
        scope_node.add_out_connector("OUT_" + scope_connector)
        ##########################

        # Add internal edge
        if isinstance(scope_node, nd.EntryNode):
            iedge = self.add_edge(
                scope_node,
                "OUT_" + scope_connector,
                internal_node,
                internal_connector,
                internal_memlet,
            )
        else:
            iedge = self.add_edge(
                internal_node,
                internal_connector,
                scope_node,
                "IN_" + scope_connector,
                internal_memlet,
            )

        # Add external edge
        if external_memlet is None:
            # If undefined, propagate
            external_memlet = propagate_memlet(self, internal_memlet, scope_node, True)

        if isinstance(scope_node, nd.EntryNode):
            eedge = self.add_edge(
                external_node,
                external_connector,
                scope_node,
                "IN_" + scope_connector,
                external_memlet,
            )
        else:
            eedge = self.add_edge(
                scope_node,
                "OUT_" + scope_connector,
                external_node,
                external_connector,
                external_memlet,
            )

        # Try to initialize memlets
        iedge.data.try_initialize(self.sdfg, self, iedge)
        eedge.data.try_initialize(self.sdfg, self, eedge)

        return (iedge, eedge)

    def add_memlet_path(self, *path_nodes, memlet=None, src_conn=None, dst_conn=None, propagate=True):
        """
        Adds a path of memlet edges between the given nodes, propagating
        from the given innermost memlet.

        :param path_nodes: Nodes participating in the path (in the given order).
        :param memlet: (mandatory) The memlet at the innermost scope
                       (e.g., the incoming memlet to a tasklet (last
                       node), or an outgoing memlet from an array
                       (first node), followed by scope exits).
        :param src_conn: Connector at the beginning of the path.
        :param dst_conn: Connector at the end of the path.
        """
        if memlet is None:
            raise TypeError("Innermost memlet cannot be None")
        if len(path_nodes) < 2:
            raise ValueError("Memlet path must consist of at least 2 nodes")

        src_node = path_nodes[0]
        dst_node = path_nodes[-1]

        # Add edges first so that scopes can be understood
        edges = [
            self.add_edge(path_nodes[i], None, path_nodes[i + 1], None, mm.Memlet())
            for i in range(len(path_nodes) - 1)
        ]

        if not isinstance(memlet, mm.Memlet):
            raise TypeError("Expected Memlet, got: {}".format(type(memlet).__name__))

        if any(isinstance(n, nd.EntryNode) for n in path_nodes):
            propagate_forward = False
        else:  # dst node's scope is higher than src node, propagate out
            propagate_forward = True

        # Innermost edge memlet
        cur_memlet = memlet

        cur_memlet._is_data_src = (isinstance(src_node, nd.AccessNode) and src_node.data == cur_memlet.data)

        # Verify that connectors exist
        if (not memlet.is_empty() and hasattr(edges[0].src, "out_connectors") and isinstance(edges[0].src, nd.CodeNode)
                and not isinstance(edges[0].src, nd.LibraryNode)
                and (src_conn is None or src_conn not in edges[0].src.out_connectors)):
            raise ValueError("Output connector {} does not exist in {}".format(src_conn, edges[0].src.label))
        if (not memlet.is_empty() and hasattr(edges[-1].dst, "in_connectors")
                and isinstance(edges[-1].dst, nd.CodeNode) and not isinstance(edges[-1].dst, nd.LibraryNode)
                and (dst_conn is None or dst_conn not in edges[-1].dst.in_connectors)):
            raise ValueError("Input connector {} does not exist in {}".format(dst_conn, edges[-1].dst.label))

        path = edges if propagate_forward else reversed(edges)
        last_conn = None
        # Propagate and add edges
        for i, edge in enumerate(path):
            # Figure out source and destination connectors
            if propagate_forward:
                next_conn = edge.dst.next_connector(memlet.data)
                sconn = src_conn if i == 0 else "OUT_" + last_conn
                dconn = dst_conn if i == len(edges) - 1 else "IN_" + next_conn
            else:
                next_conn = edge.src.next_connector(memlet.data)
                sconn = src_conn if i == len(edges) - 1 else "OUT_" + next_conn
                dconn = dst_conn if i == 0 else "IN_" + last_conn

            last_conn = next_conn

            if cur_memlet.is_empty():
                if propagate_forward:
                    sconn = src_conn if i == 0 else None
                    dconn = dst_conn if i == len(edges) - 1 else None
                else:
                    sconn = src_conn if i == len(edges) - 1 else None
                    dconn = dst_conn if i == 0 else None

            # Modify edge to match memlet path
            edge._src_conn = sconn
            edge._dst_conn = dconn
            edge._data = cur_memlet

            # Add connectors to edges
            if propagate_forward:
                if dconn is not None:
                    edge.dst.add_in_connector(dconn)
                if sconn is not None:
                    edge.src.add_out_connector(sconn)
            else:
                if dconn is not None:
                    edge.dst.add_in_connector(dconn)
                if sconn is not None:
                    edge.src.add_out_connector(sconn)

            # Propagate current memlet to produce the next one
            if i < len(edges) - 1:
                snode = edge.dst if propagate_forward else edge.src
                if not cur_memlet.is_empty():
                    if propagate:
                        cur_memlet = propagate_memlet(self, cur_memlet, snode, True)
        # Try to initialize memlets
        for edge in edges:
            edge.data.try_initialize(self.sdfg, self, edge)

    def remove_memlet_path(self, edge: MultiConnectorEdge, remove_orphans: bool = True) -> None:
        """ Removes all memlets and associated connectors along a path formed
            by a given edge. Undefined behavior if the path is ambiguous.
            Orphaned entry and exit nodes will be connected with empty edges to
            maintain connectivity of the graph.

            :param edge: An edge that is part of the path that should be
                         removed, which will be passed to `memlet_path` to
                         determine the edges to be removed.
            :param remove_orphans: Remove orphaned data nodes from the graph if
                                   they become orphans from removing this memlet
                                   path.
        """

        path = self.memlet_path(edge)

        is_read = isinstance(path[0].src, nd.AccessNode)
        if is_read:
            # Traverse from connector to access node, so we can check if it's
            # safe to delete edges going out of a scope
            path = reversed(path)

        for edge in path:

            self.remove_edge(edge)

            # Check if there are any other edges exiting the source node that
            # use the same connector
            for e in self.out_edges(edge.src):
                if e.src_conn is not None and e.src_conn == edge.src_conn:
                    other_outgoing = True
                    break
            else:
                other_outgoing = False
                edge.src.remove_out_connector(edge.src_conn)

            # Check if there are any other edges entering the destination node
            # that use the same connector
            for e in self.in_edges(edge.dst):
                if e.dst_conn is not None and e.dst_conn == edge.dst_conn:
                    other_incoming = True
                    break
            else:
                other_incoming = False
                edge.dst.remove_in_connector(edge.dst_conn)

            if isinstance(edge.src, nd.EntryNode):
                # If removing this edge orphans the entry node, replace the
                # edge with an empty edge
                # NOTE: The entry node is an orphan iff it has no other outgoing edges.
                if self.out_degree(edge.src) == 0:
                    self.add_nedge(edge.src, edge.dst, mm.Memlet())
                if other_outgoing:
                    # If other inner memlets use the outer memlet, we have to
                    # stop the deletion here
                    break

            if isinstance(edge.dst, nd.ExitNode):
                # If removing this edge orphans the exit node, replace the
                # edge with an empty edge
                # NOTE: The exit node is an orphan iff it has no other incoming edges.
                if self.in_degree(edge.dst) == 0:
                    self.add_nedge(edge.src, edge.dst, mm.Memlet())
                if other_incoming:
                    # If other inner memlets use the outer memlet, we have to
                    # stop the deletion here
                    break

            # Prune access nodes
            if remove_orphans:
                if (isinstance(edge.src, nd.AccessNode) and self.degree(edge.src) == 0):
                    self.remove_node(edge.src)
                if (isinstance(edge.dst, nd.AccessNode) and self.degree(edge.dst) == 0):
                    self.remove_node(edge.dst)

    # DEPRECATED FUNCTIONS
    ######################################
    def add_array(self,
                  name,
                  shape,
                  dtype,
                  storage=dtypes.StorageType.Default,
                  transient=False,
                  strides=None,
                  offset=None,
                  lifetime=dtypes.AllocationLifetime.Scope,
                  debuginfo=None,
                  total_size=None,
                  find_new_name=False,
                  alignment=0):
        """ :note: This function is deprecated. """
        warnings.warn(
            'The "SDFGState.add_array" API is deprecated, please '
            'use "SDFG.add_array" and "SDFGState.add_access"', DeprecationWarning)
        # Workaround to allow this legacy API
        if name in self.sdfg._arrays:
            del self.sdfg._arrays[name]
        self.sdfg.add_array(name,
                            shape,
                            dtype,
                            storage=storage,
                            transient=transient,
                            strides=strides,
                            offset=offset,
                            lifetime=lifetime,
                            debuginfo=debuginfo,
                            find_new_name=find_new_name,
                            total_size=total_size,
                            alignment=alignment)
        return self.add_access(name, debuginfo)

    def add_stream(
        self,
        name,
        dtype,
        buffer_size=1,
        shape=(1, ),
        storage=dtypes.StorageType.Default,
        transient=False,
        offset=None,
        lifetime=dtypes.AllocationLifetime.Scope,
        debuginfo=None,
    ):
        """ :note: This function is deprecated. """
        warnings.warn(
            'The "SDFGState.add_stream" API is deprecated, please '
            'use "SDFG.add_stream" and "SDFGState.add_access"', DeprecationWarning)
        # Workaround to allow this legacy API
        if name in self.sdfg._arrays:
            del self.sdfg._arrays[name]
        self.sdfg.add_stream(
            name,
            dtype,
            buffer_size,
            shape,
            storage,
            transient,
            offset,
            lifetime,
            debuginfo,
        )
        return self.add_access(name, debuginfo)

    def add_scalar(
        self,
        name,
        dtype,
        storage=dtypes.StorageType.Default,
        transient=False,
        lifetime=dtypes.AllocationLifetime.Scope,
        debuginfo=None,
    ):
        """ :note: This function is deprecated. """
        warnings.warn(
            'The "SDFGState.add_scalar" API is deprecated, please '
            'use "SDFG.add_scalar" and "SDFGState.add_access"', DeprecationWarning)
        # Workaround to allow this legacy API
        if name in self.sdfg._arrays:
            del self.sdfg._arrays[name]
        self.sdfg.add_scalar(name, dtype, storage, transient, lifetime, debuginfo)
        return self.add_access(name, debuginfo)

    def add_transient(self,
                      name,
                      shape,
                      dtype,
                      storage=dtypes.StorageType.Default,
                      strides=None,
                      offset=None,
                      lifetime=dtypes.AllocationLifetime.Scope,
                      debuginfo=None,
                      total_size=None,
                      alignment=0):
        """ :note: This function is deprecated. """
        return self.add_array(name,
                              shape,
                              dtype,
                              storage=storage,
                              transient=True,
                              strides=strides,
                              offset=offset,
                              lifetime=lifetime,
                              debuginfo=debuginfo,
                              total_size=total_size,
                              alignment=alignment)

    def fill_scope_connectors(self):
        """ Creates new "IN_%d" and "OUT_%d" connectors on each scope entry
            and exit, depending on array names. """
        for nid, node in enumerate(self.nodes()):
            ####################################################
            # Add connectors to scope entries
            if isinstance(node, nd.EntryNode):
                # Find current number of input connectors
                num_inputs = len(
                    [e for e in self.in_edges(node) if e.dst_conn is not None and e.dst_conn.startswith("IN_")])

                conn_to_data = {}

                # Append input connectors and get mapping of connectors to data
                for edge in self.in_edges(node):
                    if edge.data.data in conn_to_data:
                        raise NotImplementedError(
                            f"Cannot fill scope connectors in SDFGState {self.label} because EntryNode {node.label} "
                            f"has multiple input edges from data {edge.data.data}.")
                    # We're only interested in edges without connectors
                    if edge.dst_conn is not None or edge.data.data is None:
                        continue
                    edge._dst_conn = "IN_" + str(num_inputs + 1)
                    node.add_in_connector(edge.dst_conn)
                    conn_to_data[edge.data.data] = num_inputs + 1

                    num_inputs += 1

                # Set the corresponding output connectors
                for edge in self.out_edges(node):
                    if edge.src_conn is not None:
                        continue
                    if edge.data.data is None:
                        continue
                    edge._src_conn = "OUT_" + str(conn_to_data[edge.data.data])
                    node.add_out_connector(edge.src_conn)
            ####################################################
            # Same treatment for scope exits
            if isinstance(node, nd.ExitNode):
                # Find current number of output connectors
                num_outputs = len(
                    [e for e in self.out_edges(node) if e.src_conn is not None and e.src_conn.startswith("OUT_")])

                conn_to_data = {}

                # Append output connectors and get mapping of connectors to data
                for edge in self.out_edges(node):
                    if edge.src_conn is not None and edge.src_conn.startswith("OUT_"):
                        conn_to_data[edge.data.data] = edge.src_conn[4:]

                    # We're only interested in edges without connectors
                    if edge.src_conn is not None or edge.data.data is None:
                        continue
                    edge._src_conn = "OUT_" + str(num_outputs + 1)
                    node.add_out_connector(edge.src_conn)
                    conn_to_data[edge.data.data] = num_outputs + 1

                    num_outputs += 1

                # Set the corresponding input connectors
                for edge in self.in_edges(node):
                    if edge.dst_conn is not None:
                        continue
                    if edge.data.data is None:
                        continue
                    edge._dst_conn = "IN_" + str(conn_to_data[edge.data.data])
                    node.add_in_connector(edge.dst_conn)

    def expand_library_node(self, node: nd.LibraryNode, implementation: str, **expansion_kwargs) -> str:
        """
        Expand a library node with a specific implementation.

        This is a convenience method that provides a clean interface for expanding
        library nodes from the state level. It automatically handles validation
        and calls the library node's expand method.

        :param node: The library node to expand
        :param implementation: The implementation to use for expansion
        :param expansion_kwargs: Additional keyword arguments for expansion
        :return: The name of the expanded implementation

        Example:
            result = state.expand_library_node(gemm_node, 'MKL')
        """
        # Check that the node is actually in this state
        if node not in self.nodes():
            raise ValueError(f"Node {node} is not in this state")

        # Check that implementation exists
        if implementation not in node.implementations:
            raise KeyError(f"Unknown implementation for node {type(node).__name__}: {implementation}")

        # Use the new expand interface
        return node.expand(self, implementation, **expansion_kwargs)


@make_properties
class ContinueBlock(ControlFlowBlock):
    """ Special control flow block to represent a continue inside of loops. """

    def __repr__(self):
        return f'ContinueBlock ({self.label})'

    def to_json(self, parent=None):
        tmp = super().to_json(parent)
        tmp['nodes'] = []
        tmp['edges'] = []
        return tmp


@make_properties
class BreakBlock(ControlFlowBlock):
    """ Special control flow block to represent a continue inside of loops or switch / select blocks. """

    def __repr__(self):
        return f'BreakBlock ({self.label})'

    def to_json(self, parent=None):
        tmp = super().to_json(parent)
        tmp['nodes'] = []
        tmp['edges'] = []
        return tmp


@make_properties
class ReturnBlock(ControlFlowBlock):
    """ Special control flow block to represent an early return out of the SDFG or a nested procedure / SDFG. """

    def __repr__(self):
        return f'ReturnBlock ({self.label})'

    def to_json(self, parent=None):
        tmp = super().to_json(parent)
        tmp['nodes'] = []
        tmp['edges'] = []
        return tmp


class StateSubgraphView(SubgraphView, DataflowGraphView):
    """ A read-only subgraph view of an SDFG state. """

    def __init__(self, graph, subgraph_nodes):
        super().__init__(graph, subgraph_nodes)

    @property
    def sdfg(self) -> 'SDFG':
        state: SDFGState = self.graph
        return state.sdfg


@make_properties
class AbstractControlFlowRegion(OrderedDiGraph[ControlFlowBlock, 'dace.sdfg.InterstateEdge'], ControlGraphView,
                                ControlFlowBlock, abc.ABC):
    """
    Abstract superclass to represent all kinds of control flow regions in an SDFG.
    This is consequently one of the three main classes of control flow graph nodes, which include ``ControlFlowBlock``s,
    ``SDFGState``s, and nested ``AbstractControlFlowRegion``s. An ``AbstractControlFlowRegion`` can further be either a
    region that directly contains a control flow graph (``ControlFlowRegion``s and subclasses thereof), or something
    that acts like and has the same utilities as a control flow region, including the same API, but is itself not
    directly a single graph. An example of this is the ``ConditionalBlock``, which acts as a single control flow region
    to the outside, but contains multiple actual graphs (one per branch). As such, there are very few but important
    differences between the subclasses of ``AbstractControlFlowRegion``s, such as how traversals are performed, how many
    start blocks there are, etc.
    """

    def __init__(self,
                 label: str = '',
                 sdfg: Optional['SDFG'] = None,
                 parent: Optional['AbstractControlFlowRegion'] = None):
        OrderedDiGraph.__init__(self)
        ControlGraphView.__init__(self)
        ControlFlowBlock.__init__(self, label, sdfg, parent)

        self._labels: Set[str] = set()
        self._start_block: Optional[int] = None
        self._cached_start_block: Optional[ControlFlowBlock] = None
        self._cfg_list: List['ControlFlowRegion'] = [self]

    def get_meta_codeblocks(self) -> List[CodeBlock]:
        """
        Get a list of codeblocks used by the control flow region.
        This may include things such as loop control statements or conditions for branching etc.
        """
        return []

    def get_meta_read_memlets(self) -> List[mm.Memlet]:
        """
        Get read memlets used by the control flow region itself, such as in condition checks for conditional blocks, or
        in loop conditions for loops etc.
        """
        return []

    def replace_meta_accesses(self, replacements: Dict[str, str]) -> None:
        """
        Replace accesses to specific data containers in reads or writes performed by the control flow region itself in
        meta accesses, such as in condition checks for conditional blocks or in loop conditions for loops, etc.

        :param replacements: A dictionary mapping the current data container names to the names of data containers with
                             which accesses to them should be replaced.
        """
        pass

    @property
    def root_sdfg(self) -> 'SDFG':
        from dace.sdfg.sdfg import SDFG  # Avoid import loop
        if not isinstance(self.cfg_list[0], SDFG):
            raise RuntimeError('Root CFG is not of type SDFG')
        return self.cfg_list[0]

    def reset_cfg_list(self) -> List['AbstractControlFlowRegion']:
        """
        Reset the CFG list when changes have been made to the SDFG's CFG tree.
        This collects all control flow graphs recursively and propagates the collection to all CFGs as the new CFG list.

        :return: The newly updated CFG list.
        """
        if isinstance(self, dace.SDFG) and self.parent_sdfg is not None:
            return self.parent_sdfg.reset_cfg_list()
        elif self._parent_graph is not None:
            return self._parent_graph.reset_cfg_list()
        else:
            # Propagate new CFG list to all children
            all_cfgs = list(self.all_control_flow_regions(recursive=True))
            for g in all_cfgs:
                g._cfg_list = all_cfgs
        return self._cfg_list

    def update_cfg_list(self, cfg_list):
        """
        Given a collection of CFGs, add them all to the current SDFG's CFG list.
        Any CFGs already in the list are skipped, and the newly updated list is propagated across all CFGs in the CFG
        tree.

        :param cfg_list: The collection of CFGs to add to the CFG list.
        """
        # TODO: Refactor
        sub_cfg_list = self._cfg_list
        for g in cfg_list:
            if g not in sub_cfg_list:
                sub_cfg_list.append(g)
        ptarget = None
        if isinstance(self, dace.SDFG) and self.parent_sdfg is not None:
            ptarget = self.parent_sdfg
        elif self._parent_graph is not None:
            ptarget = self._parent_graph
        if ptarget is not None:
            ptarget.update_cfg_list(sub_cfg_list)
            self._cfg_list = ptarget.cfg_list
            for g in sub_cfg_list:
                g._cfg_list = self._cfg_list
        else:
            self._cfg_list = sub_cfg_list

    def state(self, state_id: int) -> SDFGState:
        node = self.node(state_id)
        if not isinstance(node, SDFGState):
            raise TypeError(f'The node with id {state_id} is not an SDFGState')
        return node

    def inline(self, lower_returns: bool = False) -> Tuple[bool, Any]:
        """
        Inlines the control flow region into its parent control flow region (if it exists).

        :param lower_returns: Whether or not to remove explicit return blocks when inlining where possible. Defaults to
                              False.
        :return: True if the inlining succeeded, false otherwise.
        """
        parent = self.parent_graph
        if parent:

            # Add all region states and make sure to keep track of all the ones that need to be connected in the end.
            to_connect: Set[ControlFlowBlock] = set()
            ends_context: Set[ControlFlowBlock] = set()
            block_to_state_map: Dict[ControlFlowBlock, SDFGState] = dict()
            for node in self.nodes():
                node.label = self.label + '_' + node.label
                if isinstance(node, ReturnBlock) and lower_returns and isinstance(parent, dace.SDFG):
                    # If a return block is being inlined into an SDFG, convert it into a regular state. Otherwise it
                    # remains as-is.
                    newnode = parent.add_state(node.label)
                    block_to_state_map[node] = newnode
                    if self.out_degree(node) == 0:
                        to_connect.add(newnode)
                        ends_context.add(newnode)
                else:
                    parent.add_node(node, ensure_unique_name=True)
                    if self.out_degree(node) == 0:
                        to_connect.add(node)
                        if isinstance(node, (BreakBlock, ContinueBlock, ReturnBlock)):
                            ends_context.add(node)

            # Add all region edges.
            for edge in self.edges():
                src = block_to_state_map[edge.src] if edge.src in block_to_state_map else edge.src
                dst = block_to_state_map[edge.dst] if edge.dst in block_to_state_map else edge.dst
                parent.add_edge(src, dst, edge.data)

            # Redirect all edges to the region to the internal start state.
            for b_edge in parent.in_edges(self):
                parent.add_edge(b_edge.src, self.start_block, b_edge.data)
                parent.remove_edge(b_edge)

            end_state = None
            if len(to_connect) > 0:
                end_state = parent.add_state(self.label + '_end')
                # Redirect all edges exiting the region to instead exit the end state.
                for a_edge in parent.out_edges(self):
                    parent.add_edge(end_state, a_edge.dst, a_edge.data)
                    parent.remove_edge(a_edge)

                for node in to_connect:
                    if node in ends_context:
                        parent.add_edge(node, end_state, dace.InterstateEdge(condition='False'))
                    else:
                        parent.add_edge(node, end_state, dace.InterstateEdge())
            # Remove the original control flow region (self) from the parent graph.
            parent.remove_node(self)

            sdfg = parent if isinstance(parent, dace.SDFG) else parent.sdfg
            sdfg.reset_cfg_list()

            return True, end_state

        return False, None

    def new_symbols(self, symbols: Dict[str, dtypes.typeclass]) -> Dict[str, dtypes.typeclass]:
        """
        Returns a mapping between the symbol defined by this control flow region and its type, if it exists.
        """
        return {}

    ###################################################################
    # CFG API methods

    def add_return(self, label=None) -> ReturnBlock:
        label = self._ensure_unique_block_name(label)
        block = ReturnBlock(label)
        self._labels.add(label)
        self.add_node(block)
        return block

    def add_edge(self, src: ControlFlowBlock, dst: ControlFlowBlock, data: 'dace.sdfg.InterstateEdge'):
        """ Adds a new edge to the graph. Must be an InterstateEdge or a subclass thereof.

            :param u: Source node.
            :param v: Destination node.
            :param edge: The edge to add.
        """
        if not isinstance(src, ControlFlowBlock):
            raise TypeError('Expected ControlFlowBlock, got ' + str(type(src)))
        if not isinstance(dst, ControlFlowBlock):
            raise TypeError('Expected ControlFlowBlock, got ' + str(type(dst)))
        if not isinstance(data, dace.sdfg.InterstateEdge):
            raise TypeError('Expected InterstateEdge, got ' + str(type(data)))
        if dst is self._cached_start_block:
            self._cached_start_block = None
        return super().add_edge(src, dst, data)

    def _ensure_unique_block_name(self, proposed: Optional[str] = None) -> str:
        if self._labels is None or len(self._labels) != self.number_of_nodes():
            self._labels = set(s.label for s in self.nodes())
        return dt.find_new_name(proposed or 'block', self._labels)

    def add_node(self,
                 node,
                 is_start_block: bool = False,
                 ensure_unique_name: bool = False,
                 *,
                 is_start_state: bool = None):
        if not isinstance(node, ControlFlowBlock):
            raise TypeError('Expected ControlFlowBlock, got ' + str(type(node)))

        if ensure_unique_name:
            node.label = self._ensure_unique_block_name(node.label)

        super().add_node(node)
        self._cached_start_block = None
        node.parent_graph = self
        if isinstance(self, dace.SDFG):
            sdfg = self
        else:
            sdfg = self.sdfg
        node.sdfg = sdfg
        if isinstance(node, AbstractControlFlowRegion):
            for n in node.all_control_flow_blocks():
                n.sdfg = self.sdfg
        start_block = is_start_block
        if is_start_state is not None:
            warnings.warn('is_start_state is deprecated, use is_start_block instead', DeprecationWarning)
            start_block = is_start_state

        if start_block:
            self.start_block = len(self.nodes()) - 1
            self._cached_start_block = node

    def add_state(self, label=None, is_start_block=False, *, is_start_state: Optional[bool] = None) -> SDFGState:
        label = self._ensure_unique_block_name(label)
        state = SDFGState(label)
        self._labels.add(label)
        start_block = is_start_block
        if is_start_state is not None:
            warnings.warn('is_start_state is deprecated, use is_start_block instead', DeprecationWarning)
            start_block = is_start_state
        self.add_node(state, is_start_block=start_block)
        return state

    def add_state_before(self,
                         state: SDFGState,
                         label=None,
                         is_start_block=False,
                         condition: Optional[CodeBlock] = None,
                         assignments: Optional[Dict] = None,
                         *,
                         is_start_state: Optional[bool] = None) -> SDFGState:
        """ Adds a new SDFG state before an existing state, reconnecting predecessors to it instead.

            :param state: The state to prepend the new state before.
            :param label: State label.
            :param is_start_block: If True, resets scope block starting state to this state.
            :param condition: Transition condition of the newly created edge between state and the new state.
            :param assignments: Assignments to perform upon transition.
            :return: A new SDFGState object.
        """
        new_state = self.add_state(label, is_start_block=is_start_block, is_start_state=is_start_state)
        # Reconnect
        for e in self.in_edges(state):
            self.remove_edge(e)
            self.add_edge(e.src, new_state, e.data)
        # Add the new edge
        self.add_edge(new_state, state, dace.sdfg.InterstateEdge(condition=condition, assignments=assignments))
        return new_state

    def add_state_after(self,
                        state: SDFGState,
                        label=None,
                        is_start_block=False,
                        condition: Optional[CodeBlock] = None,
                        assignments: Optional[Dict] = None,
                        *,
                        is_start_state: Optional[bool] = None) -> SDFGState:
        """ Adds a new SDFG state after an existing state, reconnecting it to the successors instead.

            :param state: The state to append the new state after.
            :param label: State label.
            :param is_start_block: If True, resets scope block starting state to this state.
            :param condition: Transition condition of the newly created edge between state and the new state.
            :param assignments: Assignments to perform upon transition.
            :return: A new SDFGState object.
        """
        new_state = self.add_state(label, is_start_block=is_start_block, is_start_state=is_start_state)
        # Reconnect
        for e in self.out_edges(state):
            self.remove_edge(e)
            self.add_edge(new_state, e.dst, e.data)
        # Add the new edge
        self.add_edge(state, new_state, dace.sdfg.InterstateEdge(condition=condition, assignments=assignments))
        return new_state

    ###################################################################
    # Traversal methods

    def all_control_flow_regions(self,
                                 recursive=False,
                                 load_ext=False,
                                 parent_first=True) -> Iterator['AbstractControlFlowRegion']:
        """ Iterate over this and all nested control flow regions. """
        if parent_first:
            yield self
        for block in self.nodes():
            if isinstance(block, SDFGState) and recursive:
                for node in block.nodes():
                    if isinstance(node, nd.NestedSDFG):
                        if node.sdfg:
                            yield from node.sdfg.all_control_flow_regions(recursive=recursive,
                                                                          load_ext=load_ext,
                                                                          parent_first=parent_first)
                        elif load_ext:
                            node.load_external(block)
                            yield from node.sdfg.all_control_flow_regions(recursive=recursive,
                                                                          load_ext=load_ext,
                                                                          parent_first=parent_first)
            elif isinstance(block, AbstractControlFlowRegion):
                yield from block.all_control_flow_regions(recursive=recursive,
                                                          load_ext=load_ext,
                                                          parent_first=parent_first)
        if not parent_first:
            yield self

    def all_sdfgs_recursive(self, load_ext=False) -> Iterator['SDFG']:
        """ Iterate over this and all nested SDFGs. """
        for cfg in self.all_control_flow_regions(recursive=True, load_ext=load_ext):
            if isinstance(cfg, dace.SDFG):
                yield cfg

    def all_states(self) -> Iterator[SDFGState]:
        """ Iterate over all states in this control flow graph. """
        for block in self.nodes():
            if isinstance(block, SDFGState):
                yield block
            elif isinstance(block, AbstractControlFlowRegion):
                yield from block.all_states()

    def all_control_flow_blocks(self, recursive=False) -> Iterator[ControlFlowBlock]:
        """ Iterate over all control flow blocks in this control flow graph. """
        for cfg in self.all_control_flow_regions(recursive=recursive):
            for block in cfg.nodes():
                yield block

    def all_interstate_edges(self, recursive=False) -> Iterator[Edge['dace.sdfg.InterstateEdge']]:
        """ Iterate over all interstate edges in this control flow graph. """
        for cfg in self.all_control_flow_regions(recursive=recursive):
            for edge in cfg.edges():
                yield edge

    ###################################################################
    # Inherited / Overrides

    def _used_symbols_internal(self,
                               all_symbols: bool,
                               defined_syms: Optional[Set] = None,
                               free_syms: Optional[Set] = None,
                               used_before_assignment: Optional[Set] = None,
                               keep_defined_in_mapping: bool = False,
                               with_contents: bool = True) -> Tuple[Set[str], Set[str], Set[str]]:
        defined_syms = set() if defined_syms is None else defined_syms
        free_syms = set() if free_syms is None else free_syms
        used_before_assignment = set() if used_before_assignment is None else used_before_assignment

        if with_contents:
            try:
                ordered_blocks = self.bfs_nodes(self.start_block)
            except ValueError:  # Failsafe (e.g., for invalid or empty SDFGs)
                ordered_blocks = self.nodes()

            for block in ordered_blocks:
                state_symbols = set()
                if isinstance(block, (ControlFlowRegion, ConditionalBlock)):
                    b_free_syms, b_defined_syms, b_used_before_syms = block._used_symbols_internal(
                        all_symbols, defined_syms, free_syms, used_before_assignment, keep_defined_in_mapping,
                        with_contents)
                    free_syms |= b_free_syms
                    defined_syms |= b_defined_syms
                    used_before_assignment |= b_used_before_syms
                    state_symbols = b_free_syms
                else:
                    state_symbols = block.used_symbols(all_symbols, keep_defined_in_mapping, with_contents)
                    free_syms |= state_symbols

                # Add free inter-state symbols
                for e in self.out_edges(block):
                    # NOTE: First we get the true InterstateEdge free symbols, then we compute the newly defined symbols
                    # by subracting the (true) free symbols from the edge's assignment keys. This way we can correctly
                    # compute the symbols that are used before being assigned.
                    efsyms = e.data.used_symbols(all_symbols)
                    # collect symbols representing data containers
                    dsyms = {sym for sym in efsyms if sym in self.sdfg.arrays}
                    for d in dsyms:
                        efsyms |= {str(sym) for sym in self.sdfg.arrays[d].used_symbols(all_symbols)}
                    defined_syms |= set(e.data.assignments.keys()) - (efsyms | state_symbols)
                    used_before_assignment.update(efsyms - defined_syms)
                    free_syms |= efsyms

        # Remove symbols that were used before they were assigned.
        defined_syms -= used_before_assignment

        if isinstance(self, dace.SDFG):
            # Remove from defined symbols those that are in the symbol mapping
            if self.parent_nsdfg_node is not None and keep_defined_in_mapping:
                defined_syms -= set(self.parent_nsdfg_node.symbol_mapping.keys())

            # Add the set of SDFG symbol parameters
            # If all_symbols is False, those symbols would only be added in the case of non-Python tasklets
            if all_symbols:
                free_syms |= set(self.symbols.keys())

        # Subtract symbols defined in inter-state edges and constants from the list of free symbols.
        free_syms -= defined_syms

        return free_syms, defined_syms, used_before_assignment

    def to_json(self, parent=None):
        graph_json = OrderedDiGraph.to_json(self)
        block_json = ControlFlowBlock.to_json(self, parent)
        graph_json.update(block_json)

        graph_json['cfg_list_id'] = int(self.cfg_id)
        graph_json['start_block'] = self._start_block

        return graph_json

    @classmethod
    def from_json(cls, json_obj, context=None):
        context = context or {'sdfg': None, 'parent_graph': None}
        _type = json_obj['type']
        if _type != cls.__name__:
            raise TypeError("Class type mismatch")

        nodes = json_obj['nodes']
        edges = json_obj['edges']

        ret = cls(label=json_obj['label'], sdfg=context['sdfg'])

        dace.serialize.set_properties_from_json(ret, json_obj)

        nodelist = []
        for n in nodes:
            nci = copy.copy(context)
            nci['parent_graph'] = ret

            block = dace.serialize.from_json(n, context=nci)
            ret.add_node(block)
            nodelist.append(block)

        for e in edges:
            e = dace.serialize.from_json(e)
            ret.add_edge(nodelist[int(e.src)], nodelist[int(e.dst)], e.data)

        if 'start_block' in json_obj:
            ret._start_block = json_obj['start_block']

        return ret

    ###################################################################
    # Getters, setters, and builtins

    def __str__(self):
        return ControlFlowBlock.__str__(self)

    def __repr__(self) -> str:
        return f'{self.__class__.__name__} ({self.label})'

    @property
    def cfg_list(self) -> List['ControlFlowRegion']:
        return self._cfg_list

    @property
    def cfg_id(self) -> int:
        """
        Returns the unique index of the current CFG within the current tree of CFGs (Top-level CFG/SDFG is 0, nested
        CFGs/SDFGs are greater).
        """
        return self.cfg_list.index(self)

    @property
    def start_block(self):
        """ Returns the starting block of this ControlFlowGraph. """
        if self._cached_start_block is not None:
            return self._cached_start_block

        source_nodes = self.source_nodes()
        if len(source_nodes) == 1:
            self._cached_start_block = source_nodes[0]
            return source_nodes[0]
        # If the starting block is ambiguous allow manual override.
        if self._start_block is not None:
            self._cached_start_block = self.node(self._start_block)
            return self._cached_start_block
        raise ValueError('Ambiguous or undefined starting block for ControlFlowGraph, '
                         'please use "is_start_block=True" when adding the '
                         'starting block with "add_state" or "add_node"')

    @start_block.setter
    def start_block(self, block_id):
        """ Manually sets the starting block of this ControlFlowGraph.

            :param block_id: The node ID (use `node_id(block)`) of the block to set.
        """
        if block_id < 0 or block_id >= self.number_of_nodes():
            raise ValueError('Invalid state ID')
        self._start_block = block_id
        self._cached_start_block = None


@make_properties
class ControlFlowRegion(AbstractControlFlowRegion):
    """
    A ``ControlFlowRegion`` represents a control flow graph node that itself contains a control flow graph.
    This can be an arbitrary control flow graph, but may also be a specific type of control flow region with additional
    semantics, such as a loop or a function call.
    """

    def __init__(self, label='', sdfg=None, parent=None):
        super().__init__(label, sdfg, parent)


@make_properties
class LoopRegion(ControlFlowRegion):
    """
    A control flow region that represents a loop.

    Like in traditional programming languages, a loop has a condition that is checked before each iteration.
    It may have zero or more initialization statements that are executed before the first loop iteration, and zero or
    more update statements that are executed after each iteration. For example, a loop with only a condition and neither
    an initialization nor an update statement is equivalent to a while loop, while a loop with initialization and update
    statements represents a for loop. Loops may additionally be inverted, meaning that the condition is checked after
    the first iteration instead of before.

    A loop region, like any other control flow region, has a single distinct entry / start block, and one or more
    exit blocks. Exit blocks are blocks that have no outgoing edges or only conditional outgoing edges. Whenever an
    exit block finshes executing, one iteration of the loop is completed.

    Loops may have an arbitrary number of break states. Whenever a break state finishes executing, the loop is exited
    immediately. A loop may additionally have an arbitrary number of continue states. Whenever a continue state finishes
    executing, the next iteration of the loop is started immediately (with execution of the update statement(s), if
    present).
    """

    update_statement = CodeProperty(serialize_if=lambda ustmnt: ustmnt is not None,
                                    allow_none=True,
                                    default=None,
                                    desc='The loop update statement. May be None if the update happens elsewhere.')
    init_statement = CodeProperty(serialize_if=lambda istmnt: istmnt is not None,
                                  allow_none=True,
                                  default=None,
                                  desc='The loop init statement. May be None if the initialization happens elsewhere.')
    loop_condition = CodeProperty(allow_none=True, default=None, desc='The loop condition')
    inverted = Property(dtype=bool,
                        default=False,
                        desc='If True, the loop condition is checked after the first iteration.')
    update_before_condition = Property(dtype=bool,
                                       default=True,
                                       desc='If False, the loop condition is checked before the update statement is' +
                                       ' executed. This only applies to inverted loops, turning them from a typical ' +
                                       'do-while style into a while(true) with a break before the update (at the end ' +
                                       'of an iteration) if the condition no longer holds.')
    loop_variable = Property(dtype=str, default='', desc='The loop variable, if given')

    def __init__(self,
                 label: str,
                 condition_expr: Optional[Union[str, CodeBlock]] = None,
                 loop_var: Optional[str] = None,
                 initialize_expr: Optional[Union[str, CodeBlock]] = None,
                 update_expr: Optional[Union[str, CodeBlock]] = None,
                 inverted: bool = False,
                 sdfg: Optional['SDFG'] = None,
                 update_before_condition=True):
        super(LoopRegion, self).__init__(label, sdfg)

        if initialize_expr is not None:
            if isinstance(initialize_expr, CodeBlock):
                self.init_statement = initialize_expr
            else:
                self.init_statement = CodeBlock(initialize_expr)
        else:
            self.init_statement = None

        if condition_expr:
            if isinstance(condition_expr, CodeBlock):
                self.loop_condition = condition_expr
            else:
                self.loop_condition = CodeBlock(condition_expr)
        else:
            self.loop_condition = CodeBlock('True')

        if update_expr is not None:
            if isinstance(update_expr, CodeBlock):
                self.update_statement = update_expr
            else:
                self.update_statement = CodeBlock(update_expr)
        else:
            self.update_statement = None

        self.loop_variable = loop_var or ''
        self.inverted = inverted
        self.update_before_condition = update_before_condition

    def inline(self, lower_returns: bool = False) -> Tuple[bool, Any]:
        """
        Inlines the loop region into its parent control flow region.

        :param lower_returns: Whether or not to remove explicit return blocks when inlining where possible. Defaults to
                              False.
        :return: True if the inlining succeeded, false otherwise.
        """
        parent = self.parent_graph
        if not parent:
            raise RuntimeError('No top-level SDFG present to inline into')

        # Avoid circular imports
        from dace.frontend.python import astutils

        # Check that the loop initialization and update statements each only contain assignments, if the loop has any.
        if self.init_statement is not None:
            if isinstance(self.init_statement.code, list):
                for stmt in self.init_statement.code:
                    if not isinstance(stmt, astutils.ast.Assign):
                        return False, None
        if self.update_statement is not None:
            if isinstance(self.update_statement.code, list):
                for stmt in self.update_statement.code:
                    if not isinstance(stmt, astutils.ast.Assign):
                        return False, None

        # First recursively inline any other contained control flow regions other than loops to ensure break, continue,
        # and return are inlined correctly.
        def recursive_inline_cf_regions(region: ControlFlowRegion) -> None:
            for block in region.nodes():
                if ((isinstance(block, ControlFlowRegion) or isinstance(block, ConditionalBlock))
                        and not isinstance(block, LoopRegion)):
                    recursive_inline_cf_regions(block)
                    block.inline(lower_returns=lower_returns)

        recursive_inline_cf_regions(self)

        # Add all boilerplate loop states necessary for the structure.
        init_state = parent.add_state(self.label + '_init')
        guard_state = parent.add_state(self.label + '_guard')
        end_state = parent.add_state(self.label + '_end')
        loop_latch_state = parent.add_state(self.label + '_latch')

        # Add all loop states and make sure to keep track of all the ones that need to be connected in the end.
        # Return blocks are inlined as-is. If the parent graph is an SDFG, they are converted to states, otherwise
        # they are left as explicit exit blocks.
        connect_to_latch: Set[SDFGState] = set()
        connect_to_end: Set[SDFGState] = set()
        block_to_state_map: Dict[ControlFlowBlock, SDFGState] = dict()
        for node in self.nodes():
            node.label = self.label + '_' + node.label
            if isinstance(node, BreakBlock):
                newnode = parent.add_state(node.label)
                connect_to_end.add(newnode)
                block_to_state_map[node] = newnode
            elif isinstance(node, ContinueBlock):
                newnode = parent.add_state(node.label)
                connect_to_latch.add(newnode)
                block_to_state_map[node] = newnode
            elif isinstance(node, ReturnBlock) and isinstance(parent, dace.SDFG):
                newnode = parent.add_state(node.label)
                block_to_state_map[node] = newnode
            else:
                if self.out_degree(node) == 0:
                    connect_to_latch.add(node)
                parent.add_node(node, ensure_unique_name=True)

        # Add all internal loop edges.
        for edge in self.edges():
            src = block_to_state_map[edge.src] if edge.src in block_to_state_map else edge.src
            dst = block_to_state_map[edge.dst] if edge.dst in block_to_state_map else edge.dst
            parent.add_edge(src, dst, edge.data)

        # Redirect all edges to the loop to the init state.
        for b_edge in parent.in_edges(self):
            parent.add_edge(b_edge.src, init_state, b_edge.data)
            parent.remove_edge(b_edge)
        # Redirect all edges exiting the loop to instead exit the end state.
        for a_edge in parent.out_edges(self):
            parent.add_edge(end_state, a_edge.dst, a_edge.data)
            parent.remove_edge(a_edge)

        # Add an initialization edge that initializes the loop variable if applicable.
        init_edge = dace.InterstateEdge()
        if self.init_statement is not None:
            init_edge.assignments = {}
            for stmt in self.init_statement.code:
                assign: astutils.ast.Assign = stmt
                init_edge.assignments[assign.targets[0].id] = astutils.unparse(assign.value)
        if self.inverted:
            parent.add_edge(init_state, self.start_block, init_edge)
        else:
            parent.add_edge(init_state, guard_state, init_edge)

        # Connect the loop tail.
        update_edge = dace.InterstateEdge()
        if self.update_statement is not None:
            update_edge.assignments = {}
            for stmt in self.update_statement.code:
                assign: astutils.ast.Assign = stmt
                update_edge.assignments[assign.targets[0].id] = astutils.unparse(assign.value)
        parent.add_edge(loop_latch_state, guard_state, update_edge)

        # Add condition checking edges and connect the guard state.
        cond_expr = self.loop_condition.code
        parent.add_edge(guard_state, end_state, dace.InterstateEdge(CodeBlock(astutils.negate_expr(cond_expr)).code))
        parent.add_edge(guard_state, self.start_block, dace.InterstateEdge(CodeBlock(cond_expr).code))

        # Connect any end states from the loop's internal state machine to the tail state so they end a
        # loop iteration. Do the same for any continue states, and connect any break states to the end of the loop.
        for node in connect_to_latch:
            parent.add_edge(node, loop_latch_state, dace.InterstateEdge())
        for node in connect_to_end:
            parent.add_edge(node, end_state, dace.InterstateEdge())

        parent.remove_node(self)

        sdfg = parent if isinstance(parent, dace.SDFG) else parent.sdfg
        sdfg.reset_cfg_list()

        return True, (init_state, guard_state, end_state)

    def can_normalize(self) -> Tuple[bool, bool]:
        """
        Checks if the loop region can be normalized, meaning that it starts from 0 and increments by 1.

        :return: A tuple of two booleans indicating if the loop init and step can be normalized.
        """

        # Avoid cyclic import
        from dace.transformation.passes.analysis import loop_analysis

        # If loop information cannot be determined, we cannot normalize
        start = loop_analysis.get_init_assignment(self)
        step = loop_analysis.get_loop_stride(self)
        itervar = self.loop_variable
        if start is None or step is None or itervar is None:
            return False, False

        # If we cannot symbolically match the loop condition, we cannot normalize
        condition = symbolic.pystr_to_symbolic(self.loop_condition.as_string)
        itersym = symbolic.pystr_to_symbolic(itervar)
        a = sympy.Wild('a')
        if (condition.match(itersym < a) is None and condition.match(itersym <= a) is None
                and condition.match(itersym > a) is None and condition.match(itersym >= a) is None):
            return False, False

        # Get a list of all defined symbols in the loop body
        defined_syms = set()
        for edge, _ in self.all_edges_recursive():
            if isinstance(edge.data, dace.InterstateEdge):
                defined_syms.update(edge.data.assignments.keys())

        # Check if we can normalize loop init
        # Iteration variable not altered in the loop body and Init is not zero
        can_norm_init = (itervar not in defined_syms and symbolic.resolve_symbol_to_constant(start, self.sdfg) != 0)

        # Check if we can normalize loop step
        # Iteration variable not altered in the loop body, increment not altered in body, step does not contain iteration variable, and Step is not one
        step_free_syms = set([str(s) for s in step.free_symbols])
        can_norm_step = (itervar not in defined_syms and step_free_syms.isdisjoint(defined_syms)
                         and step_free_syms.isdisjoint({itervar})
                         and symbolic.resolve_symbol_to_constant(step, self.sdfg) != 1)

        # Return the results
        return can_norm_init, can_norm_step

    def normalize(self) -> bool:
        """
        Normalizes the loop region, meaning that it starts from 0 and increments by 1, if possible.
        Partially normalizes if only one of the two is possible.

        :return: True if the loop was normalized, False otherwise.
        """

        # Avoid cyclic import
        from dace.transformation.passes.analysis import loop_analysis

        # Check if the loop can be normalized
        norm_init, norm_step = self.can_normalize()
        if not (norm_init or norm_step):
            return False

        start = loop_analysis.get_init_assignment(self)
        step = loop_analysis.get_loop_stride(self)
        itervar = self.loop_variable

        # Create the conversion expression
        if norm_init and norm_step:
            val = f"{itervar} * {step} + {start}"
        elif norm_init:
            val = f"{itervar} + {start}"
        elif norm_step:
            val = f"{itervar} * {step}"

        # Replace each occurrence of the old iteration variable with the new one in the loop body, but not in the loop header
        new_iter = self.sdfg.find_new_symbol(f"{itervar}_norm")
        old_loop_init = copy.deepcopy(self.init_statement)
        old_loop_cond = copy.deepcopy(self.loop_condition)
        old_loop_step = copy.deepcopy(self.update_statement)

        self.replace_dict({itervar: new_iter}, replace_keys=False)
        self.init_statement = old_loop_init
        self.loop_condition = old_loop_cond
        self.update_statement = old_loop_step

        # Add new state before the loop to compute the new iteration symbol
        start_state = self.start_block
        self.add_state_before(start_state, is_start_block=True, assignments={new_iter: val})

        # Adjust loop header
        if norm_init:
            self.init_statement = CodeBlock(f"{itervar} = 0")
        if norm_step:
            self.update_statement = CodeBlock(f"{itervar} = {itervar} + 1")

        # Compute new condition
        condition = symbolic.pystr_to_symbolic(self.loop_condition.as_string)
        itersym = symbolic.pystr_to_symbolic(itervar)

        # Find condition by matching expressions
        end: Optional[sympy.Expr] = None
        a = sympy.Wild('a')
        op = ''
        match = condition.match(itersym < a)
        if match:
            op = '<'
            end = match[a]
        if end is None:
            match = condition.match(itersym <= a)
            if match:
                op = '<='
                end = match[a]
        if end is None:
            match = condition.match(itersym > a)
            if match:
                op = '>'
                end = match[a]
        if end is None:
            match = condition.match(itersym >= a)
            if match:
                op = '>='
                end = match[a]
        if len(op) == 0:
            raise ValueError('Cannot match loop condition for loop normalization')

        # Invert the operator for reverse loops
        is_reverse = step < 0
        if is_reverse:
            if op == '<':
                op = '>='
            elif op == '<=':
                op = '>'
            elif op == '>':
                op = '<='
            elif op == '>=':
                op = '<'

            # swap start and end
            start, end = end, start

            # negate step
            step = -step

        if norm_init and norm_step:
            new_condition = f"{itersym} {op} (({end}) - ({start})) / {step}"
        elif norm_init:
            new_condition = f"{itersym} {op} ({end}) - ({start})"
        elif norm_step:
            new_condition = f"{itersym} {op} ({end}) / {step}"

        if is_reverse:
            new_condition = f"{new_condition} + 1"

        self.loop_condition = CodeBlock(new_condition)
        return True

    def get_meta_codeblocks(self):
        codes = [self.loop_condition]
        if self.init_statement:
            codes.append(self.init_statement)
        if self.update_statement:
            codes.append(self.update_statement)
        return codes

    def get_meta_read_memlets(self) -> List[mm.Memlet]:
        # Avoid cyclic imports.
        from dace.sdfg.sdfg import memlets_in_ast
        read_memlets = memlets_in_ast(self.loop_condition.code[0], self.sdfg.arrays)
        if self.init_statement:
            read_memlets.extend(memlets_in_ast(self.init_statement.code[0], self.sdfg.arrays))
        if self.update_statement:
            read_memlets.extend(memlets_in_ast(self.update_statement.code[0], self.sdfg.arrays))
        return read_memlets

    def replace_meta_accesses(self, replacements):
        if self.loop_variable in replacements:
            self.loop_variable = replacements[self.loop_variable]
        replace_in_codeblock(self.loop_condition, replacements)
        if self.init_statement:
            replace_in_codeblock(self.init_statement, replacements)
        if self.update_statement:
            replace_in_codeblock(self.update_statement, replacements)

    def _used_symbols_internal(self,
                               all_symbols: bool,
                               defined_syms: Optional[Set] = None,
                               free_syms: Optional[Set] = None,
                               used_before_assignment: Optional[Set] = None,
                               keep_defined_in_mapping: bool = False,
                               with_contents: bool = True) -> Tuple[Set[str], Set[str], Set[str]]:
        defined_syms = set() if defined_syms is None else defined_syms
        free_syms = set() if free_syms is None else free_syms
        used_before_assignment = set() if used_before_assignment is None else used_before_assignment

        defined_syms.add(self.loop_variable)
        if self.init_statement is not None:
            free_syms |= self.init_statement.get_free_symbols()
        if self.update_statement is not None:
            free_syms |= self.update_statement.get_free_symbols()
        cond_free_syms = self.loop_condition.get_free_symbols()
        if self.loop_variable and self.loop_variable in cond_free_syms:
            cond_free_syms.remove(self.loop_variable)

        b_free_symbols, b_defined_symbols, b_used_before_assignment = super()._used_symbols_internal(
            all_symbols, keep_defined_in_mapping=keep_defined_in_mapping, with_contents=with_contents)
        outside_defined = defined_syms - used_before_assignment
        used_before_assignment |= ((b_used_before_assignment - {self.loop_variable}) - outside_defined)
        free_syms |= b_free_symbols
        defined_syms |= b_defined_symbols

        defined_syms -= used_before_assignment
        free_syms -= defined_syms
        free_syms |= cond_free_syms

        return free_syms, defined_syms, used_before_assignment

    def new_symbols(self, symbols) -> Dict[str, dtypes.typeclass]:
        # Avoid cyclic import
        from dace.codegen.tools.type_inference import infer_expr_type
        from dace.transformation.passes.analysis import loop_analysis

        if self.init_statement and self.loop_variable:
            alltypes = copy.copy(symbols)
            alltypes.update({k: v.dtype for k, v in self.sdfg.arrays.items()})
            l_end = loop_analysis.get_loop_end(self)
            l_start = loop_analysis.get_init_assignment(self)
            l_step = loop_analysis.get_loop_stride(self)
            inferred_type = dtypes.result_type_of(infer_expr_type(l_start, alltypes), infer_expr_type(l_step, alltypes),
                                                  infer_expr_type(l_end, alltypes))
            init_rhs = loop_analysis.get_init_assignment(self)
            if self.loop_variable not in symbolic.free_symbols_and_functions(init_rhs):
                return {self.loop_variable: inferred_type}
        return {}

    def replace_dict(self,
                     repl: Dict[str, str],
                     symrepl: Optional[Dict[symbolic.SymbolicType, symbolic.SymbolicType]] = None,
                     replace_in_graph: bool = True,
                     replace_keys: bool = True):
        if replace_keys:
            if self.loop_variable and self.loop_variable in repl:
                self.loop_variable = repl[self.loop_variable]

        from dace.sdfg.replace import replace_properties_dict
        replace_properties_dict(self, repl, symrepl)

        super().replace_dict(repl, symrepl, replace_in_graph)

    def add_break(self, label=None) -> BreakBlock:
        label = self._ensure_unique_block_name(label)
        block = BreakBlock(label)
        self._labels.add(label)
        self.add_node(block)
        return block

    def add_continue(self, label=None) -> ContinueBlock:
        label = self._ensure_unique_block_name(label)
        block = ContinueBlock(label)
        self._labels.add(label)
        self.add_node(block)
        return block

    @property
    def has_continue(self) -> bool:
        for node, _ in self.all_nodes_recursive(lambda n, _: not isinstance(n, (LoopRegion, SDFGState))):
            if isinstance(node, ContinueBlock):
                return True
        return False

    @property
    def has_break(self) -> bool:
        for node, _ in self.all_nodes_recursive(lambda n, _: not isinstance(n, (LoopRegion, SDFGState))):
            if isinstance(node, BreakBlock):
                return True
        return False

    @property
    def has_return(self) -> bool:
        for node, _ in self.all_nodes_recursive(lambda n, _: not isinstance(n, (LoopRegion, SDFGState))):
            if isinstance(node, ReturnBlock):
                return True
        return False


@make_properties
class ConditionalBlock(AbstractControlFlowRegion):

    _branches: List[Tuple[Optional[CodeBlock], ControlFlowRegion]]

    def __init__(self, label: str = '', sdfg: Optional['SDFG'] = None, parent: Optional['ControlFlowRegion'] = None):
        super().__init__(label, sdfg, parent)
        self._branches = []

    def sub_regions(self):
        return [b for _, b in self.branches]

    def replace_meta_accesses(self, replacements):
        for c, _ in self.branches:
            if c is not None:
                replace_in_codeblock(c, replacements)

    def __str__(self):
        return self._label

    def __repr__(self) -> str:
        return f'ConditionalBlock ({self.label})'

    @property
    def branches(self) -> List[Tuple[Optional[CodeBlock], ControlFlowRegion]]:
        return self._branches

    def add_branch(self, condition: Optional[Union[CodeBlock, str]], branch: ControlFlowRegion):
        if condition is not None and not isinstance(condition, CodeBlock):
            condition = CodeBlock(condition)
        self._branches.append([condition, branch])
        branch.parent_graph = self
        branch.sdfg = self.sdfg

    def remove_branch(self, branch: ControlFlowRegion):
        self._branches = [(c, b) for c, b in self._branches if b is not branch]

    def get_meta_codeblocks(self):
        codes = []
        for c, _ in self.branches:
            if c is not None:
                codes.append(c)
        return codes

    def get_meta_read_memlets(self) -> List[mm.Memlet]:
        # Avoid cyclic imports.
        from dace.sdfg.sdfg import memlets_in_ast
        read_memlets = []
        for c, _ in self.branches:
            if c is not None:
                read_memlets.extend(memlets_in_ast(c.code[0], self.sdfg.arrays))
        return read_memlets

    def _used_symbols_internal(self,
                               all_symbols: bool,
                               defined_syms: Optional[Set] = None,
                               free_syms: Optional[Set] = None,
                               used_before_assignment: Optional[Set] = None,
                               keep_defined_in_mapping: bool = False,
                               with_contents: bool = True) -> Tuple[Set[str], Set[str], Set[str]]:
        defined_syms = set() if defined_syms is None else defined_syms
        free_syms = set() if free_syms is None else free_syms
        used_before_assignment = set() if used_before_assignment is None else used_before_assignment

        for condition, region in self._branches:
            if condition is not None:
                free_syms |= condition.get_free_symbols(defined_syms)
            b_free_symbols, b_defined_symbols, b_used_before_assignment = region._used_symbols_internal(
                all_symbols, defined_syms, free_syms, used_before_assignment, keep_defined_in_mapping, with_contents)
            free_syms |= b_free_symbols
            defined_syms |= b_defined_symbols
            used_before_assignment |= b_used_before_assignment

        defined_syms -= used_before_assignment
        free_syms -= defined_syms

        return free_syms, defined_syms, used_before_assignment

    def replace_dict(self,
                     repl: Dict[str, str],
                     symrepl: Optional[Dict[symbolic.SymbolicType, symbolic.SymbolicType]] = None,
                     replace_in_graph: bool = True,
                     replace_keys: bool = True):
        # Avoid circular imports
        from dace.sdfg.replace import replace_in_codeblock

        if replace_keys:
            from dace.sdfg.replace import replace_properties_dict
            replace_properties_dict(self, repl, symrepl)

        for cond, region in self._branches:
            region.replace_dict(repl, symrepl, replace_in_graph)
            if cond is not None:
                replace_in_codeblock(cond, repl)

    def to_json(self, parent=None):
        json = super().to_json(parent)
        json['branches'] = [(condition.to_json() if condition is not None else None, cfg.to_json())
                            for condition, cfg in self._branches]
        return json

    @classmethod
    def from_json(cls, json_obj, context=None):
        context = context or {'sdfg': None, 'parent_graph': None}
        _type = json_obj['type']
        if _type != cls.__name__:
            raise TypeError('Class type mismatch')

        ret = cls(label=json_obj['label'], sdfg=context['sdfg'])

        dace.serialize.set_properties_from_json(ret, json_obj)

        for condition, region in json_obj['branches']:
            if condition is not None:
                ret.add_branch(CodeBlock.from_json(condition), ControlFlowRegion.from_json(region, context))
            else:
                ret.add_branch(None, ControlFlowRegion.from_json(region, context))
        return ret

    def inline(self, lower_returns: bool = False) -> Tuple[bool, Any]:
        """
        Inlines the conditional region into its parent control flow region.

        :param lower_returns: Whether or not to remove explicit return blocks when inlining where possible. Defaults to
                              False.
        :return: True if the inlining succeeded, false otherwise.
        """
        parent = self.parent_graph
        if not parent:
            raise RuntimeError('No top-level SDFG present to inline into')

        # Add all boilerplate states necessary for the structure.
        guard_state = parent.add_state(self.label + '_guard')
        end_state = parent.add_state(self.label + '_end')

        # Redirect all edges to the region to the init state.
        for b_edge in parent.in_edges(self):
            parent.add_edge(b_edge.src, guard_state, b_edge.data)
            parent.remove_edge(b_edge)
        # Redirect all edges exiting the region to instead exit the end state.
        for a_edge in parent.out_edges(self):
            parent.add_edge(end_state, a_edge.dst, a_edge.data)
            parent.remove_edge(a_edge)

        from dace.sdfg.sdfg import InterstateEdge
        else_branch = None
        full_cond_expression: Optional[List[ast.AST]] = None
        for condition, region in self._branches:
            if condition is None:
                else_branch = region
            else:
                if full_cond_expression is None:
                    full_cond_expression = condition.code[0]
                else:
                    full_cond_expression = astutils.and_expr(full_cond_expression, condition.code[0])
                parent.add_node(region)
                parent.add_edge(guard_state, region, InterstateEdge(condition=condition))
                parent.add_edge(region, end_state, InterstateEdge())
                region.inline(lower_returns=lower_returns)
        if full_cond_expression is not None:
            negative_full_cond = astutils.negate_expr(full_cond_expression)
            negative_cond = CodeBlock([negative_full_cond])
        else:
            negative_cond = CodeBlock('1')

        if else_branch is not None:
            parent.add_node(else_branch)
            parent.add_edge(guard_state, else_branch, InterstateEdge(condition=negative_cond))
            parent.add_edge(else_branch, end_state, InterstateEdge())
            else_branch.inline(lower_returns=lower_returns)
        else:
            parent.add_edge(guard_state, end_state, InterstateEdge(condition=negative_cond))

        parent.remove_node(self)

        sdfg = parent if isinstance(parent, dace.SDFG) else parent.sdfg
        sdfg.reset_cfg_list()

        return True, (guard_state, end_state)

    # Abstract control flow region overrides

    @property
    def start_block(self):
        return None

    @start_block.setter
    def start_block(self, _):
        pass

    # Graph API overrides.

    def node_id(self, node: 'ControlFlowBlock') -> int:
        try:
            return next(i for i, (_, b) in enumerate(self._branches) if b is node)
        except StopIteration:
            raise NodeNotFoundError(node)

    def nodes(self) -> List['ControlFlowBlock']:
        return [node for _, node in self._branches]

    def number_of_nodes(self):
        return len(self._branches)

    def edges(self) -> List[Edge['dace.sdfg.InterstateEdge']]:
        return []

    def in_edges(self, _: 'ControlFlowBlock') -> List[Edge['dace.sdfg.InterstateEdge']]:
        return []

    def out_edges(self, _: 'ControlFlowBlock') -> List[Edge['dace.sdfg.InterstateEdge']]:
        return []

    def all_edges(self, _: 'ControlFlowBlock') -> List[Edge['dace.sdfg.InterstateEdge']]:
        return []


@make_properties
class UnstructuredControlFlow(ControlFlowRegion):
    """ Special control flow region to represent a region of unstructured control flow. """

    def __repr__(self):
        return f'UnstructuredCF ({self.label})'


@make_properties
class NamedRegion(ControlFlowRegion):

    debuginfo = DebugInfoProperty()

    def __init__(self, label: str, sdfg: Optional['SDFG'] = None, debuginfo: Optional[dtypes.DebugInfo] = None):
        super().__init__(label, sdfg)
        self.debuginfo = debuginfo


@make_properties
class FunctionCallRegion(NamedRegion):

    arguments = DictProperty(str, str)

    def __init__(self,
                 label: str,
                 arguments: Dict[str, str] = {},
                 sdfg: 'SDFG' = None,
                 debuginfo: Optional[dtypes.DebugInfo] = None):
        super().__init__(label, sdfg, debuginfo)
        self.arguments = arguments<|MERGE_RESOLUTION|>--- conflicted
+++ resolved
@@ -1550,10 +1550,6 @@
         arrays = set(n.data for n in self.data_nodes())
         sdfg = SDFG(self.label)
         sdfg._arrays = dace.sdfg.NestedDict({k: self.sdfg.arrays[k] for k in arrays})
-<<<<<<< HEAD
-        #sdfg._arrays = {k: self.sdfg.arrays[k] for k in arrays}
-=======
->>>>>>> a2145299
         sdfg.add_node(self)
 
         return sdfg._repr_html_()
