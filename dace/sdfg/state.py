--- conflicted
+++ resolved
@@ -2564,7 +2564,6 @@
         self.add_edge(state, new_state, dace.sdfg.InterstateEdge(condition=condition, assignments=assignments))
         return new_state
 
-<<<<<<< HEAD
     ###################################################################
     # Traversal methods
 
@@ -2608,8 +2607,6 @@
     ###################################################################
     # Inherited / Overrides
 
-=======
->>>>>>> 4a24c9cc
     def _used_symbols_internal(self,
                                all_symbols: bool,
                                defined_syms: Optional[Set] = None,
@@ -2865,11 +2862,7 @@
     def to_json(self, parent=None):
         return super().to_json(parent)
 
-<<<<<<< HEAD
-    def add_state(self, label=None, is_start_block=False, is_break=False, is_continue=False, *,
-=======
     def add_state(self, label=None, is_start_block=False, is_continue=False, is_break=False, *,
->>>>>>> 4a24c9cc
                   is_start_state: bool = None) -> SDFGState:
         state = super().add_state(label, is_start_block, is_start_state=is_start_state)
         # Cast to the corresponding type if the state is a break or continue state.
