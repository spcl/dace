--- conflicted
+++ resolved
@@ -22,12 +22,8 @@
 from dace.properties import (CodeBlock, DebugInfoProperty, DictProperty, EnumProperty, Property, SubsetProperty, SymbolicProperty,
                              CodeProperty, make_properties)
 from dace.sdfg import nodes as nd
-<<<<<<< HEAD
-from dace.sdfg.graph import MultiConnectorEdge, NodeNotFoundError, OrderedMultiDiConnectorGraph, SubgraphView, OrderedDiGraph, Edge
-=======
-from dace.sdfg.graph import (MultiConnectorEdge, OrderedMultiDiConnectorGraph, SubgraphView, OrderedDiGraph, Edge,
-                             generate_element_id)
->>>>>>> d31dd7b2
+from dace.sdfg.graph import (MultiConnectorEdge, NodeNotFoundError, OrderedMultiDiConnectorGraph, SubgraphView,
+                             OrderedDiGraph, Edge, generate_element_id)
 from dace.sdfg.propagation import propagate_memlet
 from dace.sdfg.validation import validate_state
 from dace.subsets import Range, Subset
@@ -3208,7 +3204,6 @@
                 return True
         return False
 
-<<<<<<< HEAD
 @dace.serialize.serializable
 class ConditionalRegion(ControlFlowBlock, ControlGraphView):
     def __init__(self, label: str):
@@ -3312,7 +3307,8 @@
         sdfg.reset_cfg_list()
 
         return True, (guard_state, end_state)
-=======
+
+
 @make_properties
 class NamedRegion(ControlFlowRegion):
     debuginfo = DebugInfoProperty()
@@ -3325,5 +3321,4 @@
     arguments = DictProperty(str, str)
     def __init__(self, label: str, arguments: Dict[str, str] = {}, sdfg: 'SDFG' = None):
         super().__init__(label, sdfg)
-        self.arguments = arguments
->>>>>>> d31dd7b2
+        self.arguments = arguments