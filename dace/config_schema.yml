# Copyright 2019-2021 ETH Zurich and the DaCe authors. All rights reserved.
# Schema file for DaCe Preferences

# Metadata fields for elements:
#   type: any python type (dict, list, int, bool, float, str)
#   title: short name to show in GUI
#   description: tooltip to show in GUI
#   required: required sub-fields (for dict fields)
#   default: default value. Can be platform-specific (see below)
#   default_<platformname>: default value for platform <platformname> (overrides default)
#   template_vars: template variables to include when processing (str fields only)

# Top-level element is a dictionary (record)
type: dict
title: General
description: DaCe Preferences
required:
    #############################################
    # Categories
    optimizer:
        type: dict
        title: Optimizer
        description: Preferences of the SDFG Optimizer
        required:
            autospecialize:
                type: bool
                default: false
                title: Auto-specialize symbols
                description: >
                    Automatically specialize every SDFG to the symbol values
                    at call-time. Requires all symbols to be set.

            autooptimize:
                type: bool
                default: false
                title: Run auto-optimization heuristics
                description: >
                    Automatically runs the set of optimizing transformation
                    heuristics on any program called via the Python frontend.

            autotile_size:
                type: int
                default: 128
                title: Default tile size in auto-optimization
                description: >
                    Sets the default tile size for the optimization heuristics.

            autotile_partial_parallelism:
                type: bool
                default: true
                title: Prefer partial parallelism over write-conflict tiling
                description: >
                    If true, sets the auto-optimizer to prefer extracting map
                    parallel dimensions over tiling for atomic write-conflict
                    resolution edges. This may be slower in case of small
                    parallel dimensions vs. conflicted dimensions. This
                    preference only applies to symbolic ranges or ranges over
                    the autotile_size parameter.

            visualize_sdfv:
                type: bool
                default: false
                title: Visualize SDFG
                description: Open an SDFG in browser every transformation.

            save_intermediate:
                type: bool
                default: false
                title: Save intermediate SDFGs
                description: Save SDFG files after every transformation.

            automatic_simplification:
                type: bool
                default: true
                title: Automatic SDFG simplification
                description: >
                    Automatically performs SDFG simplification on programs.

            detect_control_flow:
                type: bool
                default: true
                title: Detect control flow from state transitions
                description: >
                    Attempts to infer control flow constructs "if",
                    "for" and "while" from state transitions, allowing
                    code generators to generate appropriate code.

            symbolic_positive:
                type: bool
                default: true
                title: Treat all symbolic expressions as positive
                description: >
                    Every expression in which a symbolic value appears
                    is treated as strictly positive. This is necessary
                    for certain Range evaluations using Subgraph Fusion.

            match_exception:
                type: bool
                default: false
                title: Treat exceptions in "can_be_applied" as errors
                description: >
                    When an exception is raised in a transformation "can_be_applied"
                    function, if True the exception is raised further. Otherwise
                    the exception is printed as a warning.
    compiler:
        type: dict
        title: Compiler
        description: Preferences of the compiler
        required:
            use_cache:
                type: bool
                default: false
                title: Use cache
                description: >
                    If enabled, does not recompile code generated from SDFGs
                    if shared library (.so/.dll) file is present.

            library_prefix:
                type: str
                default: ""
                default_Linux: "lib"
                default_Darwin: "lib"
                title: Library prefix
                description: Filename prefix for shared libraries.

            library_extension:
                type: str
                default: so
                default_Linux: so
                default_Windows: dll
                default_Darwin: dylib
                title: Library extension
                description: File extension of shared libraries.

            indentation_spaces:
                type: int
                default: 4
                title: Indentation width
                description: >
                    Number of spaces used when indenting generated code.

            build_type:
                type: str
                default: RelWithDebInfo
                title: Build configuration
                description: >
                    Configuration type for CMake build (can be Debug, Release,
                    RelWithDebInfo, or MinSizeRel).

            allow_shadowing:
                type: bool
                default: true
                title: Allow variable shadowing
                description: >
                   Allowing shadowing of variables in the code (reduces
                   exceptions to warnings when shadowing is encountered).

            codegen_lineinfo:
                type: bool
                default: false
                title: Annotate code generator lines
                description: >
                    Keep a source mapping between generated code and the file/line
                    of the code generator that generated it. Used for debugging
                    code generation.

            codegen_state_struct_suffix:
                type: str
                default: "_state_t"
                title: Suffix used by the code generator to mangle the state struct.
                description: >
                    For every SDFG the code generator is is processing a state struct is generated.
                    The typename of this struct is derived by appending this value to the SDFG's name.
                    Note that the suffix may only contains letters, digits and underscores.

            format_code:
                type: bool
                default: false
                title: Format code with `clang-format`
                description: >
                    Formats the generated code with `clang-format` before saving the files.

            format_config_file:
                type: str
                default: ""
                title: Path the clang-format file
                description: >
                    Clang-format file to be used by clang-format, only used if format_code is true

            default_data_types:
                type : str
                default: Python
                title : Default data types
                description: >
                    Specify the default data types to use in generating code.
                    If "Python", Python's semantics will be followed (i.e., `float`  and `int`
                    are represented using 64 bits). If the property is set to "C", C's semantcs will be
                    used (`float` and `int` are represented using 32bits).

            unique_functions:
                type: str
                default: hash
                title: Generate unique functions
                description: >
                    Determine if and how to generate the code for equivalent NestedSDFGs:
                    "hash": hashing is used to determine if multiple NestedSDFGs with equivalent contents exist.
                    If this is the case, the code is generated only once.
                    "unique_name": the unique_name property of SDFG is used to determine if two NestedSDFGs are equal,
                    generating the code only once.  This gives more control to the programmer, that can explicitly
                    decide what NestedSDFG code can be replicated and what not.
                    "none": a separate function is code generated for each NestedSDFG

            allow_view_arguments:
                type: bool
                default: false
                title: Allow numpy views as arguments
                description: >
                    If true, allows users to call DaCe programs with NumPy views
                    (for example, "A[:, 1]" or "w.T"). As this can create pointer
                    aliasing issues with two arrays pointing to the same memory,
                    or analyzability issue with strides and alignment, this option
                    is disabled by default.

            inline_sdfgs:
                type: bool
                default: false
                title: Inline all nested SDFGs
                description: >
                    If set to true, inlines all nested SDFGs upon code generation by default.

            max_stack_array_size:
                type: int
                default: 65536
                title: Max stack-allocated array size (bytes)
                description: >
                    All stack allocated arrays (i.e. StorageType.Register) with
                    size larger than this will be allocated on the heap.

            extra_cmake_args:
                type: str
                default: ''
                title: Additional CMake configuration arguments
                description: >
                    If set, specifies additional arguments to the initial invocation
                    of ``cmake``.

            #############################################
            # CPU compiler
            cpu:
                type: dict
                title: CPU
                description: CPU compiler preferences
                required:
                    executable:
                        type: str
                        default: ''
                        title: Compiler executable override
                        description: File path or name of compiler executable

                    args:
                        type: str
                        title: Arguments
                        description: Compiler argument flags
<<<<<<< HEAD
                        default: '-fopenmp -fPIC  -Wall -Wextra -O0 -g -ggdb -march=native  -Wno-unused-parameter -Wno-unused-label'
=======
                        default: '-fopenmp -fPIC -Wall -Wextra -O3 -march=native -ffast-math -Wno-unused-parameter -Wno-unused-label'
>>>>>>> e7e0c85d
                        default_Windows: '/O2 /fp:fast /arch:AVX2 /D_USRDLL /D_WINDLL /D__restrict__=__restrict'

                    libs:
                        type: str
                        title: Additional libraries
                        description: Additional linked libraries required by target
                        default: ''

                    openmp_sections:
                        type: bool
                        default: false
                        title: Use OpenMP sections
                        description: >
                            If set to true, multiple connected components will
                            generate "#pragma omp parallel sections" code around
                            them.

            #############################################
            # GPU (CUDA/HIP) compiler
            cuda:
                type: dict
                title: GPU
                description: GPU (CUDA/HIP) compiler preferences
                required:
                    backend:
                        type: str
                        default: 'auto'
                        title: Compilation backend
                        description: >
                            Backend to compile for ('auto' for automatic detection, 'cuda' for NVIDIA, or 'hip' for AMD).

                    path:
                        type: str
                        default: ''
                        title: CUDA/HIP path override
                        description: Path to CUDA toolkit or ROCm/HIP root directory

                    args:
                        type: str
                        title: nvcc Arguments
                        description: Compiler argument flags for CUDA
<<<<<<< HEAD
                        default: '-Xcompiler -march=native -Xcompiler -Wno-unused-parameter'
                        default_Windows: '-O3'
=======
                        default: '--expt-relaxed-constexpr -Xcompiler -march=native --use_fast_math -Xcompiler -Wno-unused-parameter'
                        default_Windows: '-O3 --use_fast_math'
>>>>>>> e7e0c85d

                    hip_args:
                        type: str
                        title: hipcc Arguments
                        description: Compiler argument flags for HIP
                        default: '-std=c++17 -fPIC -O3 -ffast-math -Wno-unused-parameter'

                    cuda_arch:
                        type: str
                        title: Additional CUDA architectures
                        description: >
                            Additional CUDA architectures (separated by commas)
                            to compile GPU code for, excluding the current
                            architecture on the compiling machine.
                        default: 'sm_86'

                    hip_arch:
                        type: str
                        title: Additional HIP architectures
                        description: >
                            Additional HIP architectures (separated by commas)
                            to compile GPU code for, excluding the current
                            architecture on the compiling machine.
                        default: 'gfx906'

                    default_block_size:
                        type: str
                        title: Default thread-block size
                        description: >
                            Default thread-block size for GPU kernels when
                            explicit GPU block maps are not defined.
                            Can be set to 'max' to maximize occupancy.
                        default: '32,1,1'

                    dynamic_map_block_size:
                        type: str
                        title: Thread-Block size for GPU_ThreadBlock_Dynamic
                        description: >
                            Thread-Block size for maps using GPU_ThreadBlock_Dynamic
                            scheduler. Can be set to 'max' to maximize occupancy.
                        default: '128,1,1'

                    dynamic_map_fine_grained:
                        type: bool
                        title: Enable fine grained load balancing for GPU_ThreadBlock_Dynamic
                        description: >
                            If true the scheduler will dynamically redistribute the
                            combined work of all threads in the warp equally across the
                            warp (fine grained). Otherwise, each warp works sequentially
                            only on its tasks (potential load imbalance).
                        default: true

                    persistent_map_SM_fraction:
                        type: float
                        title: Fraction of SMs to use for persistent GPU map
                        description: >
                            Sets the fraction of the number of SMs of the Device
                            that the GPU_Persistent map can use. Together with
                            persistent_map_occupancy this specifies the grid
                            size of the kernel being launched.
                            0.0 < persistent_map_SM_fraction <= 1.0
                            The fraction will be rounded up to the next integer
                            number of SMs. The max value of SMs that can/will
                            be used is equal to cudaDevAttrMultiProcessorCount.
                        default: 1.0

                    persistent_map_occupancy:
                        type: int
                        title: Number of blocks to launch per SM used
                        description: >
                            Sets the number of thread block to be launched per
                            SM being used. Essentially this is a simple
                            multiplier to persistent_map_SM_fraction.
                            It is up to the user to check if the resulting
                            number of thread blocks can run efficiently on the
                            GPU.
                        default: 2

                    max_concurrent_streams:
                        type: int
                        title: Concurrent execution streams
                        description: >
                            Maximum number of concurrent CUDA/HIP streams to
                            generate. Special values: -1 only uses the
                            default stream, 0 uses infinite concurrent streams.
                        default: 0

                    syncdebug:
                        type: bool
                        title: Synchronous Debugging
                        description: >
                            Enables Synchronous Debugging mode, where each library call
                            is followed by full-device synchronization and error checking.
                        default: false

                    libs:
                        type: str
                        title: Additional libraries
                        description: Additional linked libraries required by target
                        default: ''

                    mempool_release_threshold:
                        type: int
                        title: Memory pool memory release threshold
                        default: -1
                        description: >
                            A value that determines how large a memory allocation has to be before it is
                            automatically released from the memory pool to the system. The default is -1,
                            which indicates "never release". Other values may be 0 (always release), or
                            any byte value.
                            For more information, see ``cudaMemPoolAttrReleaseThreshold`` in the CUDA toolkit
                            documentation.

                    block_size_limit:
                        type: int
                        title: Maximum thread-block size in code generation
                        default: 1024
                        description: >
                            Threshold for the GPU code generator to fail in generating a kernel with
                            a specified overall larger block size. Default value is derived from hardware
                            limits on common GPUs.

                    block_size_lastdim_limit:
                        type: int
                        title: Maximum last dimension thread-block size in code generation
                        default: 64
                        description: >
                            Threshold for the GPU code generator to fail in generating a kernel with
                            a specified larger block size in the third dimension. Default value is
                            derived from hardware limits on common GPUs.

                    thread_id_type:
                        type: str
                        title: Thread/block index data type
                        default: int32
                        description: >
                            Defines the data type for a thread and block index in the generated code.
                            The type is based on the type-classes in ``dace.dtypes``. For example,
                            ``uint64`` is equivalent to ``dace.uint64``. Change this setting when large
                            index types are needed to address memory offsets that are beyond the 32-bit
                            range, or to reduce memory usage.

                    allow_implicit_memlet_to_map:
                        type: bool
                        title: Allow the implicit conversion of Memlets to Maps during code generation.
                        default: true
                        description: >
                            If ``true`` the code generator will implicitly convert Memlets that cannot be
                            represented by a native library call, such as ``cudaMemcpy()`` into Maps that
                            explicitly copy the data around. If this value is ``false`` the code generator
                            will raise an exception if such a Memlet is encountered. This allows the user
                            to have full control over all Maps in the SDFG.


            #############################################
            # General FPGA flags
            fpga:
                type: dict
                title: FPGA
                description: "Common preferences for FPGA compilation."
                required:

                    autobuild_bitstreams:
                        type: bool
                        default: true
                        title: Automatically build bitstreams
                        description: >
                            If set to true, CMake will automatically build missing
                            bitstreams when running an FPGA program. This can take a
                            very long time, and users might want to do this manually.
                            If set to false, the program will optimistically assume
                            that the bitstream is present in the build directory, and
                            will crash if this is not the case.

                    minimum_fifo_depth:
                        type: int
                        default: ''
                        title: Minimum depth of FIFOs
                        description: Sets the minimum depth of any generated FIFO.

                    vendor:
                        type: str
                        default: xilinx
                        title: FPGA vendor
                        description: >
                            Target Xilinx ("xilinx") or Intel ("intel_fpga") FPGAs when
                            generating code.

                    concurrent_kernel_detection:
                        type: bool
                        default: false
                        title: Detect parts of an SDFG that can run in parallel
                        description: >
                            If set to false, DaCe will place each weakly connected
                            component found in an SDFG state in a different Kernel/Processing Element.
                            If true, a heuristic will further inspect each independent component
                            for other parallelism opportunities (e.g., branches of the SDFG
                            that can be executed in parallel), creating the corresponding kernels.

            #############################################
            # FPGA (Xilinx) compiler flags
            xilinx:
                type: dict
                title: Xilinx
                description: FPGA (Xilinx) compiler preferences
                required:

                    mode:
                        type: str
                        default: simulation
                        title: Compilation mode
                        description: Target of FPGA kernel build (simulation/software_emulation/hardware_emulation/hardware)

                    path:
                        type: str
                        default: ''
                        title: Vitis installation override
                        description: >
                            Path to specific Vitis/SDx/SDAccel installation to
                            use instead of just searching PATH and environment
                            variables.

                    platform:
                        type: str
                        default: xilinx_u250_xdma_201830_2
                        title: Target platform for Xilinx
                        description: Platform name of Vitis/SDx/SDAccel target.

                    frequency:
                        type: str
                        default: ''
                        title: Target frequency for Xilinx kernels
                        description: >
                            Target frequency, in MHz, when compiling kernels
                            for Xilinx. Will not necessarily be achieved in
                            practice. To enable multiple clocks, enter values
                            in the format "clock_id:frequency", with frequency
                            being specified in MHz separated by an escaped bar,
                            all enclosed in quotes. E.g. "0:250\|1:500".

                    enable_debugging:
                        type: bool
                        default: false
                        title: Enable debugging for hardware kernels
                        description: >
                            Injects debugging cores on the interfaces of the
                            kernel, allowing fine-grained debugging of hardware
                            runs at the cost of additional resources. This is
                            always enabled for emulation runs.

                    host_flags:
                        type: str
                        title: Host arguments
                        description: Extra host compiler argument flags
                        default: "-Wno-unknown-pragmas -Wno-unused-label"

                    synthesis_flags:
                        type: str
                        title: Synthesis arguments
                        description: High-level synthesis C++ flags
                        default: "-std=c++14"

                    build_flags:
                        type: str
                        title: Arguments
                        description: Kernel build C++ flags
                        default: ""

                    decouple_array_interfaces:
                        type: bool
                        default: false
                        title: Decouple array memory interfaces
                        description: >
                            If an array is both read and written, this option decouples
                            its accesses, by creatin a memory interface for reading and one
                            for writing.
                            Note that this may hide potential Read-After-Write or
                            Write-After-Read dependencies.


            #############################################
            # Intel FPGA compiler flags
            intel_fpga:
                type: dict
                title: Intel FPGA
                description: Intel FPGA compiler preferences.
                required:

                    mode:
                        type: str
                        default: emulator
                        title: Compilation mode
                        description: >
                          Target of FPGA kernel build
                          (emulator/simulator/hardware).

                    path:
                        type: str
                        default: ''
                        title: Intel FPGA OpenCL SDK installation override
                        description: >
                            Path to specific Intel FPGA OpenCL SDK installation
                            to use instead of just searching PATH and
                            environment variables.

                    board:
                        type: str
                        default: a10gx
                        title: Target FPGA board
                        description: FPGA board to compile for, obtain list by running ``aoc --list-boards``.

                    enable_debugging:
                        type: bool
                        default: false
                        title: Enable debugging for hardware kernels
                        description: Injects debugging cores where available.

                    host_flags:
                        type: str
                        title: Host arguments
                        description: Extra host compiler argument flags
                        default: "-Wno-unknown-pragmas"

                    kernel_flags:
                        type: str
                        title: Kernel flags
                        description: High-level synthesis C++ flags
                        default: "-fp-relaxed -cl-no-signed-zeros -cl-fast-relaxed-math -cl-single-precision-constant -no-interleaving=default"

            #############################################
            # RTL (SystemVerilog) compiler
            rtl:
                type: dict
                title: RTL
                description: RTL (SystemVerilog) compiler preferences
                required:
                    verbose:
                        type: bool
                        default: false
                        title: Verbose Build & Execution Output
                        description: Output full build and execution (incl internal state) log.
                    verilator_flags:
                        type: str
                        default: ''
                        title: Additional Verilator Arguments
                        description: Additional arguments feed to verilator.
                    verilator_lint_warnings:
                        type: bool
                        default: true
                        title: Verilator Lint Warnings
                        description: Enable/Disable detailed SV lint checker output.
                    verilator_enable_debug:
                        type: bool
                        default: false
                        title: Verilator Enable Debug
                        description: Enable/disable verbose internal state debug output.

            #############################################
            # MPI compiler
            mpi:
                type: dict
                title: MPI
                description: MPI compiler preferences
                required:
                    executable:
                        type: str
                        default: ''
                        title: Compiler executable override
                        description: File path or name of compiler executable

            #############################################
            # Linker
            linker:
                type: dict
                title: Linker
                description: Linker preferences
                required:
                    executable:
                        type: str
                        default: ''
                        title: Linker executable override
                        description: File path or name of linker executable

                    args:
                        type: str
                        title: Arguments
                        description: Linker argument flags
                        # Tell linker to use rpath instead of runpath. Intel
                        # FPGA programs fail to find certain libraries at
                        # runtime with runpath.
                        default: '-Wl,--disable-new-dtags'
                        default_Darwin: ''
                        default_Windows: ''

    instrumentation:
        type: dict
        title: Instrumentation
        description: Instrumentation preferences
        required:
            report_each_invocation:
                type: bool
                title: Save report for each invocation
                default: true
                description: >
                    Save an instrumentation report file for each invocation of
                    the SDFG, rather than one report that spans from SDFG
                    initialization to finalization.

            papi:
                type: dict
                title: PAPI
                description: PAPI configuration
                required:
                    default_counters:
                        type: str
                        title: Default PAPI counters
                        default: "['PAPI_TOT_INS', 'PAPI_TOT_CYC', 'PAPI_L2_TCM', 'PAPI_L3_TCM']"
                        description: >
                            Sets the default PAPI counter list, formatted as
                            a Python list of strings.
                    overhead_compensation:
                        type: bool
                        title: Compensate Overhead
                        default: true
                        description: >
                            Subtracts the minimum measured overhead from every measurement.
                    vectorization_analysis:
                        type: bool
                        title: Enable vectorization check
                        default: false
                        description: >
                            Enables analysis of gcc vectorization information. Only gcc/g++ is supported.

            print_fpga_runtime:
                type: bool
                default: false
                title: Print FPGA runtime
                description: Prints the runtime of instrumented FPGA kernel states to standard output.

    #############################################
    # Python frontend settings

    frontend:
        type: dict
        title: Frontend
        description: Python frontend preferences
        required:
            cache_size:
                type: int
                title: Program cache size
                default: 32
                description: >
                    The number of compiled programs to cache (based on argument
                    types, closure constants, and closure array types) to avoid
                    reparsing/compiling when calling a @dace.program or method.

            implicit_recursion_depth:
                type: int
                title: Auto-parsing recursion depth
                default: 64
                description: >
                    The maximum call-stack depth allowed when automatically
                    parsing called dace functions or methods.

            raise_nested_parsing_errors:
                type: bool
                title: Raise nested parsing errors
                default: false
                description: >
                    Raise all errors out of nested function parsing contexts
                    instead of trying to create a callback implicitly.

            verbose_errors:
                type: bool
                title: Show preprocessed AST on parsing errors
                default: false
                description: >
                    Prints out the preprocessed unparsed AST in case of a parsing
                    error.

            preprocessing_passes:
                type: int
                title: Number of preprocessing passes on Python code
                default: 5
                description: >
                    Number of times to run the Python preprocessing passes (e.g., constant
                    folding) on the input code. Set to zero to disable preprocessing
                    optimizations, set to -1 to run until the code has not changed.

            dont_fuse_callbacks:
                type: bool
                title: Do not fuse callbacks
                default: false
                description: >
                    Stricter mode of operation where callbacks into Python don't participate
                    in state fusion transformations.

            typed_callbacks_only:
                type: bool
                title: Only allow typed callbacks
                default: false
                description: >
                    Stricter mode of operation where callbacks into Python must have explicit return value
                    types in order to compile.

            unroll_threshold:
                type: int
                title: Automatic unroll loop size threshold
                default: -1
                description: >
                    Threshold for automatic loop unrolling of any generator (e.g., including ``range``) with a
                    compile-time size. A value of -1 (default) means not to unroll any loop automatically, a value of
                    0 means unrolling every loop, and a value above zero sets a size threshold beyond which a
                    constant-sized loop will not be automatically unrolled.

            check_args:
                type: bool
                default: false
                title: Check arguments on SDFG call
                description: >
                    Perform an early type check on arguments passed to an SDFG when called directly (from
                    ``SDFG.__call__``). Another type check is performed when calling compiled SDFGs.

            avoid_wcr:
                type: bool
                default: false
                title: Avoid using WCR for augmented assignments when possible
                description: >
                    Perform a map-symbol-dependency check on the write-subsets of augmented
                    assignments that appear inside Maps to avoid using WCR when possible.
                    This feature works correctly only when there is a single augmented assignment
                    for each data dimension inside a Map.

    #############################################

    # General settings

    debugprint:
        type: bool
        default: false
        title: Debug printing
        description: Enable verbose printouts.

    progress:
        type: bool
        default: true
        title: Progress reports
        description: Enable progress report printouts.

    cache:
        type: str
        default: name
        title: Compiled cache entry naming policy
        description: >
            Determine the name of the generated ``.dacecache`` folder:


            * ``name`` uses the name of the SDFG directly, causing it to be
            overridden by other programs using the same SDFG name.

            * ``hash`` uses a mangled name based on the hash of the SDFG, such that
            any change to the SDFG will generate a different cache folder.

            * ``unique`` uses a name based on the currently running Python process
            at code generation time, such that no caching or clashes can happen
            between different processes or subsequent invocations of Python.

            * ``single`` uses a single cache folder for all SDFGs, saving space and
            potentially build time, but disallows executing SDFGs in parallel
            and caching of more than one simultaneous SDFG.

    store_history:
        type: bool
        default: true
        title: Store SDFG transformation history
        description: Store the history of transformations on the SDFG file.

    default_build_folder:
        type: str
        default: .dacecache
        title: Default SDFG build folder
        description: >
            Default folder in which compiled DaCe programs and SDFGs are stored.
            Can either be a relative path (by default) or absolute.

    profiling:
        type: bool
        default: false
        title: Profiling
        description: Enable profiling support.

    profiling_status:
        type: bool
        default: true
        title: Status bar for profiling
        description: >
            Enable tqdm status bar while profiling. If tqdm is not installed
            a warning will appear. To disable this feature (and the warning) set
            this option to false.

    treps:
        type: int
        default: 100
        title: Profiling Repetitions
        description: Number of times to run program for profiling.

    call_hooks:
        type: str
        default: ""
        title: Hooks before/after every DaCe program call
        description: >
            A comma-separated list of functions (or Context Manager classes) that will
            be called before every DaCe program (SDFG) is compiled and run. Used for
            functionality such as automatic tuning or instrumentation.

    compiled_sdfg_call_hooks:
        type: str
        default: ""
        title: Hooks before/after every compiled SDFG call
        description: >
            A comma-separated list of functions (or Context Manager classes) that will
            be called before every compiled SDFG's generated code is invoked. Used
            for functionality such as low-level profiling.

    external_transformations_path:
        type: str
        default: '$HOME/dace_transformations/external_transformations'
        default_Windows: '%USERPROFILE%\\dace_transformations\\external_transformations'
        title: External transformations path
        description: >
            Path to a directory containing external transformations that are not
            included in the main DaCe package. This path is added to the Python path
            and can be used to import custom transformation modules.

    #############################################
    # Experimental features

    experimental:
        type: dict
        title: Experimental
        description: Experimental features
        required:
            validate_undefs:
                type: bool
                default: false
                title: Undefined Symbol Check
                description: >
                    Check for undefined symbols in memlets during SDFG validation.

            check_race_conditions:
                type: bool
                default: false
                title: Check race conditions
                description: >
                    Check for potential race conditions during validation.

    #############################################
    # Features for unit testing

    testing:
        type: dict
        title: Testing
        description: Unit testing settings
        required:
            serialization:
                type: bool
                default: false
                title: Test Serialization on validation
                description: >
                    Before generating code, verify that a serialization/deserialization loop
                    generates the same SDFG.

            deserialize_exception:
                type: bool
                default: false
                title: Treat exceptions in deserialization as errors
                description: >
                    When an exception is raised in a deserialization process (e.g., due to missing library node),
                    by default a warning is issued. If this setting is True, the exception will be raised as-is.

            serialize_all_fields:
                type: bool
                default: false
                title: Serialize all unmodified fields in SDFG files
                description: >
                    If False (default), saving an SDFG keeps only the modified non-default properties. If True,
                    saves all fields.

    #############################################
    # DaCe library settings

    library:
        type: dict
        title: Library
        description: Settings for handling the use of DaCe libraries.
        required:
            blas:
                type: dict
                title: BLAS
                description: Built-in BLAS DaCe library.
                required:
                    default_implementation:
                        type: str
                        default: pure
                        title: Default implementation
                        description: Default implementation for BLAS library nodes.

                    override:
                        type: bool
                        default: false
                        title: Force configured implementation
                        description: >
                            Force the default implementation, even if an
                            implementation has been explicitly set on a node.

                    fpga:
                        type: dict
                        title: FPGA
                        description: FPGA-specific BLAS options.
                        required:
                            default_stream_depth:
                                type: int
                                default: 32
                                title: Default FPGA stream depth
                                description: >
                                    Default FPGA stream depth used in the BLAS
                                    library nodes and the corresponding
                                    streaming transformations
            lapack:
                type: dict
                title: LAPACK
                description: Built-in LAPACK DaCe library.
                required:
                    default_implementation:
                        type: str
                        default: OpenBLAS
                        title: Default implementation
                        description: Default implementation for LAPACK library nodes.

                    override:
                        type: bool
                        default: false
                        title: Force configured implementation
                        description: >
                            Force the default implementation, even if an
                            implementation has been explicitly set on a node.
            linalg:
                type: dict
                title: linalg
                description: Built-in NumPy linalg DaCe library.
                required:
                    default_implementation:
                        type: str
                        default: OpenBLAS
                        title: Default implementation
                        description: Default implementation for linalg library nodes.

                    override:
                        type: bool
                        default: false
                        title: Force configured implementation
                        description: >
                            Force the default implementation, even if an
                            implementation has been explicitly set on a node.
            pblas:
                type: dict
                title: PBLAS
                description: Built-in PBLAS DaCe library.
                required:
                    default_implementation:
                        type: str
                        default: MKLMPICH
                        title: Default implementation
                        description: Default implementation PBLAS library nodes.
                    override:
                        type: bool
                        default: false
                        title: Force configured implementation
                        description: >
                            Force the default implementation, even if an
                            implementation has been explicitly set on a node.<|MERGE_RESOLUTION|>--- conflicted
+++ resolved
@@ -261,11 +261,7 @@
                         type: str
                         title: Arguments
                         description: Compiler argument flags
-<<<<<<< HEAD
-                        default: '-fopenmp -fPIC  -Wall -Wextra -O0 -g -ggdb -march=native  -Wno-unused-parameter -Wno-unused-label'
-=======
                         default: '-fopenmp -fPIC -Wall -Wextra -O3 -march=native -ffast-math -Wno-unused-parameter -Wno-unused-label'
->>>>>>> e7e0c85d
                         default_Windows: '/O2 /fp:fast /arch:AVX2 /D_USRDLL /D_WINDLL /D__restrict__=__restrict'
 
                     libs:
@@ -307,13 +303,8 @@
                         type: str
                         title: nvcc Arguments
                         description: Compiler argument flags for CUDA
-<<<<<<< HEAD
-                        default: '-Xcompiler -march=native -Xcompiler -Wno-unused-parameter'
-                        default_Windows: '-O3'
-=======
                         default: '--expt-relaxed-constexpr -Xcompiler -march=native --use_fast_math -Xcompiler -Wno-unused-parameter'
                         default_Windows: '-O3 --use_fast_math'
->>>>>>> e7e0c85d
 
                     hip_args:
                         type: str
