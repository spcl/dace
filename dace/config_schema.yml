# Copyright 2019-2021 ETH Zurich and the DaCe authors. All rights reserved.
# Schema file for DaCe Preferences

# Metadata fields for elements:
#   type: any python type (dict, list, int, bool, float, str)
#   title: short name to show in GUI
#   description: tooltip to show in GUI
#   required: required sub-fields (for dict fields)
#   default: default value. Can be platform-specific (see below)
#   default_<platformname>: default value for platform <platformname> (overrides default)
#   template_vars: template variables to include when processing (str fields only)

# Top-level element is a dictionary (record)
type: dict
title: General
description: DaCe Preferences
required:
    #############################################
    # Categories
    optimizer:
        type: dict
        title: Optimizer
        description: Preferences of the SDFG Optimizer
        required:
            autospecialize:
                type: bool
                default: false
                title: Auto-specialize symbols
                description: >
                    Automatically specialize every SDFG to the symbol values
                    at call-time. Requires all symbols to be set.

            autooptimize:
                type: bool
                default: false
                title: Run auto-optimization heuristics
                description: >
                    Automatically runs the set of optimizing transformation
                    heuristics on any program called via the Python frontend.

            autotile_size:
                type: int
                default: 128
                title: Default tile size in auto-optimization
                description: >
                    Sets the default tile size for the optimization heuristics.

            autotile_partial_parallelism:
                type: bool
                default: true
                title: Prefer partial parallelism over write-conflict tiling
                description: >
                    If true, sets the auto-optimizer to prefer extracting map
                    parallel dimensions over tiling for atomic write-conflict
                    resolution edges. This may be slower in case of small
                    parallel dimensions vs. conflicted dimensions. This
                    preference only applies to symbolic ranges or ranges over
                    the autotile_size parameter.

            visualize_sdfv:
                type: bool
                default: false
                title: Visualize SDFG
                description: Open an SDFG in browser every transformation.

            save_intermediate:
                type: bool
                default: false
                title: Save intermediate SDFGs
                description: Save SDFG files after every transformation.

            automatic_simplification:
                type: bool
                default: true
                title: Automatic SDFG simplification
                description: >
                    Automatically performs SDFG simplification on programs.

            detect_control_flow:
                type: bool
                default: true
                title: Detect control flow from state transitions
                description: >
                    Attempts to infer control flow constructs "if",
                    "for" and "while" from state transitions, allowing
                    code generators to generate appropriate code.

            symbolic_positive:
                type: bool
                default: true
                title: Treat all symbolic expressions as positive
                description: >
                    Every expression in which a symbolic value appears
                    is treated as strictly positive. This is necessary
                    for certain Range evaluations using Subgraph Fusion.

            match_exception:
                type: bool
                default: false
                title: Treat exceptions in "can_be_applied" as errors
                description: >
                    When an exception is raised in a transformation "can_be_applied"
                    function, if True the exception is raised further. Otherwise
                    the exception is printed as a warning.
    compiler:
        type: dict
        title: Compiler
        description: Preferences of the compiler
        required:
            use_cache:
                type: bool
                default: false
                title: Use cache
                description: >
                    If enabled, does not recompile code generated from SDFGs
                    if shared library (.so/.dll) file is present.

            library_prefix:
                type: str
                default: ""
                default_Linux: "lib"
                default_Darwin: "lib"
                title: Library prefix
                description: Filename prefix for shared libraries.

            library_extension:
                type: str
                default: so
                default_Linux: so
                default_Windows: dll
                default_Darwin: dylib
                title: Library extension
                description: File extension of shared libraries.

            indentation_spaces:
                type: int
                default: 4
                title: Indentation width
                description: >
                    Number of spaces used when indenting generated code.

            build_type:
                type: str
                default: RelWithDebInfo
                title: Build configuration
                description: >
                    Configuration type for CMake build (can be Debug, Release,
                    RelWithDebInfo, or MinSizeRel).

            allow_shadowing:
                type: bool
                default: true
                title: Allow variable shadowing
                description: >
                   Allowing shadowing of variables in the code (reduces
                   exceptions to warnings when shadowing is encountered).

            codegen_lineinfo:
                type: bool
                default: false
                title: Annotate code generator lines
                description: >
                    Keep a source mapping between generated code and the file/line
                    of the code generator that generated it. Used for debugging
                    code generation.

            codegen_state_struct_suffix:
                type: str
                default: "_state_t"
                title: Suffix used by the code generator to mangle the state struct.
                description: >
                    For every SDFG the code generator is is processing a state struct is generated.
                    The typename of this struct is derived by appending this value to the SDFG's name.
                    Note that the suffix may only contains letters, digits and underscores.

            format_code:
                type: bool
                default: false
                title: Format code with `clang-format`
                description: >
                    Formats the generated code with `clang-format` before saving the files.

            format_config_file:
                type: str
                default: ""
                title: Path the clang-format file
                description: >
                    Clang-format file to be used by clang-format, only used if format_code is true

            default_data_types:
                type : str
                default: Python
                title : Default data types
                description: >
                    Specify the default data types to use in generating code.
                    If "Python", Python's semantics will be followed (i.e., `float`  and `int`
                    are represented using 64 bits). If the property is set to "C", C's semantcs will be
                    used (`float` and `int` are represented using 32bits).

            unique_functions:
                type: str
                default: hash
                title: Generate unique functions
                description: >
                    Determine if and how to generate the code for equivalent NestedSDFGs:
                    "hash": hashing is used to determine if multiple NestedSDFGs with equivalent contents exist.
                    If this is the case, the code is generated only once.
                    "unique_name": the unique_name property of SDFG is used to determine if two NestedSDFGs are equal,
                    generating the code only once.  This gives more control to the programmer, that can explicitly
                    decide what NestedSDFG code can be replicated and what not.
                    "none": a separate function is code generated for each NestedSDFG

            allow_view_arguments:
                type: bool
                default: false
                title: Allow numpy views as arguments
                description: >
                    If true, allows users to call DaCe programs with NumPy views
                    (for example, "A[:, 1]" or "w.T"). As this can create pointer
                    aliasing issues with two arrays pointing to the same memory,
                    or analyzability issue with strides and alignment, this option
                    is disabled by default.

            inline_sdfgs:
                type: bool
                default: false
                title: Inline all nested SDFGs
                description: >
                    If set to true, inlines all nested SDFGs upon code generation by default.

            max_stack_array_size:
                type: int
                default: 65536
                title: Max stack-allocated array size (bytes)
                description: >
                    All stack allocated arrays (i.e. StorageType.Register) with
                    size larger than this will be allocated on the heap.

            extra_cmake_args:
                type: str
                default: ''
                title: Additional CMake configuration arguments
                description: >
                    If set, specifies additional arguments to the initial invocation
                    of ``cmake``.

            #############################################
            # CPU compiler
            cpu:
                type: dict
                title: CPU
                description: CPU compiler preferences
                required:
                    executable:
                        type: str
                        default: ''
                        title: Compiler executable override
                        description: File path or name of compiler executable

                    args:
                        type: str
                        title: Arguments
                        description: Compiler argument flags
                        default: '-std=c++14 -fPIC -Wall -Wextra -O3 -march=native -ffast-math -Wno-unused-parameter -Wno-unused-label'
                        default_Windows: '/O2 /fp:fast /arch:AVX2 /D_USRDLL /D_WINDLL /D__restrict__=__restrict'

                    libs:
                        type: str
                        title: Additional libraries
                        description: Additional linked libraries required by target
                        default: ''

                    openmp_sections:
                        type: bool
                        default: false
                        title: Use OpenMP sections
                        description: >
                            If set to true, multiple connected components will
                            generate "#pragma omp parallel sections" code around
                            them.

            #############################################
            # GPU (CUDA/HIP) compiler
            cuda:
                type: dict
                title: GPU
                description: GPU (CUDA/HIP) compiler preferences
                required:
                    backend:
                        type: str
                        default: 'auto'
                        title: Compilation backend
                        description: >
                            Backend to compile for ('auto' for automatic detection, 'cuda' for NVIDIA, or 'hip' for AMD).

                    path:
                        type: str
                        default: ''
                        title: CUDA/HIP path override
                        description: Path to CUDA toolkit or ROCm/HIP root directory

                    args:
                        type: str
                        title: nvcc Arguments
                        description: Compiler argument flags for CUDA
                        default: '-Xcompiler -march=native --use_fast_math -Xcompiler -Wno-unused-parameter'
                        default_Windows: '-O3 --use_fast_math'

                    hip_args:
                        type: str
                        title: hipcc Arguments
                        description: Compiler argument flags for HIP
                        default: '-std=c++17 -fPIC -O3 -ffast-math -Wno-unused-parameter'

                    cuda_arch:
                        type: str
                        title: Additional CUDA architectures
                        description: >
                            Additional CUDA architectures (separated by commas)
                            to compile GPU code for, excluding the current
                            architecture on the compiling machine.
                        default: '86'

                    hip_arch:
                        type: str
                        title: Additional HIP architectures
                        description: >
                            Additional HIP architectures (separated by commas)
                            to compile GPU code for, excluding the current
                            architecture on the compiling machine.
                        default: 'gfx906'

                    default_block_size:
                        type: str
                        title: Default thread-block size
                        description: >
                            Default thread-block size for GPU kernels when
                            explicit GPU block maps are not defined.
                            Can be set to 'max' to maximize occupancy.
                        default: '32,1,1'

                    dynamic_map_block_size:
                        type: str
                        title: Thread-Block size for GPU_ThreadBlock_Dynamic
                        description: >
                            Thread-Block size for maps using GPU_ThreadBlock_Dynamic
                            scheduler. Can be set to 'max' to maximize occupancy.
                        default: '128,1,1'

                    dynamic_map_fine_grained:
                        type: bool
                        title: Enable fine grained load balancing for GPU_ThreadBlock_Dynamic
                        description: >
                            If true the scheduler will dynamically redistribute the
                            combined work of all threads in the warp equally across the
                            warp (fine grained). Otherwise, each warp works sequentially
                            only on its tasks (potential load imbalance).
                        default: true

                    persistent_map_SM_fraction:
                        type: float
                        title: Fraction of SMs to use for persistent GPU map
                        description: >
                            Sets the fraction of the number of SMs of the Device
                            that the GPU_Persistent map can use. Together with
                            persistent_map_occupancy this specifies the grid
                            size of the kernel being launched.
                            0.0 < persistent_map_SM_fraction <= 1.0
                            The fraction will be rounded up to the next integer
                            number of SMs. The max value of SMs that can/will
                            be used is equal to cudaDevAttrMultiProcessorCount.
                        default: 1.0

                    persistent_map_occupancy:
                        type: int
                        title: Number of blocks to launch per SM used
                        description: >
                            Sets the number of thread block to be launched per
                            SM being used. Essentially this is a simple
                            multiplier to persistent_map_SM_fraction.
                            It is up to the user to check if the resulting
                            number of thread blocks can run efficiently on the
                            GPU.
                        default: 2

                    max_concurrent_streams:
                        type: int
                        title: Concurrent execution streams
                        description: >
                            Maximum number of concurrent CUDA/HIP streams to
                            generate. Special values: -1 only uses the
                            default stream, 0 uses infinite concurrent streams.
                        default: 0

                    syncdebug:
                        type: bool
                        title: Synchronous Debugging
                        description: >
                            Enables Synchronous Debugging mode, where each library call
                            is followed by full-device synchronization and error checking.
                        default: false

                    libs:
                        type: str
                        title: Additional libraries
                        description: Additional linked libraries required by target
                        default: ''

                    mempool_release_threshold:
                        type: int
                        title: Memory pool memory release threshold
                        default: -1
                        description: >
                            A value that determines how large a memory allocation has to be before it is
                            automatically released from the memory pool to the system. The default is -1,
                            which indicates "never release". Other values may be 0 (always release), or
                            any byte value.
                            For more information, see ``cudaMemPoolAttrReleaseThreshold`` in the CUDA toolkit
                            documentation.

                    block_size_limit:
                        type: int
                        title: Maximum thread-block size in code generation
                        default: 1024
                        description: >
                            Threshold for the GPU code generator to fail in generating a kernel with
                            a specified overall larger block size. Default value is derived from hardware
                            limits on common GPUs.

                    block_size_lastdim_limit:
                        type: int
                        title: Maximum last dimension thread-block size in code generation
                        default: 64
                        description: >
                            Threshold for the GPU code generator to fail in generating a kernel with
                            a specified larger block size in the third dimension. Default value is
                            derived from hardware limits on common GPUs.

                    thread_id_type:
                        type: str
                        title: Thread/block index data type
                        default: int32
                        description: >
                            Defines the data type for a thread and block index in the generated code.
                            The type is based on the type-classes in ``dace.dtypes``. For example,
                            ``uint64`` is equivalent to ``dace.uint64``. Change this setting when large
                            index types are needed to address memory offsets that are beyond the 32-bit
                            range, or to reduce memory usage.

<<<<<<< HEAD
                    # New configs, needed for ExperimentalCUDACodeGen
                    implementation:
                        type: str
                        title: CUDA codegen implementation
                        description: >
                            Choose between available CUDA code generation implementations.
                            "legacy" is stable, "experimental" is used by Berkay Aydogdu and
                            Yakup Koray Budanaz for Berkays master-thesis.
                        enum: [legacy, experimental]
                        default: experimental
                        
                    gpu_index_type:
                        type: str
                        title: Thread/block/warp index data type
                        default: int32
                        description: >
                            Defines the data type for a thread, block and warp index in the generated code.
                            The type is based on the type-classes in ``dace.dtypes``. For example,
                            ``uint64`` is equivalent to ``dace.uint64``. Change this setting when large
                            index types are needed to address memory offsets that are beyond the 32-bit
                            range, or to reduce memory usage. This replaces ``thread_id_type`` in 
                            ``ExperimentalCUDACodeGen`` , as the new name more accurately reflects its broader
                            usage.

                    cuda_warp_size:
                        type: int
                        title: CUDA warp size
                        description: >
                            Defines the warp size used during CUDA code generation. The default and current
                            standard value for CUDA is 32. This should only be changed if future CUDA 
                            architectures explicitly alter the warp size. Modifying this value arbitrarily may
                            result in incorrect or unknown behavior, and is therefore strongly discouraged.
                        default: 32

                    hip_warp_size:
                        type: int
                        title: HIP warp size
                        description: >
                            Specifies the warp size (also known as wavefront size) for HIP code generation.
                            The default value for AMD GPUs is typically 64. This setting should only be modified 
                            if you have a clear understanding of what you are doing.
                        default: 64
                    
                    auto_syncthreads_insertion:
                        type: bool
                        title: Insert Default __syncthreads() Tasklets
                        description: >
                            If enabled, inserts default __syncthreads() tasklets during preprocessing 
                            in ExperimentalCUDACodeGen to ensure shared memory is ready before access. 
                            This is a simple safeguard for correctness—it may not be complete, but it 
                            does the job for basic SDFGs. Disable if you handle synchronization manually 
                            or use other mechanisms like async copies or pipelines.
                        default: True

                    current_thread_block_name:
                        type: str
                        title: Variable name for the current thread block
                        description: >
                            Specifies the name of the variable that holds the current thread block group,
                            initialized using `cooperative_groups::this_thread_block()`. This is useful in
                            contexts like custom tasklets, where the variable is explicitly referenced 
                            (e.g., `cooperative_groups::wait(block)`). Setting this allows users to customize the 
                            variable name without modifying the source code or relying on a fixed name.
                        default: block
=======
                    allow_implicit_memlet_to_map:
                        type: bool
                        title: Allow the implicit conversion of Memlets to Maps during code generation.
                        default: true
                        description: >
                            If ``true`` the code generator will implicitly convert Memlets that cannot be
                            represented by a native library call, such as ``cudaMemcpy()`` into Maps that
                            explicitly copy the data around. If this value is ``false`` the code generator
                            will raise an exception if such a Memlet is encountered. This allows the user
                            to have full control over all Maps in the SDFG.

>>>>>>> 17165a37

            #############################################
            # General FPGA flags
            fpga:
                type: dict
                title: FPGA
                description: "Common preferences for FPGA compilation."
                required:

                    autobuild_bitstreams:
                        type: bool
                        default: true
                        title: Automatically build bitstreams
                        description: >
                            If set to true, CMake will automatically build missing
                            bitstreams when running an FPGA program. This can take a
                            very long time, and users might want to do this manually.
                            If set to false, the program will optimistically assume
                            that the bitstream is present in the build directory, and
                            will crash if this is not the case.

                    minimum_fifo_depth:
                        type: int
                        default: ''
                        title: Minimum depth of FIFOs
                        description: Sets the minimum depth of any generated FIFO.

                    vendor:
                        type: str
                        default: xilinx
                        title: FPGA vendor
                        description: >
                            Target Xilinx ("xilinx") or Intel ("intel_fpga") FPGAs when
                            generating code.

                    concurrent_kernel_detection:
                        type: bool
                        default: false
                        title: Detect parts of an SDFG that can run in parallel
                        description: >
                            If set to false, DaCe will place each weakly connected
                            component found in an SDFG state in a different Kernel/Processing Element.
                            If true, a heuristic will further inspect each independent component
                            for other parallelism opportunities (e.g., branches of the SDFG
                            that can be executed in parallel), creating the corresponding kernels.

            #############################################
            # FPGA (Xilinx) compiler flags
            xilinx:
                type: dict
                title: Xilinx
                description: FPGA (Xilinx) compiler preferences
                required:

                    mode:
                        type: str
                        default: simulation
                        title: Compilation mode
                        description: Target of FPGA kernel build (simulation/software_emulation/hardware_emulation/hardware)

                    path:
                        type: str
                        default: ''
                        title: Vitis installation override
                        description: >
                            Path to specific Vitis/SDx/SDAccel installation to
                            use instead of just searching PATH and environment
                            variables.

                    platform:
                        type: str
                        default: xilinx_u250_xdma_201830_2
                        title: Target platform for Xilinx
                        description: Platform name of Vitis/SDx/SDAccel target.

                    frequency:
                        type: str
                        default: ''
                        title: Target frequency for Xilinx kernels
                        description: >
                            Target frequency, in MHz, when compiling kernels
                            for Xilinx. Will not necessarily be achieved in
                            practice. To enable multiple clocks, enter values
                            in the format "clock_id:frequency", with frequency
                            being specified in MHz separated by an escaped bar,
                            all enclosed in quotes. E.g. "0:250\|1:500".

                    enable_debugging:
                        type: bool
                        default: false
                        title: Enable debugging for hardware kernels
                        description: >
                            Injects debugging cores on the interfaces of the
                            kernel, allowing fine-grained debugging of hardware
                            runs at the cost of additional resources. This is
                            always enabled for emulation runs.

                    host_flags:
                        type: str
                        title: Host arguments
                        description: Extra host compiler argument flags
                        default: "-Wno-unknown-pragmas -Wno-unused-label"

                    synthesis_flags:
                        type: str
                        title: Synthesis arguments
                        description: High-level synthesis C++ flags
                        default: "-std=c++14"

                    build_flags:
                        type: str
                        title: Arguments
                        description: Kernel build C++ flags
                        default: ""

                    decouple_array_interfaces:
                        type: bool
                        default: false
                        title: Decouple array memory interfaces
                        description: >
                            If an array is both read and written, this option decouples
                            its accesses, by creatin a memory interface for reading and one
                            for writing.
                            Note that this may hide potential Read-After-Write or
                            Write-After-Read dependencies.


            #############################################
            # Intel FPGA compiler flags
            intel_fpga:
                type: dict
                title: Intel FPGA
                description: Intel FPGA compiler preferences.
                required:

                    mode:
                        type: str
                        default: emulator
                        title: Compilation mode
                        description: >
                          Target of FPGA kernel build
                          (emulator/simulator/hardware).

                    path:
                        type: str
                        default: ''
                        title: Intel FPGA OpenCL SDK installation override
                        description: >
                            Path to specific Intel FPGA OpenCL SDK installation
                            to use instead of just searching PATH and
                            environment variables.

                    board:
                        type: str
                        default: a10gx
                        title: Target FPGA board
                        description: FPGA board to compile for, obtain list by running ``aoc --list-boards``.

                    enable_debugging:
                        type: bool
                        default: false
                        title: Enable debugging for hardware kernels
                        description: Injects debugging cores where available.

                    host_flags:
                        type: str
                        title: Host arguments
                        description: Extra host compiler argument flags
                        default: "-Wno-unknown-pragmas"

                    kernel_flags:
                        type: str
                        title: Kernel flags
                        description: High-level synthesis C++ flags
                        default: "-fp-relaxed -cl-no-signed-zeros -cl-fast-relaxed-math -cl-single-precision-constant -no-interleaving=default"

            #############################################
            # RTL (SystemVerilog) compiler
            rtl:
                type: dict
                title: RTL
                description: RTL (SystemVerilog) compiler preferences
                required:
                    verbose:
                        type: bool
                        default: false
                        title: Verbose Build & Execution Output
                        description: Output full build and execution (incl internal state) log.
                    verilator_flags:
                        type: str
                        default: ''
                        title: Additional Verilator Arguments
                        description: Additional arguments feed to verilator.
                    verilator_lint_warnings:
                        type: bool
                        default: true
                        title: Verilator Lint Warnings
                        description: Enable/Disable detailed SV lint checker output.
                    verilator_enable_debug:
                        type: bool
                        default: false
                        title: Verilator Enable Debug
                        description: Enable/disable verbose internal state debug output.

            #############################################
            # MPI compiler
            mpi:
                type: dict
                title: MPI
                description: MPI compiler preferences
                required:
                    executable:
                        type: str
                        default: ''
                        title: Compiler executable override
                        description: File path or name of compiler executable

            #############################################
            # Linker
            linker:
                type: dict
                title: Linker
                description: Linker preferences
                required:
                    executable:
                        type: str
                        default: ''
                        title: Linker executable override
                        description: File path or name of linker executable

                    args:
                        type: str
                        title: Arguments
                        description: Linker argument flags
                        # Tell linker to use rpath instead of runpath. Intel
                        # FPGA programs fail to find certain libraries at
                        # runtime with runpath.
                        default: '-Wl,--disable-new-dtags'
                        default_Darwin: ''
                        default_Windows: ''

    instrumentation:
        type: dict
        title: Instrumentation
        description: Instrumentation preferences
        required:
            report_each_invocation:
                type: bool
                title: Save report for each invocation
                default: true
                description: >
                    Save an instrumentation report file for each invocation of
                    the SDFG, rather than one report that spans from SDFG
                    initialization to finalization.

            papi:
                type: dict
                title: PAPI
                description: PAPI configuration
                required:
                    default_counters:
                        type: str
                        title: Default PAPI counters
                        default: "['PAPI_TOT_INS', 'PAPI_TOT_CYC', 'PAPI_L2_TCM', 'PAPI_L3_TCM']"
                        description: >
                            Sets the default PAPI counter list, formatted as
                            a Python list of strings.
                    overhead_compensation:
                        type: bool
                        title: Compensate Overhead
                        default: true
                        description: >
                            Subtracts the minimum measured overhead from every measurement.
                    vectorization_analysis:
                        type: bool
                        title: Enable vectorization check
                        default: false
                        description: >
                            Enables analysis of gcc vectorization information. Only gcc/g++ is supported.

            print_fpga_runtime:
                type: bool
                default: false
                title: Print FPGA runtime
                description: Prints the runtime of instrumented FPGA kernel states to standard output.

    #############################################
    # Python frontend settings

    frontend:
        type: dict
        title: Frontend
        description: Python frontend preferences
        required:
            cache_size:
                type: int
                title: Program cache size
                default: 32
                description: >
                    The number of compiled programs to cache (based on argument
                    types, closure constants, and closure array types) to avoid
                    reparsing/compiling when calling a @dace.program or method.

            implicit_recursion_depth:
                type: int
                title: Auto-parsing recursion depth
                default: 64
                description: >
                    The maximum call-stack depth allowed when automatically
                    parsing called dace functions or methods.

            raise_nested_parsing_errors:
                type: bool
                title: Raise nested parsing errors
                default: false
                description: >
                    Raise all errors out of nested function parsing contexts
                    instead of trying to create a callback implicitly.

            verbose_errors:
                type: bool
                title: Show preprocessed AST on parsing errors
                default: false
                description: >
                    Prints out the preprocessed unparsed AST in case of a parsing
                    error.

            preprocessing_passes:
                type: int
                title: Number of preprocessing passes on Python code
                default: 5
                description: >
                    Number of times to run the Python preprocessing passes (e.g., constant
                    folding) on the input code. Set to zero to disable preprocessing
                    optimizations, set to -1 to run until the code has not changed.

            dont_fuse_callbacks:
                type: bool
                title: Do not fuse callbacks
                default: false
                description: >
                    Stricter mode of operation where callbacks into Python don't participate
                    in state fusion transformations.

            typed_callbacks_only:
                type: bool
                title: Only allow typed callbacks
                default: false
                description: >
                    Stricter mode of operation where callbacks into Python must have explicit return value
                    types in order to compile.

            unroll_threshold:
                type: int
                title: Automatic unroll loop size threshold
                default: -1
                description: >
                    Threshold for automatic loop unrolling of any generator (e.g., including ``range``) with a
                    compile-time size. A value of -1 (default) means not to unroll any loop automatically, a value of
                    0 means unrolling every loop, and a value above zero sets a size threshold beyond which a
                    constant-sized loop will not be automatically unrolled.

            check_args:
                type: bool
                default: false
                title: Check arguments on SDFG call
                description: >
                    Perform an early type check on arguments passed to an SDFG when called directly (from
                    ``SDFG.__call__``). Another type check is performed when calling compiled SDFGs.

            avoid_wcr:
                type: bool
                default: false
                title: Avoid using WCR for augmented assignments when possible
                description: >
                    Perform a map-symbol-dependency check on the write-subsets of augmented
                    assignments that appear inside Maps to avoid using WCR when possible.
                    This feature works correctly only when there is a single augmented assignment
                    for each data dimension inside a Map.

    #############################################

    # General settings

    debugprint:
        type: bool
        default: false
        title: Debug printing
        description: Enable verbose printouts.

    progress:
        type: bool
        default: true
        title: Progress reports
        description: Enable progress report printouts.

    cache:
        type: str
        default: name
        title: Compiled cache entry naming policy
        description: >
            Determine the name of the generated ``.dacecache`` folder:


            * ``name`` uses the name of the SDFG directly, causing it to be
            overridden by other programs using the same SDFG name.

            * ``hash`` uses a mangled name based on the hash of the SDFG, such that
            any change to the SDFG will generate a different cache folder.

            * ``unique`` uses a name based on the currently running Python process
            at code generation time, such that no caching or clashes can happen
            between different processes or subsequent invocations of Python.

            * ``single`` uses a single cache folder for all SDFGs, saving space and
            potentially build time, but disallows executing SDFGs in parallel
            and caching of more than one simultaneous SDFG.

    store_history:
        type: bool
        default: true
        title: Store SDFG transformation history
        description: Store the history of transformations on the SDFG file.

    default_build_folder:
        type: str
        default: .dacecache
        title: Default SDFG build folder
        description: >
            Default folder in which compiled DaCe programs and SDFGs are stored.
            Can either be a relative path (by default) or absolute.

    profiling:
        type: bool
        default: false
        title: Profiling
        description: Enable profiling support.

    profiling_status:
        type: bool
        default: true
        title: Status bar for profiling
        description: >
            Enable tqdm status bar while profiling. If tqdm is not installed
            a warning will appear. To disable this feature (and the warning) set
            this option to false.

    treps:
        type: int
        default: 100
        title: Profiling Repetitions
        description: Number of times to run program for profiling.

    call_hooks:
        type: str
        default: ""
        title: Hooks before/after every DaCe program call
        description: >
            A comma-separated list of functions (or Context Manager classes) that will
            be called before every DaCe program (SDFG) is compiled and run. Used for
            functionality such as automatic tuning or instrumentation.

    compiled_sdfg_call_hooks:
        type: str
        default: ""
        title: Hooks before/after every compiled SDFG call
        description: >
            A comma-separated list of functions (or Context Manager classes) that will
            be called before every compiled SDFG's generated code is invoked. Used
            for functionality such as low-level profiling.

    external_transformations_path:
        type: str
        default: '$HOME/dace_transformations/external_transformations'
        default_Windows: '%USERPROFILE%\\dace_transformations\\external_transformations'
        title: External transformations path
        description: >
            Path to a directory containing external transformations that are not
            included in the main DaCe package. This path is added to the Python path
            and can be used to import custom transformation modules.

    #############################################
    # Experimental features

    experimental:
        type: dict
        title: Experimental
        description: Experimental features
        required:
            validate_undefs:
                type: bool
                default: false
                title: Undefined Symbol Check
                description: >
                    Check for undefined symbols in memlets during SDFG validation.

            check_race_conditions:
                type: bool
                default: false
                title: Check race conditions
                description: >
                    Check for potential race conditions during validation.

    #############################################
    # Features for unit testing

    testing:
        type: dict
        title: Testing
        description: Unit testing settings
        required:
            serialization:
                type: bool
                default: false
                title: Test Serialization on validation
                description: >
                    Before generating code, verify that a serialization/deserialization loop
                    generates the same SDFG.

            deserialize_exception:
                type: bool
                default: false
                title: Treat exceptions in deserialization as errors
                description: >
                    When an exception is raised in a deserialization process (e.g., due to missing library node),
                    by default a warning is issued. If this setting is True, the exception will be raised as-is.

            serialize_all_fields:
                type: bool
                default: false
                title: Serialize all unmodified fields in SDFG files
                description: >
                    If False (default), saving an SDFG keeps only the modified non-default properties. If True,
                    saves all fields.

    #############################################
    # DaCe library settings

    library:
        type: dict
        title: Library
        description: Settings for handling the use of DaCe libraries.
        required:
            blas:
                type: dict
                title: BLAS
                description: Built-in BLAS DaCe library.
                required:
                    default_implementation:
                        type: str
                        default: pure
                        title: Default implementation
                        description: Default implementation for BLAS library nodes.

                    override:
                        type: bool
                        default: false
                        title: Force configured implementation
                        description: >
                            Force the default implementation, even if an
                            implementation has been explicitly set on a node.

                    fpga:
                        type: dict
                        title: FPGA
                        description: FPGA-specific BLAS options.
                        required:
                            default_stream_depth:
                                type: int
                                default: 32
                                title: Default FPGA stream depth
                                description: >
                                    Default FPGA stream depth used in the BLAS
                                    library nodes and the corresponding
                                    streaming transformations
            lapack:
                type: dict
                title: LAPACK
                description: Built-in LAPACK DaCe library.
                required:
                    default_implementation:
                        type: str
                        default: OpenBLAS
                        title: Default implementation
                        description: Default implementation for LAPACK library nodes.

                    override:
                        type: bool
                        default: false
                        title: Force configured implementation
                        description: >
                            Force the default implementation, even if an
                            implementation has been explicitly set on a node.
            linalg:
                type: dict
                title: linalg
                description: Built-in NumPy linalg DaCe library.
                required:
                    default_implementation:
                        type: str
                        default: OpenBLAS
                        title: Default implementation
                        description: Default implementation for linalg library nodes.

                    override:
                        type: bool
                        default: false
                        title: Force configured implementation
                        description: >
                            Force the default implementation, even if an
                            implementation has been explicitly set on a node.
            pblas:
                type: dict
                title: PBLAS
                description: Built-in PBLAS DaCe library.
                required:
                    default_implementation:
                        type: str
                        default: MKLMPICH
                        title: Default implementation
                        description: Default implementation PBLAS library nodes.
                    override:
                        type: bool
                        default: false
                        title: Force configured implementation
                        description: >
                            Force the default implementation, even if an
                            implementation has been explicitly set on a node.<|MERGE_RESOLUTION|>--- conflicted
+++ resolved
@@ -447,7 +447,6 @@
                             index types are needed to address memory offsets that are beyond the 32-bit
                             range, or to reduce memory usage.
 
-<<<<<<< HEAD
                     # New configs, needed for ExperimentalCUDACodeGen
                     implementation:
                         type: str
@@ -512,19 +511,6 @@
                             (e.g., `cooperative_groups::wait(block)`). Setting this allows users to customize the 
                             variable name without modifying the source code or relying on a fixed name.
                         default: block
-=======
-                    allow_implicit_memlet_to_map:
-                        type: bool
-                        title: Allow the implicit conversion of Memlets to Maps during code generation.
-                        default: true
-                        description: >
-                            If ``true`` the code generator will implicitly convert Memlets that cannot be
-                            represented by a native library call, such as ``cudaMemcpy()`` into Maps that
-                            explicitly copy the data around. If this value is ``false`` the code generator
-                            will raise an exception if such a Memlet is encountered. This allows the user
-                            to have full control over all Maps in the SDFG.
-
->>>>>>> 17165a37
 
             #############################################
             # General FPGA flags
