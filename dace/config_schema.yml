--- conflicted
+++ resolved
@@ -261,11 +261,7 @@
                         type: str
                         title: Arguments
                         description: Compiler argument flags
-<<<<<<< HEAD
-                        default: '-fopenmp -std=c++14 -fPIC -Wall -Wextra -O0 -g -march=native -ffast-math -Wno-unused-parameter -Wno-unused-label'
-=======
                         default: '-fopenmp -fPIC -Wall -Wextra -O3 -march=native -ffast-math -Wno-unused-parameter -Wno-unused-label'
->>>>>>> c6f15af6
                         default_Windows: '/O2 /fp:fast /arch:AVX2 /D_USRDLL /D_WINDLL /D__restrict__=__restrict'
 
                     libs:
