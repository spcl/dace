# Copyright 2019-2021 ETH Zurich and the DaCe authors. All rights reserved.
# Schema file for DaCe Preferences

# Metadata fields for elements:
#   type: any python type (dict, list, int, bool, float, str)
#   title: short name to show in GUI
#   description: tooltip to show in GUI
#   required: required sub-fields (for dict fields)
#   default: default value. Can be platform-specific (see below)
#   default_<platformname>: default value for platform <platformname> (overrides default)
#   template_vars: template variables to include when processing (str fields only)

# Top-level element is a dictionary (record)
type: dict
title: General
description: DaCe Preferences
required:
    #############################################
    # Categories
    optimizer:
        type: dict
        title: Optimizer
        description: Preferences of the SDFG Optimizer
        required:
            autospecialize:
                type: bool
                default: false
                title: Auto-specialize symbols
                description: >
                    Automatically specialize every SDFG to the symbol values
                    at call-time. Requires all symbols to be set.

            autooptimize:
                type: bool
                default: false
                title: Run auto-optimization heuristics
                description: >
                    Automatically runs the set of optimizing transformation
                    heuristics on any program called via the Python frontend.

            autotile_size:
                type: int
                default: 128
                title: Default tile size in auto-optimization
                description: >
                    Sets the default tile size for the optimization heuristics.

            autotile_partial_parallelism:
                type: bool
                default: true
                title: Prefer partial parallelism over write-conflict tiling
                description: >
                    If true, sets the auto-optimizer to prefer extracting map
                    parallel dimensions over tiling for atomic write-conflict
                    resolution edges. This may be slower in case of small
                    parallel dimensions vs. conflicted dimensions. This
                    preference only applies to symbolic ranges or ranges over
                    the autotile_size parameter.

            visualize_sdfv:
                type: bool
                default: false
                title: Visualize SDFG
                description: Open an SDFG in browser every transformation.

            save_intermediate:
                type: bool
                default: false
                title: Save intermediate SDFGs
                description: Save SDFG files after every transformation.

            automatic_simplification:
                type: bool
                default: true
                title: Automatic SDFG simplification
                description: >
                    Automatically performs SDFG simplification on programs.

            detect_control_flow:
                type: bool
                default: true
                title: Detect control flow from state transitions
                description: >
                    Attempts to infer control flow constructs "if",
                    "for" and "while" from state transitions, allowing
                    code generators to generate appropriate code.

            symbolic_positive:
                type: bool
                default: true
                title: Treat all symbolic expressions as positive
                description: >
                    Every expression in which a symbolic value appears
                    is treated as strictly positive. This is necessary
                    for certain Range evaluations using Subgraph Fusion.

            match_exception:
                type: bool
                default: false
                title: Treat exceptions in "can_be_applied" as errors
                description: >
                    When an exception is raised in a transformation "can_be_applied"
                    function, if True the exception is raised further. Otherwise
                    the exception is printed as a warning.
    compiler:
        type: dict
        title: Compiler
        description: Preferences of the compiler
        required:
            use_cache:
                type: bool
                default: false
                title: Use cache
                description: >
                    If enabled, does not recompile code generated from SDFGs
                    if shared library (.so/.dll) file is present.

            library_prefix:
                type: str
                default: ""
                default_Linux: "lib"
                default_Darwin: "lib"
                title: Library prefix
                description: Filename prefix for shared libraries.

            library_extension:
                type: str
                default: so
                default_Linux: so
                default_Windows: dll
                default_Darwin: dylib
                title: Library extension
                description: File extension of shared libraries.

            indentation_spaces:
                type: int
                default: 4
                title: Indentation width
                description: >
                    Number of spaces used when indenting generated code.

            build_type:
                type: str
                default: RelWithDebInfo
                title: Build configuration
                description: >
                    Configuration type for CMake build (can be Debug, Release,
                    RelWithDebInfo, or MinSizeRel).

            allow_shadowing:
                type: bool
                default: true
                title: Allow variable shadowing
                description: >
                   Allowing shadowing of variables in the code (reduces
                   exceptions to warnings when shadowing is encountered).

            codegen_lineinfo:
                type: bool
                default: false
                title: Annotate code generator lines
                description: >
                    Keep a source mapping between generated code and the file/line
                    of the code generator that generated it. Used for debugging
                    code generation.

            codegen_state_struct_suffix:
                type: str
                default: "_state_t"
                title: Suffix used by the code generator to mangle the state struct.
                description: >
                    For every SDFG the code generator is is processing a state struct is generated.
                    The typename of this struct is derived by appending this value to the SDFG's name.
                    Note that the suffix may only contains letters, digits and underscores.

            format_code:
                type: bool
                default: false
                title: Format code with `clang-format`
                description: >
                    Formats the generated code with `clang-format` before saving the files.

            format_config_file:
                type: str
                default: ""
                title: Path the clang-format file
                description: >
                    Clang-format file to be used by clang-format, only used if format_code is true

            default_data_types:
                type : str
                default: Python
                title : Default data types
                description: >
                    Specify the default data types to use in generating code.
                    If "Python", Python's semantics will be followed (i.e., `float`  and `int`
                    are represented using 64 bits). If the property is set to "C", C's semantcs will be
                    used (`float` and `int` are represented using 32bits).

            unique_functions:
                type: str
                default: hash
                title: Generate unique functions
                description: >
                    Determine if and how to generate the code for equivalent NestedSDFGs:
                    "hash": hashing is used to determine if multiple NestedSDFGs with equivalent contents exist.
                    If this is the case, the code is generated only once.
                    "unique_name": the unique_name property of SDFG is used to determine if two NestedSDFGs are equal,
                    generating the code only once.  This gives more control to the programmer, that can explicitly
                    decide what NestedSDFG code can be replicated and what not.
                    "none": a separate function is code generated for each NestedSDFG

            allow_view_arguments:
                type: bool
                default: false
                title: Allow numpy views as arguments
                description: >
                    If true, allows users to call DaCe programs with NumPy views
                    (for example, "A[:, 1]" or "w.T"). As this can create pointer
                    aliasing issues with two arrays pointing to the same memory,
                    or analyzability issue with strides and alignment, this option
                    is disabled by default.

            inline_sdfgs:
                type: bool
                default: false
                title: Inline all nested SDFGs
                description: >
                    If set to true, inlines all nested SDFGs upon code generation by default.

            max_stack_array_size:
                type: int
                default: 65536
                title: Max stack-allocated array size (bytes)
                description: >
                    All stack allocated arrays (i.e. StorageType.Register) with
                    size larger than this will be allocated on the heap.

            extra_cmake_args:
                type: str
                default: ''
                title: Additional CMake configuration arguments
                description: >
                    If set, specifies additional arguments to the initial invocation
                    of ``cmake``.

            #############################################
            # SoftHier compiler
            softhier:
                type: dict
                title: SoftHier
                description: SoftHier compiler preferences
                required:
                    args:
                        type: str
                        title: Arguments
                        description: Compiler argument flags
                        default: '-std=c11 -fPIC -Wall -Wextra -O3 -march=native -ffast-math -Wno-unused-parameter -Wno-unused-label'
                        default_Windows: ''

                    link_args:
                        type: str
                        title: Link Arguments
                        description: Compiler link argument flags
                        default: ''
                        default_Windows: ''

            #############################################
            # CPU compiler
            cpu:
                type: dict
                title: CPU
                description: CPU compiler preferences
                required:
                    executable:
                        type: str
                        default: ''
                        title: Compiler executable override
                        description: File path or name of compiler executable

                    args:
                        type: str
                        title: Arguments
                        description: Compiler argument flags
<<<<<<< HEAD
                        default: '-fopenmp -std=c++14 -lstdc++fs -fPIC -Wall -Wextra -O3 -march=native -ffast-math -Wno-unused-parameter -Wno-unused-label'
=======
                        default: '-fopenmp -fPIC -Wall -Wextra -O3 -march=native  -Wno-unused-parameter -Wno-unused-label'
>>>>>>> 69fc4168
                        default_Windows: '/O2 /fp:fast /arch:AVX2 /D_USRDLL /D_WINDLL /D__restrict__=__restrict'

                    libs:
                        type: str
                        title: Additional libraries
                        description: Additional linked libraries required by target
                        default: ''

                    openmp_sections:
                        type: bool
                        default: false
                        title: Use OpenMP sections
                        description: >
                            If set to true, multiple connected components will
                            generate "#pragma omp parallel sections" code around
                            them.



            #############################################
            # GPU (CUDA/HIP) compiler
            cuda:
                type: dict
                title: GPU
                description: GPU (CUDA/HIP) compiler preferences
                required:
                    backend:
                        type: str
                        default: 'auto'
                        title: Compilation backend
                        description: >
                            Backend to compile for ('auto' for automatic detection, 'cuda' for NVIDIA, or 'hip' for AMD).

                    path:
                        type: str
                        default: ''
                        title: CUDA/HIP path override
                        description: Path to CUDA toolkit or ROCm/HIP root directory

                    args:
                        type: str
                        title: nvcc Arguments
                        description: Compiler argument flags for CUDA
                        default: '-std=c++20 -lstdc++fs --expt-relaxed-constexpr -Xcompiler -march=native --use_fast_math -Xcompiler -Wno-unused-parameter'
                        default_Windows: '-O3 --use_fast_math'

                    hip_args:
                        type: str
                        title: hipcc Arguments
                        description: Compiler argument flags for HIP
                        default: '-std=c++17 -fPIC -O3 -ffast-math -Wno-unused-parameter'

                    cuda_arch:
                        type: str
                        title: Additional CUDA architectures
                        description: >
                            Additional CUDA architectures (separated by commas)
                            to compile GPU code for, excluding the current
                            architecture on the compiling machine.
<<<<<<< HEAD
                        default: '86'
=======
                        default: 'sm_86'
>>>>>>> 69fc4168

                    hip_arch:
                        type: str
                        title: Additional HIP architectures
                        description: >
                            Additional HIP architectures (separated by commas)
                            to compile GPU code for, excluding the current
                            architecture on the compiling machine.
                        default: 'gfx906'

                    default_block_size:
                        type: str
                        title: Default thread-block size
                        description: >
                            Default thread-block size for GPU kernels when
                            explicit GPU block maps are not defined.
                            Can be set to 'max' to maximize occupancy.
                        default: '32,1,1'

                    dynamic_map_block_size:
                        type: str
                        title: Thread-Block size for GPU_ThreadBlock_Dynamic
                        description: >
                            Thread-Block size for maps using GPU_ThreadBlock_Dynamic
                            scheduler. Can be set to 'max' to maximize occupancy.
                        default: '128,1,1'

                    dynamic_map_fine_grained:
                        type: bool
                        title: Enable fine grained load balancing for GPU_ThreadBlock_Dynamic
                        description: >
                            If true the scheduler will dynamically redistribute the
                            combined work of all threads in the warp equally across the
                            warp (fine grained). Otherwise, each warp works sequentially
                            only on its tasks (potential load imbalance).
                        default: true

                    persistent_map_SM_fraction:
                        type: float
                        title: Fraction of SMs to use for persistent GPU map
                        description: >
                            Sets the fraction of the number of SMs of the Device
                            that the GPU_Persistent map can use. Together with
                            persistent_map_occupancy this specifies the grid
                            size of the kernel being launched.
                            0.0 < persistent_map_SM_fraction <= 1.0
                            The fraction will be rounded up to the next integer
                            number of SMs. The max value of SMs that can/will
                            be used is equal to cudaDevAttrMultiProcessorCount.
                        default: 1.0

                    persistent_map_occupancy:
                        type: int
                        title: Number of blocks to launch per SM used
                        description: >
                            Sets the number of thread block to be launched per
                            SM being used. Essentially this is a simple
                            multiplier to persistent_map_SM_fraction.
                            It is up to the user to check if the resulting
                            number of thread blocks can run efficiently on the
                            GPU.
                        default: 2

                    max_concurrent_streams:
                        type: int
                        title: Concurrent execution streams
                        description: >
                            Maximum number of concurrent CUDA/HIP streams to
                            generate. Special values: -1 only uses the
                            default stream, 0 uses infinite concurrent streams.
                        default: 0

                    syncdebug:
                        type: bool
                        title: Synchronous Debugging
                        description: >
                            Enables Synchronous Debugging mode, where each library call
                            is followed by full-device synchronization and error checking.
                        default: false

                    libs:
                        type: str
                        title: Additional libraries
                        description: Additional linked libraries required by target
                        default: ''

                    mempool_release_threshold:
                        type: int
                        title: Memory pool memory release threshold
                        default: -1
                        description: >
                            A value that determines how large a memory allocation has to be before it is
                            automatically released from the memory pool to the system. The default is -1,
                            which indicates "never release". Other values may be 0 (always release), or
                            any byte value.
                            For more information, see ``cudaMemPoolAttrReleaseThreshold`` in the CUDA toolkit
                            documentation.

                    block_size_limit:
                        type: int
                        title: Maximum thread-block size in code generation
                        default: 1024
                        description: >
                            Threshold for the GPU code generator to fail in generating a kernel with
                            a specified overall larger block size. Default value is derived from hardware
                            limits on common GPUs.

                    block_size_lastdim_limit:
                        type: int
                        title: Maximum last dimension thread-block size in code generation
                        default: 64
                        description: >
                            Threshold for the GPU code generator to fail in generating a kernel with
                            a specified larger block size in the third dimension. Default value is
                            derived from hardware limits on common GPUs.

                    thread_id_type:
                        type: str
                        title: Thread/block index data type
                        default: int32
                        description: >
                            Defines the data type for a thread and block index in the generated code.
                            The type is based on the type-classes in ``dace.dtypes``. For example,
                            ``uint64`` is equivalent to ``dace.uint64``. Change this setting when large
                            index types are needed to address memory offsets that are beyond the 32-bit
                            range, or to reduce memory usage.

                    allow_implicit_memlet_to_map:
                        type: bool
                        title: Allow the implicit conversion of Memlets to Maps during code generation.
                        default: true
                        description: >
                            If ``true`` the code generator will implicitly convert Memlets that cannot be
                            represented by a native library call, such as ``cudaMemcpy()`` into Maps that
                            explicitly copy the data around. If this value is ``false`` the code generator
                            will raise an exception if such a Memlet is encountered. This allows the user
                            to have full control over all Maps in the SDFG.


            #############################################
            # General FPGA flags
            fpga:
                type: dict
                title: FPGA
                description: "Common preferences for FPGA compilation."
                required:

                    autobuild_bitstreams:
                        type: bool
                        default: true
                        title: Automatically build bitstreams
                        description: >
                            If set to true, CMake will automatically build missing
                            bitstreams when running an FPGA program. This can take a
                            very long time, and users might want to do this manually.
                            If set to false, the program will optimistically assume
                            that the bitstream is present in the build directory, and
                            will crash if this is not the case.

                    minimum_fifo_depth:
                        type: int
                        default: ''
                        title: Minimum depth of FIFOs
                        description: Sets the minimum depth of any generated FIFO.

                    vendor:
                        type: str
                        default: xilinx
                        title: FPGA vendor
                        description: >
                            Target Xilinx ("xilinx") or Intel ("intel_fpga") FPGAs when
                            generating code.

                    concurrent_kernel_detection:
                        type: bool
                        default: false
                        title: Detect parts of an SDFG that can run in parallel
                        description: >
                            If set to false, DaCe will place each weakly connected
                            component found in an SDFG state in a different Kernel/Processing Element.
                            If true, a heuristic will further inspect each independent component
                            for other parallelism opportunities (e.g., branches of the SDFG
                            that can be executed in parallel), creating the corresponding kernels.

            #############################################
            # FPGA (Xilinx) compiler flags
            xilinx:
                type: dict
                title: Xilinx
                description: FPGA (Xilinx) compiler preferences
                required:

                    mode:
                        type: str
                        default: simulation
                        title: Compilation mode
                        description: Target of FPGA kernel build (simulation/software_emulation/hardware_emulation/hardware)

                    path:
                        type: str
                        default: ''
                        title: Vitis installation override
                        description: >
                            Path to specific Vitis/SDx/SDAccel installation to
                            use instead of just searching PATH and environment
                            variables.

                    platform:
                        type: str
                        default: xilinx_u250_xdma_201830_2
                        title: Target platform for Xilinx
                        description: Platform name of Vitis/SDx/SDAccel target.

                    frequency:
                        type: str
                        default: ''
                        title: Target frequency for Xilinx kernels
                        description: >
                            Target frequency, in MHz, when compiling kernels
                            for Xilinx. Will not necessarily be achieved in
                            practice. To enable multiple clocks, enter values
                            in the format "clock_id:frequency", with frequency
                            being specified in MHz separated by an escaped bar,
                            all enclosed in quotes. E.g. "0:250\|1:500".

                    enable_debugging:
                        type: bool
                        default: false
                        title: Enable debugging for hardware kernels
                        description: >
                            Injects debugging cores on the interfaces of the
                            kernel, allowing fine-grained debugging of hardware
                            runs at the cost of additional resources. This is
                            always enabled for emulation runs.

                    host_flags:
                        type: str
                        title: Host arguments
                        description: Extra host compiler argument flags
                        default: "-Wno-unknown-pragmas -Wno-unused-label"

                    synthesis_flags:
                        type: str
                        title: Synthesis arguments
                        description: High-level synthesis C++ flags
                        default: "-std=c++14"

                    build_flags:
                        type: str
                        title: Arguments
                        description: Kernel build C++ flags
                        default: ""

                    decouple_array_interfaces:
                        type: bool
                        default: false
                        title: Decouple array memory interfaces
                        description: >
                            If an array is both read and written, this option decouples
                            its accesses, by creatin a memory interface for reading and one
                            for writing.
                            Note that this may hide potential Read-After-Write or
                            Write-After-Read dependencies.


            #############################################
            # Intel FPGA compiler flags
            intel_fpga:
                type: dict
                title: Intel FPGA
                description: Intel FPGA compiler preferences.
                required:

                    mode:
                        type: str
                        default: emulator
                        title: Compilation mode
                        description: >
                          Target of FPGA kernel build
                          (emulator/simulator/hardware).

                    path:
                        type: str
                        default: ''
                        title: Intel FPGA OpenCL SDK installation override
                        description: >
                            Path to specific Intel FPGA OpenCL SDK installation
                            to use instead of just searching PATH and
                            environment variables.

                    board:
                        type: str
                        default: a10gx
                        title: Target FPGA board
                        description: FPGA board to compile for, obtain list by running ``aoc --list-boards``.

                    enable_debugging:
                        type: bool
                        default: false
                        title: Enable debugging for hardware kernels
                        description: Injects debugging cores where available.

                    host_flags:
                        type: str
                        title: Host arguments
                        description: Extra host compiler argument flags
                        default: "-Wno-unknown-pragmas"

                    kernel_flags:
                        type: str
                        title: Kernel flags
                        description: High-level synthesis C++ flags
                        default: "-fp-relaxed -cl-no-signed-zeros -cl-fast-relaxed-math -cl-single-precision-constant -no-interleaving=default"

            #############################################
            # RTL (SystemVerilog) compiler
            rtl:
                type: dict
                title: RTL
                description: RTL (SystemVerilog) compiler preferences
                required:
                    verbose:
                        type: bool
                        default: false
                        title: Verbose Build & Execution Output
                        description: Output full build and execution (incl internal state) log.
                    verilator_flags:
                        type: str
                        default: ''
                        title: Additional Verilator Arguments
                        description: Additional arguments feed to verilator.
                    verilator_lint_warnings:
                        type: bool
                        default: true
                        title: Verilator Lint Warnings
                        description: Enable/Disable detailed SV lint checker output.
                    verilator_enable_debug:
                        type: bool
                        default: false
                        title: Verilator Enable Debug
                        description: Enable/disable verbose internal state debug output.

            #############################################
            # MPI compiler
            mpi:
                type: dict
                title: MPI
                description: MPI compiler preferences
                required:
                    executable:
                        type: str
                        default: ''
                        title: Compiler executable override
                        description: File path or name of compiler executable

            #############################################
            # Linker
            linker:
                type: dict
                title: Linker
                description: Linker preferences
                required:
                    executable:
                        type: str
                        default: ''
                        title: Linker executable override
                        description: File path or name of linker executable

                    args:
                        type: str
                        title: Arguments
                        description: Linker argument flags
                        # Tell linker to use rpath instead of runpath. Intel
                        # FPGA programs fail to find certain libraries at
                        # runtime with runpath.
                        default: '-Wl,--disable-new-dtags'
                        default_Darwin: ''
                        default_Windows: ''

    instrumentation:
        type: dict
        title: Instrumentation
        description: Instrumentation preferences
        required:
            report_each_invocation:
                type: bool
                title: Save report for each invocation
                default: true
                description: >
                    Save an instrumentation report file for each invocation of
                    the SDFG, rather than one report that spans from SDFG
                    initialization to finalization.

            papi:
                type: dict
                title: PAPI
                description: PAPI configuration
                required:
                    default_counters:
                        type: str
                        title: Default PAPI counters
                        default: "['PAPI_TOT_INS', 'PAPI_TOT_CYC', 'PAPI_L2_TCM', 'PAPI_L3_TCM']"
                        description: >
                            Sets the default PAPI counter list, formatted as
                            a Python list of strings.
                    overhead_compensation:
                        type: bool
                        title: Compensate Overhead
                        default: true
                        description: >
                            Subtracts the minimum measured overhead from every measurement.
                    vectorization_analysis:
                        type: bool
                        title: Enable vectorization check
                        default: false
                        description: >
                            Enables analysis of gcc vectorization information. Only gcc/g++ is supported.

            print_fpga_runtime:
                type: bool
                default: false
                title: Print FPGA runtime
                description: Prints the runtime of instrumented FPGA kernel states to standard output.

    #############################################
    # Python frontend settings

    frontend:
        type: dict
        title: Frontend
        description: Python frontend preferences
        required:
            cache_size:
                type: int
                title: Program cache size
                default: 32
                description: >
                    The number of compiled programs to cache (based on argument
                    types, closure constants, and closure array types) to avoid
                    reparsing/compiling when calling a @dace.program or method.

            implicit_recursion_depth:
                type: int
                title: Auto-parsing recursion depth
                default: 64
                description: >
                    The maximum call-stack depth allowed when automatically
                    parsing called dace functions or methods.

            raise_nested_parsing_errors:
                type: bool
                title: Raise nested parsing errors
                default: false
                description: >
                    Raise all errors out of nested function parsing contexts
                    instead of trying to create a callback implicitly.

            verbose_errors:
                type: bool
                title: Show preprocessed AST on parsing errors
                default: false
                description: >
                    Prints out the preprocessed unparsed AST in case of a parsing
                    error.

            preprocessing_passes:
                type: int
                title: Number of preprocessing passes on Python code
                default: 5
                description: >
                    Number of times to run the Python preprocessing passes (e.g., constant
                    folding) on the input code. Set to zero to disable preprocessing
                    optimizations, set to -1 to run until the code has not changed.

            dont_fuse_callbacks:
                type: bool
                title: Do not fuse callbacks
                default: false
                description: >
                    Stricter mode of operation where callbacks into Python don't participate
                    in state fusion transformations.

            typed_callbacks_only:
                type: bool
                title: Only allow typed callbacks
                default: false
                description: >
                    Stricter mode of operation where callbacks into Python must have explicit return value
                    types in order to compile.

            unroll_threshold:
                type: int
                title: Automatic unroll loop size threshold
                default: -1
                description: >
                    Threshold for automatic loop unrolling of any generator (e.g., including ``range``) with a
                    compile-time size. A value of -1 (default) means not to unroll any loop automatically, a value of
                    0 means unrolling every loop, and a value above zero sets a size threshold beyond which a
                    constant-sized loop will not be automatically unrolled.

            check_args:
                type: bool
                default: false
                title: Check arguments on SDFG call
                description: >
                    Perform an early type check on arguments passed to an SDFG when called directly (from
                    ``SDFG.__call__``). Another type check is performed when calling compiled SDFGs.

            avoid_wcr:
                type: bool
                default: false
                title: Avoid using WCR for augmented assignments when possible
                description: >
                    Perform a map-symbol-dependency check on the write-subsets of augmented
                    assignments that appear inside Maps to avoid using WCR when possible.
                    This feature works correctly only when there is a single augmented assignment
                    for each data dimension inside a Map.

    # #############################################
    # Backend settings
    backend:
        type: dict
        title: Backend
        description: Preferences of Backends
        required:
            #############################################
            # SoftHier Configurations
            softhier:
                type: dict
                title: SoftHier
                description: SoftHier stuff
                required:
                    HBM_ADDRESS_SPACE:
                        type: str
                        default: '0x20000000'
                        title: HBM_ADDRESS_SPACE
                        description: >
                            HBM address space

                    HBM_ADDRESS_BASE:
                        type: str
                        default: '0xc0000000'
                        title: HBM_ADDRESS_BASE
                        description: >
                            HBM address BASE

                    HBM_NUM_CHANNELS:
                        type: int
                        default: 1
                        title: HBM_NUM_CHANNELS
                        description: >
                            HBM_NUM_CHANNELS

    #############################################

    # General settings

    debugprint:
        type: bool
        default: false
        title: Debug printing
        description: Enable verbose printouts.

    progress:
        type: bool
        default: true
        title: Progress reports
        description: Enable progress report printouts.

    cache:
        type: str
        default: name
        title: Compiled cache entry naming policy
        description: >
            Determine the name of the generated ``.dacecache`` folder:


            * ``name`` uses the name of the SDFG directly, causing it to be
            overridden by other programs using the same SDFG name.

            * ``hash`` uses a mangled name based on the hash of the SDFG, such that
            any change to the SDFG will generate a different cache folder.

            * ``unique`` uses a name based on the currently running Python process
            at code generation time, such that no caching or clashes can happen
            between different processes or subsequent invocations of Python.

            * ``single`` uses a single cache folder for all SDFGs, saving space and
            potentially build time, but disallows executing SDFGs in parallel
            and caching of more than one simultaneous SDFG.

    store_history:
        type: bool
        default: true
        title: Store SDFG transformation history
        description: Store the history of transformations on the SDFG file.

    default_build_folder:
        type: str
        default: .dacecache
        title: Default SDFG build folder
        description: >
            Default folder in which compiled DaCe programs and SDFGs are stored.
            Can either be a relative path (by default) or absolute.

    profiling:
        type: bool
        default: false
        title: Profiling
        description: Enable profiling support.

    profiling_status:
        type: bool
        default: true
        title: Status bar for profiling
        description: >
            Enable tqdm status bar while profiling. If tqdm is not installed
            a warning will appear. To disable this feature (and the warning) set
            this option to false.

    treps:
        type: int
        default: 100
        title: Profiling Repetitions
        description: Number of times to run program for profiling.

    call_hooks:
        type: str
        default: ""
        title: Hooks before/after every DaCe program call
        description: >
            A comma-separated list of functions (or Context Manager classes) that will
            be called before every DaCe program (SDFG) is compiled and run. Used for
            functionality such as automatic tuning or instrumentation.

    compiled_sdfg_call_hooks:
        type: str
        default: ""
        title: Hooks before/after every compiled SDFG call
        description: >
            A comma-separated list of functions (or Context Manager classes) that will
            be called before every compiled SDFG's generated code is invoked. Used
            for functionality such as low-level profiling.

    external_transformations_path:
        type: str
        default: '$HOME/dace_transformations/external_transformations'
        default_Windows: '%USERPROFILE%\\dace_transformations\\external_transformations'
        title: External transformations path
        description: >
            Path to a directory containing external transformations that are not
            included in the main DaCe package. This path is added to the Python path
            and can be used to import custom transformation modules.

    #############################################
    # Experimental features

    experimental:
        type: dict
        title: Experimental
        description: Experimental features
        required:
            validate_undefs:
                type: bool
                default: false
                title: Undefined Symbol Check
                description: >
                    Check for undefined symbols in memlets during SDFG validation.

            check_race_conditions:
                type: bool
                default: false
                title: Check race conditions
                description: >
                    Check for potential race conditions during validation.

    #############################################
    # Features for unit testing

    testing:
        type: dict
        title: Testing
        description: Unit testing settings
        required:
            serialization:
                type: bool
                default: false
                title: Test Serialization on validation
                description: >
                    Before generating code, verify that a serialization/deserialization loop
                    generates the same SDFG.

            deserialize_exception:
                type: bool
                default: false
                title: Treat exceptions in deserialization as errors
                description: >
                    When an exception is raised in a deserialization process (e.g., due to missing library node),
                    by default a warning is issued. If this setting is True, the exception will be raised as-is.

            serialize_all_fields:
                type: bool
                default: false
                title: Serialize all unmodified fields in SDFG files
                description: >
                    If False (default), saving an SDFG keeps only the modified non-default properties. If True,
                    saves all fields.

    #############################################
    # DaCe library settings

    library:
        type: dict
        title: Library
        description: Settings for handling the use of DaCe libraries.
        required:
            blas:
                type: dict
                title: BLAS
                description: Built-in BLAS DaCe library.
                required:
                    default_implementation:
                        type: str
                        default: pure
                        title: Default implementation
                        description: Default implementation for BLAS library nodes.

                    override:
                        type: bool
                        default: false
                        title: Force configured implementation
                        description: >
                            Force the default implementation, even if an
                            implementation has been explicitly set on a node.

                    fpga:
                        type: dict
                        title: FPGA
                        description: FPGA-specific BLAS options.
                        required:
                            default_stream_depth:
                                type: int
                                default: 32
                                title: Default FPGA stream depth
                                description: >
                                    Default FPGA stream depth used in the BLAS
                                    library nodes and the corresponding
                                    streaming transformations
            lapack:
                type: dict
                title: LAPACK
                description: Built-in LAPACK DaCe library.
                required:
                    default_implementation:
                        type: str
                        default: OpenBLAS
                        title: Default implementation
                        description: Default implementation for LAPACK library nodes.

                    override:
                        type: bool
                        default: false
                        title: Force configured implementation
                        description: >
                            Force the default implementation, even if an
                            implementation has been explicitly set on a node.
            linalg:
                type: dict
                title: linalg
                description: Built-in NumPy linalg DaCe library.
                required:
                    default_implementation:
                        type: str
                        default: OpenBLAS
                        title: Default implementation
                        description: Default implementation for linalg library nodes.

                    override:
                        type: bool
                        default: false
                        title: Force configured implementation
                        description: >
                            Force the default implementation, even if an
                            implementation has been explicitly set on a node.
            pblas:
                type: dict
                title: PBLAS
                description: Built-in PBLAS DaCe library.
                required:
                    default_implementation:
                        type: str
                        default: MKLMPICH
                        title: Default implementation
                        description: Default implementation PBLAS library nodes.
                    override:
                        type: bool
                        default: false
                        title: Force configured implementation
                        description: >
                            Force the default implementation, even if an
                            implementation has been explicitly set on a node.<|MERGE_RESOLUTION|>--- conflicted
+++ resolved
@@ -282,11 +282,7 @@
                         type: str
                         title: Arguments
                         description: Compiler argument flags
-<<<<<<< HEAD
-                        default: '-fopenmp -std=c++14 -lstdc++fs -fPIC -Wall -Wextra -O3 -march=native -ffast-math -Wno-unused-parameter -Wno-unused-label'
-=======
                         default: '-fopenmp -fPIC -Wall -Wextra -O3 -march=native  -Wno-unused-parameter -Wno-unused-label'
->>>>>>> 69fc4168
                         default_Windows: '/O2 /fp:fast /arch:AVX2 /D_USRDLL /D_WINDLL /D__restrict__=__restrict'
 
                     libs:
@@ -346,11 +342,7 @@
                             Additional CUDA architectures (separated by commas)
                             to compile GPU code for, excluding the current
                             architecture on the compiling machine.
-<<<<<<< HEAD
-                        default: '86'
-=======
                         default: 'sm_86'
->>>>>>> 69fc4168
 
                     hip_arch:
                         type: str
