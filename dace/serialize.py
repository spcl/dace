# Copyright 2019-2021 ETH Zurich and the DaCe authors. All rights reserved.
import aenum
import json
import numpy as np
import warnings
import dace.dtypes


class SerializableObject(object):

    json_obj = {}
    typename = None

    def __init__(self, json_obj={}, typename=None):
        self.json_obj = json_obj
        self.typename = typename

    def to_json(self):
        retval = self.json_obj
        retval['dace_unregistered'] = True
        return retval

    @staticmethod
    def from_json(json_obj, context=None, typename=None):
        return SerializableObject(json_obj, typename)


class NumpySerializer:
    """ Helper class to load/store numpy arrays from JSON. """
    @staticmethod
    def from_json(json_obj, context=None):
        if json_obj is None:
            return None
        if json_obj['type'] != 'ndarray':
            raise TypeError('Object is not a numpy ndarray')

        if 'dtype' in json_obj:
            return np.array(json_obj['data'], dtype=json_obj['dtype'])

        return np.array(json_obj['data'])

    @staticmethod
    def to_json(obj):
        if obj is None:
            return None
        return {'type': 'ndarray', 'data': obj.tolist(), 'dtype': str(obj.dtype)}


_DACE_SERIALIZE_TYPES = {
    # Define these manually, so dtypes can stay independent
    "pointer": dace.dtypes.pointer,
    "vector": dace.dtypes.vector,
    "callback": dace.dtypes.callback,
    "struct": dace.dtypes.struct,
    "ndarray": NumpySerializer,
    "DebugInfo": dace.dtypes.DebugInfo
    # All classes annotated with the make_properties decorator will register
    # themselves here.
}
# Also register each of the basic types
_DACE_SERIALIZE_TYPES.update({v.to_string(): v for v in dace.dtypes.DTYPE_TO_TYPECLASS.values()})


def get_serializer(type_name):
    return _DACE_SERIALIZE_TYPES[type_name]


# Decorator for objects that should be serializable, but don't call
# make_properties
def serializable(cls):
    _DACE_SERIALIZE_TYPES[cls.__name__] = cls
    return cls


def to_json(obj):
    if obj is None:
        return None
    elif hasattr(obj, "to_json"):
        # If the object knows how to convert itself, let it. By calling the
        # method directly on the type, this works for both static and
        # non-static implementations of to_json.
        return type(obj).to_json(obj)
    elif type(obj) in {bool, int, float, list, dict, str}:
        # Some types are natively understood by JSON
        return obj
    elif isinstance(obj, np.ndarray):
        # Special case for external structures (numpy arrays)
        return NumpySerializer.to_json(obj)
    elif isinstance(obj, aenum.Enum):
        # Store just the name of this key
        return obj._name_
    else:
        # If not available, go for the default str() representation
        return str(obj)


def from_json(obj, context=None, known_type=None):
    if not isinstance(obj, dict):
        if known_type is not None:
            # For enums, resolve using the type if known
            if issubclass(known_type, aenum.Enum) and isinstance(obj, str):
                return known_type[obj]
            # If we can, convert from string
            if isinstance(obj, str):
                if hasattr(known_type, "from_string"):
                    return known_type.from_string(obj)
        if isinstance(obj, list):
            return [from_json(o, context) for o in obj]
        # Otherwise we don't know what to do with this
        return obj
    attr_type = None
    if "attributes" in obj:
        tmp = obj['attributes']
        if isinstance(tmp, dict):
            if "type" in tmp:
                attr_type = tmp['type']
        else:
            # The object was consumed previously
            try:
                obj['type']
            except KeyError:
                return tmp
            # If a type is available, the parent element must also be parsed accordingly

    try:
        t = obj['type']
    except KeyError:
        t = attr_type

    if known_type is not None and t is not None and t != known_type.__name__:
        raise TypeError("Type mismatch in JSON, found " + t + ", expected " + known_type.__name__)

    if t:
        try:
            deserialized = _DACE_SERIALIZE_TYPES[t].from_json(obj, context=context)
        except Exception as ex:
            warnings.warn(f'Failed to deserialize element, {type(ex).__name__}: {ex}')
            deserialized = SerializableObject.from_json(obj, context=context, typename=t)
        return deserialized

    # No type was found, so treat this as a regular dictionary
    return {from_json(k, context): from_json(v, context) for k, v in obj.items()}


def loads(*args, context=None, **kwargs):
    loaded = json.loads(*args, **kwargs)
    return from_json(loaded, context)


def dumps(*args, **kwargs):
    return json.dumps(*args, default=to_json, indent=2, **kwargs)


def all_properties_to_json(object_with_properties):
    retdict = {}
    for x, v in object_with_properties.properties():
        retdict[x.attr_name] = x.to_json(v)

    return retdict


<<<<<<< HEAD
def all_properties_simplify(object_with_properties):
    for x, v in object_with_properties.properties():
        x.simplify(x, v)


def set_properties_from_json(object_with_properties,
                             json_obj,
                             context=None,
                             ignore_properties=None):
=======
def set_properties_from_json(object_with_properties, json_obj, context=None, ignore_properties=None):
>>>>>>> a9f93b19
    ignore_properties = ignore_properties or set()
    try:
        attrs = json_obj['attributes']
    except KeyError:
        attrs = json_obj

    # Apply properties
    ps = dict(object_with_properties.__properties__)
    source_properties = set(attrs.keys())
    for prop_name, prop in ps.items():
        if prop_name in ignore_properties:
            continue

        try:
            val = attrs[prop_name]
            # Make sure we use all properties
            source_properties.remove(prop_name)
        except KeyError:
            # Allow a property to not be set if it has a default value
            # TODO: is this really the job of serialize?
            if prop.default is not None:
                val = prop.default
            elif prop.allow_none:
                val = None
            else:
                raise KeyError("Missing property for object of type " + type(object_with_properties).__name__ + ": " +
                               prop_name)

        if isinstance(val, dict):
            val = prop.from_json(val, context)
            if val is None and attrs[prop_name] is not None:
                raise ValueError("Unparsed to None from: {}".format(attrs[prop_name]))
        else:
            try:
                val = prop.from_json(val, context)
            except TypeError as err:
                # TODO: This seems to be called both from places where the
                # dictionary has been fully deserialized, and on raw json
                # objects. In the interest of time, we're not failing here, but
                # should untangle this eventually
                print("WARNING: failed to parse object {}"
                      " for property {} of type {}. Error was: {}".format(val, prop_name, prop, err))
                raise

        setattr(object_with_properties, prop_name, val)

        #Simplify volume to pass serialization tests with vectorization transformation
        if prop_name == 'volume':
            object_with_properties.volume = \
                 object_with_properties.volume.simplify()

    remaining_properties = source_properties - ignore_properties
    # Ignore all metadata "properties" saved for DIODE
    remaining_properties = set(prop for prop in remaining_properties if not prop.startswith('_meta'))
    if len(remaining_properties) > 0:
        # TODO: elevate to error once #28 is fixed.
        print("WARNING: unused properties: {}".format(", ".join(sorted(remaining_properties))))<|MERGE_RESOLUTION|>--- conflicted
+++ resolved
@@ -159,7 +159,6 @@
     return retdict
 
 
-<<<<<<< HEAD
 def all_properties_simplify(object_with_properties):
     for x, v in object_with_properties.properties():
         x.simplify(x, v)
@@ -169,9 +168,6 @@
                              json_obj,
                              context=None,
                              ignore_properties=None):
-=======
-def set_properties_from_json(object_with_properties, json_obj, context=None, ignore_properties=None):
->>>>>>> a9f93b19
     ignore_properties = ignore_properties or set()
     try:
         attrs = json_obj['attributes']
