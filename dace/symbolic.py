--- conflicted
+++ resolved
@@ -624,16 +624,10 @@
     # _clash also allows pi, beta, zeta and other common greek letters
     locals.update(sympy.abc._clash)
 
-<<<<<<< HEAD
-    # Sympy processes "not" as direct evaluation rather than negation
-    if isinstance(expr, str) and 'not ' in expr:
-        expr = expr.replace('not', 'Not')
-=======
     # Sympy processes "not/and/or" as direct evaluation. Replace with
     # And/Or(x, y), Not(x)
     if isinstance(expr, str) and re.search(r'\bnot\b|\band\b|\bor\b', expr):
         expr = unparse(SympyBooleanConverter().visit(ast.parse(expr).body[0]))
->>>>>>> 4b2be9d5
 
     # TODO: support SymExpr over-approximated expressions
     try:
