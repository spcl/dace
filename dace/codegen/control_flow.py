# Copyright 2019-2021 ETH Zurich and the DaCe authors. All rights reserved.
""" 
Various classes to facilitate the code generation of structured control 
flow elements (e.g., ``for``, ``if``, ``while``) from state machines in SDFGs. 

SDFGs are state machines of dataflow graphs, where each node is a state and each
edge may contain a state transition condition and assignments. As such, when 
generating code from an SDFG, the straightforward way would be to generate code
for each state and conditional ``goto`` statements for the state transitions.
However, this inhibits compiler optimizations on the generated code, which rely
on loops and branches. 

This file contains analyses that extract structured control flow constructs from
the state machine and emit code with the correct C keywords. It does so by 
iteratively converting the SDFG into a control flow tree when certain control
flow patterns are detected (using the ``structured_control_flow_tree``
function). The resulting tree classes (which all extend ``ControlFlow``) contain
the original states, and upon code generation are traversed recursively into
the tree rather than in arbitrary order. 

Each individual state is first wrapped with the ``SingleState`` control flow 
"block", and then upon analysis can be grouped into larger control flow blocks,
such as ``ForScope`` or ``IfElseChain``. If no structured control flow pattern
is detected (or this analysis is disabled in configuration), the group of states
is wrapped in a ``GeneralBlock``, which generates the aforementioned conditional
``goto`` code.

For example, the following SDFG::


          x < 5
         /------>[s2]--------\\
    [s1] \\                   ->[s5]
          ------>[s3]->[s4]--/   
          x >= 5


would create the control flow tree below::


    GeneralBlock({
        IfScope(condition=x<5, body={  
            GeneralBlock({
                SingleState(s2)
            })
        }, orelse={
            GeneralBlock({
                SingleState(s3),
                SingleState(s4),
            })
        }),
        SingleState(s5)
    })


"""

import ast
from dataclasses import dataclass
from typing import TYPE_CHECKING, Callable, Dict, List, Optional, Sequence, Set, Tuple, Union
import networkx as nx
import sympy as sp
from dace import dtypes
from dace.sdfg.analysis import cfg as cfg_analysis
from dace.sdfg.state import (BreakBlock, ConditionalBlock, ContinueBlock, ControlFlowBlock, ControlFlowRegion, LoopRegion,
                             ReturnBlock, SDFGState)
from dace.sdfg.sdfg import SDFG, InterstateEdge
from dace.sdfg.graph import Edge
from dace.properties import CodeBlock
from dace.codegen import cppunparse
from dace.codegen.common import unparse_interstate_edge, sym2cpp

if TYPE_CHECKING:
    from dace.codegen.targets.framecode import DaCeCodeGenerator


@dataclass
class ControlFlow:
    """
    Abstract class representing a control flow block.
    """

    # A callback to the code generator that receives an SDFGState and returns a string with its generated code.
    dispatch_state: Callable[[SDFGState], str]

    # The parent control flow block of this one, used to avoid generating extraneous ``goto``s
    parent: Optional['ControlFlow']

    # Set to true if this is the last block in the parent control flow block, in order to avoid generating an
    # extraneous "goto exit" statement.
    last_block: bool

    @property
    def first_block(self) -> ControlFlowBlock:
        """ 
        Returns the first or initializing block in this control flow block. 
        Used to determine which will be the next block in a control flow block to avoid generating extraneous
        ``goto`` calls.
        """
        return None

    @property
    def children(self) -> List['ControlFlow']:
        """ 
        Returns a list of control flow blocks that exist within this block.
        """
        return []

    def as_cpp(self, codegen: 'DaCeCodeGenerator', symbols: Dict[str, dtypes.typeclass]) -> str:
        """ 
        Returns C++ code for this control flow block.

        :param codegen: A code generator object, used for allocation information and defined variables in scope.
        :param symbols: A dictionary of symbol names and their types.
        :return: C++ string with the generated code of the control flow block.
        """
        raise NotImplementedError

    def generate_transition(self,
                            sdfg: SDFG,
                            cfg: ControlFlowRegion,
                            edge: Edge[InterstateEdge],
                            successor: Optional[ControlFlowBlock] = None,
                            assignments_only: bool = False,
                            framecode: 'DaCeCodeGenerator' = None) -> str:
        """ 
        Helper function that generates a state transition (conditional goto) from a control flow block and an SDFG edge.

        :param sdfg: The parent SDFG.
        :param edge: The state transition edge to generate.
        :param successor: If not None, the state that will be generated right after the current state (used to avoid
                          extraneous gotos).
        :param assignments_only: If True, generates only the assignments of the inter-state edge.
        :param framecode: Code generator object (used for allocation information).
        :return: A c++ string representing the state transition code.
        """
        expr = ''
        condition_string = unparse_interstate_edge(edge.data.condition.code[0], sdfg, codegen=framecode)

        if not edge.data.is_unconditional() and not assignments_only:
            expr += f'if ({condition_string}) {{\n'

        if len(edge.data.assignments) > 0:
            expr += ';\n'.join([
                "{} = {}".format(variable, unparse_interstate_edge(value, sdfg, codegen=framecode))
                for variable, value in edge.data.assignments.items()
            ] + [''])

        generate_goto = False
        if not edge.data.is_unconditional():
            generate_goto = True
        elif not assignments_only:
            if successor is None:
                generate_goto = True
            elif isinstance(edge.dst, SDFGState) and edge.dst is not successor:
                generate_goto = True
            elif isinstance(edge.dst, ControlFlowRegion) and edge.dst.start_block is not successor:
                generate_goto = True
        if generate_goto and not assignments_only:
            expr += 'goto __state_{}_{};\n'.format(cfg.cfg_id, edge.dst.label)

        if not edge.data.is_unconditional() and not assignments_only:
            expr += '}\n'
        return expr


@dataclass
class BasicCFBlock(ControlFlow):
    """ A CFG basic block, representing a single dataflow state """

    # The state in this element.
    state: SDFGState

    def as_cpp(self, codegen, symbols) -> str:
        cfg = self.state.parent_graph

        expr = '__state_{}_{}:;\n'.format(cfg.cfg_id, self.state.label)
        if self.state.number_of_nodes() > 0:
            expr += '{\n'
            expr += self.dispatch_state(self.state)
            expr += '\n}\n'
        else:
            # Dispatch empty state in any case in order to register that the state was dispatched.
            expr += self.dispatch_state(self.state)

        # If any state has no children, it should jump to the end of the SDFG
        if not self.last_block and cfg.out_degree(self.state) == 0:
            expr += 'goto __state_exit_{};\n'.format(cfg.cfg_id)
        return expr

    @property
    def first_block(self) -> SDFGState:
        return self.state


@dataclass
class BreakCFBlock(ControlFlow):
    """ A CFG block that generates a 'break' statement. """

    block: BreakBlock

    def as_cpp(self, codegen, symbols) -> str:
        return 'break;\n'

    @property
    def first_block(self) -> BreakBlock:
        return self.block


@dataclass
class ContinueCFBlock(ControlFlow):
    """ A CFG block that generates a 'continue' statement. """

    block: ContinueBlock

    def as_cpp(self, codegen, symbols) -> str:
        return 'continue;\n'

    @property
    def first_block(self) -> ContinueBlock:
        return self.block


@dataclass
class ReturnCFBlock(ControlFlow):
    """ A CFG block that generates a 'return' statement. """

    block: ReturnBlock

    def as_cpp(self, codegen, symbols) -> str:
        return 'return;\n'

    @property
    def first_block(self) -> ReturnBlock:
        return self.block


@dataclass
class RegionBlock(ControlFlow):

    # The control flow region that this block corresponds to (may be the SDFG in the absence of hierarchical regions).
    region: Optional[ControlFlowRegion]


@dataclass
class GeneralBlock(RegionBlock):
    """ 
    General (or unrecognized) control flow block with gotos between blocks. 
    """

    # List of children control flow blocks
    elements: List[ControlFlow]

    # List or set of edges to not generate conditional gotos for. This is used to avoid generating extra assignments or
    # gotos before entering a for loop, for example.
    gotos_to_ignore: Sequence[Edge[InterstateEdge]]

    # List or set of edges to generate `continue;` statements in lieu of goto. This is used for loop blocks.
    # NOTE: Can be removed after a full conversion to only using hierarchical control flow and ditching CF detection.
    gotos_to_continue: Sequence[Edge[InterstateEdge]]

    # List or set of edges to generate `break;` statements in lieu of goto. This is used for loop blocks.
    # NOTE: Can be removed after a full conversion to only using hierarchical control flow and ditching CF detection.
    gotos_to_break: Sequence[Edge[InterstateEdge]]

    # List or set of edges to not generate inter-state assignments for.
    assignments_to_ignore: Sequence[Edge[InterstateEdge]]

    # True if control flow is sequential between elements, or False if contains irreducible control flow
    sequential: bool

    def as_cpp(self, codegen, symbols) -> str:
        expr = ''
        for i, elem in enumerate(self.elements):
            expr += elem.as_cpp(codegen, symbols)
            # In a general block, emit transitions and assignments after each individual block or region.
<<<<<<< HEAD
            if (isinstance(elem, BasicCFBlock) or (isinstance(elem, GeneralBlock) and elem.region) or
                (isinstance(elem, GeneralLoopScope) and elem.loop)):
                if isinstance(elem, BasicCFBlock):
                    g_elem = elem.state
                elif isinstance(elem, GeneralBlock):
                    g_elem = elem.region
                else:
                    g_elem = elem.loop
                cfg = g_elem.parent_graph
=======
            if isinstance(elem, BasicCFBlock) or (isinstance(elem, RegionBlock) and elem.region):
                cfg = elem.state.parent_graph if isinstance(elem, BasicCFBlock) else elem.region.parent_graph
>>>>>>> 74a31cb7
                sdfg = cfg if isinstance(cfg, SDFG) else cfg.sdfg
                out_edges = cfg.out_edges(g_elem)
                for j, e in enumerate(out_edges):
                    if e not in self.gotos_to_ignore:
                        # Skip gotos to immediate successors
                        successor = None
                        # If this is the last generated edge
                        if j == (len(out_edges) - 1):
                            if (i + 1) < len(self.elements):
                                # If last edge leads to next state in block
                                successor = self.elements[i + 1].first_block
                            elif i == len(self.elements) - 1:
                                # If last edge leads to first state in next block
                                next_block = find_next_block(self)
                                if next_block is not None:
                                    successor = next_block.first_block

                        expr += elem.generate_transition(sdfg, cfg, e, successor)
                    else:
                        if e not in self.assignments_to_ignore:
                            # Need to generate assignments but not gotos
                            expr += elem.generate_transition(sdfg, cfg, e, assignments_only=True)
                        if e in self.gotos_to_break:
                            expr += 'break;\n'
                        elif e in self.gotos_to_continue:
                            expr += 'continue;\n'
                # Add exit goto as necessary
                if elem.last_block:
                    continue
                # Two negating conditions
                if (len(out_edges) == 2
                        and out_edges[0].data.condition_sympy() == sp.Not(out_edges[1].data.condition_sympy())):
                    continue
                # One unconditional edge
                if (len(out_edges) == 1 and out_edges[0].data.is_unconditional()):
                    continue
                expr += f'goto __state_exit_{sdfg.cfg_id};\n'

        return expr

    @property
    def first_block(self) -> Optional[ControlFlowBlock]:
        if not self.elements:
            return None
        return self.elements[0].first_block

    @property
    def children(self) -> List[ControlFlow]:
        return self.elements


@dataclass
class IfScope(ControlFlow):
    """ A control flow scope of an if (else) block. """

    branch_block: ControlFlowBlock  #: Block that branches out to if/else scopes
    condition: CodeBlock  #: If-condition
    body: GeneralBlock  #: Body of if condition
    orelse: Optional[GeneralBlock] = None  #: Optional body of else condition

    def as_cpp(self, codegen, symbols) -> str:
        condition_string = unparse_interstate_edge(self.condition.code[0], self.branch_block.sdfg, codegen=codegen)
        expr = f'if ({condition_string}) {{\n'
        expr += self.body.as_cpp(codegen, symbols)
        expr += '\n}'
        if self.orelse:
            expr += ' else {\n'
            expr += self.orelse.as_cpp(codegen, symbols)
            expr += '\n}'
        expr += '\n'
        return expr

    @property
    def first_block(self) -> ControlFlowBlock:
        return self.branch_block

    @property
    def children(self) -> List[ControlFlow]:
        return [self.body] + ([self.orelse] if self.orelse else [])


@dataclass
class IfElseChain(ControlFlow):
    """ A control flow scope of "if, else if, ..., else" chain of blocks. """

    branch_block: ControlFlowBlock  #: Block that branches out to all blocks
    body: List[Tuple[CodeBlock, GeneralBlock]]  #: List of (condition, block)

    def as_cpp(self, codegen, symbols) -> str:
        expr = ''
        for i, (condition, body) in enumerate(self.body):
            # First block in the chain is just "if", rest are "else if"
            prefix = '' if i == 0 else ' else '

            condition_string = unparse_interstate_edge(condition.code[0], self.branch_block.sdfg, codegen=codegen)
            expr += f'{prefix}if ({condition_string}) {{\n'
            expr += body.as_cpp(codegen, symbols)
            expr += '\n}'

        # If we generate an if/else if blocks, we cannot guarantee that all
        # cases have been covered. In SDFG semantics, this means that the SDFG
        # execution should end, so we emit an "else goto exit" here.
        if len(self.body) > 0:
            expr += ' else {\n'
        expr += 'goto __state_exit_{};\n'.format(self.branch_block.sdfg.cfg_id)
        if len(self.body) > 0:
            expr += '\n}'
        return expr

    @property
    def first_block(self) -> ControlFlowBlock:
        return self.branch_block

    @property
    def children(self) -> List[ControlFlow]:
        return [block for _, block in self.body]


def _clean_loop_body(body: str) -> str:
    """ Cleans loop body from extraneous statements. """
    # Remove extraneous "continue" statement for code clarity
    if body.endswith('continue;\n'):
        body = body[:-len('continue;\n')]
    return body


@dataclass
class ForScope(ControlFlow):
    """ For loop block (without break or continue statements). """

    itervar: str  #: Name of iteration variable
    guard: SDFGState  #: Loop guard state
    init: str  #: C++ code for initializing iteration variable
    condition: CodeBlock  #: For-loop condition
    update: str  #: C++ code for updating iteration variable
    body: GeneralBlock  #: Loop body as a control flow block
    init_edges: List[InterstateEdge]  #: All initialization edges

    def as_cpp(self, codegen, symbols) -> str:

        sdfg = self.guard.parent

        # Initialize to either "int i = 0" or "i = 0" depending on whether
        # the type has been defined
        defined_vars = codegen.dispatcher.defined_vars
        init = ''
        if self.init is not None:
            if defined_vars.has(self.itervar):
                init = self.itervar
            else:
                init = f'{symbols[self.itervar]} {self.itervar}'
            init += ' = ' + unparse_interstate_edge(
                self.init_edges[0].data.assignments[self.itervar], sdfg, codegen=codegen)

        preinit = ''
        if self.init_edges:
            for edge in self.init_edges:
                for k, v in edge.data.assignments.items():
                    if k != self.itervar:
                        cppinit = unparse_interstate_edge(v, sdfg, codegen=codegen)
                        preinit += f'{k} = {cppinit};\n'

        if self.condition is not None:
            cond = unparse_interstate_edge(self.condition.code[0], sdfg, codegen=codegen)
        else:
            cond = ''

        update = ''
        if self.update is not None:
            cppupdate = unparse_interstate_edge(self.update, sdfg, codegen=codegen)
            update = f'{self.itervar} = {cppupdate}'

        expr = f'{preinit}\nfor ({init}; {cond}; {update}) {{\n'
        expr += _clean_loop_body(self.body.as_cpp(codegen, symbols))
        expr += '\n}\n'
        return expr

    @property
    def first_block(self) -> SDFGState:
        return self.guard

    @property
    def children(self) -> List[ControlFlow]:
        return [self.body]


@dataclass
class WhileScope(ControlFlow):
    """ While loop block (without break or continue statements). """
    guard: SDFGState  #: Loop guard state
    test: CodeBlock  #: While-loop condition
    body: GeneralBlock  #: Loop body as control flow block

    def as_cpp(self, codegen, symbols) -> str:
        if self.test is not None:
            sdfg = self.guard.parent
            test = unparse_interstate_edge(self.test.code[0], sdfg, codegen=codegen)
        else:
            test = 'true'

        expr = f'while ({test}) {{\n'
        expr += _clean_loop_body(self.body.as_cpp(codegen, symbols))
        expr += '\n}\n'
        return expr

    @property
    def first_block(self) -> SDFGState:
        return self.guard

    @property
    def children(self) -> List[ControlFlow]:
        return [self.body]


@dataclass
class DoWhileScope(ControlFlow):
    """ Do-while loop block (without break or continue statements). """
    sdfg: SDFG  #: Parent SDFG
    test: CodeBlock  #: Do-while loop condition
    body: GeneralBlock  #: Loop body as control flow block

    def as_cpp(self, codegen, symbols) -> str:
        if self.test is not None:
            test = unparse_interstate_edge(self.test.code[0], self.sdfg, codegen=codegen)
        else:
            test = 'true'

        expr = 'do {\n'
        expr += _clean_loop_body(self.body.as_cpp(codegen, symbols))
        expr += f'\n}} while ({test});\n'
        return expr

    @property
    def first_block(self) -> SDFGState:
        return self.body[0].first_state

    @property
    def children(self) -> List[ControlFlow]:
        return [self.body]


@dataclass
class GeneralLoopScope(RegionBlock):
    """ General loop block based on a loop control flow region. """

    body: ControlFlow

    def as_cpp(self, codegen, symbols) -> str:
        sdfg = self.loop.sdfg

        cond = unparse_interstate_edge(self.loop.loop_condition.code[0], sdfg, codegen=codegen, symbols=symbols)
        cond = cond.strip(';')

        expr = ''

        if self.loop.update_statement and self.loop.init_statement and self.loop.loop_variable:
            # Initialize to either "int i = 0" or "i = 0" depending on whether the type has been defined.
            defined_vars = codegen.dispatcher.defined_vars
            if not defined_vars.has(self.loop.loop_variable):
                try:
                    init = f'{symbols[self.loop.loop_variable]} '
                except KeyError:
                    init = 'auto '
                    symbols[self.loop.loop_variable] = None
            init += unparse_interstate_edge(self.loop.init_statement.code[0], sdfg, codegen=codegen, symbols=symbols)
            init = init.strip(';')

            update = unparse_interstate_edge(self.loop.update_statement.code[0], sdfg, codegen=codegen, symbols=symbols)
            update = update.strip(';')

            if self.loop.inverted:
                expr += f'{init};\n'
                expr += 'do {\n'
                expr += _clean_loop_body(self.body.as_cpp(codegen, symbols))
                expr += f'{update};\n'
                expr += f'\n}} while({cond});\n'
            else:
                expr += f'for ({init}; {cond}; {update}) {{\n'
                expr += _clean_loop_body(self.body.as_cpp(codegen, symbols))
                expr += '\n}\n'
        else:
            if self.loop.inverted:
                expr += 'do {\n'
                expr += _clean_loop_body(self.body.as_cpp(codegen, symbols))
                expr += f'\n}} while({cond});\n'
            else:
                expr += f'while ({cond}) {{\n'
                expr += _clean_loop_body(self.body.as_cpp(codegen, symbols))
                expr += '\n}\n'

        return expr

    @property
    def loop(self) -> LoopRegion:
        return self.region

    @property
    def first_block(self) -> ControlFlowBlock:
        return self.loop.start_block

    @property
    def children(self) -> List[ControlFlow]:
        return [self.body]


@dataclass
class SwitchCaseScope(ControlFlow):
    """ Simple switch-case scope without fall-through cases. """

    branch_block: ControlFlowBlock  #: Branching block
    switchvar: str  #: C++ code for switch expression
    cases: Dict[str, GeneralBlock]  #: Mapping of cases to control flow blocks

    def as_cpp(self, codegen, symbols) -> str:
        expr = f'switch ({self.switchvar}) {{\n'
        for case, body in self.cases.items():
            expr += f'case {case}: {{\n'
            expr += body.as_cpp(codegen, symbols)
            expr += 'break;\n}\n'
        expr += f'default: goto __state_exit_{self.branch_block.sdfg.cfg_id};'
        expr += '\n}\n'
        return expr

    @property
    def first_block(self) -> ControlFlowBlock:
        return self.branch_block

    @property
    def children(self) -> List[ControlFlow]:
        return list(self.cases.values())


@dataclass
class GeneralConditionalScope(RegionBlock):
    """ General conditional block based on a conditional control flow region. """

    branch_bodies: List[Tuple[Optional[CodeBlock], ControlFlow]]

    def as_cpp(self, codegen, symbols) -> str:
        sdfg = self.conditional.sdfg
        expr = ''
        for i in range(len(self.branch_bodies)):
            branch = self.branch_bodies[i]
            if branch[0] is not None:
                cond = unparse_interstate_edge(branch[0].code, sdfg, codegen=codegen, symbols=symbols)
                cond = cond.strip(';')
                if i == 0:
                    expr += f'if ({cond}) {{\n'
                else:
                    expr += f'}} else if ({cond}) {{\n'
            else:
                if i < len(self.branch_bodies) - 1 or i == 0:
                    raise RuntimeError('Missing branch condition for non-final conditional branch')
                expr += '} else {\n'
            expr += branch[1].as_cpp(codegen, symbols)
            if i == len(self.branch_bodies) - 1:
                expr += '}\n'
        return expr

    @property
    def conditional(self) -> ConditionalBlock:
        return self.region

    @property
    def first_block(self) -> ControlFlowBlock:
        return self.conditional

    @property
    def children(self) -> List[ControlFlow]:
        return [b for _, b in self.branch_bodies]


def _loop_from_structure(sdfg: SDFG, guard: SDFGState, enter_edge: Edge[InterstateEdge],
                         leave_edge: Edge[InterstateEdge], back_edges: List[Edge[InterstateEdge]],
                         dispatch_state: Callable[[SDFGState],
                                                  str], parent_block: GeneralBlock) -> Union[ForScope, WhileScope]:
    """ 
    Helper method that constructs the correct structured loop construct from a
    set of states. Can construct for or while loops.
    """

    body = GeneralBlock(dispatch_state=dispatch_state,
                        parent=parent_block,
                        last_block=False,
                        region=None,
                        elements=[],
                        gotos_to_ignore=[],
                        gotos_to_continue=[],
                        gotos_to_break=[],
                        assignments_to_ignore=[],
                        sequential=True)

    guard_inedges = sdfg.in_edges(guard)
    increment_edges = [e for e in guard_inedges if e in back_edges]
    init_edges = [e for e in guard_inedges if e not in back_edges]

    # If no back edge found (or more than one, indicating a "continue"
    # statement), disregard
    if len(increment_edges) > 1 or len(increment_edges) == 0:
        return None
    increment_edge = increment_edges[0]

    # Increment edge goto to be ignored in body
    body.gotos_to_ignore.append(increment_edge)
    body.gotos_to_continue.append(increment_edge)

    # Outgoing edges must be a negation of each other
    if enter_edge.data.condition_sympy() != (sp.Not(leave_edge.data.condition_sympy())):
        return None

    # Body of guard state must be empty
    if not guard.is_empty():
        return None

    if not increment_edge.data.is_unconditional():
        return None
    if len(enter_edge.data.assignments) > 0:
        return None

    condition = enter_edge.data.condition

    # Detect whether this loop is a for loop:
    # All incoming edges to the guard must set the same variable
    itvars = None
    for iedge in guard_inedges:
        if itvars is None:
            itvars = set(iedge.data.assignments.keys())
        else:
            itvars &= iedge.data.assignments.keys()
    if itvars and len(itvars) == 1:
        itvar = next(iter(itvars))
        init = init_edges[0].data.assignments[itvar]

        # Check that all init edges are the same and that increment edge only
        # increments
        if (all(e.data.assignments[itvar] == init for e in init_edges) and len(increment_edge.data.assignments) == 1):
            update = increment_edge.data.assignments[itvar]

            # Also ignore assignments in increment edge (handled in for stmt)
            body.assignments_to_ignore.append(increment_edge)

            return ForScope(dispatch_state, parent_block, False, itvar, guard, init, condition, update, body,
                            init_edges)

    # Otherwise, it is a while loop
    return WhileScope(dispatch_state, parent_block, False, guard, condition, body)


def _cases_from_branches(
    edges: List[Edge[InterstateEdge]],
    cblocks: Dict[Edge[InterstateEdge], GeneralBlock],
) -> Tuple[str, Dict[str, GeneralBlock]]:
    """ 
    If the input list of edges correspond to a switch/case scope (with all
    conditions being "x == y" for a unique symbolic x and integers y),
    returns the switch/case scope parameters.

    :param edges: List of inter-state edges.
    :return: Tuple of (case variable C++ expression, mapping from case to 
             control flow block). If not a valid switch/case scope, 
             returns None.
    """
    cond = edges[0].data.condition_sympy()
    if not isinstance(cond, sp.Basic):
        return None
    a = sp.Wild('a')
    b = sp.Wild('b', properties=[lambda k: k.is_Integer])
    m = cond.match(sp.Eq(a, b))
    if m:
        # Obtain original code for variable
        call_or_compare = edges[0].data.condition.code[0].value
        if isinstance(call_or_compare, ast.Call):
            astvar = call_or_compare.args[0]
        else:  # Binary comparison
            astvar = call_or_compare.left
    else:
        # Try integer == symbol
        m = cond.match(sp.Eq(b, a))
        if m:
            call_or_compare = edges[0].data.condition.code[0].value
            if isinstance(call_or_compare, ast.Call):
                astvar = call_or_compare.args[1]
            else:  # Binary comparison
                astvar = call_or_compare.right
        else:
            return None

    # Get C++ expression from AST
    switchvar = cppunparse.pyexpr2cpp(astvar)

    # Check that all edges match criteria
    result = {}
    for e in edges:
        ematch = e.data.condition_sympy().match(sp.Eq(m[a], b))
        if not ematch:
            ematch = e.data.condition_sympy().match(sp.Eq(b, m[a]))
            if not ematch:
                return None
        # Create mapping to codeblocks
        result[sym2cpp(ematch[b])] = cblocks[e]

    return switchvar, result


def _ignore_recursive(edges: List[Edge[InterstateEdge]], block: ControlFlow):
    """ 
    Ignore a list of edges recursively in a control flow block and its children.
    """
    if isinstance(block, GeneralBlock):
        block.gotos_to_ignore.extend(edges)
        block.assignments_to_ignore.extend(edges)
    for subblock in block.children:
        _ignore_recursive(edges, subblock)


def _child_of(node: SDFGState, parent: SDFGState, ptree: Dict[SDFGState, SDFGState]) -> bool:
    curnode = node
    while curnode is not None:
        if curnode is parent:
            return True
        curnode = ptree[curnode]
    return False


def find_next_block(block: ControlFlow) -> Optional[ControlFlow]:
    """
    Returns the immediate successor control flow block.
    """
    # Find block in parent
    parent = block.parent
    if parent is None:
        return None
    ind = next(i for i, b in enumerate(parent.children) if b is block)
    if ind == len(parent.children) - 1 or isinstance(parent, (IfScope, IfElseChain, SwitchCaseScope)):
        # If last block, or other children are not reachable from current node (branches),
        # recursively continue upwards
        return find_next_block(parent)
    return parent.children[ind + 1]


def _reset_block_parents(block: ControlFlow):
    """
    Fixes block parents after processing.
    """
    for child in block.children:
        child.parent = block
        _reset_block_parents(child)


def _structured_control_flow_traversal(sdfg: SDFG,
                                       start: SDFGState,
                                       ptree: Dict[SDFGState, SDFGState],
                                       branch_merges: Dict[SDFGState, SDFGState],
                                       back_edges: List[Edge[InterstateEdge]],
                                       dispatch_state: Callable[[SDFGState], str],
                                       parent_block: GeneralBlock,
                                       stop: SDFGState = None,
                                       generate_children_of: SDFGState = None,
                                       visited: Set[SDFGState] = None):
    """ 
    Helper function for ``structured_control_flow_tree``. 

    :param sdfg: SDFG.
    :param start: Starting state for traversal.
    :param ptree: State parent tree (computed from ``state_parent_tree``).
    :param branch_merges: Dictionary mapping from branch state to its merge
                          state.
    :param dispatch_state: A function that dispatches code generation for a 
                           single state.
    :param parent_block: The block to append children to.
    :param stop: Stopping state to not traverse through (merge state of a 
                 branch or guard state of a loop).
    :return: Generator that yields states in state-order from ``start`` to 
             ``stop``.
    """

    def make_empty_block():
        return GeneralBlock(dispatch_state=dispatch_state,
                            last_block=False,
                            parent=parent_block,
                            region=None,
                            elements=[],
                            gotos_to_ignore=[],
                            gotos_to_continue=[],
                            gotos_to_break=[],
                            assignments_to_ignore=[],
                            sequential=True)

    # Traverse states in custom order
    visited = set() if visited is None else visited
    stack = [start]
    while stack:
        node = stack.pop()
        if (generate_children_of is not None and not _child_of(node, generate_children_of, ptree)):
            continue
        if node in visited or node is stop:
            continue
        visited.add(node)
        stateblock = BasicCFBlock(dispatch_state=dispatch_state, parent=parent_block, last_block=False, state=node)

        oe = sdfg.out_edges(node)
        if len(oe) == 0:  # End state
            # If there are no remaining nodes, this is the last state and it can
            # be marked as such
            if len(stack) == 0:
                stateblock.last_block = True
            parent_block.elements.append(stateblock)
            continue
        elif len(oe) == 1:  # No traversal change
            stack.append(oe[0].dst)
            parent_block.elements.append(stateblock)
            continue

        # Potential branch or loop
        if node in branch_merges:
            mergestate = branch_merges[node]

            # Add branching node and ignore outgoing edges
            parent_block.elements.append(stateblock)
            parent_block.gotos_to_ignore.extend(oe)
            parent_block.assignments_to_ignore.extend(oe)
            stateblock.last_block = True

            # Parse all outgoing edges recursively first
            cblocks: Dict[Edge[InterstateEdge], GeneralBlock] = {}
            for branch in oe:
                if branch.dst is mergestate:
                    # If we hit the merge state (if without else), defer to end of branch traversal
                    continue
                cblocks[branch] = make_empty_block()
                _structured_control_flow_traversal(sdfg,
                                                   branch.dst,
                                                   ptree,
                                                   branch_merges,
                                                   back_edges,
                                                   dispatch_state,
                                                   cblocks[branch],
                                                   stop=mergestate,
                                                   generate_children_of=node,
                                                   visited=visited)

            # Classify branch type:
            branch_block = None
            # If there are 2 out edges, one negation of the other:
            #   * if/else in case both branches are not merge state
            #   * if without else in case one branch is merge state
            if (len(oe) == 2 and oe[0].data.condition_sympy() == sp.Not(oe[1].data.condition_sympy())):
                # If without else
                if oe[0].dst is mergestate:
                    branch_block = IfScope(dispatch_state, parent_block, False, node, oe[1].data.condition,
                                           cblocks[oe[1]])
                elif oe[1].dst is mergestate:
                    branch_block = IfScope(dispatch_state, parent_block, False, node, oe[0].data.condition,
                                           cblocks[oe[0]])
                else:
                    branch_block = IfScope(dispatch_state, parent_block, False, node, oe[0].data.condition,
                                           cblocks[oe[0]], cblocks[oe[1]])
            else:
                # If there are 2 or more edges (one is not the negation of the
                # other):
                switch = _cases_from_branches(oe, cblocks)
                if switch:
                    # If all edges are of form "x == y" for a single x and
                    # integer y, it is a switch/case
                    branch_block = SwitchCaseScope(dispatch_state, parent_block, False, node, switch[0], switch[1])
                else:
                    # Otherwise, create if/else if/.../else goto exit chain
                    branch_block = IfElseChain(dispatch_state, parent_block, False, node,
                                               [(e.data.condition, cblocks[e] if e in cblocks else make_empty_block())
                                                for e in oe])
            # End of branch classification
            parent_block.elements.append(branch_block)
            if mergestate != stop:
                stack.append(mergestate)

        elif len(oe) == 2:  # Potential loop
            # TODO(later): Recognize do/while loops
            # If loop, traverse body, then exit
            body_start = None
            loop_exit = None
            scope = None
            if ptree[oe[0].dst] == node and ptree[oe[1].dst] != node:
                scope = _loop_from_structure(sdfg, node, oe[0], oe[1], back_edges, dispatch_state, parent_block)
                body_start = oe[0].dst
                loop_exit = oe[1].dst
            elif ptree[oe[1].dst] == node and ptree[oe[0].dst] != node:
                scope = _loop_from_structure(sdfg, node, oe[1], oe[0], back_edges, dispatch_state, parent_block)
                body_start = oe[1].dst
                loop_exit = oe[0].dst

            if scope:
                visited |= _structured_control_flow_traversal(sdfg,
                                                              body_start,
                                                              ptree,
                                                              branch_merges,
                                                              back_edges,
                                                              dispatch_state,
                                                              scope.body,
                                                              stop=node,
                                                              generate_children_of=node,
                                                              visited=visited)

                # Add branching node and ignore outgoing edges
                parent_block.elements.append(stateblock)
                parent_block.gotos_to_ignore.extend(oe)
                parent_block.assignments_to_ignore.extend(oe)

                parent_block.elements.append(scope)

                # If for loop, ignore certain edges
                if isinstance(scope, ForScope):
                    # Mark init edge(s) to ignore in parent_block and all children
                    _ignore_recursive([e for e in sdfg.in_edges(node) if e not in back_edges], parent_block)
                    # Mark back edge for ignoring in all children of loop body
                    _ignore_recursive([e for e in sdfg.in_edges(node) if e in back_edges], scope.body)

                stack.append(loop_exit)
                continue

            # No proper loop detected: Unstructured control flow
            parent_block.sequential = False
            parent_block.elements.append(stateblock)
            stack.extend([e.dst for e in oe])
        else:  # No merge state: Unstructured control flow
            parent_block.sequential = False
            parent_block.elements.append(stateblock)
            stack.extend([e.dst for e in oe])

    return visited - {stop}


def _structured_control_flow_traversal_with_regions(cfg: ControlFlowRegion,
                                                    dispatch_state: Callable[[SDFGState], str],
                                                    parent_block: GeneralBlock,
                                                    start: Optional[ControlFlowBlock] = None,
                                                    stop: Optional[ControlFlowBlock] = None,
                                                    generate_children_of: Optional[ControlFlowBlock] = None,
                                                    branch_merges: Optional[Dict[ControlFlowBlock,
                                                                                 ControlFlowBlock]] = None,
                                                    ptree: Optional[Dict[ControlFlowBlock, ControlFlowBlock]] = None,
                                                    visited: Optional[Set[ControlFlowBlock]] = None):
    if branch_merges is None:
        branch_merges = cfg_analysis.branch_merges(cfg)

    if ptree is None:
        ptree = cfg_analysis.block_parent_tree(cfg, with_loops=False)

    start = start if start is not None else cfg.start_block

    def make_empty_block():
        return GeneralBlock(dispatch_state, parent_block,
                            last_block=False, region=None, elements=[], gotos_to_ignore=[],
                            gotos_to_break=[], gotos_to_continue=[], assignments_to_ignore=[], sequential=True)

    # Traverse states in custom order
    visited = set() if visited is None else visited
    stack = [start]
    while stack:
        node = stack.pop()
        if (generate_children_of is not None and not _child_of(node, generate_children_of, ptree)):
            continue
        if node in visited or node is stop:
            continue
        visited.add(node)

        cfg_block: ControlFlow
        if isinstance(node, SDFGState):
            cfg_block = BasicCFBlock(dispatch_state, parent_block, False, node)
        elif isinstance(node, BreakBlock):
            cfg_block = BreakCFBlock(dispatch_state, parent_block, True, node)
        elif isinstance(node, ContinueBlock):
            cfg_block = ContinueCFBlock(dispatch_state, parent_block, True, node)
        elif isinstance(node, ReturnBlock):
            cfg_block = ReturnCFBlock(dispatch_state, parent_block, True, node)
        elif isinstance(node, ConditionalBlock):
            cfg_block = GeneralConditionalScope(dispatch_state, parent_block, False, node, [])
            for cond, branch in node.branches:
                if branch is not None:
                    body = make_empty_block()
                    body.parent = cfg_block
                    _structured_control_flow_traversal_with_regions(branch, dispatch_state, body)
                    cfg_block.branch_bodies.append((cond, body))
        elif isinstance(node, ControlFlowRegion):
            if isinstance(node, LoopRegion):
                body = make_empty_block()
                cfg_block = GeneralLoopScope(dispatch_state, parent_block, False, node, body)
                body.parent = cfg_block
                _structured_control_flow_traversal_with_regions(node, dispatch_state, body)
            else:
                cfg_block = make_empty_block()
                cfg_block.region = node
                _structured_control_flow_traversal_with_regions(node, dispatch_state, cfg_block)

        oe = cfg.out_edges(node)
        if len(oe) == 0:  # End state
            # If there are no remaining nodes, this is the last state and it can
            # be marked as such
            if len(stack) == 0:
                cfg_block.last_block = True
            parent_block.elements.append(cfg_block)
            continue
        elif len(oe) == 1:  # No traversal change
            stack.append(oe[0].dst)
            parent_block.elements.append(cfg_block)
            continue
        else:
            # Unstructured control flow.
            parent_block.sequential = False
            parent_block.elements.append(cfg_block)
            stack.extend([e.dst for e in oe])

    return visited - {stop}


def structured_control_flow_tree_with_regions(sdfg: SDFG, dispatch_state: Callable[[SDFGState], str]) -> ControlFlow:
    """
    Returns a structured control-flow tree (i.e., with constructs such as branches and loops) from an SDFG based on the
    control flow regions it contains.
    
    :param sdfg: The SDFG to iterate over.
    :return: Control-flow block representing the entire SDFG.
    """
    root_block = GeneralBlock(dispatch_state=dispatch_state,
                              parent=None,
                              last_block=False,
                              region=None,
                              elements=[],
                              gotos_to_ignore=[],
                              gotos_to_continue=[],
                              gotos_to_break=[],
                              assignments_to_ignore=[],
                              sequential=True)
    _structured_control_flow_traversal_with_regions(sdfg, dispatch_state, root_block)
    _reset_block_parents(root_block)
    return root_block


def structured_control_flow_tree(sdfg: SDFG, dispatch_state: Callable[[SDFGState], str]) -> ControlFlow:
    """
    Returns a structured control-flow tree (i.e., with constructs such as 
    branches and loops) from an SDFG, which can be used to generate its code
    in a compiler- and human-friendly way.
    
    :param sdfg: The SDFG to iterate over.
    :return: Control-flow block representing the entire SDFG.
    """
    if sdfg.root_sdfg.using_experimental_blocks:
        return structured_control_flow_tree_with_regions(sdfg, dispatch_state)

    # Avoid import loops
    from dace.sdfg.analysis import cfg

    # Get parent states and back-edges
    idom = nx.immediate_dominators(sdfg.nx, sdfg.start_block)
    alldoms = cfg.all_dominators(sdfg, idom)
    ptree = cfg.block_parent_tree(sdfg, idom=idom)
    back_edges = cfg.back_edges(sdfg, idom, alldoms)

    # Annotate branches
    branch_merges: Dict[SDFGState, SDFGState] = cfg.branch_merges(sdfg, idom, alldoms)
   
    root_block = GeneralBlock(dispatch_state=dispatch_state,
                              parent=None,
                              last_block=False,
                              region=None,
                              elements=[],
                              gotos_to_ignore=[],
                              gotos_to_continue=[],
                              gotos_to_break=[],
                              assignments_to_ignore=[],
                              sequential=True)
    _structured_control_flow_traversal(sdfg, sdfg.start_state, ptree, branch_merges, back_edges, dispatch_state,
                                       root_block)
    _reset_block_parents(root_block)
    return root_block<|MERGE_RESOLUTION|>--- conflicted
+++ resolved
@@ -274,8 +274,7 @@
         for i, elem in enumerate(self.elements):
             expr += elem.as_cpp(codegen, symbols)
             # In a general block, emit transitions and assignments after each individual block or region.
-<<<<<<< HEAD
-            if (isinstance(elem, BasicCFBlock) or (isinstance(elem, GeneralBlock) and elem.region) or
+            if (isinstance(elem, BasicCFBlock) or (isinstance(elem, RegionBlock) and elem.region) or
                 (isinstance(elem, GeneralLoopScope) and elem.loop)):
                 if isinstance(elem, BasicCFBlock):
                     g_elem = elem.state
@@ -284,10 +283,6 @@
                 else:
                     g_elem = elem.loop
                 cfg = g_elem.parent_graph
-=======
-            if isinstance(elem, BasicCFBlock) or (isinstance(elem, RegionBlock) and elem.region):
-                cfg = elem.state.parent_graph if isinstance(elem, BasicCFBlock) else elem.region.parent_graph
->>>>>>> 74a31cb7
                 sdfg = cfg if isinstance(cfg, SDFG) else cfg.sdfg
                 out_edges = cfg.out_edges(g_elem)
                 for j, e in enumerate(out_edges):
