# Copyright 2019-2021 ETH Zurich and the DaCe authors. All rights reserved.
""" 
Various classes to facilitate the code generation of structured control 
flow elements (e.g., ``for``, ``if``, ``while``) from state machines in SDFGs. 

SDFGs are state machines of dataflow graphs, where each node is a state and each
edge may contain a state transition condition and assignments. As such, when 
generating code from an SDFG, the straightforward way would be to generate code
for each state and conditional ``goto`` statements for the state transitions.
However, this inhibits compiler optimizations on the generated code, which rely
on loops and branches. 

This file contains analyses that extract structured control flow constructs from
the state machine and emit code with the correct C keywords. It does so by 
iteratively converting the SDFG into a control flow tree when certain control
flow patterns are detected (using the ``structured_control_flow_tree``
function). The resulting tree classes (which all extend ``ControlFlow``) contain
the original states, and upon code generation are traversed recursively into
the tree rather than in arbitrary order. 

Each individual state is first wrapped with the ``SingleState`` control flow 
"block", and then upon analysis can be grouped into larger control flow blocks,
such as ``ForScope`` or ``IfElseChain``. If no structured control flow pattern
is detected (or this analysis is disabled in configuration), the group of states
is wrapped in a ``GeneralBlock``, which generates the aforementioned conditional
``goto`` code.

For example, the following SDFG::


          x < 5
         /------>[s2]--------\\
    [s1] \                    ->[s5]
          ------>[s3]->[s4]--/   
          x >= 5


would create the control flow tree below::


    GeneralBlock({
        IfScope(condition=x<5, body={  
            GeneralBlock({
                SingleState(s2)
            })
        }, orelse={
            GeneralBlock({
                SingleState(s3),
                SingleState(s4),
            })
        }),
        SingleState(s5)
    })


"""

import ast
from dataclasses import dataclass
from typing import (Callable, Dict, Iterator, List, Optional, Sequence, Set, Tuple, Union)
import sympy as sp
import dace
from dace import dtypes
from dace.sdfg.state import SDFGState
from dace.sdfg.sdfg import SDFG, InterstateEdge
from dace.sdfg.graph import Edge
from dace.properties import CodeBlock
from dace.codegen import cppunparse
from dace.codegen.common import unparse_interstate_edge, sym2cpp

DaCeCodeGenerator = 'dace.codegen.targets.framecode.DaCeCodeGenerator'
###############################################################################


@dataclass
class ControlFlow:
    """
    Abstract class representing a control flow block.
    """

    # A callback to the code generator that receives an SDFGState and returns
    # a string with its generated code.
    dispatch_state: Callable[[SDFGState], str]

    # The parent control flow block of this one, used to avoid generating extraneous ``goto``s
    parent: Optional['ControlFlow']

    @property
    def first_state(self) -> SDFGState:
        """ 
        Returns the first or initializing state in this control flow block. 
        Used to determine which will be the next state in a control flow block
        to avoid generating extraneous ``goto`` calls.
        """
        return None

    @property
    def children(self) -> List['ControlFlow']:
        """ 
        Returns a list of control flow blocks that exist within this block.
        """
        return []

    def as_cpp(self, codegen: DaCeCodeGenerator, symbols: Dict[str, dtypes.typeclass]) -> str:
        """ 
        Returns C++ code for this control flow block.

        :param codegen: A code generator object, used for allocation information and defined variables in scope.
        :param symbols: A dictionary of symbol names and their types.
        :return: C++ string with the generated code of the control flow block.
        """
        raise NotImplementedError


@dataclass
class SingleState(ControlFlow):
    """ A control flow element containing a single state. """

    # The state in this element.
    state: SDFGState

    # Set to true if this is the last state in the parent control flow block,
    # in order to avoid generating an extraneous "goto exit" statement.
    last_state: bool = False

    def as_cpp(self, codegen, symbols) -> str:
        sdfg = self.state.sdfg

        expr = '__state_{}_{}:;\n'.format(sdfg.sdfg_id, self.state.label)
        if self.state.number_of_nodes() > 0:
            expr += '{\n'
            expr += self.dispatch_state(self.state)
            expr += '\n}\n'
        else:
            # Dispatch empty state in any case in order to register that the
            # state was dispatched
            expr += self.dispatch_state(self.state)

        # If any state has no children, it should jump to the end of the SDFG
        if not self.last_state and sdfg.out_degree(self.state) == 0:
            expr += 'goto __state_exit_{};\n'.format(sdfg.sdfg_id)
        return expr

    def generate_transition(self,
                            sdfg: SDFG,
                            edge: Edge[InterstateEdge],
                            successor: SDFGState = None,
                            assignments_only: bool = False,
                            framecode: DaCeCodeGenerator = None) -> str:
        """ 
        Helper function that generates a state transition (conditional goto) 
        from a state and an SDFG edge.

        :param sdfg: The parent SDFG.
        :param edge: The state transition edge to generate.
        :param successor: If not None, the state that will be generated right
                          after the current state (used to avoid extraneous 
                          gotos).
        :param assignments_only: If True, generates only the assignments
                                 of the inter-state edge.
        :param framecode: Code generator object (used for allocation information).
        :return: A c++ string representing the state transition code.
        """
        expr = ''
        condition_string = unparse_interstate_edge(edge.data.condition.code[0], sdfg, codegen=framecode)

        if not edge.data.is_unconditional() and not assignments_only:
            expr += f'if ({condition_string}) {{\n'

        if len(edge.data.assignments) > 0:
            expr += ';\n'.join([
                "{} = {}".format(variable, unparse_interstate_edge(value, sdfg, codegen=framecode))
                for variable, value in edge.data.assignments.items()
            ] + [''])

        if (not edge.data.is_unconditional()
                or ((successor is None or edge.dst is not successor) and not assignments_only)):
            expr += 'goto __state_{}_{};\n'.format(sdfg.sdfg_id, edge.dst.label)

        if not edge.data.is_unconditional() and not assignments_only:
            expr += '}\n'
        return expr

    @property
    def first_state(self) -> SDFGState:
        return self.state


@dataclass
class GeneralBlock(ControlFlow):
    """ 
    General (or unrecognized) control flow block with gotos between states. 
    """

    # List of children control flow blocks
    elements: List[ControlFlow]

    # List or set of edges to not generate conditional gotos for. This is used
    # to avoid generating extra assignments or gotos before entering a for
    # loop, for example.
    gotos_to_ignore: Sequence[Edge[InterstateEdge]]

    # List or set of edges to generate `continue;` statements in lieu of goto.
    # This is used for loop blocks.
    gotos_to_continue: Sequence[Edge[InterstateEdge]]

    # List or set of edges to generate `break;` statements in lieu of goto.
    # This is used for loop blocks.
    gotos_to_break: Sequence[Edge[InterstateEdge]]

    # List or set of edges to not generate inter-state assignments for.
    assignments_to_ignore: Sequence[Edge[InterstateEdge]]

    # True if control flow is sequential between elements, or False if contains irreducible control flow
    sequential: bool

    def as_cpp(self, codegen, symbols) -> str:
        expr = ''
        for i, elem in enumerate(self.elements):
            expr += elem.as_cpp(codegen, symbols)
            # In a general block, emit transitions and assignments after each
            # individual state
            if isinstance(elem, SingleState):
                sdfg = elem.state.sdfg
                out_edges = sdfg.out_edges(elem.state)
                for j, e in enumerate(out_edges):
                    if e not in self.gotos_to_ignore:
                        # Skip gotos to immediate successors
                        successor = None
                        # If this is the last generated edge
                        if j == (len(out_edges) - 1):
                            if (i + 1) < len(self.elements):
                                # If last edge leads to next state in block
                                successor = self.elements[i + 1].first_state
                            elif i == len(self.elements) - 1:
                                # If last edge leads to first state in next block
                                next_block = _find_next_block(self) 
                                if next_block is not None:
                                    successor = next_block.first_state

                        expr += elem.generate_transition(sdfg, e, successor)
                    else:
                        if e not in self.assignments_to_ignore:
                            # Need to generate assignments but not gotos
                            expr += elem.generate_transition(sdfg, e, assignments_only=True)
                        if e in self.gotos_to_break:
                            expr += 'break;\n'
                        elif e in self.gotos_to_continue:
                            expr += 'continue;\n'
                # Add exit goto as necessary
                if elem.last_state:
                    continue
                # Two negating conditions
                if (len(out_edges) == 2
                        and out_edges[0].data.condition_sympy() == sp.Not(out_edges[1].data.condition_sympy())):
                    continue
                # One unconditional edge
                if (len(out_edges) == 1 and out_edges[0].data.is_unconditional()):
                    continue
                expr += f'goto __state_exit_{sdfg.sdfg_id};\n'

        return expr

    @property
    def first_state(self) -> SDFGState:
        if not self.elements:
            return None
        return self.elements[0].first_state

    @property
    def children(self) -> List[ControlFlow]:
        return self.elements


@dataclass
class IfScope(ControlFlow):
    """ A control flow scope of an if (else) block. """

    sdfg: SDFG  #: Parent SDFG
    branch_state: SDFGState  #: State that branches out to if/else scopes
    condition: CodeBlock  #: If-condition
    body: GeneralBlock  #: Body of if condition
    orelse: Optional[GeneralBlock] = None  #: Optional body of else condition

    def as_cpp(self, codegen, symbols) -> str:
        condition_string = unparse_interstate_edge(self.condition.code[0], self.sdfg, codegen=codegen)
        expr = f'if ({condition_string}) {{\n'
        expr += self.body.as_cpp(codegen, symbols)
        expr += '\n}'
        if self.orelse:
            expr += ' else {\n'
            expr += self.orelse.as_cpp(codegen, symbols)
            expr += '\n}'
        expr += '\n'
        return expr

    @property
    def first_state(self) -> SDFGState:
        return self.branch_state

    @property
    def children(self) -> List[ControlFlow]:
        return [self.body] + ([self.orelse] if self.orelse else [])


@dataclass
class IfElseChain(ControlFlow):
    """ A control flow scope of "if, else if, ..., else" chain of blocks. """
    sdfg: SDFG  #: Parent SDFG
    branch_state: SDFGState  #: State that branches out to all blocks
    body: List[Tuple[CodeBlock, GeneralBlock]]  #: List of (condition, block)

    def as_cpp(self, codegen, symbols) -> str:
        expr = ''
        for i, (condition, body) in enumerate(self.body):
            # First block in the chain is just "if", rest are "else if"
            prefix = '' if i == 0 else ' else '

            condition_string = unparse_interstate_edge(condition.code[0], self.sdfg, codegen=codegen)
            expr += f'{prefix}if ({condition_string}) {{\n'
            expr += body.as_cpp(codegen, symbols)
            expr += '\n}'

        # If we generate an if/else if blocks, we cannot guarantee that all
        # cases have been covered. In SDFG semantics, this means that the SDFG
        # execution should end, so we emit an "else goto exit" here.
        if len(self.body) > 0:
            expr += ' else {\n'
        expr += 'goto __state_exit_{};\n'.format(self.sdfg.sdfg_id)
        if len(self.body) > 0:
            expr += '\n}'
        return expr

    @property
    def first_state(self) -> SDFGState:
        return self.branch_state

    @property
    def children(self) -> List[ControlFlow]:
        return [block for _, block in self.body]


def _clean_loop_body(body: str) -> str:
    """ Cleans loop body from extraneous statements. """
    # Remove extraneous "continue" statement for code clarity
    if body.endswith('continue;\n'):
        body = body[:-len('continue;\n')]
    return body


@dataclass
class ForScope(ControlFlow):
    """ For loop block (without break or continue statements). """
    itervar: str  #: Name of iteration variable
    guard: SDFGState  #: Loop guard state
    init: str  #: C++ code for initializing iteration variable
    condition: CodeBlock  #: For-loop condition
    update: str  #: C++ code for updating iteration variable
    body: GeneralBlock  #: Loop body as a control flow block
    init_edges: List[InterstateEdge]  #: All initialization edges

    def as_cpp(self, codegen, symbols) -> str:

        sdfg = self.guard.parent

        # Initialize to either "int i = 0" or "i = 0" depending on whether
        # the type has been defined
        defined_vars = codegen.dispatcher.defined_vars
        init = ''
        if self.init is not None:
            if defined_vars.has(self.itervar):
                init = self.itervar
            else:
                init = f'{symbols[self.itervar]} {self.itervar}'
<<<<<<< HEAD
            init += ' = ' + self.init

        sdfg = self.guard.sdfg
=======
            init += ' = ' + unparse_interstate_edge(self.init_edges[0].data.assignments[self.itervar],
                                                    sdfg, codegen=codegen)
>>>>>>> e608c2c8

        preinit = ''
        if self.init_edges:
            for edge in self.init_edges:
                for k, v in edge.data.assignments.items():
                    if k != self.itervar:
                        cppinit = unparse_interstate_edge(v, sdfg, codegen=codegen)
                        preinit += f'{k} = {cppinit};\n'

        if self.condition is not None:
            cond = unparse_interstate_edge(self.condition.code[0], sdfg, codegen=codegen)
        else:
            cond = ''

        update = ''
        if self.update is not None:
            update = f'{self.itervar} = {self.update}'

        expr = f'{preinit}\nfor ({init}; {cond}; {update}) {{\n'
        expr += _clean_loop_body(self.body.as_cpp(codegen, symbols))
        expr += '\n}\n'
        return expr

    @property
    def first_state(self) -> SDFGState:
        return self.guard

    @property
    def children(self) -> List[ControlFlow]:
        return [self.body]


@dataclass
class WhileScope(ControlFlow):
    """ While loop block (without break or continue statements). """
    guard: SDFGState  #: Loop guard state
    test: CodeBlock  #: While-loop condition
    body: GeneralBlock  #: Loop body as control flow block

    def as_cpp(self, codegen, symbols) -> str:
        if self.test is not None:
            sdfg = self.guard.sdfg
            test = unparse_interstate_edge(self.test.code[0], sdfg, codegen=codegen)
        else:
            test = 'true'

        expr = f'while ({test}) {{\n'
        expr += _clean_loop_body(self.body.as_cpp(codegen, symbols))
        expr += '\n}\n'
        return expr

    @property
    def first_state(self) -> SDFGState:
        return self.guard

    @property
    def children(self) -> List[ControlFlow]:
        return [self.body]


@dataclass
class DoWhileScope(ControlFlow):
    """ Do-while loop block (without break or continue statements). """
    sdfg: SDFG  #: Parent SDFG
    test: CodeBlock  #: Do-while loop condition
    body: GeneralBlock  #: Loop body as control flow block

    def as_cpp(self, codegen, symbols) -> str:
        if self.test is not None:
            test = unparse_interstate_edge(self.test.code[0], self.sdfg, codegen=codegen)
        else:
            test = 'true'

        expr = 'do {\n'
        expr += _clean_loop_body(self.body.as_cpp(codegen, symbols))
        expr += f'\n}} while ({test});\n'
        return expr

    @property
    def first_state(self) -> SDFGState:
        return self.body[0].first_state

    @property
    def children(self) -> List[ControlFlow]:
        return [self.body]


@dataclass
class SwitchCaseScope(ControlFlow):
    """ Simple switch-case scope without fall-through cases. """
    sdfg: SDFG  #: Parent SDFG
    branch_state: SDFGState  #: Branching state
    switchvar: str  #: C++ code for switch expression
    cases: Dict[str, GeneralBlock]  #: Mapping of cases to control flow blocks

    def as_cpp(self, codegen, symbols) -> str:
        expr = f'switch ({self.switchvar}) {{\n'
        for case, body in self.cases.items():
            expr += f'case {case}: {{\n'
            expr += body.as_cpp(codegen, symbols)
            expr += 'break;\n}\n'
        expr += f'default: goto __state_exit_{self.sdfg.sdfg_id};'
        expr += '\n}\n'
        return expr

    @property
    def first_state(self) -> SDFGState:
        return self.branch_state

    @property
    def children(self) -> List[ControlFlow]:
        return list(self.cases.values())


def _loop_from_structure(sdfg: SDFG, guard: SDFGState, enter_edge: Edge[InterstateEdge],
                         leave_edge: Edge[InterstateEdge], back_edges: List[Edge[InterstateEdge]],
                         dispatch_state: Callable[[SDFGState],
                                                  str], parent_block: GeneralBlock) -> Union[ForScope, WhileScope]:
    """ 
    Helper method that constructs the correct structured loop construct from a
    set of states. Can construct for or while loops.
    """

    body = GeneralBlock(dispatch_state, parent_block, [], [], [], [], [], True)

    guard_inedges = sdfg.in_edges(guard)
    increment_edges = [e for e in guard_inedges if e in back_edges]
    init_edges = [e for e in guard_inedges if e not in back_edges]

    # If no back edge found (or more than one, indicating a "continue"
    # statement), disregard
    if len(increment_edges) > 1 or len(increment_edges) == 0:
        return None
    increment_edge = increment_edges[0]

    # Increment edge goto to be ignored in body
    body.gotos_to_ignore.append(increment_edge)
    body.gotos_to_continue.append(increment_edge)

    # Outgoing edges must be a negation of each other
    if enter_edge.data.condition_sympy() != (sp.Not(leave_edge.data.condition_sympy())):
        return None

    # Body of guard state must be empty
    if not guard.is_empty():
        return None

    if not increment_edge.data.is_unconditional():
        return None
    if len(enter_edge.data.assignments) > 0:
        return None

    condition = enter_edge.data.condition

    # Detect whether this loop is a for loop:
    # All incoming edges to the guard must set the same variable
    itvars = None
    for iedge in guard_inedges:
        if itvars is None:
            itvars = set(iedge.data.assignments.keys())
        else:
            itvars &= iedge.data.assignments.keys()
    if itvars and len(itvars) == 1:
        itvar = next(iter(itvars))
        init = init_edges[0].data.assignments[itvar]

        # Check that all init edges are the same and that increment edge only
        # increments
        if (all(e.data.assignments[itvar] == init for e in init_edges) and len(increment_edge.data.assignments) == 1):
            update = increment_edge.data.assignments[itvar]

            # Also ignore assignments in increment edge (handled in for stmt)
            body.assignments_to_ignore.append(increment_edge)

            return ForScope(dispatch_state, parent_block, itvar, guard, init, condition, update, body, init_edges)

    # Otherwise, it is a while loop
    return WhileScope(dispatch_state, parent_block, guard, condition, body)


def _cases_from_branches(
    edges: List[Edge[InterstateEdge]],
    cblocks: Dict[Edge[InterstateEdge], GeneralBlock],
) -> Tuple[str, Dict[str, GeneralBlock]]:
    """ 
    If the input list of edges correspond to a switch/case scope (with all
    conditions being "x == y" for a unique symbolic x and integers y),
    returns the switch/case scope parameters.

    :param edges: List of inter-state edges.
    :return: Tuple of (case variable C++ expression, mapping from case to 
             control flow block). If not a valid switch/case scope, 
             returns None.
    """
    cond = edges[0].data.condition_sympy()
    if not isinstance(cond, sp.Basic):
        return None
    a = sp.Wild('a')
    b = sp.Wild('b', properties=[lambda k: k.is_Integer])
    m = cond.match(sp.Eq(a, b))
    if m:
        # Obtain original code for variable
        call_or_compare = edges[0].data.condition.code[0].value
        if isinstance(call_or_compare, ast.Call):
            astvar = call_or_compare.args[0]
        else:  # Binary comparison
            astvar = call_or_compare.left
    else:
        # Try integer == symbol
        m = cond.match(sp.Eq(b, a))
        if m:
            call_or_compare = edges[0].data.condition.code[0].value
            if isinstance(call_or_compare, ast.Call):
                astvar = call_or_compare.args[1]
            else:  # Binary comparison
                astvar = call_or_compare.right
        else:
            return None

    # Get C++ expression from AST
    switchvar = cppunparse.pyexpr2cpp(astvar)

    # Check that all edges match criteria
    result = {}
    for e in edges:
        ematch = e.data.condition_sympy().match(sp.Eq(m[a], b))
        if not ematch:
            ematch = e.data.condition_sympy().match(sp.Eq(b, m[a]))
            if not ematch:
                return None
        # Create mapping to codeblocks
        result[sym2cpp(ematch[b])] = cblocks[e]

    return switchvar, result


def _ignore_recursive(edges: List[Edge[InterstateEdge]], block: ControlFlow):
    """ 
    Ignore a list of edges recursively in a control flow block and its children.
    """
    if isinstance(block, GeneralBlock):
        block.gotos_to_ignore.extend(edges)
        block.assignments_to_ignore.extend(edges)
    for subblock in block.children:
        _ignore_recursive(edges, subblock)


def _child_of(node: SDFGState, parent: SDFGState, ptree: Dict[SDFGState, SDFGState]) -> bool:
    curnode = node
    while curnode is not None:
        if curnode is parent:
            return True
        curnode = ptree[curnode]
    return False


def _find_next_block(block: ControlFlow) -> Optional[ControlFlow]:
    """
    Returns the immediate successor control flow block.
    """
    # Find block in parent
    parent = block.parent
    if parent is None:
        return None
    ind = next(i for i, b in enumerate(parent.children) if b is block)
    if ind == len(parent.children) - 1 or isinstance(parent, (IfScope, IfElseChain, SwitchCaseScope)):
        # If last block, or other children are not reachable from current node (branches),
        # recursively continue upwards
        return _find_next_block(parent)
    return parent.children[ind + 1]


def _reset_block_parents(block: ControlFlow):
    """
    Fixes block parents after processing.
    """
    for child in block.children:
        child.parent = block
        _reset_block_parents(child)


def _structured_control_flow_traversal(sdfg: SDFG,
                                       start: SDFGState,
                                       ptree: Dict[SDFGState, SDFGState],
                                       branch_merges: Dict[SDFGState, SDFGState],
                                       back_edges: List[Edge[InterstateEdge]],
                                       dispatch_state: Callable[[SDFGState], str],
                                       parent_block: GeneralBlock,
                                       stop: SDFGState = None,
                                       generate_children_of: SDFGState = None,
                                       visited: Set[SDFGState] = None):
    """ 
    Helper function for ``structured_control_flow_tree``. 

    :param sdfg: SDFG.
    :param start: Starting state for traversal.
    :param ptree: State parent tree (computed from ``state_parent_tree``).
    :param branch_merges: Dictionary mapping from branch state to its merge
                          state.
    :param dispatch_state: A function that dispatches code generation for a 
                           single state.
    :param parent_block: The block to append children to.
    :param stop: Stopping state to not traverse through (merge state of a 
                 branch or guard state of a loop).
    :return: Generator that yields states in state-order from ``start`` to 
             ``stop``.
    """

    def make_empty_block():
        return GeneralBlock(dispatch_state, parent_block, [], [], [], [], [], True)

    # Traverse states in custom order
    visited = set() if visited is None else visited
    stack = [start]
    while stack:
        node = stack.pop()
        if (generate_children_of is not None and not _child_of(node, generate_children_of, ptree)):
            continue
        if node in visited or node is stop:
            continue
        visited.add(node)
        stateblock = SingleState(dispatch_state, parent_block, node)

        oe = sdfg.out_edges(node)
        if len(oe) == 0:  # End state
            # If there are no remaining nodes, this is the last state and it can
            # be marked as such
            if len(stack) == 0:
                stateblock.last_state = True
            parent_block.elements.append(stateblock)
            continue
        elif len(oe) == 1:  # No traversal change
            stack.append(oe[0].dst)
            parent_block.elements.append(stateblock)
            continue

        # Potential branch or loop
        if node in branch_merges:
            mergestate = branch_merges[node]

            # Add branching node and ignore outgoing edges
            parent_block.elements.append(stateblock)
            parent_block.gotos_to_ignore.extend(oe)
            parent_block.assignments_to_ignore.extend(oe)
            stateblock.last_state = True

            # Parse all outgoing edges recursively first
            cblocks: Dict[Edge[InterstateEdge], GeneralBlock] = {}
            for branch in oe:
                if branch.dst is mergestate:
                    # If we hit the merge state (if without else), defer to end of branch traversal
                    continue
                cblocks[branch] = make_empty_block()
                _structured_control_flow_traversal(sdfg,
                                                   branch.dst,
                                                   ptree,
                                                   branch_merges,
                                                   back_edges,
                                                   dispatch_state,
                                                   cblocks[branch],
                                                   stop=mergestate,
                                                   generate_children_of=node,
                                                   visited=visited)

            # Classify branch type:
            branch_block = None
            # If there are 2 out edges, one negation of the other:
            #   * if/else in case both branches are not merge state
            #   * if without else in case one branch is merge state
            if (len(oe) == 2 and oe[0].data.condition_sympy() == sp.Not(oe[1].data.condition_sympy())):
                # If without else
                if oe[0].dst is mergestate:
                    branch_block = IfScope(dispatch_state, parent_block, sdfg, node, oe[1].data.condition,
                                           cblocks[oe[1]])
                elif oe[1].dst is mergestate:
                    branch_block = IfScope(dispatch_state, parent_block, sdfg, node, oe[0].data.condition,
                                           cblocks[oe[0]])
                else:
                    branch_block = IfScope(dispatch_state, parent_block, sdfg, node, oe[0].data.condition,
                                           cblocks[oe[0]], cblocks[oe[1]])
            else:
                # If there are 2 or more edges (one is not the negation of the
                # other):
                switch = _cases_from_branches(oe, cblocks)
                if switch:
                    # If all edges are of form "x == y" for a single x and
                    # integer y, it is a switch/case
                    branch_block = SwitchCaseScope(dispatch_state, parent_block, sdfg, node, switch[0], switch[1])
                else:
                    # Otherwise, create if/else if/.../else goto exit chain
                    branch_block = IfElseChain(dispatch_state, parent_block, sdfg, node,
                                               [(e.data.condition, cblocks[e] if e in cblocks else make_empty_block())
                                                for e in oe])
            # End of branch classification
            parent_block.elements.append(branch_block)
            if mergestate != stop:
                stack.append(mergestate)

        elif len(oe) == 2:  # Potential loop
            # TODO(later): Recognize do/while loops
            # If loop, traverse body, then exit
            body_start = None
            loop_exit = None
            scope = None
            if ptree[oe[0].dst] == node and ptree[oe[1].dst] != node:
                scope = _loop_from_structure(sdfg, node, oe[0], oe[1], back_edges, dispatch_state, parent_block)
                body_start = oe[0].dst
                loop_exit = oe[1].dst
            elif ptree[oe[1].dst] == node and ptree[oe[0].dst] != node:
                scope = _loop_from_structure(sdfg, node, oe[1], oe[0], back_edges, dispatch_state, parent_block)
                body_start = oe[1].dst
                loop_exit = oe[0].dst

            if scope:
                visited |= _structured_control_flow_traversal(sdfg,
                                                              body_start,
                                                              ptree,
                                                              branch_merges,
                                                              back_edges,
                                                              dispatch_state,
                                                              scope.body,
                                                              stop=node,
                                                              generate_children_of=node,
                                                              visited=visited)

                # Add branching node and ignore outgoing edges
                parent_block.elements.append(stateblock)
                parent_block.gotos_to_ignore.extend(oe)
                parent_block.assignments_to_ignore.extend(oe)

                parent_block.elements.append(scope)

                # If for loop, ignore certain edges
                if isinstance(scope, ForScope):
                    # Mark init edge(s) to ignore in parent_block and all children
                    _ignore_recursive([e for e in sdfg.in_edges(node) if e not in back_edges], parent_block)
                    # Mark back edge for ignoring in all children of loop body
                    _ignore_recursive([e for e in sdfg.in_edges(node) if e in back_edges], scope.body)

                stack.append(loop_exit)
                continue

            # No proper loop detected: Unstructured control flow
            parent_block.sequential = False
            parent_block.elements.append(stateblock)
            stack.extend([e.dst for e in oe])
        else:  # No merge state: Unstructured control flow
            parent_block.sequential = False
            parent_block.elements.append(stateblock)
            stack.extend([e.dst for e in oe])

    return visited - {stop}


def structured_control_flow_tree(sdfg: SDFG, dispatch_state: Callable[[SDFGState], str]) -> ControlFlow:
    """
    Returns a structured control-flow tree (i.e., with constructs such as 
    branches and loops) from an SDFG, which can be used to generate its code
    in a compiler- and human-friendly way.
    
    :param sdfg: The SDFG to iterate over.
    :return: Control-flow block representing the entire SDFG.
    """
    # Avoid import loops
    from dace.sdfg.analysis import cfg

    # Get parent states and back-edges
    ptree = cfg.state_parent_tree(sdfg)
    back_edges = cfg.back_edges(sdfg)

    # Annotate branches
    branch_merges: Dict[SDFGState, SDFGState] = {}
    adf = cfg.acyclic_dominance_frontier(sdfg)
    for state in sdfg.nodes():
        oedges = sdfg.out_edges(state)
        # Skip if not branch
        if len(oedges) <= 1:
            continue
        # Skip if natural loop
        if len(oedges) == 2 and ((ptree[oedges[0].dst] == state and ptree[oedges[1].dst] != state) or
                                 (ptree[oedges[1].dst] == state and ptree[oedges[0].dst] != state)):
            continue

        # If branch without else (adf of one successor is equal to the other)
        if len(oedges) == 2:
            if {oedges[0].dst} & adf[oedges[1].dst]:
                branch_merges[state] = oedges[0].dst
                continue
            elif {oedges[1].dst} & adf[oedges[0].dst]:
                branch_merges[state] = oedges[1].dst
                continue

        # Try to obtain common DF to find merge state
        common_frontier = set()
        for oedge in oedges:
            frontier = adf[oedge.dst]
            if not frontier:
                frontier = {oedge.dst}
            common_frontier |= frontier
        if len(common_frontier) == 1:
            branch_merges[state] = next(iter(common_frontier))

    root_block = GeneralBlock(dispatch_state, None, [], [], [], [], [], True)
    _structured_control_flow_traversal(sdfg, sdfg.start_state, ptree, branch_merges, back_edges, dispatch_state,
                                       root_block)
    _reset_block_parents(root_block)
    return root_block<|MERGE_RESOLUTION|>--- conflicted
+++ resolved
@@ -372,14 +372,8 @@
                 init = self.itervar
             else:
                 init = f'{symbols[self.itervar]} {self.itervar}'
-<<<<<<< HEAD
-            init += ' = ' + self.init
-
-        sdfg = self.guard.sdfg
-=======
             init += ' = ' + unparse_interstate_edge(self.init_edges[0].data.assignments[self.itervar],
                                                     sdfg, codegen=codegen)
->>>>>>> e608c2c8
 
         preinit = ''
         if self.init_edges:
