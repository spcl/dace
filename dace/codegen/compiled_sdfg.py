# Copyright 2019-2021 ETH Zurich and the DaCe authors. All rights reserved.
""" Contains functionality to load, use, and invoke compiled SDFG libraries. """
import ctypes
import os
import re
import shutil
import subprocess
from typing import Any, Callable, Dict, List, Tuple, Optional, Type, Union
import warnings

import numpy as np
import sympy as sp

from dace import data as dt, dtypes, hooks, symbolic
from dace.codegen import exceptions as cgx, common
from dace.config import Config
from dace.frontend import operations


class ReloadableDLL(object):
    """
    A reloadable shared object (or dynamically linked library), which
    bypasses Python's dynamic library reloading issues.
    """

    def __init__(self, library_filename, program_name):
        """
        Creates a new reloadable shared object.
        
        :param library_filename: Path to library file.
        :param program_name: Name of the DaCe program (for use in finding
                             the stub library loader).
        """
        self._stub_filename = os.path.join(os.path.dirname(os.path.realpath(library_filename)),
                                           f'libdacestub_{program_name}.{Config.get("compiler", "library_extension")}')
        self._library_filename = os.path.realpath(library_filename)
        self._stub = None
        self._lib = None

    def get_symbol(self, name, restype=ctypes.c_int):
        """ Returns a symbol (e.g., function name) in the loaded library. """
        return ctypes.CFUNCTYPE(restype)(self.get_raw_symbol(name))

    def get_raw_symbol(self, name):
        """ Returns a symbol (e.g., function name) in the loaded library. """

        if self._lib is None or self._lib.value is None:
            raise ReferenceError('ReloadableDLL can only be used with a ' +
                                 '"with" statement or with load() and unload()')

        sym = self._stub.get_symbol(self._lib, ctypes.c_char_p(name.encode()))
        if sym is None:
            raise KeyError(f'Symbol {name} not found in library {os.path.basename(self._library_filename)}')

        return sym

    def set_symbol(self, name, value, dtype=ctypes.c_int):
        """ Sets a symbol (e.g., global) in the loaded library. """
        sym = self.get_raw_symbol(name)
        ptr = ctypes.cast(sym, ctypes.POINTER(dtype))
        ptr.contents = dtype(value)

    def is_loaded(self) -> bool:
        """ Checks if the library is already loaded. """

        # If internal library is already loaded, skip
        if self._lib is not None and self._lib.value is not None:
            return True
        if not os.path.isfile(self._stub_filename):
            return False
        try:
            self._stub = ctypes.CDLL(self._stub_filename)
        except OSError:
            return False

        # Set return types of stub functions
        self._stub.load_library.restype = ctypes.c_void_p
        self._stub.get_symbol.restype = ctypes.c_void_p

        lib_cfilename = None
        # Convert library filename to string according to OS
        if os.name == 'nt':
            # As UTF-16
            lib_cfilename = ctypes.c_wchar_p(self._library_filename)
        else:
            # As UTF-8
            lib_cfilename = ctypes.c_char_p(self._library_filename.encode('utf-8'))

        return self._stub.is_library_loaded(lib_cfilename) == 1

    def load(self):
        """ Loads the internal library using the stub. """

        # If internal library is already loaded, skip
        if self._lib is not None and self._lib.value is not None:
            return
        self._stub = ctypes.CDLL(self._stub_filename)

        # Set return types of stub functions
        self._stub.load_library.restype = ctypes.c_void_p
        self._stub.get_symbol.restype = ctypes.c_void_p

        # Check if library is already loaded
        is_loaded = True
        lib_cfilename = None
        while is_loaded:
            # Convert library filename to string according to OS
            if os.name == 'nt':
                # As UTF-16
                lib_cfilename = ctypes.c_wchar_p(self._library_filename)
            else:
                # As UTF-8
                lib_cfilename = ctypes.c_char_p(self._library_filename.encode('utf-8'))

            is_loaded = self._stub.is_library_loaded(lib_cfilename)
            if is_loaded == 1:
                warnings.warn(f'Library {self._library_filename} already loaded, renaming file')
                try:
                    shutil.copyfile(self._library_filename, self._library_filename + '_')
                    self._library_filename += '_'
                except shutil.Error:
                    raise cgx.DuplicateDLLError(f'Library {os.path.basename(self._library_filename)}'
                                                'is already loaded somewhere else and cannot be unloaded. '
                                                'Please use a different name for the SDFG/program.')

        # Actually load the library
        self._lib = ctypes.c_void_p(self._stub.load_library(lib_cfilename))

        if self._lib.value is None:
            # Try to understand why the library is not loading, if dynamic
            # linker is used
            reason = ''
            if os.name == 'posix':
                result = subprocess.run(['ld', self._library_filename], stdout=subprocess.PIPE, stderr=subprocess.PIPE)
                stderr = result.stderr.decode('utf-8')
                reason = 'Reason:\n' + '\n'.join([l for l in stderr.split('\n') if '_start' not in l])
            raise RuntimeError(f'Could not load library {os.path.basename(self._library_filename)}. {reason}')

    def unload(self):
        """ Unloads the internal library using the stub. """

        if self._stub is None:
            return

        self._stub.unload_library(self._lib)
        self._lib = None
        del self._stub
        self._stub = None

    def __enter__(self, *args, **kwargs):
        self.load()
        return self

    def __exit__(self, *args, **kwargs):
        self.unload()


def _array_interface_ptr(array: Any, storage: dtypes.StorageType) -> int:
    """
    If the given array implements ``__array_interface__`` (see
    ``dtypes.is_array``), returns the base host or device pointer to the
    array's allocated memory.

    :param array: Array object that implements NumPy's array interface.
    :param array_type: Storage location of the array, used to determine whether
                       it is a host or device pointer (e.g. GPU).
    :return: A pointer to the base location of the allocated buffer.
    """
    if hasattr(array, 'data_ptr'):
        return array.data_ptr()
    if isinstance(array, ctypes.Array):
        return ctypes.addressof(array)
<<<<<<< HEAD
=======

>>>>>>> b2eca1fd
    if storage == dtypes.StorageType.GPU_Global:
        try:
            return array.__cuda_array_interface__['data'][0]
        except AttributeError:
            # Special case for CuPy with HIP
            if hasattr(array, 'data') and hasattr(array.data, 'ptr'):
                return array.data.ptr
            raise

    return array.__array_interface__['data'][0]


class CompiledSDFG(object):
    """ A compiled SDFG object that can be called through Python. 

    Todo:
        Scalar return values are not handled properly, this is a code gen issue.
    """

    def __init__(self, sdfg, lib: ReloadableDLL, argnames: List[str] = None):
        from dace.sdfg import SDFG
        self._sdfg: SDFG = sdfg
        self._lib = lib
        self._initialized = False
        self._libhandle = ctypes.c_void_p(0)
        self._lastargs = ()
        self.do_not_execute = False

        lib.load()  # Explicitly load the library
        self._init = lib.get_symbol('__dace_init_{}'.format(sdfg.name))
        self._init.restype = ctypes.c_void_p
        self._exit = lib.get_symbol('__dace_exit_{}'.format(sdfg.name))
        self._exit.restype = ctypes.c_int
        self._cfunc = lib.get_symbol('__program_{}'.format(sdfg.name))

        # Cache SDFG return values
        self._create_new_arrays: bool = True
        self._return_syms: Dict[str, Any] = None
        self._retarray_shapes: List[Tuple[str, np.dtype, dtypes.StorageType, Tuple[int], Tuple[int], int]] = []
        self._retarray_is_scalar: List[bool] = []
        self._return_arrays: List[np.ndarray] = []
        self._callback_retval_references: List[Any] = []  # Avoids garbage-collecting callback return values

        # Cache SDFG argument properties
        self._typedict = self._sdfg.arglist()
        self._sig = self._sdfg.signature_arglist(with_types=False, arglist=self._typedict)
        self._free_symbols = self._sdfg.free_symbols
        self.argnames = argnames

        self.has_gpu_code = False
        self.external_memory_types = set()
        for _, _, aval in self._sdfg.arrays_recursive():
            if aval.storage in dtypes.GPU_STORAGES:
                self.has_gpu_code = True
                break
            if aval.lifetime == dtypes.AllocationLifetime.External:
                self.external_memory_types.add(aval.storage)
        if not self.has_gpu_code:
            for node, _ in self._sdfg.all_nodes_recursive():
                if getattr(node, 'schedule', False) in dtypes.GPU_SCHEDULES:
                    self.has_gpu_code = True
                    break

    def get_exported_function(self, name: str, restype=None) -> Optional[Callable[..., Any]]:
        """
        Tries to find a symbol by name in the compiled SDFG, and convert it to a callable function
        with the (optionally) given return type (void by default). If no such function exists, returns None.

        :param name: Name of the function to query.
        :return: Callable to the function, or None if doesn't exist.
        """
        try:
            return self._lib.get_symbol(name, restype=restype)
        except KeyError:  # Function not found
            return None

    def get_state_struct(self) -> ctypes.Structure:
        """ Attempt to parse the SDFG source code and extract the state struct. This method will parse the first
            consecutive entries in the struct that are pointers. As soon as a non-pointer or other unparseable field is
            encountered, the method exits early. All fields defined until then will nevertheless be available in the
            structure.
            
            :return: the ctypes.Structure representation of the state struct.
        """
        if not self._libhandle:
            raise ValueError('Library was not initialized')

        return ctypes.cast(self._libhandle, ctypes.POINTER(self._try_parse_state_struct())).contents

    def _try_parse_state_struct(self) -> Optional[Type[ctypes.Structure]]:
        from dace.codegen.targets.cpp import mangle_dace_state_struct_name  # Avoid import cycle
        # the path of the main sdfg file containing the state struct
        main_src_path = os.path.join(os.path.dirname(os.path.dirname(self._lib._library_filename)), "src", "cpu",
                                     self._sdfg.name + ".cpp")
        code = open(main_src_path, 'r').read()

        code_flat = code.replace("\n", " ")

        # try to find the first struct definition that matches the name we are looking for in the sdfg file
        match = re.search(f"struct {mangle_dace_state_struct_name(self._sdfg)} {{(.*?)}};", code_flat)
        if match is None or len(match.groups()) != 1:
            return None

        # get the definitions from the struct
        struct_defn = match[1]

        fields = []
        for field_str in struct_defn.split(";"):
            field_str = field_str.strip()

            match_name = re.match(r'(?:const)?\s*(.*)(?:\s+\*\s*|\s*\*\s+\_\_restrict\_\_\s+)([a-zA-Z_][a-zA-Z_0-9]*)$',
                                  field_str)
            if match_name is None:
                # reached a non-ptr field or something unparsable, we have to abort here
                break

            # we have a ptr field
            name = match_name[2]
            fields.append((name, ctypes.c_void_p))

        class State(ctypes.Structure):
            _fields_ = fields

        return State

    def get_workspace_sizes(self) -> Dict[dtypes.StorageType, int]:
        """
        Returns the total external memory size to be allocated for this SDFG.

        :return: A dictionary mapping storage types to the number of bytes necessary
                 to allocate for the SDFG to work properly.
        """
        if not self._initialized:
            raise ValueError('Compiled SDFG is uninitialized, please call ``initialize`` prior to '
                             'querying external memory size.')

        result: Dict[dtypes.StorageType, int] = {}
        for storage in self.external_memory_types:
            func = self._lib.get_symbol(f'__dace_get_external_memory_size_{storage.name}')
            func.restype = ctypes.c_size_t
            result[storage] = func(self._libhandle, *self._lastargs[1])

        return result

    def set_workspace(self, storage: dtypes.StorageType, workspace: Any):
        """
        Sets the workspace for the given storage type to the given buffer.

        :param storage: The storage type to fill.
        :param workspace: An array-convertible object (through ``__[cuda_]array_interface__``,
                          see ``_array_interface_ptr``) to use for the workspace.
        """
        if not self._initialized:
            raise ValueError('Compiled SDFG is uninitialized, please call ``initialize`` prior to '
                             'setting external memory.')
        if storage not in self.external_memory_types:
            raise ValueError(f'Compiled SDFG does not specify external memory of {storage}')

        func = self._lib.get_symbol(f'__dace_set_external_memory_{storage.name}', None)
        ptr = _array_interface_ptr(workspace, storage)
        func(self._libhandle, ctypes.c_void_p(ptr), *self._lastargs[1])

    @property
    def filename(self):
        return self._lib._library_filename

    @property
    def sdfg(self):
        return self._sdfg

    def _initialize(self, argtuple):
        if self._init is not None:
            res = ctypes.c_void_p(self._init(*argtuple))
            if res == ctypes.c_void_p(0):
                raise RuntimeError('DaCe application failed to initialize')

            self._libhandle = res
            self._initialized = True

    def initialize(self, *args, **kwargs):
        """
        Initializes the compiled SDFG without invoking it. 

        :param args: Arguments to call SDFG with.
        :param kwargs: Keyword arguments to call SDFG with.
        :return: If successful, returns the library handle (as a ctypes pointer).
        :note: This call requires the same arguments as it would when normally calling the program.
        """
        if self._initialized:
            return

        if len(args) > 0 and self.argnames is not None:
            kwargs.update({aname: arg for aname, arg in zip(self.argnames, args)})

        # Construct arguments in the exported C function order
        _, initargtuple = self._construct_args(kwargs)
        self._initialize(initargtuple)
        return self._libhandle

    def finalize(self):
        if self._exit is not None:
            res: int = self._exit(self._libhandle)
            self._initialized = False
            if res != 0:
                raise RuntimeError(
                    f'An error was detected after running "{self._sdfg.name}": {self._get_error_text(res)}')

    def _get_error_text(self, result: Union[str, int]) -> str:
        if self.has_gpu_code:
            if isinstance(result, int):
                result = common.get_gpu_runtime().get_error_string(result)
            return (f'{result}. Consider enabling synchronous debugging mode (environment variable: '
                    'DACE_compiler_cuda_syncdebug=1) to see where the issue originates from.')
        else:
            return result

    def __call__(self, *args, **kwargs):
        """
        Forwards the Python call to the compiled ``SDFG``.

        The order of the positional arguments is expected to be the same as in
        the ``argnames`` member. The function will roughly perform the
        following tasks:
        - Change the order of the Python arguments into the one required by
          the binary.
        - Performing some basic sanity checks.
        - Transforming the Python arguments into their ``C`` equivalents.
        - Allocate the memory for the return values.
        - Call the ``C` function.

        :note: The memory for the return values is only allocated the first
               time this function is called. Thus, this function will always
               return the same objects. To force the allocation of new memory
               you can call ``clear_return_values()`` in advance.
        """
        if self.argnames is None and len(args) != 0:
            raise KeyError(f"Passed positional arguments to an SDFG that does not accept them.")
        elif len(args) > 0 and self.argnames is not None:
            kwargs.update(
                # `_construct_args` will handle all of its arguments as kwargs.
                {aname: arg
                 for aname, arg in zip(self.argnames, args)})
        argtuple, initargtuple = self._construct_args(kwargs)  # Missing arguments will be detected here.
        # Return values are cached in `self._lastargs`.
        return self.fast_call(argtuple, initargtuple, do_gpu_check=True)

    def fast_call(
        self,
        callargs: Tuple[Any, ...],
        initargs: Tuple[Any, ...],
        do_gpu_check: bool = False,
    ) -> Union[Tuple[Any, ...], Any]:
        """
        Calls the underlying binary functions directly and bypassing
        argument sanitation.

        This is a faster, but less user friendly version of ``__call__()``.
        While ``__call__()`` will transforms its Python arguments such that
        they can be forwarded, this function assumes that this processing
        was already done by the user.

        :param callargs:        Arguments passed to the actual computation.
        :param initargs:        Arguments passed to the initialization function.
        :param do_gpu_check:    Check if errors happened on the GPU.

        :note: You may use `_construct_args()` to generate the processed arguments.
        """
        try:
            # Call initializer function if necessary, then SDFG
            if self._initialized is False:
                self._lib.load()
                self._initialize(initargs)

            with hooks.invoke_compiled_sdfg_call_hooks(self, callargs):
                if self.do_not_execute is False:
                    self._cfunc(self._libhandle, *callargs)

            # Optionally get errors from call
            if do_gpu_check and self.has_gpu_code:
                try:
                    lasterror = common.get_gpu_runtime().get_last_error_string()
                except RuntimeError as ex:
                    warnings.warn(f'Could not get last error from GPU runtime: {ex}')
                    lasterror = None

                if lasterror is not None:
                    raise RuntimeError(
                        f'An error was detected when calling "{self._sdfg.name}": {self._get_error_text(lasterror)}')

            return self._convert_return_values()
        except (RuntimeError, TypeError, UnboundLocalError, KeyError, cgx.DuplicateDLLError, ReferenceError):
            self._lib.unload()
            raise

    def __del__(self):
        if self._initialized is True:
            self.finalize()
            self._initialized = False
            self._libhandle = ctypes.c_void_p(0)
        self._lib.unload()

    def _construct_args(self, kwargs) -> Tuple[Tuple[Any], Tuple[Any]]:
        """
        Main function that controls argument construction for calling
        the C prototype of the SDFG.

        Organizes arguments first by ``sdfg.arglist``, then data descriptors
        by alphabetical order, then symbols by alphabetical order.

        :note: If not initialized this function will initialize the memory for
               the return values, however, it might also reallocate said memory.
        :note: This function will also update the internal argument cache.
        """
        self._initialize_return_values(kwargs)

        # Add the return values to the arguments, since they are part of the C signature.
        for desc, arr in zip(self._retarray_shapes, self._return_arrays):
            kwargs[desc[0]] = arr

        sig = self._sig
        typedict = self._typedict
        if len(kwargs) > 0:
            # Construct mapping from arguments to signature
            arglist = []
            argtypes = []
            argnames = []
            for a in sig:
                try:
                    arglist.append(kwargs[a])
                    argtypes.append(typedict[a])
                    argnames.append(a)
                except KeyError:
                    raise KeyError("Missing program argument \"{}\"".format(a))

        else:
            arglist = []
            argtypes = []
            argnames = []
            sig = []

        # Type checking
        no_view_arguments = not Config.get_bool('compiler', 'allow_view_arguments')
        for i, (a, arg, atype) in enumerate(zip(argnames, arglist, argtypes)):
            is_array = dtypes.is_array(arg)
            is_ndarray = isinstance(arg, np.ndarray)
            is_dtArray = isinstance(atype, dt.Array)
            if not is_array and is_dtArray:
                if isinstance(arg, list):
                    print(f'WARNING: Casting list argument "{a}" to ndarray')
                elif arg is None:
                    if atype.optional is False:  # If array cannot be None
                        raise TypeError(f'Passing a None value to a non-optional array in argument "{a}"')
                    # Otherwise, None values are passed as null pointers below
                elif isinstance(arg, ctypes._Pointer):
                    pass
<<<<<<< HEAD
                elif isinstance(arg, str):
                    # Cast to bytes
                    arglist[i] = ctypes.c_char_p(arg.encode('utf-8'))
=======
>>>>>>> b2eca1fd
                else:
                    raise TypeError(f'Passing an object (type {type(arg).__name__}) to an array in argument "{a}"')
            elif is_array and not is_dtArray:
                # GPU scalars and return values are pointers, so this is fine
                if atype.storage != dtypes.StorageType.GPU_Global and not a.startswith('__return'):
                    raise TypeError(f'Passing an array to a scalar (type {atype.dtype.ctype}) in argument "{a}"')
            elif (is_dtArray and is_ndarray and not isinstance(atype, dt.ContainerArray)
                  and atype.dtype.as_numpy_dtype() != arg.dtype):
                # Make exception for vector types
                if (isinstance(atype.dtype, dtypes.vector) and atype.dtype.vtype.as_numpy_dtype() == arg.dtype):
                    pass
                else:
                    print(f'WARNING: Passing {arg.dtype} array argument "{a}" to a {atype.dtype.type.__name__} array')
            elif is_dtArray and is_ndarray and arg.base is not None and not '__return' in a and no_view_arguments:
                raise TypeError(f'Passing a numpy view (e.g., sub-array or "A.T") "{a}" to DaCe '
                                'programs is not allowed in order to retain analyzability. '
                                'Please make a copy with "numpy.copy(...)". If you know what '
                                'you are doing, you can override this error in the '
                                'configuration by setting compiler.allow_view_arguments '
                                'to True.')
            elif (not isinstance(atype, (dt.Array, dt.Structure)) and not isinstance(atype.dtype, dtypes.callback)
                  and not isinstance(arg, (atype.dtype.type, sp.Basic))
                  and not (isinstance(arg, symbolic.symbol) and arg.dtype == atype.dtype)):
                is_int = isinstance(arg, int)
                if is_int and atype.dtype.type == np.int64:
                    pass
                elif (is_int and atype.dtype.type == np.int32 and abs(arg) <= (1 << 31) - 1):
                    pass
                elif (is_int and atype.dtype.type == np.uint32 and arg >= 0 and arg <= (1 << 32) - 1):
                    pass
                elif isinstance(arg, float) and atype.dtype.type == np.float64:
                    pass
                elif isinstance(arg, bool) and atype.dtype.type == np.bool_:
                    pass
                elif (isinstance(arg, str) or arg is None) and atype.dtype == dtypes.string:
                    if arg is None:
                        arglist[i] = ctypes.c_char_p(None)
                    else:
                        # Cast to bytes
                        arglist[i] = ctypes.c_char_p(arg.encode('utf-8'))
                else:
                    warnings.warn(f'Casting scalar argument "{a}" from {type(arg).__name__} to {atype.dtype.type}')
                    arglist[i] = atype.dtype.type(arg)

        for index, (arg, argtype) in enumerate(zip(arglist, argtypes)):
            # Call a wrapper function to make NumPy arrays from pointers.
            if isinstance(argtype.dtype, dtypes.callback):
                arglist[index] = argtype.dtype.get_trampoline(arg, kwargs, self._callback_retval_references)
            # List to array
            elif isinstance(arg, list) and isinstance(argtype, dt.Array):
                arglist[index] = np.array(arg, dtype=argtype.dtype.type)
            # Null pointer
            elif arg is None and isinstance(argtype, dt.Array):
                arglist[index] = ctypes.c_void_p(0)

        # Retain only the element datatype for upcoming checks and casts
        arg_ctypes = tuple(at.dtype.as_ctypes() for at in argtypes)

        constants = self.sdfg.constants
        callparams = tuple((actype(arg.get()) if isinstance(arg, symbolic.symbol) else arg, actype, atype, aname)
                           for arg, actype, atype, aname in zip(arglist, arg_ctypes, argtypes, argnames)
                           if not (symbolic.issymbolic(arg) and (hasattr(arg, 'name') and arg.name in constants)))

        symbols = self._free_symbols
        initargs = tuple(
            actype(arg) if not isinstance(arg, (ctypes._SimpleCData, ctypes._Pointer)) else arg
            for arg, actype, atype, aname in callparams if aname in symbols)

        try:
            # Replace arrays with their base host/device pointers
            newargs = [None] * len(callparams)
            for i, (arg, actype, atype, _) in enumerate(callparams):
                if dtypes.is_array(arg):
                    newargs[i] = ctypes.c_void_p(_array_interface_ptr(
                        arg, atype.storage))  # `c_void_p` is subclass of `ctypes._SimpleCData`.
                elif not isinstance(arg, (ctypes._SimpleCData, ctypes._Pointer)):
                    newargs[i] = actype(arg)
                else:
                    newargs[i] = arg

        except TypeError as ex:
            raise TypeError(f'Invalid type for scalar argument "{callparams[i][3]}": {ex}')

        self._lastargs = newargs, initargs
        return self._lastargs

    def clear_return_values(self):
        self._create_new_arrays = True

    def _create_array(self, _: str, dtype: np.dtype, storage: dtypes.StorageType, shape: Tuple[int],
                      strides: Tuple[int], total_size: int):
        ndarray = np.ndarray
        zeros = np.empty

        if storage is dtypes.StorageType.GPU_Global:
            try:
                import cupy

                # Set allocator to GPU
                def ndarray(*args, buffer=None, **kwargs):
                    if buffer is not None:
                        buffer = buffer.data
                    return cupy.ndarray(*args, memptr=buffer, **kwargs)

                zeros = cupy.empty
            except (ImportError, ModuleNotFoundError):
                raise NotImplementedError('GPU return values are unsupported if cupy is not installed')
        if storage is dtypes.StorageType.FPGA_Global:
            raise NotImplementedError('FPGA return values are unsupported')

        # Create an array with the properties of the SDFG array
        return ndarray(shape, dtype, buffer=zeros(total_size, dtype), strides=strides)

    def _initialize_return_values(self, kwargs):
        # Obtain symbol values from arguments and constants
        syms = dict()
        sdfg_arrays = self.sdfg.arrays
        syms.update({k: v for k, v in kwargs.items() if k not in sdfg_arrays})
        syms.update(self.sdfg.constants)

        # Clear references from last call (allow garbage collection)
        self._callback_retval_references.clear()

        if self._initialized:
            if self._return_syms == syms:
                if not self._create_new_arrays:
                    return
                else:
                    self._create_new_arrays = False
                    # Use stored sizes to recreate arrays (fast path)
                    self._return_arrays = tuple(kwargs[desc[0]] if desc[0] in kwargs else self._create_array(*desc)
                                                for desc in self._retarray_shapes)
                    return

        self._return_syms = syms
        self._create_new_arrays = False

        # Initialize return values with numpy arrays
        self._retarray_shapes = []
        self._return_arrays = []
        for arrname, arr in sorted(self.sdfg.arrays.items()):
            if arrname.startswith('__return') and not arr.transient:
                if arrname in kwargs:
                    self._return_arrays.append(kwargs[arrname])
                    self._retarray_is_scalar.append(isinstance(arr, dt.Scalar))
                    self._retarray_shapes.append((arrname, ))
                    continue

                if isinstance(arr, dt.Stream):
                    raise NotImplementedError('Return streams are unsupported')

                shape = tuple(symbolic.evaluate(s, syms) for s in arr.shape)
                dtype = arr.dtype.as_numpy_dtype()
                total_size = int(symbolic.evaluate(arr.total_size, syms))
                strides = tuple(symbolic.evaluate(s, syms) * arr.dtype.bytes for s in arr.strides)
                shape_desc = (arrname, dtype, arr.storage, shape, strides, total_size)
                self._retarray_is_scalar.append(isinstance(arr, dt.Scalar) or isinstance(arr.dtype, dtypes.pyobject))
                self._retarray_shapes.append(shape_desc)

                # Create an array with the properties of the SDFG array
                arr = self._create_array(*shape_desc)
                self._return_arrays.append(arr)

    def _convert_return_values(self):
        # Return the values as they would be from a Python function
        # NOTE: Currently it is not possible to return a scalar value, see `tests/sdfg/scalar_return.py`
        if self._return_arrays is None or len(self._return_arrays) == 0:
            return None
        elif len(self._return_arrays) == 1:
            return self._return_arrays[0].item() if self._retarray_is_scalar[0] else self._return_arrays[0]
        else:
            return tuple(r.item() if scalar else r for r, scalar in zip(self._return_arrays, self._retarray_is_scalar))<|MERGE_RESOLUTION|>--- conflicted
+++ resolved
@@ -170,10 +170,6 @@
         return array.data_ptr()
     if isinstance(array, ctypes.Array):
         return ctypes.addressof(array)
-<<<<<<< HEAD
-=======
-
->>>>>>> b2eca1fd
     if storage == dtypes.StorageType.GPU_Global:
         try:
             return array.__cuda_array_interface__['data'][0]
@@ -529,12 +525,9 @@
                     # Otherwise, None values are passed as null pointers below
                 elif isinstance(arg, ctypes._Pointer):
                     pass
-<<<<<<< HEAD
                 elif isinstance(arg, str):
                     # Cast to bytes
                     arglist[i] = ctypes.c_char_p(arg.encode('utf-8'))
-=======
->>>>>>> b2eca1fd
                 else:
                     raise TypeError(f'Passing an object (type {type(arg).__name__}) to an array in argument "{a}"')
             elif is_array and not is_dtArray:
