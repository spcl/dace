--- conflicted
+++ resolved
@@ -160,10 +160,6 @@
         return array.data_ptr()
     if isinstance(array, ctypes.Array):
         return ctypes.addressof(array)
-<<<<<<< HEAD
-=======
-
->>>>>>> 4aee8d11
     if storage == dtypes.StorageType.GPU_Global:
         try:
             return array.__cuda_array_interface__['data'][0]
@@ -520,19 +516,11 @@
             elif is_array and not is_dtArray:
                 # GPU scalars and return values are pointers, so this is fine
                 if atype.storage != dtypes.StorageType.GPU_Global and not a.startswith('__return'):
-<<<<<<< HEAD
-                    raise TypeError('Passing an array to a scalar (type %s) in argument "%s"' % (atype.dtype.ctype, a))
-            elif (not isinstance(atype, (dt.Array, dt.Structure)) and not isinstance(atype.dtype, dtypes.callback)
-                  and not isinstance(arg, (atype.dtype.type, sp.Basic))
-                  and not (isinstance(arg, symbolic.symbol) and arg.dtype == atype.dtype)):
-                if isinstance(arg, int) and atype.dtype.type == np.int64:
-=======
                     raise TypeError(f'Passing an array to a scalar (type {atype.dtype.ctype}) in argument "{a}"')
             elif (is_dtArray and is_ndarray and not isinstance(atype, dt.ContainerArray)
                   and atype.dtype.as_numpy_dtype() != arg.dtype):
                 # Make exception for vector types
                 if (isinstance(atype.dtype, dtypes.vector) and atype.dtype.vtype.as_numpy_dtype() == arg.dtype):
->>>>>>> 4aee8d11
                     pass
                 else:
                     print(f'WARNING: Passing {arg.dtype} array argument "{a}" to a {atype.dtype.type.__name__} array')
@@ -586,28 +574,10 @@
 
         symbols = self._free_symbols
         initargs = tuple(
-<<<<<<< HEAD
-            actype(arg) if not isinstance(arg, ctypes._SimpleCData) else arg for arg, actype, atype, aname in callparams
-            if aname in symbols)
-=======
             actype(arg) if not isinstance(arg, (ctypes._SimpleCData, ctypes._Pointer)) else arg
             for arg, actype, atype, aname in callparams if aname in symbols)
->>>>>>> 4aee8d11
 
         try:
-<<<<<<< HEAD
-            newargs = tuple(
-                actype(arg) if not isinstance(arg, (ctypes._SimpleCData, ctypes._Pointer)) else arg
-                for arg, actype, atype in newargs)
-        except TypeError:
-            # Pinpoint bad argument
-            for i, (arg, actype, _) in enumerate(newargs):
-                try:
-                    if not isinstance(arg, (ctypes._SimpleCData, ctypes._Pointer)):
-                        actype(arg)
-                except TypeError as ex:
-                    raise TypeError(f'Invalid type for scalar argument "{callparams[i][3]}": {ex}')
-=======
             # Replace arrays with their base host/device pointers
             newargs = [None] * len(callparams)
             for i, (arg, actype, atype, _) in enumerate(callparams):
@@ -621,7 +591,6 @@
 
         except TypeError as ex:
             raise TypeError(f'Invalid type for scalar argument "{callparams[i][3]}": {ex}')
->>>>>>> 4aee8d11
 
         self._lastargs = newargs, initargs
         return self._lastargs
