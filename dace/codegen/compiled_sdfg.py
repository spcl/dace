# Copyright 2019-2021 ETH Zurich and the DaCe authors. All rights reserved.
""" Contains functionality to load, use, and invoke compiled SDFG libraries. """
import ctypes
import os
import re
import shutil
import subprocess
from typing import Any, Callable, Dict, List, Tuple, Optional, Type
import warnings

import numpy as np
import sympy as sp

from dace import data as dt, dtypes, symbolic
from dace.codegen import exceptions as cgx
from dace.config import Config
from dace.frontend import operations


class ReloadableDLL(object):
<<<<<<< HEAD
    """
    A reloadable shared object (or dynamically linked library), which
    bypasses Python's dynamic library reloading issues.
    """
=======
    """ A reloadable shared object (or dynamically linked library), which
        bypasses Python's dynamic library reloading issues. """

>>>>>>> 1580f0f4
    def __init__(self, library_filename, program_name):
        """
        Creates a new reloadable shared object.
        
        :param library_filename: Path to library file.
        :param program_name: Name of the DaCe program (for use in finding
                             the stub library loader).
        """
        self._stub_filename = os.path.join(
            os.path.dirname(os.path.realpath(library_filename)),
            'libdacestub_%s.%s' % (program_name, Config.get('compiler', 'library_extension')))
        self._library_filename = os.path.realpath(library_filename)
        self._stub = None
        self._lib = None

    def get_symbol(self, name, restype=ctypes.c_int):
        """ Returns a symbol (e.g., function name) in the loaded library. """

        if self._lib is None or self._lib.value is None:
            raise ReferenceError('ReloadableDLL can only be used with a ' +
                                 '"with" statement or with load() and unload()')

        func = self._stub.get_symbol(self._lib, ctypes.c_char_p(name.encode()))
        if func is None:
            raise KeyError('Function %s not found in library %s' % (name, os.path.basename(self._library_filename)))

        return ctypes.CFUNCTYPE(restype)(func)

    def is_loaded(self) -> bool:
        """ Checks if the library is already loaded. """

        # If internal library is already loaded, skip
        if self._lib is not None and self._lib.value is not None:
            return True
        if not os.path.isfile(self._stub_filename):
            return False
        self._stub = ctypes.CDLL(self._stub_filename)

        # Set return types of stub functions
        self._stub.load_library.restype = ctypes.c_void_p
        self._stub.get_symbol.restype = ctypes.c_void_p

        lib_cfilename = None
        # Convert library filename to string according to OS
        if os.name == 'nt':
            # As UTF-16
            lib_cfilename = ctypes.c_wchar_p(self._library_filename)
        else:
            # As UTF-8
            lib_cfilename = ctypes.c_char_p(self._library_filename.encode('utf-8'))

        return self._stub.is_library_loaded(lib_cfilename) == 1

    def load(self):
        """ Loads the internal library using the stub. """

        # If internal library is already loaded, skip
        if self._lib is not None and self._lib.value is not None:
            return
        self._stub = ctypes.CDLL(self._stub_filename)

        # Set return types of stub functions
        self._stub.load_library.restype = ctypes.c_void_p
        self._stub.get_symbol.restype = ctypes.c_void_p

        # Check if library is already loaded
        is_loaded = True
        lib_cfilename = None
        while is_loaded:
            # Convert library filename to string according to OS
            if os.name == 'nt':
                # As UTF-16
                lib_cfilename = ctypes.c_wchar_p(self._library_filename)
            else:
                # As UTF-8
                lib_cfilename = ctypes.c_char_p(self._library_filename.encode('utf-8'))

            is_loaded = self._stub.is_library_loaded(lib_cfilename)
            if is_loaded == 1:
                warnings.warn('Library %s already loaded, renaming file' % self._library_filename)
                try:
                    shutil.copyfile(self._library_filename, self._library_filename + '_')
                    self._library_filename += '_'
                except shutil.Error:
                    raise cgx.DuplicateDLLError('Library %s is already loaded somewhere else ' %
                                                os.path.basename(self._library_filename) +
                                                'and cannot be unloaded. Please use a different name ' +
                                                'for the SDFG/program.')

        # Actually load the library
        self._lib = ctypes.c_void_p(self._stub.load_library(lib_cfilename))

        if self._lib.value is None:
            # Try to understand why the library is not loading, if dynamic
            # linker is used
            reason = ''
            if os.name == 'posix':
                result = subprocess.run(['ld', self._library_filename], stdout=subprocess.PIPE, stderr=subprocess.PIPE)
                stderr = result.stderr.decode('utf-8')
                reason = 'Reason:\n' + '\n'.join([l for l in stderr.split('\n') if '_start' not in l])
            raise RuntimeError('Could not load library %s. %s' % (os.path.basename(self._library_filename), reason))

    def unload(self):
        """ Unloads the internal library using the stub. """

        if self._stub is None:
            return

        self._stub.unload_library(self._lib)
        self._lib = None
        del self._stub
        self._stub = None

    def __enter__(self, *args, **kwargs):
        self.load()
        return self

    def __exit__(self, *args, **kwargs):
        self.unload()


def _array_interface_ptr(array: Any, array_type: dt.Array) -> int:
    """
    If the given array implements ``__array_interface__`` (see
    ``dtypes.is_array``), returns the base host or device pointer to the
    array's allocated memory.

    :param array: Array object that implements NumPy's array interface.
    :param array_type: Data descriptor of the array (used to get storage
                       location to determine whether it's a host or GPU device
                       pointer).
    :return: A pointer to the base location of the allocated buffer.
    """
    if hasattr(array, 'data_ptr'):
        return array.data_ptr()
    if array_type.storage == dtypes.StorageType.GPU_Global:
        return array.__cuda_array_interface__['data'][0]
    return array.__array_interface__['data'][0]


class CompiledSDFG(object):
    """ A compiled SDFG object that can be called through Python. """

    def __init__(self, sdfg, lib: ReloadableDLL, argnames: List[str] = None):
        self._sdfg = sdfg
        self._lib = lib
        self._initialized = False
        self._libhandle = ctypes.c_void_p(0)
        self._lastargs = ()

        lib.load()  # Explicitly load the library
        self._init = lib.get_symbol('__dace_init_{}'.format(sdfg.name))
        self._init.restype = ctypes.c_void_p
        self._exit = lib.get_symbol('__dace_exit_{}'.format(sdfg.name))
        self._cfunc = lib.get_symbol('__program_{}'.format(sdfg.name))

        # Cache SDFG return values
        self._create_new_arrays: bool = True
        self._return_syms: Dict[str, Any] = None
        self._retarray_shapes: List[Tuple[str, np.dtype, dtypes.StorageType, Tuple[int], Tuple[int], int]] = []
        self._retarray_is_scalar: List[bool] = []
        self._return_arrays: List[np.ndarray] = []
        self._callback_retval_references: List[Any] = []  # Avoids garbage-collecting callback return values

        # Cache SDFG argument properties
        self._typedict = self._sdfg.arglist()
        self._sig = self._sdfg.signature_arglist(with_types=False, arglist=self._typedict)
        self._free_symbols = self._sdfg.free_symbols
        self.argnames = argnames

    def get_exported_function(self, name: str, restype=None) -> Optional[Callable[..., Any]]:
        """
        Tries to find a symbol by name in the compiled SDFG, and convert it to a callable function
        with the (optionally) given return type (void by default). If no such function exists, returns None.

        :param name: Name of the function to query.
        :return: Callable to the function, or None if doesn't exist.
        """
        try:
            return self._lib.get_symbol(name, restype=restype)
        except KeyError:  # Function not found
            return None

    def get_state_struct(self) -> ctypes.Structure:
        """ Attempt to parse the SDFG source code and extract the state struct. This method will parse the first
            consecutive entries in the struct that are pointers. As soon as a non-pointer or other unparseable field is
            encountered, the method exits early. All fields defined until then will nevertheless be available in the
            structure.
            
            :return: the ctypes.Structure representation of the state struct.
        """

        return ctypes.cast(self._libhandle, ctypes.POINTER(self._try_parse_state_struct())).contents

    def _try_parse_state_struct(self) -> Optional[Type[ctypes.Structure]]:
        # the path of the main sdfg file containing the state struct
        main_src_path = os.path.join(os.path.dirname(os.path.dirname(self._lib._library_filename)), "src", "cpu",
                                     self._sdfg.name + ".cpp")
        code = open(main_src_path, 'r').read()

        code_flat = code.replace("\n", " ")

        # try to find the first struct definition that matches the name we are looking for in the sdfg file
        match = re.search(f"struct {self._sdfg.name}_t {{(.*?)}};", code_flat)
        if match is None or len(match.groups()) != 1:
            return None

        # get the definitions from the struct
        struct_defn = match[1]

        fields = []
        for field_str in struct_defn.split(";"):
            field_str = field_str.strip()

            match_name = re.match(r'(?:const)?\s*(.*)(?:\s+\*\s*|\s*\*\s+\_\_restrict\_\_\s+)([a-zA-Z_][a-zA-Z_0-9]*)$',
                                  field_str)
            if match_name is None:
                # reached a non-ptr field or something unparsable, we have to abort here
                break

            # we have a ptr field
            name = match_name[2]
            fields.append((name, ctypes.c_void_p))

        class State(ctypes.Structure):
            _fields_ = fields

        return State

    @property
    def filename(self):
        return self._lib._library_filename

    @property
    def sdfg(self):
        return self._sdfg

    def _initialize(self, argtuple):
        if self._init is not None:
            res = ctypes.c_void_p(self._init(*argtuple))
            if res == ctypes.c_void_p(0):
                raise RuntimeError('DaCe application failed to initialize')

            self._libhandle = res
            self._initialized = True

    def initialize(self, *args, **kwargs):
        """
        Initializes the compiled SDFG without invoking it. 

        :param args: Arguments to call SDFG with.
        :param kwargs: Keyword arguments to call SDFG with.
        :return: If successful, returns the library handle (as a ctypes pointer).
        :note: This call requires the same arguments as it would when normally calling the program.
        """
        if self._initialized:
            return

        if len(args) > 0 and self.argnames is not None:
            kwargs.update({aname: arg for aname, arg in zip(self.argnames, args)})

        # Construct arguments in the exported C function order
        _, initargtuple = self._construct_args(kwargs)
        self._initialize(initargtuple)
        return self._libhandle

    def finalize(self):
        if self._exit is not None:
            self._exit(self._libhandle)
            self._initialized = False

    def __call__(self, *args, **kwargs):
        # Update arguments from ordered list
        if len(args) > 0 and self.argnames is not None:
            kwargs.update({aname: arg for aname, arg in zip(self.argnames, args)})

        try:
            argtuple, initargtuple = self._construct_args(kwargs)

            # Call initializer function if necessary, then SDFG
            if self._initialized is False:
                self._lib.load()
                self._initialize(initargtuple)
            # PROFILING
            if Config.get_bool('profiling'):
                operations.timethis(self._sdfg, 'DaCe', 0, self._cfunc, self._libhandle, *argtuple)
            else:
                self._cfunc(self._libhandle, *argtuple)

            return self._convert_return_values()
        except (RuntimeError, TypeError, UnboundLocalError, KeyError, cgx.DuplicateDLLError, ReferenceError):
            self._lib.unload()
            raise

    def __del__(self):
        if self._initialized is True:
            self.finalize()
            self._initialized = False
            self._libhandle = ctypes.c_void_p(0)
        self._lib.unload()

    def _construct_args(self, kwargs) -> Tuple[Tuple[Any], Tuple[Any]]:
        """ Main function that controls argument construction for calling
            the C prototype of the SDFG.

            Organizes arguments first by `sdfg.arglist`, then data descriptors
            by alphabetical order, then symbols by alphabetical order.
        """
        # Return value initialization (for values that have not been given)
        self._initialize_return_values(kwargs)
        for desc, arr in zip(self._retarray_shapes, self._return_arrays):
            kwargs[desc[0]] = arr

        # Argument construction
        sig = self._sig
        typedict = self._typedict
        if len(kwargs) > 0:
            # Construct mapping from arguments to signature
            arglist = []
            argtypes = []
            argnames = []
            for a in sig:
                try:
                    arglist.append(kwargs[a])
                    argtypes.append(typedict[a])
                    argnames.append(a)
                except KeyError:
                    raise KeyError("Missing program argument \"{}\"".format(a))
        else:
            arglist = []
            argtypes = []
            argnames = []
            sig = []
        # Type checking
        for i, (a, arg, atype) in enumerate(zip(argnames, arglist, argtypes)):
            if not dtypes.is_array(arg) and isinstance(atype, dt.Array):
                if isinstance(arg, list):
                    print('WARNING: Casting list argument "%s" to ndarray' % a)
                elif arg is None:
                    if atype.optional is False:  # If array cannot be None
                        raise TypeError(f'Passing a None value to a non-optional array in argument "{a}"')
                    # Otherwise, None values are passed as null pointers below
                else:
                    raise TypeError('Passing an object (type %s) to an array in argument "%s"' %
                                    (type(arg).__name__, a))
            elif dtypes.is_array(arg) and not isinstance(atype, dt.Array):
                # GPU scalars are pointers, so this is fine
                if atype.storage != dtypes.StorageType.GPU_Global:
                    raise TypeError('Passing an array to a scalar (type %s) in argument "%s"' % (atype.dtype.ctype, a))
            elif not isinstance(atype, dt.Array) and not isinstance(atype.dtype, dtypes.callback) and not isinstance(
                    arg,
                (atype.dtype.type, sp.Basic)) and not (isinstance(arg, symbolic.symbol) and arg.dtype == atype.dtype):
                if isinstance(arg, int) and atype.dtype.type == np.int64:
                    pass
                elif isinstance(arg, float) and atype.dtype.type == np.float64:
                    pass
                elif (isinstance(arg, int) and atype.dtype.type == np.int32 and abs(arg) <= (1 << 31) - 1):
                    pass
                elif (isinstance(arg, int) and atype.dtype.type == np.uint32 and arg >= 0 and arg <= (1 << 32) - 1):
                    pass
                elif (isinstance(arg, str) or arg is None) and atype.dtype == dtypes.string:
                    if arg is None:
                        arglist[i] = ctypes.c_char_p(None)
                    else:
                        # Cast to bytes
                        arglist[i] = ctypes.c_char_p(arg.encode('utf-8'))
                else:
                    warnings.warn(f'Casting scalar argument "{a}" from {type(arg).__name__} to {atype.dtype.type}')
                    arglist[i] = atype.dtype.type(arg)
            elif (isinstance(atype, dt.Array) and isinstance(arg, np.ndarray)
                  and atype.dtype.as_numpy_dtype() != arg.dtype):
                # Make exception for vector types
                if (isinstance(atype.dtype, dtypes.vector) and atype.dtype.vtype.as_numpy_dtype() == arg.dtype):
                    pass
                else:
                    print('WARNING: Passing %s array argument "%s" to a %s array' %
                          (arg.dtype, a, atype.dtype.type.__name__))
            elif (isinstance(atype, dt.Array) and isinstance(arg, np.ndarray) and arg.base is not None
                  and not '__return' in a and not Config.get_bool('compiler', 'allow_view_arguments')):
                raise TypeError(f'Passing a numpy view (e.g., sub-array or "A.T") "{a}" to DaCe '
                                'programs is not allowed in order to retain analyzability. '
                                'Please make a copy with "numpy.copy(...)". If you know what '
                                'you are doing, you can override this error in the '
                                'configuration by setting compiler.allow_view_arguments '
                                'to True.')

        # Explicit casting
        for index, (arg, argtype) in enumerate(zip(arglist, argtypes)):
            # Call a wrapper function to make NumPy arrays from pointers.
            if isinstance(argtype.dtype, dtypes.callback):
                arglist[index] = argtype.dtype.get_trampoline(arg, kwargs, self._callback_retval_references)
            # List to array
            elif isinstance(arg, list) and isinstance(argtype, dt.Array):
                arglist[index] = np.array(arg, dtype=argtype.dtype.type)
            # Null pointer
            elif arg is None and isinstance(argtype, dt.Array):
                arglist[index] = ctypes.c_void_p(0)

        # Retain only the element datatype for upcoming checks and casts
        arg_ctypes = [t.dtype.as_ctypes() for t in argtypes]

        sdfg = self._sdfg

        # Obtain SDFG constants
        constants = sdfg.constants

        # Remove symbolic constants from arguments
        callparams = tuple((arg, actype, atype, aname)
                           for arg, actype, atype, aname in zip(arglist, arg_ctypes, argtypes, argnames)
                           if not symbolic.issymbolic(arg) or (hasattr(arg, 'name') and arg.name not in constants))

        # Replace symbols with their values
        callparams = tuple((actype(arg.get()) if isinstance(arg, symbolic.symbol) else arg, actype, atype, aname)
                           for arg, actype, atype, aname in callparams)

        # Construct init args, which only consist of the symbols
        symbols = self._free_symbols
        initargs = tuple(
            actype(arg) if (not isinstance(arg, ctypes._SimpleCData)) else arg
            for arg, actype, atype, aname in callparams if aname in symbols)

        # Replace arrays with their base host/device pointers
        newargs = tuple((ctypes.c_void_p(_array_interface_ptr(arg, atype)), actype,
                         atype) if dtypes.is_array(arg) else (arg, actype, atype)
                        for arg, actype, atype, _ in callparams)

        try:
            newargs = tuple(
                actype(arg) if (not isinstance(arg, ctypes._SimpleCData)) else arg for arg, actype, atype in newargs)
        except TypeError:
            # Pinpoint bad argument
            for i, (arg, actype, _) in enumerate(newargs):
                try:
                    if not isinstance(arg, ctypes._SimpleCData):
                        actype(arg)
                except TypeError as ex:
                    raise TypeError(f'Invalid type for scalar argument "{callparams[i][3]}": {ex}')

        self._lastargs = newargs, initargs
        return self._lastargs

    def clear_return_values(self):
        self._create_new_arrays = True

    def _create_array(self, _: str, dtype: np.dtype, storage: dtypes.StorageType, shape: Tuple[int],
                      strides: Tuple[int], total_size: int):
        ndarray = np.ndarray
        zeros = np.empty

        if storage is dtypes.StorageType.GPU_Global:
            try:
                import cupy

                # Set allocator to GPU
                def ndarray(*args, buffer=None, **kwargs):
                    if buffer is not None:
                        buffer = buffer.data
                    return cupy.ndarray(*args, memptr=buffer, **kwargs)

                zeros = cupy.empty
            except (ImportError, ModuleNotFoundError):
                raise NotImplementedError('GPU return values are unsupported if cupy is not installed')
        if storage is dtypes.StorageType.FPGA_Global:
            raise NotImplementedError('FPGA return values are unsupported')

        # Create an array with the properties of the SDFG array
        return ndarray(shape, dtype, buffer=zeros(total_size, dtype), strides=strides)

    def _initialize_return_values(self, kwargs):
        # Obtain symbol values from arguments and constants
        syms = dict()
        syms.update({k: v for k, v in kwargs.items() if k not in self.sdfg.arrays})
        syms.update(self.sdfg.constants)

        # Clear references from last call (allow garbage collection)
        self._callback_retval_references.clear()

        if self._initialized:
            if self._return_syms == syms:
                if not self._create_new_arrays:
                    return
                else:
                    self._create_new_arrays = False
                    # Use stored sizes to recreate arrays (fast path)
                    self._return_arrays = tuple(kwargs[desc[0]] if desc[0] in kwargs else self._create_array(*desc)
                                                for desc in self._retarray_shapes)
                    return

        self._return_syms = syms
        self._create_new_arrays = False

        # Initialize return values with numpy arrays
        self._retarray_shapes = []
        self._return_arrays = []
        for arrname, arr in sorted(self.sdfg.arrays.items()):
            if arrname.startswith('__return') and not arr.transient:
                if arrname in kwargs:
                    self._return_arrays.append(kwargs[arrname])
                    self._retarray_is_scalar.append(isinstance(arr, dt.Scalar))
                    self._retarray_shapes.append((arrname, ))
                    continue

                if isinstance(arr, dt.Stream):
                    raise NotImplementedError('Return streams are unsupported')

                shape = tuple(symbolic.evaluate(s, syms) for s in arr.shape)
                dtype = arr.dtype.as_numpy_dtype()
                total_size = int(symbolic.evaluate(arr.total_size, syms))
                strides = tuple(symbolic.evaluate(s, syms) * arr.dtype.bytes for s in arr.strides)
                shape_desc = (arrname, dtype, arr.storage, shape, strides, total_size)
                self._retarray_is_scalar.append(isinstance(arr, dt.Scalar) or isinstance(arr.dtype, dtypes.pyobject))
                self._retarray_shapes.append(shape_desc)

                # Create an array with the properties of the SDFG array
                arr = self._create_array(*shape_desc)
                self._return_arrays.append(arr)


    def _convert_return_values(self):
        # Return the values as they would be from a Python function
        if self._return_arrays is None or len(self._return_arrays) == 0:
            return None
        elif len(self._return_arrays) == 1:
            return self._return_arrays[0].item() if self._retarray_is_scalar[0] else self._return_arrays[0]
        else:
            return tuple(r.item() if scalar else r for r, scalar in zip(self._return_arrays, self._retarray_is_scalar))<|MERGE_RESOLUTION|>--- conflicted
+++ resolved
@@ -18,16 +18,10 @@
 
 
 class ReloadableDLL(object):
-<<<<<<< HEAD
     """
     A reloadable shared object (or dynamically linked library), which
     bypasses Python's dynamic library reloading issues.
     """
-=======
-    """ A reloadable shared object (or dynamically linked library), which
-        bypasses Python's dynamic library reloading issues. """
-
->>>>>>> 1580f0f4
     def __init__(self, library_filename, program_name):
         """
         Creates a new reloadable shared object.
