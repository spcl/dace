# Copyright 2019-2021 ETH Zurich and the DaCe authors. All rights reserved.
""" Contains functionality to load, use, and invoke compiled SDFG libraries. """
import ctypes
import os
import re
import copy
import shutil
import subprocess
from typing import Any, Dict, List, Tuple, Optional, Type
import warnings

import numpy as np
import sympy as sp

from dace import data as dt, dtypes, symbolic
from dace import memlet
from dace.sdfg import state
from dace.codegen import exceptions as cgx
from dace.codegen import codegen, compiler
from dace.config import Config
from dace.frontend import operations
from dace.frontend.vscode import vscode


class ReloadableDLL(object):
    """ A reloadable shared object (or dynamically linked library), which
        bypasses Python's dynamic library reloading issues. """
    def __init__(self, library_filename, program_name):
        """ Creates a new reloadable shared object.
            :param library_filename: Path to library file.
            :param program_name: Name of the DaCe program (for use in finding
                                 the stub library loader).
        """
        self._stub_filename = os.path.join(
            os.path.dirname(os.path.realpath(library_filename)),
            'libdacestub_%s.%s' %
            (program_name, Config.get('compiler', 'library_extension')))
        self._library_filename = os.path.realpath(library_filename)
        self._stub = None
        self._lib = None

    def get_symbol(self, name, restype=ctypes.c_int):
        """ Returns a symbol (e.g., function name) in the loaded library. """

        if self._lib is None or self._lib.value is None:
            raise ReferenceError('ReloadableDLL can only be used with a ' +
                                 '"with" statement or with load() and unload()')

        func = self._stub.get_symbol(self._lib, ctypes.c_char_p(name.encode()))
        if func is None:
            raise KeyError('Function %s not found in library %s' %
                           (name, os.path.basename(self._library_filename)))

        return ctypes.CFUNCTYPE(restype)(func)

    def is_loaded(self) -> bool:
        """ Checks if the library is already loaded. """

        # If internal library is already loaded, skip
        if self._lib is not None and self._lib.value is not None:
            return True
        if not os.path.isfile(self._stub_filename):
            return False
        self._stub = ctypes.CDLL(self._stub_filename)

        # Set return types of stub functions
        self._stub.load_library.restype = ctypes.c_void_p
        self._stub.get_symbol.restype = ctypes.c_void_p

        lib_cfilename = None
        # Convert library filename to string according to OS
        if os.name == 'nt':
            # As UTF-16
            lib_cfilename = ctypes.c_wchar_p(self._library_filename)
        else:
            # As UTF-8
            lib_cfilename = ctypes.c_char_p(
                self._library_filename.encode('utf-8'))

        return self._stub.is_library_loaded(lib_cfilename) == 1

    def load(self):
        """ Loads the internal library using the stub. """

        # If internal library is already loaded, skip
        if self._lib is not None and self._lib.value is not None:
            return
        self._stub = ctypes.CDLL(self._stub_filename)

        # Set return types of stub functions
        self._stub.load_library.restype = ctypes.c_void_p
        self._stub.get_symbol.restype = ctypes.c_void_p

        # Check if library is already loaded
        is_loaded = True
        lib_cfilename = None
        while is_loaded:
            # Convert library filename to string according to OS
            if os.name == 'nt':
                # As UTF-16
                lib_cfilename = ctypes.c_wchar_p(self._library_filename)
            else:
                # As UTF-8
                lib_cfilename = ctypes.c_char_p(
                    self._library_filename.encode('utf-8'))

            is_loaded = self._stub.is_library_loaded(lib_cfilename)
            if is_loaded == 1:
                warnings.warn('Library %s already loaded, renaming file' %
                              self._library_filename)
                try:
                    shutil.copyfile(self._library_filename,
                                    self._library_filename + '_')
                    self._library_filename += '_'
                except shutil.Error:
                    raise cgx.DuplicateDLLError(
                        'Library %s is already loaded somewhere else ' %
                        os.path.basename(self._library_filename) +
                        'and cannot be unloaded. Please use a different name ' +
                        'for the SDFG/program.')

        # Actually load the library
        self._lib = ctypes.c_void_p(self._stub.load_library(lib_cfilename))

        if self._lib.value is None:
            # Try to understand why the library is not loading, if dynamic
            # linker is used
            reason = ''
            if os.name == 'posix':
                result = subprocess.run(['ld', self._library_filename],
                                        stdout=subprocess.PIPE,
                                        stderr=subprocess.PIPE)
                stderr = result.stderr.decode('utf-8')
                reason = 'Reason:\n' + '\n'.join(
                    [l for l in stderr.split('\n') if '_start' not in l])
            raise RuntimeError(
                'Could not load library %s. %s' %
                (os.path.basename(self._library_filename), reason))

    def unload(self):
        """ Unloads the internal library using the stub. """

        if self._stub is None:
            return

        self._stub.unload_library(self._lib)
        self._lib = None
        del self._stub
        self._stub = None

    def __enter__(self, *args, **kwargs):
        self.load()
        return self

    def __exit__(self, *args, **kwargs):
        self.unload()


def _array_interface_ptr(array: Any, array_type: dt.Array) -> int:
    """
    If the given array implements ``__array_interface__`` (see
    ``dtypes.is_array``), returns the base host or device pointer to the
    array's allocated memory.
    :param array: Array object that implements NumPy's array interface.
    :param array_type: Data descriptor of the array (used to get storage
                       location to determine whether it's a host or GPU device
                       pointer).
    :return: A pointer to the base location of the allocated buffer.
    """
    if hasattr(array, 'data_ptr'):
        return array.data_ptr()
    if array_type.storage == dtypes.StorageType.GPU_Global:
        return array.__cuda_array_interface__['data'][0]
    return array.__array_interface__['data'][0]


class CompiledSDFG(object):
    """ A compiled SDFG object that can be called through Python. """
    def __init__(self, sdfg, lib: ReloadableDLL, argnames: List[str] = None):
        self._sdfg = sdfg
        self._lib = lib
        self._initialized = False
        self._libhandle = ctypes.c_void_p(0)
        self._lastargs = ()

        lib.load()  # Explicitly load the library
        self._init = lib.get_symbol('__dace_init_{}'.format(sdfg.name))
        self._init.restype = ctypes.c_void_p
        self._exit = lib.get_symbol('__dace_exit_{}'.format(sdfg.name))
        self._cfunc = lib.get_symbol('__program_{}'.format(sdfg.name))

        # Cache SDFG return values
        self._create_new_arrays: bool = True
        self._return_syms: Dict[str, Any] = None
        self._retarray_shapes: List[Tuple[str, np.dtype, dtypes.StorageType,
                                          Tuple[int], Tuple[int], int]] = []
        self._return_arrays: List[np.ndarray] = []

        # Cache SDFG argument properties
        self._sig = self._sdfg.signature_arglist(with_types=False)
        self._typedict = self._sdfg.arglist()
        self.argnames = argnames

    def get_state_struct(self) -> ctypes.Structure:
        """ Attempt to parse the SDFG source code and extract the state struct. This method will parse the first
            consecutive entries in the struct that are pointers. As soon as a non-pointer or other unparseable field is
            encountered, the method exits early. All fields defined until then will nevertheless be available in the
            structure.
            :returns: the ctypes.Structure representation of the state struct.
        """

        return ctypes.cast(self._libhandle,
                           ctypes.POINTER(
                               self._try_parse_state_struct())).contents

    def _try_parse_state_struct(self) -> Optional[Type[ctypes.Structure]]:
        # the path of the main sdfg file containing the state struct
        main_src_path = os.path.join(
            os.path.dirname(os.path.dirname(self._lib._library_filename)),
            "src", "cpu", self._sdfg.name + ".cpp")
        code = open(main_src_path, 'r').read()

        code_flat = code.replace("\n", " ")

        # try to find the first struct definition that matches the name we are looking for in the sdfg file
        match = re.search(f"struct {self._sdfg.name}_t {{(.*?)}};", code_flat)
        if match is None or len(match.groups()) != 1:
            return None

        # get the definitions from the struct
        struct_defn = match[1]

        fields = []
        for field_str in struct_defn.split(";"):
            field_str = field_str.strip()

            match_name = re.match(
                r'(?:const)?\s*(.*)(?:\s+\*\s*|\s*\*\s+\_\_restrict\_\_\s+)([a-zA-Z_][a-zA-Z_0-9]*)$',
                field_str)
            if match_name is None:
                # reached a non-ptr field or something unparsable, we have to abort here
                break

            # we have a ptr field
            name = match_name[2]
            fields.append((name, ctypes.c_void_p))

        class State(ctypes.Structure):
            _fields_ = fields

        return State

    @property
    def filename(self):
        return self._lib._library_filename

    @property
    def sdfg(self):
        return self._sdfg

    def initialize(self, *argtuple):
        if self._init is not None:
            res = ctypes.c_void_p(self._init(*argtuple))
            if res == ctypes.c_void_p(0):
                raise RuntimeError('DaCe application failed to initialize')

            self._libhandle = res
            self._initialized = True

    def finalize(self):
        if self._exit is not None:
            self._exit(self._libhandle)

    def __call__(self, *args, **kwargs):
        # Update arguments from ordered list
        if len(args) > 0 and self.argnames is not None:
            kwargs.update(
                {aname: arg
                 for aname, arg in zip(self.argnames, args)})

        if vscode.is_available() and vscode.sdfg_edit():
            response = vscode.send_bp_recv({'type': 'sdfgEditMode'})
            mode = response['mode']
            compiled_sdfg = self

            while mode != 'continue':
                # unload lib as the sdfg might change
                if compiled_sdfg._lib.is_loaded():
                    compiled_sdfg._lib.unload()

                # Create a deepcopy as the args could change after an execution
                initial_args = copy.deepcopy(kwargs)
                compiled_sdfg._init = None
                argtuple, initargtuple = compiled_sdfg._construct_args(
                    initial_args)

                if mode == 'run':
                    # Runs the SDFG program once.
                    # Prints all arguments and results.
                    print('Arguments:')
                    for arg, arr in initial_args.items():
                        print('- ', arg, ': ', arr)

                    compiled_sdfg._lib.load()
                    compiled_sdfg.initialize(*initargtuple)
                    compiled_sdfg._cfunc(compiled_sdfg._libhandle, *argtuple)

                    print('Results:\n', compiled_sdfg._return_arrays)
                elif mode == 'profile':
                    # Profiles the current SDFG version
                    try:
                        compiled_sdfg._lib.load()
                        compiled_sdfg.initialize(*initargtuple)

                        has_instr = vscode.sdfg_has_instrumentation(
                            compiled_sdfg._sdfg)

<<<<<<< HEAD
                        if has_instr:
                            # Create a deep copy as we dont want to
=======
                        if hasInstr:
                            # Create a deep copy as we do not want to
>>>>>>> f01c713e
                            # modify the real sdfg
                            sdfg = copy.deepcopy(compiled_sdfg._sdfg)
                            vscode.sdfg_remove_instrumentations(sdfg)

                            # Create the code without instrumenation
                            program_objects = codegen.generate_code(sdfg)
                            compiler.generate_program_folder(
                                sdfg, program_objects, sdfg.build_folder)
                            compiler.configure_and_compile(
                                sdfg.build_folder, program_name=sdfg.name)

                        operations.timethis(compiled_sdfg._sdfg,
                                            compiled_sdfg._sdfg.name, 0,
                                            compiled_sdfg._cfunc,
                                            compiled_sdfg._libhandle, *argtuple)

                        if has_instr:
                            # Change back to the code without instrumentation
                            program_objects = codegen.generate_code(
                                compiled_sdfg._sdfg)
                            compiler.generate_program_folder(
                                compiled_sdfg._sdfg, program_objects,
                                compiled_sdfg._sdfg.build_folder)

                    except (RuntimeError, TypeError, UnboundLocalError,
                            KeyError, cgx.DuplicateDLLError, ReferenceError):
                        compiled_sdfg._lib.unload()
                        raise
                elif mode == 'load':
                    # Loads a new SDFG if it is different from the current one
                    sdfg = vscode.stop_and_load()
                    if (sdfg and sdfg.hash_sdfg() !=
                            compiled_sdfg._sdfg.hash_sdfg()):
                        compiled_sdfg = sdfg.compile()
                elif mode == 'save':
                    # Saves the current SDFG to location specified by the user
                    vscode.stop_and_save(compiled_sdfg._sdfg)
                elif mode == 'transform':
                    # Renders the SDFG in VSCode and loads the new SDFG
<<<<<<< HEAD
                    sdfg = vscode.stop_and_transform(compiled_sdfg._sdfg)
                    if sdfg.hash_sdfg() != compiled_sdfg._sdfg.hash_sdfg():
                        # Rename to mitigate the library LINK ERROR
=======
                    sdfg = vscode.stop_and_transform(compiledSdfg._sdfg)
                    if sdfg.hash_sdfg() != compiledSdfg._sdfg.hash_sdfg():
                        # Rename to mitigate the library link error
>>>>>>> f01c713e
                        sdfg.name = sdfg.name + '_t'
                        compiled_sdfg._lib.unload()
                        compiled_sdfg = sdfg.compile()
                elif mode == 'report' or (mode == 'verification'
                                          and 'foldername' in response):
                    # REPORT:   Create a report of the SDFG by dumping intermediate
                    #           results to a file
                    # VERIFICATION: Creates a report with the same initial args
                    #           as the referenced report. Computes the difference
                    #           of the intermediate results between both reports.
                    if mode == 'verification':
                        ref_report_folder = response['foldername']
                        # Check if the folder is a accuracy report folder
                        is_report = True
                        for filename in os.listdir(ref_report_folder):
                            if (not filename.endswith('.bin')
                                    and not filename.endswith('.npy')):
                                is_report = False
                                break
                        if not is_report:
                            print('The folder is not a accuracy report folder')
                            # Skip this run and give the user another chance to pick
                            response = vscode.send_bp_recv(
                                {'type': 'sdfgEditMode'})
                            mode = response['mode']
                            continue

                    # Create a deep copy as we dont want to
                    # modify the real sdfg
                    sdfg = copy.deepcopy(compiled_sdfg._sdfg)
                    has_instr = vscode.sdfg_has_instrumentation(sdfg)
                    if has_instr:
                        vscode.sdfg_remove_instrumentations(sdfg)

                    # Make every array persistent so that we can access the data
                    for _, _, array in sdfg.arrays_recursive():
                        if array.storage != dtypes.StorageType.Register:
                            array.lifetime = dtypes.AllocationLifetime.Persistent
                    # Create an accuracy instrumentation for each SDFG state to
                    # retrieve the data
                    for node, nested_sdfg in sdfg.all_nodes_recursive():
                        if isinstance(node, state.SDFGState):
                            node.instrument = dtypes.InstrumentationType.Accuracy

                            # If an Accessnode is not accessable from the CPU
                            # then create a copy on the CPU and create an edge
                            for an in node.data_nodes():
                                name = an.data
                                array = nested_sdfg.data(name)

                                if (isinstance(array, dt.Array)
                                        and array.storage !=
                                        dtypes.StorageType.Register):
                                    if not dtypes.can_access(
                                            dtypes.ScheduleType.Default,
                                            array.storage):
                                        arr_name, _ = nested_sdfg.add_array(
                                            name + '__cpu',
                                            array.shape,
                                            array.dtype,
                                            lifetime=dtypes.AllocationLifetime.
                                            Persistent)

                                        arr_node = node.add_access(arr_name)
                                        mm = memlet.Memlet(data=an.data)
                                        node.add_edge(an, None, arr_node, None,
                                                      mm)

                    compiled_sdfg._lib.unload()
                    new_compiled_sdfg = sdfg.compile()

                    # Write the function arguments to the report file
                    # so that in a future comparison the same args are used
                    currentReportFolder = os.path.abspath(
                        os.path.join(new_compiled_sdfg._sdfg.build_folder,
                                     'accuracy',
                                     new_compiled_sdfg._sdfg.hash_sdfg()))
                    for a, b in initial_args.items():
                        arg_file = os.path.join(currentReportFolder,
                                                '__dace_args_' + a + '.npy')
                        if isinstance(self._typedict.get(a), dt.Scalar):
                            b = np.array([b])
                        np.save(arg_file, b)

                    if mode == 'verification':
                        # Get initial args of the reportfile to compare with
                        # We make sure to use the same initial arguments as
                        # the report to be compared with
                        if initial_args is not None:
                            for aname in initial_args.keys():
                                arg_type = self._typedict.get(aname)
                                fileName = os.path.join(
                                    ref_report_folder,
                                    '__dace_args_' + aname + '.npy')
                                if not os.path.exists(fileName):
                                    print(
                                        '''Could not find a report file for the argument {aname}.
                                        File: {fileName}'''.format(
                                            aname=aname, fileName=fileName))
                                    continue
                                if isinstance(arg_type, dt.Scalar):
                                    arr = np.load(fileName, allow_pickle=True)
                                    initial_args.update({aname: arr[0]})
                                elif isinstance(arg_type, dt.Array):
                                    initial_args.update({
                                        aname:
                                        np.load(fileName, allow_pickle=True)
                                    })
                            argtuple, initargtuple = new_compiled_sdfg._construct_args(
                                initial_args)

                    try:
                        if not new_compiled_sdfg._lib.is_loaded():
                            new_compiled_sdfg._lib.load()
                        if new_compiled_sdfg._initialized is False:
                            new_compiled_sdfg.initialize(*initargtuple)

<<<<<<< HEAD
                        # Run the program so the arrays get saved
                        new_compiled_sdfg._cfunc(new_compiled_sdfg._libhandle,
                                                 *argtuple)
=======
                        # Run the program so the arrays are saved
                        newCompiledSdfg._cfunc(newCompiledSdfg._libhandle,
                                               *argtuple)
>>>>>>> f01c713e

                        vscode.send({
                            'type': 'accuracy_report',
                            'reportFolder': currentReportFolder,
                            'sdfgName': new_compiled_sdfg._sdfg.name
                        })
                    except (RuntimeError, TypeError, UnboundLocalError,
                            KeyError, cgx.DuplicateDLLError, ReferenceError):
                        new_compiled_sdfg._lib.unload()
                        raise
                    # Change back to the initial code
                    compiled_sdfg._lib.unload()
                    compiled_sdfg = compiled_sdfg._sdfg.compile()

                    if mode == 'verification' and ref_report_folder:
                        new_sdfg = vscode.create_report(compiled_sdfg._sdfg,
                                                        compiled_sdfg.sdfg.name,
                                                        currentReportFolder,
                                                        ref_report_folder)
                        if new_sdfg is not None:
                            compiled_sdfg._lib.unload()
                            compiled_sdfg = new_sdfg.compile()

                response = vscode.send_bp_recv({'type': 'sdfgEditMode'})
                mode = response['mode']

            # set the variables back to their initial values
            self = compiled_sdfg
            self._init = None
            self._initialized = False
            if self._lib.is_loaded():
                self._lib.unload()

        try:
            argtuple, initargtuple = self._construct_args(kwargs)

            # Call initializer function if necessary, then SDFG
            if self._initialized is False:
                self._lib.load()
                self.initialize(*initargtuple)
            # PROFILING
            if Config.get_bool('profiling'):
                operations.timethis(self._sdfg, 'DaCe', 0, self._cfunc,
                                    self._libhandle, *argtuple)
            else:
                self._cfunc(self._libhandle, *argtuple)

            return self._return_arrays
        except (RuntimeError, TypeError, UnboundLocalError, KeyError,
                cgx.DuplicateDLLError, ReferenceError):
            self._lib.unload()
            raise

    def __del__(self):
        if self._initialized is True:
            self.finalize()
            self._initialized = False
            self._libhandle = ctypes.c_void_p(0)
        self._lib.unload()

    def _construct_args(self, kwargs) -> Tuple[Tuple[Any], Tuple[Any]]:
        """ Main function that controls argument construction for calling
            the C prototype of the SDFG.

            Organizes arguments first by `sdfg.arglist`, then data descriptors
            by alphabetical order, then symbols by alphabetical order.
        """
        # Return value initialization (for values that have not been given)
        self._initialize_return_values(kwargs)
        if self._return_arrays is not None:
            if len(self._retarray_shapes) == 1:
                kwargs[self._retarray_shapes[0][0]] = self._return_arrays
            else:
                for desc, arr in zip(self._retarray_shapes,
                                     self._return_arrays):
                    kwargs[desc[0]] = arr

        # Argument construction
        sig = self._sig
        typedict = self._typedict
        if len(kwargs) > 0:
            # Construct mapping from arguments to signature
            arglist = []
            argtypes = []
            argnames = []
            for a in sig:
                try:
                    arglist.append(kwargs[a])
                    argtypes.append(typedict[a])
                    argnames.append(a)
                except KeyError:
                    raise KeyError("Missing program argument \"{}\"".format(a))
        else:
            arglist = []
            argtypes = []
            argnames = []
            sig = []
        # Type checking
        for a, arg, atype in zip(argnames, arglist, argtypes):
            if not dtypes.is_array(arg) and isinstance(atype, dt.Array):
                if isinstance(arg, list):
                    print('WARNING: Casting list argument "%s" to ndarray' % a)
                elif arg is None:
                    # None values are passed as null pointers
                    pass
                else:
                    raise TypeError(
                        'Passing an object (type %s) to an array in argument "%s"'
                        % (type(arg).__name__, a))
            elif dtypes.is_array(arg) and not isinstance(atype, dt.Array):
                # GPU scalars are pointers, so this is fine
                if atype.storage != dtypes.StorageType.GPU_Global:
                    raise TypeError(
                        'Passing an array to a scalar (type %s) in argument "%s"'
                        % (atype.dtype.ctype, a))
            elif not isinstance(atype, dt.Array) and not isinstance(
                    atype.dtype, dtypes.callback) and not isinstance(
                        arg, (atype.dtype.type, sp.Basic)) and not (isinstance(
                            arg, symbolic.symbol) and arg.dtype == atype.dtype):
                if isinstance(arg, int) and atype.dtype.type == np.int64:
                    pass
                elif isinstance(arg, float) and atype.dtype.type == np.float64:
                    pass
                elif (isinstance(arg, int) and atype.dtype.type == np.int32
                      and abs(arg) <= (1 << 31) - 1):
                    pass
                elif (isinstance(arg, int) and atype.dtype.type == np.uint32
                      and arg >= 0 and arg <= (1 << 32) - 1):
                    pass
                else:
                    print(
                        'WARNING: Casting scalar argument "%s" from %s to %s' %
                        (a, type(arg).__name__, atype.dtype.type))
            elif (isinstance(atype, dt.Array) and isinstance(arg, np.ndarray)
                  and atype.dtype.as_numpy_dtype() != arg.dtype):
                # Make exception for vector types
                if (isinstance(atype.dtype, dtypes.vector)
                        and atype.dtype.vtype.as_numpy_dtype() == arg.dtype):
                    pass
                else:
                    print(
                        'WARNING: Passing %s array argument "%s" to a %s array'
                        % (arg.dtype, a, atype.dtype.type.__name__))
            elif (isinstance(atype, dt.Array) and isinstance(arg, np.ndarray)
                  and arg.base is not None and not '__return' in a
                  and not Config.get_bool('compiler', 'allow_view_arguments')):
                raise TypeError(
                    'Passing a numpy view (e.g., sub-array or "A.T") to DaCe '
                    'programs is not allowed in order to retain analyzability. '
                    'Please make a copy with "numpy.copy(...)". If you know what '
                    'you are doing, you can override this error in the '
                    'configuration by setting compiler.allow_view_arguments '
                    'to True.')

        # Explicit casting
        for index, (arg, argtype) in enumerate(zip(arglist, argtypes)):
            # Call a wrapper function to make NumPy arrays from pointers.
            if isinstance(argtype.dtype, dtypes.callback):
                arglist[index] = argtype.dtype.get_trampoline(arg, kwargs)
            # List to array
            elif isinstance(arg, list) and isinstance(argtype, dt.Array):
                arglist[index] = np.array(arg, dtype=argtype.dtype.type)
            # Null pointer
            elif arg is None and isinstance(argtype, dt.Array):
                arglist[index] = ctypes.c_void_p(0)

        # Retain only the element datatype for upcoming checks and casts
        arg_ctypes = [t.dtype.as_ctypes() for t in argtypes]

        sdfg = self._sdfg

        # Obtain SDFG constants
        constants = sdfg.constants

        # Remove symbolic constants from arguments
        callparams = tuple(
            (arg, actype, atype)
            for arg, actype, atype in zip(arglist, arg_ctypes, argtypes)
            if not symbolic.issymbolic(arg) or (
                hasattr(arg, 'name') and arg.name not in constants))

        # Replace symbols with their values
        callparams = tuple(
            (actype(arg.get()), actype,
             atype) if isinstance(arg, symbolic.symbol) else (arg, actype,
                                                              atype)
            for arg, actype, atype in callparams)

        # Replace arrays with their base host/device pointers
        newargs = tuple(
            (ctypes.c_void_p(_array_interface_ptr(arg, atype)), actype,
             atype) if dtypes.is_array(arg) else (arg, actype, atype)
            for arg, actype, atype in callparams)

        initargs = tuple(atup for atup in callparams
                         if not dtypes.is_array(atup[0]))

        newargs = tuple(
            actype(arg) if (not isinstance(arg, ctypes._SimpleCData)) else arg
            for arg, actype, atype in newargs)

        initargs = tuple(
            actype(arg) if (not isinstance(arg, ctypes._SimpleCData)) else arg
            for arg, actype, atype in initargs)

        self._lastargs = newargs, initargs
        return self._lastargs

    def clear_return_values(self):
        self._create_new_arrays = True

    def _create_array(self, _: str, dtype: np.dtype,
                      storage: dtypes.StorageType, shape: Tuple[int],
                      strides: Tuple[int], total_size: int):
        ndarray = np.ndarray
        zeros = np.empty

        if storage is dtypes.StorageType.GPU_Global:
            try:
                import cupy

                # Set allocator to GPU
                def ndarray(*args, buffer=None, **kwargs):
                    if buffer is not None:
                        buffer = buffer.data
                    return cupy.ndarray(*args, memptr=buffer, **kwargs)

                zeros = cupy.empty
            except (ImportError, ModuleNotFoundError):
                raise NotImplementedError('GPU return values are '
                                          'unsupported if cupy is not '
                                          'installed')
        if storage is dtypes.StorageType.FPGA_Global:
            raise NotImplementedError('FPGA return values are unsupported')

        # Create an array with the properties of the SDFG array
        return ndarray(shape,
                       dtype,
                       buffer=zeros(total_size, dtype),
                       strides=strides)

    def _initialize_return_values(self, kwargs):
        # Obtain symbol values from arguments and constants
        syms = dict()
        syms.update(
            {k: v
             for k, v in kwargs.items() if k not in self.sdfg.arrays})
        syms.update(self.sdfg.constants)

        if self._initialized:
            if self._return_syms == syms:
                if not self._create_new_arrays:
                    return
                else:
                    self._create_new_arrays = False
                    # Use stored sizes to recreate arrays (fast path)
                    if self._return_arrays is None:
                        return
                    elif isinstance(self._return_arrays, tuple):
                        self._return_arrays = tuple(
                            kwargs[desc[0]] if desc[0] in
                            kwargs else self._create_array(*desc)
                            for desc in self._retarray_shapes)
                        return
                    else:  # Single array return value
                        desc = self._retarray_shapes[0]
                        arr = (kwargs[desc[0]] if desc[0] in kwargs else
                               self._create_array(*desc))
                        self._return_arrays = arr
                        return

        self._return_syms = syms
        self._create_new_arrays = False

        # Initialize return values with numpy arrays
        self._retarray_shapes = []
        self._return_arrays = []
        for arrname, arr in sorted(self.sdfg.arrays.items()):
            if arrname.startswith('__return') and not arr.transient:
                if arrname in kwargs:
                    self._return_arrays.append(kwargs[arrname])
                    self._retarray_shapes.append((arrname, ))
                    continue

                if isinstance(arr, dt.Stream):
                    raise NotImplementedError('Return streams are unsupported')

                shape = tuple(symbolic.evaluate(s, syms) for s in arr.shape)
                dtype = arr.dtype.as_numpy_dtype()
                total_size = symbolic.evaluate(arr.total_size, syms)
                strides = tuple(
                    symbolic.evaluate(s, syms) * arr.dtype.bytes
                    for s in arr.strides)
                shape_desc = (arrname, dtype, arr.storage, shape, strides,
                              total_size)
                self._retarray_shapes.append(shape_desc)

                # Create an array with the properties of the SDFG array
                arr = self._create_array(*shape_desc)
                self._return_arrays.append(arr)

        # Set up return_arrays field
        if len(self._return_arrays) == 0:
            self._return_arrays = None
        elif len(self._return_arrays) == 1:
            self._return_arrays = self._return_arrays[0]
        else:
            self._return_arrays = tuple(self._return_arrays)<|MERGE_RESOLUTION|>--- conflicted
+++ resolved
@@ -315,13 +315,8 @@
                         has_instr = vscode.sdfg_has_instrumentation(
                             compiled_sdfg._sdfg)
 
-<<<<<<< HEAD
                         if has_instr:
                             # Create a deep copy as we dont want to
-=======
-                        if hasInstr:
-                            # Create a deep copy as we do not want to
->>>>>>> f01c713e
                             # modify the real sdfg
                             sdfg = copy.deepcopy(compiled_sdfg._sdfg)
                             vscode.sdfg_remove_instrumentations(sdfg)
@@ -361,15 +356,9 @@
                     vscode.stop_and_save(compiled_sdfg._sdfg)
                 elif mode == 'transform':
                     # Renders the SDFG in VSCode and loads the new SDFG
-<<<<<<< HEAD
                     sdfg = vscode.stop_and_transform(compiled_sdfg._sdfg)
                     if sdfg.hash_sdfg() != compiled_sdfg._sdfg.hash_sdfg():
-                        # Rename to mitigate the library LINK ERROR
-=======
-                    sdfg = vscode.stop_and_transform(compiledSdfg._sdfg)
-                    if sdfg.hash_sdfg() != compiledSdfg._sdfg.hash_sdfg():
                         # Rename to mitigate the library link error
->>>>>>> f01c713e
                         sdfg.name = sdfg.name + '_t'
                         compiled_sdfg._lib.unload()
                         compiled_sdfg = sdfg.compile()
@@ -487,15 +476,9 @@
                         if new_compiled_sdfg._initialized is False:
                             new_compiled_sdfg.initialize(*initargtuple)
 
-<<<<<<< HEAD
-                        # Run the program so the arrays get saved
+                        # Run the program so the arrays are saved
                         new_compiled_sdfg._cfunc(new_compiled_sdfg._libhandle,
                                                  *argtuple)
-=======
-                        # Run the program so the arrays are saved
-                        newCompiledSdfg._cfunc(newCompiledSdfg._libhandle,
-                                               *argtuple)
->>>>>>> f01c713e
 
                         vscode.send({
                             'type': 'accuracy_report',
