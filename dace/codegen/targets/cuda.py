--- conflicted
+++ resolved
@@ -2190,22 +2190,12 @@
         self._block_dims = block_dims
         self._grid_dims = grid_dims
 
-<<<<<<< HEAD
-=======
-        # Emit internal array allocation (deallocation handled at MapExit)
-        self._frame.allocate_arrays_in_scope(sdfg, cfg, node, function_stream, kernel_stream)
-
->>>>>>> 796b0c0f
         scope_entry = dfg_scope.source_nodes()[0]
 
         # Generate conditions for this block's execution using min and max
         # element, e.g., skipping out-of-bounds threads in trailing block
         # unless this is handled by another map down the line
-<<<<<<< HEAD
-        if (not has_tbmap and not has_dtbmap and node.map.schedule != dtypes.ScheduleType.GPU_Persistent):
-=======
         if ((not has_tbmap or has_dtbmap) and node.map.schedule != dtypes.ScheduleType.GPU_Persistent):
->>>>>>> 796b0c0f
             dsym_end = [d + bs - 1 for d, bs in zip(dsym, self._block_dims)]
             minels = krange.min_element()
             maxels = krange.max_element()
@@ -2549,12 +2539,6 @@
             for dim in range(len(scope_map.range)):
                 callsite_stream.write('{', cfg, state_id, scope_entry)
 
-<<<<<<< HEAD
-=======
-        # Emit internal array allocation (deallocation handled at MapExit)
-        self._frame.allocate_arrays_in_scope(sdfg, cfg, scope_entry, function_stream, callsite_stream)
-
->>>>>>> 796b0c0f
         # Generate all index arguments for block
         if scope_map.schedule == dtypes.ScheduleType.GPU_ThreadBlock:
             if self._scope_has_collaborative_copy:
