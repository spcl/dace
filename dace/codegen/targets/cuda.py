from six import StringIO
import ast
import ctypes
import functools
import os
import sympy
import warnings

import dace
from dace.frontend import operations
from dace import registry, subsets, symbolic, dtypes, data as dt
from dace.config import Config
from dace.sdfg import nodes
from dace.sdfg import ScopeSubgraphView, SDFG, SDFGState, scope_contains_scope, is_devicelevel_gpu, is_array_stream_view, has_dynamic_map_inputs, dynamic_map_inputs
from dace.codegen.codeobject import CodeObject
from dace.codegen.prettycode import CodeIOStream
from dace.codegen.targets.target import (TargetCodeGenerator, IllegalCopy,
                                         make_absolute, DefinedType)
from dace.codegen.targets.cpp import (sym2cpp, unparse_cr, unparse_cr_split,
                                      cpp_array_expr, synchronize_streams,
                                      memlet_copy_to_absolute_strides,
                                      codeblock_to_cpp)

from dace.codegen import cppunparse


def prod(iterable):
    return functools.reduce(sympy.mul.Mul, iterable, 1)


def _expr(val):
    if isinstance(val, symbolic.SymExpr):
        return val.expr
    return val


def cpu_to_gpu_cpred(sdfg, state, src_node, dst_node):
    """ Copy predicate from CPU to GPU that determines when a copy is illegal.
        Returns True if copy is illegal, False otherwise.
    """
    if isinstance(sdfg.arrays[src_node.data], dt.Scalar):
        return False
    return True


@registry.autoregister_params(name='cuda')
class CUDACodeGen(TargetCodeGenerator):
    """ GPU (CUDA/HIP) code generator. """
    target_name = 'cuda'
    title = 'CUDA'

    def __init__(self, frame_codegen, sdfg):
        self.backend = Config.get('compiler', 'cuda', 'backend')
        self.language = 'cu' if self.backend == 'cuda' else 'cpp'
        self._frame = frame_codegen
        self._dispatcher = frame_codegen.dispatcher
        dispatcher = self._dispatcher

        self._in_device_code = False
        self._cpu_codegen = None
        self._block_dims = None
        self._grid_dims = None
        self._kernel_map = None
<<<<<<< HEAD
        self._codeobject = CodeObject(sdfg.name + '_' + 'cuda',
                                      '',
                                      'cu',
                                      CUDACodeGen,
                                      'CUDA',
                                      target_name=self.target_name)
=======
        target_type = "" if self.backend == 'cuda' else self.backend
        self._codeobject = CodeObject(sdfg.name + '_' + 'cuda', '', self.language,
                                      CUDACodeGen, 'CUDA', target_type=target_type)
>>>>>>> d60f6ff9
        self._localcode = CodeIOStream()
        self._globalcode = CodeIOStream()
        self._initcode = CodeIOStream()
        self._exitcode = CodeIOStream()
        self._global_sdfg = sdfg
        self._toplevel_schedule = None

        # Keep track of current "scope entry/exit" code streams for extra
        # code generation
        self.scope_entry_stream = self._initcode
        self.scope_exit_stream = self._exitcode

        # Annotate CUDA streams and events
        self._cuda_streams, self._cuda_events = self._compute_cudastreams(sdfg)

        # Register dispatchers
        self._cpu_codegen = dispatcher.get_generic_node_dispatcher()

        # Register additional CUDA dispatchers
        dispatcher.register_map_dispatcher(dtypes.GPU_SCHEDULES, self)

        dispatcher.register_node_dispatcher(self,
                                            CUDACodeGen.node_dispatch_predicate)

        dispatcher.register_state_dispatcher(self,
                                             self.state_dispatch_predicate)

        gpu_storage = [
            dtypes.StorageType.GPU_Global, dtypes.StorageType.GPU_Shared,
            dtypes.StorageType.CPU_Pinned
        ]
        dispatcher.register_array_dispatcher(gpu_storage, self)
        dispatcher.register_array_dispatcher(dtypes.StorageType.CPU_Pinned,
                                             self)

        for storage in gpu_storage:
            for other_storage in dtypes.StorageType:
                dispatcher.register_copy_dispatcher(storage, other_storage,
                                                    None, self)
                dispatcher.register_copy_dispatcher(other_storage, storage,
                                                    None, self)

        # Register illegal copies
        cpu_unpinned_storage = [
            dtypes.StorageType.CPU_Heap, dtypes.StorageType.CPU_ThreadLocal
        ]
        gpu_private_storage = [dtypes.StorageType.GPU_Shared]
        illegal_copy = IllegalCopy()
        for st in cpu_unpinned_storage:
            for gst in gpu_private_storage:
                dispatcher.register_copy_dispatcher(st, gst, None, illegal_copy)
                dispatcher.register_copy_dispatcher(gst, st, None, illegal_copy)
        for st in cpu_unpinned_storage:
            for sched_type in [
                    dtypes.ScheduleType.GPU_Device,
                    dtypes.ScheduleType.GPU_ThreadBlock
            ]:
                # NOTE: Only reading to GPU has an exception (for Scalar inputs)
                dispatcher.register_copy_dispatcher(st,
                                                    dtypes.StorageType.Register,
                                                    sched_type,
                                                    illegal_copy,
                                                    predicate=cpu_to_gpu_cpred)
                dispatcher.register_copy_dispatcher(dtypes.StorageType.Register,
                                                    st, sched_type,
                                                    illegal_copy)
        # End of illegal copies
        # End of dispatcher registration
        ######################################

    def _emit_sync(self, codestream: CodeIOStream):
        if Config.get_bool('compiler', 'cuda', 'syncdebug'):
            codestream.write('''DACE_CUDA_CHECK({backend}GetLastError());
            DACE_CUDA_CHECK({backend}DeviceSynchronize());'''.format(backend=self.backend))

    # Generate final code
    def get_generated_codeobjects(self):
        fileheader = CodeIOStream()
        self._frame.generate_fileheader(self._global_sdfg, fileheader, 'cuda')

        initcode = CodeIOStream()
        for sd in self._global_sdfg.all_sdfgs_recursive():
            if None in sd.init_code:
                initcode.write(codeblock_to_cpp(sd.init_code[None]), sd)
            if 'cuda' in sd.init_code:
                initcode.write(codeblock_to_cpp(sd.init_code['cuda']), sd)
        initcode.write(self._initcode.getvalue())

        exitcode = CodeIOStream()
        for sd in self._global_sdfg.all_sdfgs_recursive():
            if None in sd.exit_code:
                exitcode.write(codeblock_to_cpp(sd.exit_code[None]), sd)
            if 'cuda' in sd.exit_code:
                exitcode.write(codeblock_to_cpp(sd.exit_code['cuda']), sd)
        exitcode.write(self._exitcode.getvalue())

        if self.backend == 'cuda':
            backend_header = 'cuda_runtime.h'
        elif self.backend == 'hip':
            backend_header = 'hip/hip_runtime.h'
        else:
            raise NameError('GPU backend "%s" not recognized' % self.backend)


        self._codeobject.code = """
#include <{backend_header}>
#include <dace/dace.h>

{file_header}

DACE_EXPORTED int __dace_init_cuda({params});
DACE_EXPORTED void __dace_exit_cuda({params});

{other_globalcode}

namespace dace {{ namespace cuda {{
    {backend}Stream_t __streams[{nstreams}];
    {backend}Event_t __events[{nevents}];
    int num_streams = {nstreams};
    int num_events = {nevents};
}} }}

int __dace_init_cuda({params}) {{
    int count;

    // Check that we are able to run {backend} code
    if ({backend}GetDeviceCount(&count) != {backend}Success)
    {{
        printf("ERROR: GPU drivers are not configured or {backend}-capable device "
               "not found\\n");
        return 1;
    }}
    if (count == 0)
    {{
        printf("ERROR: No {backend}-capable devices found\\n");
        return 2;
    }}

    // Initialize {backend} before we run the application
    float *dev_X;
    {backend}Malloc((void **) &dev_X, 1);

    // Create {backend} streams and events
    for(int i = 0; i < {nstreams}; ++i) {{
        {backend}StreamCreateWithFlags(&dace::cuda::__streams[i], {backend}StreamNonBlocking);
    }}
    for(int i = 0; i < {nevents}; ++i) {{
        {backend}EventCreateWithFlags(&dace::cuda::__events[i], {backend}EventDisableTiming);
    }}

    {initcode}

    return 0;
}}

void __dace_exit_cuda({params}) {{
    {exitcode}

    // Destroy {backend} streams and events
    for(int i = 0; i < {nstreams}; ++i) {{
        {backend}StreamDestroy(dace::cuda::__streams[i]);
    }}
    for(int i = 0; i < {nevents}; ++i) {{
        {backend}EventDestroy(dace::cuda::__events[i]);
    }}
}}

{localcode}
""".format(params=self._global_sdfg.signature(),
           initcode=initcode.getvalue(),
           exitcode=exitcode.getvalue(),
           other_globalcode=self._globalcode.getvalue(),
           localcode=self._localcode.getvalue(),
           file_header=fileheader.getvalue(),
           nstreams=max(1, self._cuda_streams),
           nevents=max(1, self._cuda_events),
           backend=self.backend,
           backend_header=backend_header)

        return [self._codeobject]

    @staticmethod
    def node_dispatch_predicate(sdfg, node):
        if hasattr(node, 'schedule'):  # NOTE: Works on nodes and scopes
            if node.schedule in dtypes.GPU_SCHEDULES:
                return True
        return False

    def state_dispatch_predicate(self, sdfg, state):
        if self._toplevel_schedule in dtypes.GPU_SCHEDULES:
            return True
        for node in state.sink_nodes():
            if hasattr(node, '_cuda_stream'):
                return True
            else:
                for e in state.in_edges(node):
                    if hasattr(e.src, '_cuda_stream'):
                        return True
        return False

    @property
    def has_initializer(self):
        return True

    @property
    def has_finalizer(self):
        return True

    @staticmethod
    def cmake_options():
        options = []

        # Override CUDA toolkit
        if Config.get('compiler', 'cuda', 'path'):
            options.append("-DCUDA_TOOLKIT_ROOT_DIR=\"{}\"".format(
                Config.get('compiler', 'cuda', 'path').replace('\\', '/')))

        # Get CUDA architectures from configuration
        backend = Config.get('compiler', 'cuda', 'backend')
        if backend == 'cuda':
            cuda_arch = Config.get('compiler', 'cuda', 'cuda_arch').split(',')
            cuda_arch = [ca for ca in cuda_arch if ca is not None and len(ca) > 0]

            flags = Config.get("compiler", "cuda", "args")
            flags += ' ' + ' '.join(
                '-gencode arch=compute_{arch},code=sm_{arch}'.format(arch=arch)
                for arch in cuda_arch)

            options.append("-DCUDA_NVCC_FLAGS=\"{}\"".format(flags))

        if backend == 'hip':
            hip_arch = Config.get('compiler', 'cuda', 'hip_arch').split(',')
            hip_arch = [ha for ha in hip_arch if ha is not None and len(ha) > 0]

            flags = Config.get("compiler", "cuda", "hip_args")
            flags += ' ' + ' '.join(
                '--offload-arch=gfx{arch}'.format(arch=arch) for arch in hip_arch)
            options.append("-DEXTRA_HIP_FLAGS=\"{}\"".format(flags))

        if Config.get('compiler', 'cpu', 'executable'):
            host_compiler = make_absolute(
                Config.get("compiler", "cpu", "executable"))
            options.append("-DCUDA_HOST_COMPILER=\"{}\"".format(host_compiler))

        return options

    def allocate_array(self, sdfg, dfg, state_id, node, function_stream,
                       callsite_stream):
        try:
            self._dispatcher.defined_vars.get(node.data)
            return
        except KeyError:
            pass  # The variable was not defined, we can continue

        nodedesc = node.desc(sdfg)
        if isinstance(nodedesc, dace.data.Stream):
            return self.allocate_stream(sdfg, dfg, state_id, node,
                                        function_stream, callsite_stream)

        result_decl = StringIO()
        result_alloc = StringIO()
        arrsize = nodedesc.total_size
        is_dynamically_sized = symbolic.issymbolic(arrsize, sdfg.constants)
        arrsize_malloc = '%s * sizeof(%s)' % (sym2cpp(arrsize),
                                              nodedesc.dtype.ctype)
        ctypedef = '%s *' % nodedesc.dtype.ctype

        dataname = node.data

        # Different types of GPU arrays
        if nodedesc.storage == dtypes.StorageType.GPU_Global:
            result_decl.write('%s %s = nullptr;\n' % (ctypedef, dataname))
            self._dispatcher.defined_vars.add(dataname, DefinedType.Pointer,
                                              ctypedef)

            # Strides are left to the user's discretion
            result_alloc.write('%sMalloc(&%s, %s);\n' %
                               (self.backend, dataname, arrsize_malloc))
            if node.setzero:
                result_alloc.write('%sMemset(%s, 0, %s);\n' %
                                   (self.backend, dataname, arrsize_malloc))

        elif nodedesc.storage == dtypes.StorageType.CPU_Pinned:
            result_decl.write('%s %s = nullptr;\n' % (ctypedef, dataname))
            self._dispatcher.defined_vars.add(dataname, DefinedType.Pointer,
                                              ctypedef)

            # Strides are left to the user's discretion
            result_alloc.write('%sMallocHost(&%s, %s);\n' %
                               (self.backend, dataname, arrsize_malloc))
            if node.setzero:
                result_alloc.write('memset(%s, 0, %s);\n' %
                                   (dataname, arrsize_malloc))
        elif nodedesc.storage == dtypes.StorageType.GPU_Shared:
            if is_dynamically_sized:
                raise NotImplementedError('Dynamic shared memory unsupported')
            result_decl.write(
                "__shared__ %s %s[%s];\n" %
                (nodedesc.dtype.ctype, dataname, sym2cpp(arrsize)))
            self._dispatcher.defined_vars.add(dataname, DefinedType.Pointer,
                                              ctypedef)
            if node.setzero:
                result_alloc.write(
                    'dace::ResetShared<{type}, {block_size}, {elements}, '
                    '1, false>::Reset({ptr});\n'.format(
                        type=nodedesc.dtype.ctype,
                        block_size=', '.join(_topy(self._block_dims)),
                        ptr=dataname,
                        elements=sym2cpp(arrsize)))
        elif nodedesc.storage == dtypes.StorageType.Register:
            if is_dynamically_sized:
                raise ValueError('Dynamic allocation of registers not allowed')
            szstr = ' = {0}' if node.setzero else ''
            result_decl.write(
                "%s %s[%s]%s;\n" %
                (nodedesc.dtype.ctype, dataname, sym2cpp(arrsize), szstr))
            self._dispatcher.defined_vars.add(dataname, DefinedType.Pointer,
                                              ctypedef)
        else:
            raise NotImplementedError("CUDA: Unimplemented storage type " +
                                      str(nodedesc.storage))

        if nodedesc.lifetime == dtypes.AllocationLifetime.Persistent:
            function_stream.write(result_decl.getvalue(), sdfg, state_id, node)
            self._frame._initcode.write(result_alloc.getvalue(), sdfg, state_id,
                                        node)
        else:
            callsite_stream.write(result_decl.getvalue(), sdfg, state_id, node)
            callsite_stream.write(result_alloc.getvalue(), sdfg, state_id, node)

    def allocate_stream(self, sdfg, dfg, state_id, node, function_stream,
                        callsite_stream):
        nodedesc = node.desc(sdfg)
        dataname = node.data
        if nodedesc.storage == dtypes.StorageType.GPU_Global:
            fmtargs = {
                'name':
                dataname,
                'type':
                nodedesc.dtype.ctype,
                'is_pow2':
                sym2cpp(sympy.log(nodedesc.buffer_size, 2).is_Integer),
                'location':
                '%s_%s_%s' % (sdfg.sdfg_id, state_id, dfg.node_id(node)),
            }

            ctypedef = 'dace::GPUStream<{type}, {is_pow2}>'.format(**fmtargs)
            self._dispatcher.defined_vars.add(dataname, DefinedType.Stream,
                                              ctypedef)

            if is_array_stream_view(sdfg, dfg, node):
                edges = dfg.out_edges(node)
                if len(edges) > 1:
                    raise NotImplementedError("Cannot handle streams writing "
                                              "to multiple arrays.")

                fmtargs['ptr'] = nodedesc.sink + ' + ' + cpp_array_expr(
                    sdfg, edges[0].data, with_brackets=False)

                # Assuming 1D subset of sink/src
                # sym2cpp(edges[0].data.subset[-1])
                fmtargs['size'] = sym2cpp(nodedesc.buffer_size)

                # (important) Ensure GPU array is allocated before the stream
                datanode = dfg.out_edges(node)[0].dst
                self._dispatcher.dispatch_allocate(sdfg, dfg, state_id,
                                                   datanode, function_stream,
                                                   callsite_stream)

                function_stream.write(
                    'DACE_EXPORTED void __dace_alloc_{location}({type} *ptr, uint32_t size, dace::GPUStream<{type}, {is_pow2}>& result);'
                    .format(**fmtargs), sdfg, state_id, node)
                self._globalcode.write(
                    """
DACE_EXPORTED void __dace_alloc_{location}({type} *ptr, uint32_t size, dace::GPUStream<{type}, {is_pow2}>& result);
void __dace_alloc_{location}({type} *ptr, uint32_t size, dace::GPUStream<{type}, {is_pow2}>& result) {{
    result = dace::AllocGPUArrayStreamView<{type}, {is_pow2}>(ptr, size);
}}""".format(**fmtargs), sdfg, state_id, node)
                callsite_stream.write(
                    'dace::GPUStream<{type}, {is_pow2}> {name}; __dace_alloc_{location}({ptr}, {size}, {name});'
                    .format(**fmtargs), sdfg, state_id, node)
            else:
                fmtargs['size'] = sym2cpp(nodedesc.buffer_size)

                function_stream.write(
                    'DACE_EXPORTED void __dace_alloc_{location}(uint32_t size, dace::GPUStream<{type}, {is_pow2}>& result);'
                    .format(**fmtargs), sdfg, state_id, node)
                self._globalcode.write(
                    """
DACE_EXPORTED void __dace_alloc_{location}(uint32_t {size}, dace::GPUStream<{type}, {is_pow2}>& result);
void __dace_alloc_{location}(uint32_t {size}, dace::GPUStream<{type}, {is_pow2}>& result) {{
    result = dace::AllocGPUStream<{type}, {is_pow2}>({size});
}}""".format(**fmtargs), sdfg, state_id, node)
                callsite_stream.write(
                    'dace::GPUStream<{type}, {is_pow2}> {name}; __dace_alloc_{location}({size}, {name});'
                    .format(**fmtargs), sdfg, state_id, node)

    def deallocate_stream(self, sdfg, dfg, state_id, node, function_stream,
                          callsite_stream):
        nodedesc = node.desc(sdfg)
        dataname = node.data
        if nodedesc.storage == dtypes.StorageType.GPU_Global:
            if is_array_stream_view(sdfg, dfg, node):
                callsite_stream.write(
                    'dace::FreeGPUArrayStreamView(%s);' % dataname, sdfg,
                    state_id, node)
            else:
                callsite_stream.write('dace::FreeGPUStream(%s);' % dataname,
                                      sdfg, state_id, node)

    def deallocate_array(self, sdfg, dfg, state_id, node, function_stream,
                         callsite_stream):
        nodedesc = node.desc(sdfg)
        dataname = node.data

        if nodedesc.lifetime == dtypes.AllocationLifetime.Persistent:
            codestream = self._frame._exitcode
        else:
            codestream = callsite_stream

        if isinstance(nodedesc, dace.data.Stream):
            return self.deallocate_stream(sdfg, dfg, state_id, node,
                                          function_stream, codestream)

        if nodedesc.storage == dtypes.StorageType.GPU_Global:
            codestream.write('%sFree(%s);\n' % (self.backend, dataname), sdfg, state_id, node)
        elif nodedesc.storage == dtypes.StorageType.CPU_Pinned:
            codestream.write('%sFreeHost(%s);\n' % (self.backend, dataname), sdfg, state_id,
                             node)
        elif nodedesc.storage == dtypes.StorageType.GPU_Shared or \
             nodedesc.storage == dtypes.StorageType.Register:
            pass  # Do nothing
        else:
            raise NotImplementedError

    def _compute_cudastreams(self,
                             sdfg: SDFG,
                             default_stream=0,
                             default_event=0):
        """ Annotates an SDFG (and all nested ones) to include a `_cuda_stream`
            field. This field is applied to all GPU maps, tasklets, and copies
            that can be executed in parallel.
            :param sdfg: The sdfg to modify.
            :param default_stream: The stream ID to start counting from (used
                                   in recursion to nested SDFGs).
            :param default_event: The event ID to start counting from (used
                                  in recursion to nested SDFGs).
            :return: 2-tuple of the number of streams, events to create.
        """
        concurrent_streams = int(
            Config.get('compiler', 'cuda', 'max_concurrent_streams'))
        if concurrent_streams < 0:
            return 0, 0

        def increment(streams):
            if concurrent_streams > 0:
                return (streams + 1) % concurrent_streams
            return streams + 1

        state_streams = []
        state_subsdfg_events = []

        for state in sdfg.nodes():
            # Start by annotating source nodes
            source_nodes = state.source_nodes()

            # Concurrency can only be found in each state
            max_streams = default_stream
            max_events = default_event

            for i, node in enumerate(source_nodes):
                if isinstance(node, nodes.AccessNode):
                    continue
                if isinstance(node, nodes.NestedSDFG):
                    if node.schedule == dtypes.ScheduleType.GPU_Device:
                        continue
                node._cuda_stream = max_streams
                node._cs_childpath = False
                max_streams = increment(max_streams)

            # Maintain the same CUDA stream in DFS order, add more when
            # possible.
            for e in state.dfs_edges(source_nodes):
                if hasattr(e.dst, '_cuda_stream'):
                    continue
                if hasattr(e.src, '_cuda_stream'):
                    c = e.src._cuda_stream
                    if e.src._cs_childpath == True:
                        c = max_streams
                        max_streams = increment(max_streams)
                    e.src._cs_childpath = True

                    # Do not create multiple streams within GPU scopes
                    if (isinstance(e.src, nodes.EntryNode)
                            and e.src.schedule in dtypes.GPU_SCHEDULES):
                        e.src._cs_childpath = False
                    elif state.scope_dict()[e.src] is not None:
                        parent = state.scope_dict()[e.src]
                        if parent.schedule in dtypes.GPU_SCHEDULES:
                            e.src._cs_childpath = False
                else:
                    c = max_streams
                    max_streams = increment(max_streams)
                e.dst._cuda_stream = c
                if not hasattr(e.dst, '_cs_childpath'):
                    e.dst._cs_childpath = False
                if isinstance(e.dst, nodes.NestedSDFG):
                    if e.dst.schedule not in dtypes.GPU_SCHEDULES:
                        max_streams, max_events = self._compute_cudastreams(
                            e.dst.sdfg, e.dst._cuda_stream, max_events + 1)

            state_streams.append(max_streams if concurrent_streams ==
                                 0 else concurrent_streams)
            state_subsdfg_events.append(max_events)

        # Remove CUDA streams from paths of non-gpu copies and CPU tasklets
        for node, graph in sdfg.all_nodes_recursive():
            if isinstance(graph, SDFGState):
                cur_sdfg = graph.parent

                if (isinstance(node, (nodes.EntryNode, nodes.ExitNode))
                        and node.schedule in dtypes.GPU_SCHEDULES):
                    # Node must have GPU stream, remove childpath and continue
                    if hasattr(node, '_cs_childpath'):
                        delattr(node, '_cs_childpath')
                    continue

                for e in graph.all_edges(node):
                    path = graph.memlet_path(e)
                    # If leading from/to a GPU memory node, keep stream
                    if ((isinstance(path[0].src, nodes.AccessNode)
                         and path[0].src.desc(
                             cur_sdfg).storage == dtypes.StorageType.GPU_Global)
                            or (isinstance(path[-1].dst, nodes.AccessNode)
                                and path[-1].dst.desc(cur_sdfg).storage ==
                                dtypes.StorageType.GPU_Global)):
                        break
                    # If leading from/to a GPU tasklet, keep stream
                    if ((isinstance(path[0].src, nodes.CodeNode)
                         and is_devicelevel_gpu(cur_sdfg, graph, path[0].src))
                            or
                        (isinstance(path[-1].dst, nodes.CodeNode) and
                         is_devicelevel_gpu(cur_sdfg, graph, path[-1].dst))):
                        break
                else:  # If we did not break, we do not need a CUDA stream
                    if hasattr(node, '_cuda_stream'):
                        delattr(node, '_cuda_stream')
                # In any case, remove childpath
                if hasattr(node, '_cs_childpath'):
                    delattr(node, '_cs_childpath')

        # Compute maximal number of events by counting edges (within the same
        # state) that point from one stream to another
        state_events = []
        for i, state in enumerate(sdfg.nodes()):
            events = state_subsdfg_events[i]

            for e in state.edges():
                if hasattr(e.src, '_cuda_stream'):
                    # If there are two or more CUDA streams involved in this
                    # edge, or the destination is unrelated to CUDA
                    if (not hasattr(e.dst, '_cuda_stream')
                            or e.src._cuda_stream != e.dst._cuda_stream):
                        for mpe in state.memlet_path(e):
                            mpe._cuda_event = events
                        events += 1

            state_events.append(events)

        # Maximum over all states
        max_streams = max(state_streams)
        max_events = max(state_events)

        return max_streams, max_events

    def _emit_copy(self, state_id, src_node, src_storage, dst_node, dst_storage,
                   dst_schedule, edge, sdfg, dfg, callsite_stream):
        u, uconn, v, vconn, memlet = edge
        state_dfg = sdfg.nodes()[state_id]

        cpu_storage_types = [
            dtypes.StorageType.CPU_Heap, dtypes.StorageType.CPU_ThreadLocal,
            dtypes.StorageType.CPU_Pinned
        ]
        gpu_storage_types = [
            dtypes.StorageType.GPU_Global, dtypes.StorageType.GPU_Shared
        ]

        copy_shape = memlet.subset.bounding_box_size()
        copy_shape = [symbolic.overapproximate(s) for s in copy_shape]
        # Determine directionality
        if (isinstance(src_node, nodes.AccessNode)
                and memlet.data == src_node.data):
            outgoing_memlet = True
        elif (isinstance(dst_node, nodes.AccessNode)
              and memlet.data == dst_node.data):
            outgoing_memlet = False
        else:
            raise LookupError('Memlet does not point to any of the nodes')

        if (isinstance(src_node, nodes.AccessNode)
                and isinstance(dst_node, nodes.AccessNode)
                and not self._in_device_code and (src_storage in [
                    dtypes.StorageType.GPU_Global, dtypes.StorageType.CPU_Pinned
                ] or dst_storage in [
                    dtypes.StorageType.GPU_Global, dtypes.StorageType.CPU_Pinned
                ]) and not (src_storage in cpu_storage_types
                            and dst_storage in cpu_storage_types)):
            src_location = 'Device' if src_storage == dtypes.StorageType.GPU_Global else 'Host'
            dst_location = 'Device' if dst_storage == dtypes.StorageType.GPU_Global else 'Host'

            # Corner case: A stream is writing to an array
            if (isinstance(sdfg.arrays[src_node.data], dt.Stream)
                    and isinstance(sdfg.arrays[dst_node.data],
                                   (dt.Scalar, dt.Array))):
                return  # Do nothing (handled by ArrayStreamView)

            syncwith = {}  # Dictionary of {stream: event}
            is_sync = False
            max_streams = int(
                Config.get('compiler', 'cuda', 'max_concurrent_streams'))

            if hasattr(src_node, '_cuda_stream'):
                cudastream = src_node._cuda_stream
                if not hasattr(dst_node, '_cuda_stream'):
                    # Copy after which data is needed by the host
                    is_sync = True
                elif dst_node._cuda_stream != src_node._cuda_stream:
                    syncwith[dst_node._cuda_stream] = edge._cuda_event
                else:
                    pass  # Otherwise, no need to synchronize
            elif hasattr(dst_node, '_cuda_stream'):
                cudastream = dst_node._cuda_stream
            else:
                if max_streams >= 0:
                    print('WARNING: Undefined stream, reverting to default')
                if dst_location == 'Host':
                    is_sync = True
                cudastream = 'nullptr'

            # Handle case of impending kernel/tasklet on another stream
            if max_streams >= 0:
                for e in state_dfg.out_edges(dst_node):
                    if isinstance(e.dst, nodes.AccessNode):
                        continue
                    if not hasattr(e.dst, '_cuda_stream'):
                        is_sync = True
                    elif not hasattr(e, '_cuda_event'):
                        is_sync = True
                    elif e.dst._cuda_stream != cudastream:
                        syncwith[e.dst._cuda_stream] = e._cuda_event

                if cudastream != 'nullptr':
                    cudastream = 'dace::cuda::__streams[%d]' % cudastream

            if memlet.wcr is not None:
                raise NotImplementedError(
                    'Accumulate %s to %s not implemented' %
                    (src_location, dst_location))
            #############################

            # Obtain copy information
            copy_shape, src_strides, dst_strides, src_expr, dst_expr = (
                memlet_copy_to_absolute_strides(
                    self._dispatcher, sdfg, memlet, src_node, dst_node,
                    self._cpu_codegen._packed_types))
            dims = len(copy_shape)

            dtype = dst_node.desc(sdfg).dtype

            # Handle unsupported copy types
            if dims == 2 and (src_strides[-1] != 1 or dst_strides[-1] != 1):
                raise NotImplementedError('2D copy only supported with one '
                                          'stride')

            # Currently we only support ND copies when they can be represented
            # as a 1D copy or as a 2D strided copy
            if dims > 2:
                raise NotImplementedError('Copies between CPU and GPU are not'
                                          ' supported for N-dimensions')

            if dims == 1:
                copysize = ' * '.join([
                    cppunparse.pyexpr2cpp(symbolic.symstr(s))
                    for s in copy_shape
                ])
                array_length = copysize
                copysize += ' * sizeof(%s)' % dtype.ctype

                callsite_stream.write(
                    '%sMemcpyAsync(%s, %s, %s, %sMemcpy%sTo%s, %s);\n' %
                    (self.backend, dst_expr, src_expr, copysize, self.backend, 
                     src_location, dst_location, cudastream), sdfg, 
                    state_id, [src_node, dst_node])
                node_dtype = dst_node.desc(sdfg).dtype
                if issubclass(node_dtype.type, ctypes.Structure):
                    callsite_stream.write(
                        'for (size_t __idx = 0; __idx < {arrlen}; ++__idx) '
                        '{{'.format(arrlen=array_length))
                    for field_name, field_type in node_dtype._data.items():
                        if isinstance(field_type, dtypes.pointer):
                            tclass = field_type.type
                            length = node_dtype._length[field_name]
                            size = 'sizeof({})*{}[__idx].{}'.format(
                                dtypes._CTYPES[tclass], str(src_node), length)
                            callsite_stream.write(
                                '{backend}Malloc(&{dst}[__idx].{fname}, '
                                '{sz});'.format(dst=str(dst_node),
                                                fname=field_name,
                                                sz=size,
                                                backend=self.backend))
                            callsite_stream.write(
                                '{backend}MemcpyAsync({dst}[__idx].{fname}, '
                                '{src}[__idx].{fname}, {sz}, '
                                '{backend}Memcpy{sloc}To{dloc}, {stream});'.format(
                                    dst=str(dst_node),
                                    src=str(src_node),
                                    fname=field_name,
                                    sz=size,
                                    sloc=src_location,
                                    dloc=dst_location,
                                    stream=cudastream,
                                    backend=self.backend), sdfg, state_id,
                                [src_node, dst_node])
                    callsite_stream.write('}')
            elif dims == 2:
                callsite_stream.write(
                    '%sMemcpy2DAsync(%s, %s, %s, %s, %s, %s, %sMemcpy%sTo%s, %s);\n'
                    % (self.backend, dst_expr, _topy(dst_strides[0]) +
                       ' * sizeof(%s)' % dst_node.desc(sdfg).dtype.ctype,
                       src_expr, sym2cpp(src_strides[0]) + ' * sizeof(%s)' %
                       src_node.desc(sdfg).dtype.ctype, sym2cpp(copy_shape[1]) +
                       ' * sizeof(%s)' % dst_node.desc(sdfg).dtype.ctype,
                       sym2cpp(copy_shape[0]), self.backend, src_location, 
                       dst_location, cudastream), sdfg, state_id, 
                    [src_node, dst_node])

            # Post-copy synchronization
            if is_sync:
                # Synchronize with host (done at destination)
                pass
            else:
                # Synchronize with other streams as necessary
                for streamid, event in syncwith.items():
                    syncstream = 'dace::cuda::__streams[%d]' % streamid
                    callsite_stream.write(
                        '''
    {backend}EventRecord(dace::cuda::__events[{ev}], {src_stream});
    {backend}StreamWaitEvent({dst_stream}, dace::cuda::__events[{ev}], 0);
                    '''.format(ev=event,
                               src_stream=cudastream,
                               dst_stream=syncstream,
                               backend=self.backend), sdfg, state_id,
                        [src_node, dst_node])

            self._emit_sync(callsite_stream)

        # Copy within the GPU
        elif (src_storage in gpu_storage_types
              and dst_storage in gpu_storage_types):

            state_dfg = sdfg.nodes()[state_id]
            sdict = state_dfg.scope_dict()
            if scope_contains_scope(sdict, src_node, dst_node):
                inner_schedule = dst_schedule
            else:
                inner_schedule = sdict[src_node]
                if inner_schedule is not None:
                    inner_schedule = inner_schedule.map.schedule
            if inner_schedule is None:  # Top-level schedule
                inner_schedule = self._toplevel_schedule

            # Collaborative load
            if inner_schedule == dtypes.ScheduleType.GPU_Device:
                # Obtain copy information
                copy_shape, src_strides, dst_strides, src_expr, dst_expr = (
                    memlet_copy_to_absolute_strides(
                        self._dispatcher, sdfg, memlet, src_node, dst_node,
                        self._cpu_codegen._packed_types))

                dims = len(copy_shape)

                funcname = 'dace::%sTo%s%dD' % (_get_storagename(src_storage),
                                                _get_storagename(dst_storage),
                                                dims)

                accum = ''
                custom_reduction = []
                if memlet.wcr is not None:
                    redtype = operations.detect_reduction_type(memlet.wcr)
                    reduction_tmpl = ''
                    # Special call for detected reduction types
                    if redtype != dtypes.ReductionType.Custom:
                        credtype = ('dace::ReductionType::' +
                                    str(redtype)[str(redtype).find('.') + 1:])
                        reduction_tmpl = '<%s>' % credtype
                    else:
                        custom_reduction = [unparse_cr(sdfg, memlet.wcr, dtype)]
                    accum = '::template Accum%s' % reduction_tmpl

                if any(
                        symbolic.issymbolic(s, sdfg.constants)
                        for s in copy_shape):
                    callsite_stream.write(
                        ('    {func}Dynamic<{type}, {bdims}, ' +
                         '{dststrides}, {is_async}>{accum}({args});').format(
                             func=funcname,
                             type=dst_node.desc(sdfg).dtype.ctype,
                             bdims=', '.join(_topy(self._block_dims)),
                             dststrides=', '.join(_topy(dst_strides)),
                             is_async='false'
                             if state_dfg.out_degree(dst_node) > 0 else 'true',
                             accum=accum,
                             args=', '.join([src_expr] + _topy(src_strides) +
                                            [dst_expr] + custom_reduction +
                                            _topy(copy_shape))), sdfg, state_id,
                        [src_node, dst_node])
                else:
                    callsite_stream.write(
                        ('    {func}<{type}, {bdims}, {copysize}, ' +
                         '{dststrides}, {is_async}>{accum}({args});').format(
                             func=funcname,
                             type=dst_node.desc(sdfg).dtype.ctype,
                             bdims=', '.join(_topy(self._block_dims)),
                             copysize=', '.join(_topy(copy_shape)),
                             dststrides=', '.join(_topy(dst_strides)),
                             is_async='false'
                             if state_dfg.out_degree(dst_node) > 0 else 'true',
                             accum=accum,
                             args=', '.join([src_expr] + _topy(src_strides) +
                                            [dst_expr] + custom_reduction)),
                        sdfg, state_id, [src_node, dst_node])
            # Per-thread load (same as CPU copies)
            else:
                self._cpu_codegen.copy_memory(sdfg, dfg, state_id, src_node,
                                              dst_node, edge, None,
                                              callsite_stream)
        else:
            self._cpu_codegen.copy_memory(sdfg, dfg, state_id, src_node,
                                          dst_node, edge, None, callsite_stream)

    def copy_memory(self, sdfg, dfg, state_id, src_node, dst_node, memlet,
                    function_stream, callsite_stream):
        if isinstance(src_node, nodes.Tasklet):
            src_storage = dtypes.StorageType.Register
            src_parent = dfg.scope_dict()[src_node]
            dst_schedule = None if src_parent is None else src_parent.map.schedule
        else:
            src_storage = src_node.desc(sdfg).storage

        if isinstance(dst_node, nodes.Tasklet):
            dst_storage = dtypes.StorageType.Register
        else:
            dst_storage = dst_node.desc(sdfg).storage

        dst_parent = dfg.scope_dict()[dst_node]
        dst_schedule = None if dst_parent is None else dst_parent.map.schedule

        # Emit actual copy
        self._emit_copy(state_id, src_node, src_storage, dst_node, dst_storage,
                        dst_schedule, memlet, sdfg, dfg, callsite_stream)

    def generate_state(self, sdfg, state, function_stream, callsite_stream):
        # Two modes: device-level state and if this state has active streams
        if self._toplevel_schedule in dtypes.GPU_SCHEDULES:
            self.generate_devicelevel_state(sdfg, state, function_stream,
                                            callsite_stream)
        else:
            # Active streams found. Generate state normally and sync with the
            # streams in the end
            self._frame.generate_state(sdfg,
                                       state,
                                       function_stream,
                                       callsite_stream,
                                       generate_state_footer=False)
            if state.nosync == False:
                streams_to_sync = set()
                for node in state.sink_nodes():
                    if hasattr(node, '_cuda_stream'):
                        streams_to_sync.add(node._cuda_stream)
                    else:
                        # Synchronize sink-node copies at the end of the state
                        for e in state.in_edges(node):
                            if hasattr(e.src, '_cuda_stream'):
                                streams_to_sync.add(e.src._cuda_stream)
                for stream in streams_to_sync:
                    callsite_stream.write(
                        '%sStreamSynchronize(dace::cuda::__streams[%d]);' %
                        (self.backend, stream), sdfg, sdfg.node_id(state))

            # After synchronizing streams, generate state footer normally
            callsite_stream.write('\n')

            # Emit internal transient array deallocation for nested SDFGs
            # TODO: Replace with global allocation management
            gpu_persistent_subgraphs = [
                state.scope_subgraph(node) for node in state.nodes()
                if isinstance(node, dace.nodes.MapEntry)
                and node.map.schedule == dace.ScheduleType.GPU_Persistent
            ]
            nested_deallocated = set()
            for sub_graph in gpu_persistent_subgraphs:
                for nested_sdfg in [
                        n.sdfg for n in sub_graph.nodes()
                        if isinstance(n, nodes.NestedSDFG)
                ]:
                    for nested_state in nested_sdfg:
                        nested_sid = nested_sdfg.node_id(nested_state)
                        nested_to_allocate = (
                            set(nested_state.top_level_transients()) -
                            set(nested_sdfg.shared_transients()))
                        nodes_to_deallocate = [
                            n for n in nested_state.data_nodes()
                            if n.data in nested_to_allocate
                            and n.data not in nested_deallocated
                        ]
                        for nested_node in nodes_to_deallocate:
                            nested_deallocated.add(nested_node.data)
                            self._dispatcher.dispatch_deallocate(
                                nested_sdfg, nested_state, nested_sid,
                                nested_node, function_stream, callsite_stream)

            callsite_stream.write('\n')

            # Emit internal transient array deallocation
            sid = sdfg.node_id(state)
            data_to_allocate = (set(state.top_level_transients()) -
                                set(sdfg.shared_transients()))
            deallocated = set()
            for node in state.data_nodes():
                if node.data not in data_to_allocate or node.data in deallocated:
                    continue
                deallocated.add(node.data)
                self._frame._dispatcher.dispatch_deallocate(
                    sdfg, state, sid, node, function_stream, callsite_stream)

            # Invoke all instrumentation providers
            for instr in self._frame._dispatcher.instrumentation.values():
                if instr is not None:
                    instr.on_state_end(sdfg, state, callsite_stream,
                                       function_stream)

    def generate_devicelevel_state(self, sdfg, state, function_stream,
                                   callsite_stream):

        # Special case: if this is a GPU grid state and something is reading
        # from a possible result of a collaborative write, sync first
        if self._toplevel_schedule == dtypes.ScheduleType.GPU_Device:
            state_id = next(i for i, s in enumerate(sdfg.nodes()) if s == state)
            for node in state.nodes():
                if (isinstance(node, nodes.AccessNode) and
                        node.desc(sdfg).storage == dtypes.StorageType.GPU_Shared
                        and state.in_degree(node) == 0
                        and state.out_degree(node) > 0):
                    callsite_stream.write('__syncthreads();', sdfg, state_id)
                    break

        # In GPU_Persistent scopes, states need global barriers between them,
        # the DFGs inside of a state are independent, so they don't need
        # synchronization. DFGs in a GPU_Persistent scope are per se executed
        # by a single thread only. (Device) Maps however can be distributed
        # across multiple threads
        elif self._toplevel_schedule == dtypes.ScheduleType.GPU_Persistent:

            # reset streams in GPU persistent maps if the lifetime is scope,
            # otherwise streams do not behave as expected becasue they are
            # allocated on host side
            streams_to_reset = [
                node for node in state.data_nodes()
                if isinstance(node.desc(sdfg), dace.nodes.data.Stream)
                and node.desc(sdfg).lifetime == dtypes.AllocationLifetime.Scope
            ]
            for stream in streams_to_reset:
                callsite_stream.write("{}.reset();".format(stream.data), sdfg,
                                      state.node_id)

            components = dace.sdfg.concurrent_subgraphs(state)
            for c in components:

                has_map = any(
                    isinstance(node, dace.nodes.MapEntry) for node in c.nodes())
                if not has_map:
                    callsite_stream.write(
                        "if (blockIdx.x == 0 "
                        "&& threadIdx.x == 0) "
                        "{  // sub-graph begin", sdfg, state.node_id)
                else:
                    callsite_stream.write("{  // subgraph begin", sdfg,
                                          state.node_id)

                # Need to skip certain entry nodes to make sure that they are
                # not processed twice
                # TODO this in not robust, replace by better solution
                #  (or wait for new codegen)
                entry_nodes = list(v for v in c.nodes()
                                   if len(list(c.predecessors(v))) == 0)
                comp_same_entry = [
                    comp for comp in components
                    if comp != c and entry_nodes[0] in comp.nodes()
                ]
                skip_entry = len(comp_same_entry) > 0 and has_map

                self._dispatcher.dispatch_subgraph(sdfg,
                                                   c,
                                                   sdfg.node_id(state),
                                                   function_stream,
                                                   callsite_stream,
                                                   skip_entry_node=skip_entry)

                callsite_stream.write("}  // subgraph end", sdfg, state.node_id)

            callsite_stream.write('__gbar.Sync();', sdfg, state.node_id)

            # done here, code is generated
            return

        self._frame.generate_state(sdfg, state, function_stream,
                                   callsite_stream)

    # NOTE: This function is ONLY called from the CPU side. Therefore, any
    # schedule that is out of the ordinary will raise an exception
    def generate_scope(self, sdfg, dfg_scope, state_id, function_stream,
                       callsite_stream):
        scope_entry = dfg_scope.source_nodes()[0]
        scope_exit = dfg_scope.sink_nodes()[0]

        state = sdfg.nodes()[state_id]

        # If in device-level code, call appropriate function
        if (self._kernel_map is not None
                and self._kernel_map.map.schedule in dtypes.GPU_SCHEDULES):
            self.generate_devicelevel_scope(sdfg, dfg_scope, state_id,
                                            function_stream, callsite_stream)
            return

        # If not device-level code, ensure the schedule is correct
        if scope_entry.map.schedule not in (dtypes.ScheduleType.GPU_Device,
                                            dtypes.ScheduleType.GPU_Persistent):
            raise TypeError('Cannot schedule %s directly from non-GPU code' %
                            str(scope_entry.map.schedule))

        # Modify thread-blocks if dynamic ranges are detected
        for node, graph in dfg_scope.all_nodes_recursive():
            if isinstance(node, nodes.MapEntry):
                smap = node.map
                if (smap.schedule == dtypes.ScheduleType.GPU_ThreadBlock
                        and has_dynamic_map_inputs(graph, node)):
                    warnings.warn('Thread-block map cannot be used with '
                                  'dynamic ranges, switching map "%s" to '
                                  'sequential schedule' % smap.label)
                    smap.schedule = dtypes.ScheduleType.Sequential

        # Determine whether to create a global (grid) barrier object
        create_grid_barrier = False
        if scope_entry.map.schedule == dtypes.ScheduleType.GPU_Persistent:
            create_grid_barrier = True
        for node in dfg_scope.nodes():
            if scope_entry == node:
                continue
            if (isinstance(node, nodes.EntryNode)
                    and node.map.schedule == dtypes.ScheduleType.GPU_Device):
                create_grid_barrier = True

        kernel_name = '%s_%d_%d_%d' % (scope_entry.map.label, sdfg.sdfg_id,
                                       sdfg.node_id(state),
                                       state.node_id(scope_entry))

        # Comprehend grid/block dimensions from scopes
        grid_dims, block_dims, tbmap, dtbmap =\
            self.get_kernel_dimensions(dfg_scope)
        is_persistent = (dfg_scope.source_nodes()[0].map.schedule ==
                         dtypes.ScheduleType.GPU_Persistent)

        # Get parameters of subgraph
        kernel_args = dfg_scope.arglist()

        # handle dynamic map inputs
        for e in dace.sdfg.dynamic_map_inputs(state, scope_entry):
            kernel_args[str(e.src)] = e.src.desc(sdfg)

        # Add data from nested SDFGs to kernel arguments
        nested_allocated = set()
        if scope_entry.map.schedule == dtypes.ScheduleType.GPU_Persistent:
            for nested_sdfg in [
                    node.sdfg for node in dfg_scope.nodes()
                    if isinstance(node, nodes.NestedSDFG)
            ]:
                nested_shared_transients = set(nested_sdfg.shared_transients())
                for nested_state in nested_sdfg:
                    nested_to_allocate = (
                        set(nested_state.top_level_transients()) -
                        nested_shared_transients)
                    nodes_to_allocate = [
                        n for n in nested_state.data_nodes()
                        if n.data in nested_to_allocate
                        and n.data not in nested_allocated
                    ]
                    for nested_node in nodes_to_allocate:
                        kernel_args[nested_node.data] = nested_node.desc(
                            nested_sdfg)

        const_params = _get_const_params(dfg_scope)
        # make dynamic map inputs constant
        # TODO move this into _get_const_params(dfg_scope)
        const_params |= set(
            (str(e.src))
            for e in dace.sdfg.dynamic_map_inputs(state, scope_entry))

        kernel_args_typed = [
            ('const ' if k in const_params else '') + v.signature(name=k)
            for k, v in kernel_args.items()
        ]

        # Store init/exit code streams
        old_entry_stream = self.scope_entry_stream
        old_exit_stream = self.scope_exit_stream
        self.scope_entry_stream = CodeIOStream()
        self.scope_exit_stream = CodeIOStream()

        # Instrumentation for kernel scope
        instr = self._dispatcher.instrumentation[scope_entry.map.instrument]
        if instr is not None:
            instr.on_scope_entry(sdfg, state, scope_entry, callsite_stream,
                                 self.scope_entry_stream, self._globalcode)
            outer_stream = CodeIOStream()
            instr.on_scope_exit(sdfg, state, scope_exit, outer_stream,
                                self.scope_exit_stream, self._globalcode)

        # Redefine constant arguments
        # TODO: This (const behavior and code below) is all a hack.
        #       Refactor and fix when nested SDFGs are separate functions.
        self._dispatcher.defined_vars.enter_scope(scope_entry)
        for aname, arg in kernel_args.items():
            if aname in const_params:
                defined_type, ctype = self._dispatcher.defined_vars.get(aname)
                self._dispatcher.defined_vars.add(aname,
                                                  defined_type,
                                                  'const %s' % ctype,
                                                  allow_shadowing=True)

        kernel_stream = CodeIOStream()
        self.generate_kernel_scope(sdfg, dfg_scope, state_id, scope_entry.map,
                                   kernel_name, grid_dims, block_dims, tbmap,
                                   dtbmap, kernel_args_typed, self._globalcode,
                                   kernel_stream)

        self._dispatcher.defined_vars.exit_scope(scope_entry)

        # Add extra kernel arguments for a grid barrier object
        extra_kernel_args_typed = []
        if create_grid_barrier:
            extra_kernel_args_typed.append('cub::GridBarrier __gbar')

        # Write kernel prototype
        node = dfg_scope.source_nodes()[0]
        self._localcode.write(
            '__global__ void %s(%s) {\n' %
            (kernel_name,
             ', '.join(kernel_args_typed + extra_kernel_args_typed)), sdfg,
            state_id, node)

        # Write constant expressions in GPU code
        self._frame.generate_constants(sdfg, self._localcode)

        self._localcode.write(self.scope_entry_stream.getvalue())

        # Assuming kernel can write to global scope (function_stream), we
        # output the kernel last
        self._localcode.write(kernel_stream.getvalue() + '\n')

        self._localcode.write(self.scope_exit_stream.getvalue())

        # Restore init/exit code streams
        self.scope_entry_stream = old_entry_stream
        self.scope_exit_stream = old_exit_stream

        # Write callback function definition
        self._localcode.write(
            """
DACE_EXPORTED void __dace_runkernel_{fname}({fargs});
void __dace_runkernel_{fname}({fargs})
{{
""".format(fname=kernel_name, fargs=', '.join(kernel_args_typed)), sdfg,
            state_id, node)

        if is_persistent:
            self._localcode.write('''
int dace_number_SMs;
{backend}DeviceGetAttribute(&dace_number_SMs, {backend}DevAttrMultiProcessorCount, 0);
int dace_number_blocks = ((int) ceil({fraction} * dace_number_SMs)) * {occupancy};
                '''.format(
                    fraction=Config.get('compiler', 'cuda',
                                        'persistent_map_SM_fraction'),
                    occupancy=Config.get('compiler', 'cuda',
                                         'persistent_map_occupancy'),
                    backend=self.backend
                ))

        extra_kernel_args = []
        if create_grid_barrier:
            gbar = '__gbar_' + kernel_name
            self._localcode.write('    cub::GridBarrierLifetime %s;\n' % gbar,
                                  sdfg, state_id, node)
            self._localcode.write(
                '{}.Setup({});'.format(
                    gbar, ' * '.join(_topy(grid_dims)) if not is_persistent else
                    'dace_number_blocks'), sdfg, state_id, node)
            extra_kernel_args.append('(void *)((cub::GridBarrier *)&%s)' % gbar)

        # Compute dynamic shared memory
        dynsmem_size = 0
        # For all access nodes, if array storage == GPU_Shared and size is
        # symbolic, add it. If nested SDFG, check all internal arrays
        for node in dfg_scope.nodes():
            if isinstance(node, nodes.AccessNode):
                arr = sdfg.arrays[node.data]
                if (arr.storage == dtypes.StorageType.GPU_Shared
                        and arr.transient):
                    numel = functools.reduce(lambda a, b: a * b, arr.shape)
                    if symbolic.issymbolic(numel, sdfg.constants):
                        dynsmem_size += numel
            elif isinstance(node, nodes.NestedSDFG):
                for sdfg_internal, _, arr in node.sdfg.arrays_recursive():
                    if (arr is not None
                            and arr.storage == dtypes.StorageType.GPU_Shared
                            and arr.transient):
                        numel = functools.reduce(lambda a, b: a * b, arr.shape)
                        if symbolic.issymbolic(numel, sdfg_internal.constants):
                            dynsmem_size += numel

        max_streams = int(
            Config.get('compiler', 'cuda', 'max_concurrent_streams'))
        if max_streams >= 0:
            cudastream = 'dace::cuda::__streams[%d]' % scope_entry._cuda_stream
        else:
            cudastream = 'nullptr'

        # make sure dynamic map inputs are properly handled
        for e in dace.sdfg.dynamic_map_inputs(state, scope_entry):
            self._localcode.write(
                self._cpu_codegen.memlet_definition(
                    sdfg, e.data, False, e.dst_conn,
                    e.dst.in_connectors[e.dst_conn]), sdfg, state_id,
                scope_entry)

        self._localcode.write(
            '''
void  *{kname}_args[] = {{ {kargs} }};
{backend}LaunchKernel((void*){kname}, dim3({gdims}), dim3({bdims}), {kname}_args, {dynsmem}, {stream});'''
            .format(kname=kernel_name,
                    kargs=', '.join(['(void *)&' + arg for arg in kernel_args] +
                                    extra_kernel_args),
                    gdims='dace_number_blocks, 1, 1'
                    if is_persistent else ', '.join(_topy(grid_dims)),
                    bdims=', '.join(_topy(block_dims)),
                    dynsmem=_topy(dynsmem_size),
                    stream=cudastream,
                    backend=self.backend), sdfg, state_id, scope_entry)
        self._emit_sync(self._localcode)

        # Close the runkernel function
        self._localcode.write('}')
        #######################
        # Add invocation to calling code (in another file)
        function_stream.write(
            'DACE_EXPORTED void __dace_runkernel_%s(%s);\n' %
            (kernel_name, ', '.join(kernel_args_typed)), sdfg, state_id,
            scope_entry)

        # Synchronize all events leading to dynamic map range connectors
        for e in dace.sdfg.dynamic_map_inputs(state, scope_entry):
            if hasattr(e, '_cuda_event'):
                ev = e._cuda_event
                callsite_stream.write(
                    'DACE_CUDA_CHECK({backend}EventSynchronize(dace::cuda::__events[{ev}]));'
                    .format(ev=ev, backend=self.backend), sdfg, state_id, [e.src, e.dst])
            callsite_stream.write(
                self._cpu_codegen.memlet_definition(
                    sdfg, e.data, False, e.dst_conn,
                    e.dst.in_connectors[e.dst_conn]), sdfg, state_id, node)

        # Invoke kernel call
        callsite_stream.write(
            '__dace_runkernel_%s(%s);\n' %
            (kernel_name, ', '.join(kernel_args)), sdfg, state_id, scope_entry)

        synchronize_streams(sdfg, state, state_id, scope_entry, scope_exit,
                            callsite_stream)

        # Instrumentation (post-kernel)
        if instr is not None:
            callsite_stream.write(outer_stream.getvalue())

    def get_kernel_dimensions(self, dfg_scope):
        """ Determines a GPU kernel's grid/block dimensions from map
            scopes.

            Ruleset for kernel dimensions:
                1. If only one map (device-level) exists, of an integer set S,
                   the block size is 32x1x1 and grid size is ceil(|S|/32) in
                   1st dimension.
                2. If nested thread-block maps exist (T_1,...,T_n), grid
                   size is |S| and block size is max(|T_1|,...,|T_n|) with
                   block specialization.
                3. If block size can be overapproximated, it is (for
                    dynamically-sized blocks that are bounded by a
                    predefined size).

            @note: Kernel dimensions are separate from the map
                   variables, and they should be treated as such.
            @note: To make use of the grid/block 3D registers, we use multi-
                   dimensional kernels up to 3 dimensions, and flatten the
                   rest into the third dimension.
        """

        kernelmap_entry = dfg_scope.source_nodes()[0]
        grid_size = kernelmap_entry.map.range.size(True)[::-1]
        block_size = None
        is_persistent = (
            kernelmap_entry.map.schedule == dtypes.ScheduleType.GPU_Persistent)

        # Linearize (flatten) rest of dimensions to third
        if len(grid_size) > 3:
            grid_size[2] = functools.reduce(sympy.mul.Mul, grid_size[2:], 1)
            del grid_size[3:]

        # Extend to 3 dimensions if necessary
        grid_size = grid_size + [1] * (3 - len(grid_size))

        # Obtain thread-block maps for case (2)
        subgraph = dfg_scope.scope_subgraph(kernelmap_entry)
        tb_maps = [
            node.map for node in subgraph.nodes()
            if isinstance(node, nodes.EntryNode) and node.schedule in (
                dtypes.ScheduleType.GPU_ThreadBlock,
                dtypes.ScheduleType.GPU_ThreadBlock_Dynamic)
        ]
        # Append thread-block maps from nested SDFGs
        for node in subgraph.nodes():
            if isinstance(node, nodes.NestedSDFG):
                tb_maps.extend([
                    n.map for n, _ in node.sdfg.all_nodes_recursive()
                    if isinstance(n, nodes.MapEntry) and n.schedule in (
                        dtypes.ScheduleType.GPU_ThreadBlock,
                        dtypes.ScheduleType.GPU_ThreadBlock_Dynamic)
                ])

        has_dtbmap = len([
            tbmap for tbmap in tb_maps
            if tbmap.schedule == dtypes.ScheduleType.GPU_ThreadBlock_Dynamic
        ]) > 0

        # keep only thread-block maps
        tb_maps = [
            tbmap for tbmap in tb_maps
            if tbmap.schedule == dtypes.ScheduleType.GPU_ThreadBlock
        ]

        # Case (1): no thread-block maps
        if len(tb_maps) == 0:

            if has_dtbmap:
                block_size = [
                    int(b) for b in Config.get(
                        'compiler', 'cuda', 'dynamic_map_block_size').split(',')
                ]
            else:
                warnings.warn(
                    'Thread-block maps not found in kernel, assuming ' +
                    'block size of (%s)' %
                    Config.get('compiler', 'cuda', 'default_block_size'))

                block_size = [
                    int(b) for b in Config.get('compiler', 'cuda',
                                               'default_block_size').split(',')
                ]
            assert (len(block_size) >= 1 and len(block_size) <= 3)

            int_ceil = sympy.Function('int_ceil')

            # Grid size = ceil(|S|/32) for first dimension, rest = |S|
            grid_size = [
                int_ceil(gs, bs) for gs, bs in zip(grid_size, block_size)
            ] if not is_persistent else ['gridDim.x', '1', '1']

            return grid_size, block_size, False, has_dtbmap

        # Find all thread-block maps to determine overall block size
        block_size = [1, 1, 1]
        detected_block_sizes = [block_size]
        for tbmap in tb_maps:
            tbsize = tbmap.range.size()[::-1]

            # Over-approximate block size (e.g. min(N,(i+1)*32)-i*32 --> 32)
            # The partial trailing thread-block is emitted as an if-condition
            # that returns on some of the participating threads
            tbsize = [symbolic.overapproximate(s) for s in tbsize]

            # Linearize (flatten) rest of dimensions to third
            if len(tbsize) > 3:
                tbsize[2] = functools.reduce(sympy.mul.Mul, tbsize[2:], 1)
                del tbsize[3:]

            # Extend to 3 dimensions if necessary
            tbsize = tbsize + [1] * (len(block_size) - len(tbsize))

            block_size = [
                sympy.Max(sz, bbsz) for sz, bbsz in zip(block_size, tbsize)
            ]
            if block_size != tbsize:
                detected_block_sizes.append(tbsize)

        # TODO: If grid/block sizes contain elements only defined within the
        #       kernel, raise an invalid SDFG exception and recommend
        #       overapproximation.

        # both thread-block map and dynamic thread-block map exist at the same
        # time
        if has_dtbmap:
            raise NotImplementedError(
                "GPU_ThreadBlock and GPU_ThreadBlock_Dynamic are currently "
                "not supported in the same scope")

        if is_persistent:
            grid_size = ['gridDim.x', '1', '1']

        return grid_size, block_size, True, has_dtbmap

    def generate_kernel_scope(self, sdfg: SDFG, dfg_scope: ScopeSubgraphView,
                              state_id: int, kernel_map: nodes.Map,
                              kernel_name: str, grid_dims: list,
                              block_dims: list, has_tbmap: bool,
                              has_dtbmap: bool, kernel_params: list,
                              function_stream: CodeIOStream,
                              kernel_stream: CodeIOStream):
        node = dfg_scope.source_nodes()[0]

        # allocating shared memory for dynamic threadblock maps
        if has_dtbmap:
            kernel_stream.write(
                '__shared__ dace::'
                'DynamicMap<{fine_grained}, {block_size}>'
                '::shared_type dace_dyn_map_shared;'.format(
                    fine_grained=('true' if Config.get_bool(
                        'compiler', 'cuda', 'dynamic_map_fine_grained') else
                                  'false'),
                    block_size=functools.reduce((lambda x, y: x * y), [
                        int(x)
                        for x in Config.get('compiler', 'cuda',
                                            'dynamic_map_block_size').split(',')
                    ])), sdfg, state_id, node)

        # Add extra opening brace (dynamic map ranges, closed in MapExit
        # generator)
        kernel_stream.write('{', sdfg, state_id, node)

        # Add more opening braces for scope exit to close
        for dim in range(len(node.map.range) - 1):
            kernel_stream.write('{', sdfg, state_id, node)

        # Generate all index arguments for kernel grid
        krange = subsets.Range(kernel_map.range[::-1])
        kdims = krange.size()
        dsym = [
            symbolic.symbol('__DAPB%d' % i, nonnegative=True, integer=True)
            for i in range(len(krange))
        ]
        bidx = krange.coord_at(dsym)

        # handle dynamic map inputs
        for e in dace.sdfg.dynamic_map_inputs(sdfg.states()[state_id],
                                              dfg_scope.source_nodes()[0]):
            kernel_stream.write(
                self._cpu_codegen.memlet_definition(
                    sdfg, e.data, False, e.dst_conn,
                    e.dst.in_connectors[e.dst_conn]), sdfg, state_id,
                dfg_scope.source_nodes()[0])

        # do not generate an index if the kernel map is persistent
        if node.map.schedule != dtypes.ScheduleType.GPU_Persistent:
            # First three dimensions are evaluated directly
            for i in range(min(len(krange), 3)):
                varname = kernel_map.params[-i - 1]

                # Delinearize third dimension if necessary
                if i == 2 and len(krange) > 3:
                    block_expr = '(blockIdx.z / (%s))' % _topy(
                        functools.reduce(sympy.mul.Mul, kdims[3:], 1))
                else:
                    block_expr = 'blockIdx.%s' % _named_idx(i)
                    # If we defaulted to 32 threads per block, offset by thread ID
                    if not has_tbmap or has_dtbmap:
                        block_expr = '(%s * %s + threadIdx.%s)' % (
                            block_expr, _topy(block_dims[i]), _named_idx(i))

                expr = _topy(bidx[i]).replace('__DAPB%d' % i, block_expr)

                kernel_stream.write('int %s = %s;' % (varname, expr), sdfg,
                                    state_id, node)
                self._dispatcher.defined_vars.add(varname, DefinedType.Scalar,
                                                  'int')

            # Delinearize beyond the third dimension
            if len(krange) > 3:
                for i in range(3, len(krange)):
                    varname = kernel_map.params[-i - 1]
                    # true dim i = z / ('*'.join(kdims[i+1:])) % kdims[i]
                    block_expr = '(blockIdx.z / (%s)) %% (%s)' % (
                        _topy(functools.reduce(sympy.mul.Mul, kdims[i + 1:],
                                               1)),
                        _topy(kdims[i]),
                    )

                    expr = _topy(bidx[i]).replace('__DAPB%d' % i, block_expr)
                    kernel_stream.write('int %s = %s;' % (varname, expr), sdfg,
                                        state_id, node)
                    self._dispatcher.defined_vars.add(varname,
                                                      DefinedType.Scalar, 'int')

        # Dispatch internal code
        assert self._in_device_code is False
        self._in_device_code = True
        self._kernel_map = node
        self._block_dims = block_dims
        self._grid_dims = grid_dims

        # Emit internal array allocation (deallocation handled at MapExit)
        scope_entry = dfg_scope.source_nodes()[0]
        to_allocate = dace.sdfg.local_transients(sdfg, dfg_scope, scope_entry)
        allocated = set()
        for child in dfg_scope.scope_dict(node_to_children=True)[node]:
            if not isinstance(child, nodes.AccessNode):
                continue
            if child.data not in to_allocate or child.data in allocated:
                continue
            allocated.add(child.data)
            self._dispatcher.dispatch_allocate(sdfg, dfg_scope, state_id, child,
                                               function_stream, kernel_stream)

        # Generate conditions for this block's execution using min and max
        # element, e.g., skipping out-of-bounds threads in trailing block
        # unless thsi is handled by another map down the line
        if (not has_tbmap and not has_dtbmap
                and node.map.schedule != dtypes.ScheduleType.GPU_Persistent):
            dsym_end = [d + bs - 1 for d, bs in zip(dsym, self._block_dims)]
            minels = krange.min_element()
            maxels = krange.max_element()
            for i, (v, minel, maxel) in enumerate(
                    zip(kernel_map.params[::-1], minels, maxels)):
                condition = ''

                # Optimize conditions if they are always true
                if i >= 3 or (dsym[i] >= minel) != True:
                    condition += '%s >= %s' % (v, _topy(minel))
                if (i >= 3
                        or ((dsym_end[i] < maxel) != False and
                            ((dsym_end[i] % self._block_dims[i]) != 0) == True)
                        or (self._block_dims[i] > maxel) == True):
                    if len(condition) > 0:
                        condition += ' && '
                    condition += '%s < %s' % (v, _topy(maxel + 1))
                if len(condition) > 0:
                    kernel_stream.write('if (%s) {' % condition, sdfg, state_id,
                                        scope_entry)
                else:
                    kernel_stream.write('{', sdfg, state_id, scope_entry)

        self._dispatcher.dispatch_subgraph(sdfg,
                                           dfg_scope,
                                           state_id,
                                           function_stream,
                                           kernel_stream,
                                           skip_entry_node=True)

        if (not has_tbmap and not has_dtbmap
                and node.map.schedule != dtypes.ScheduleType.GPU_Persistent):
            for _ in kernel_map.params:
                kernel_stream.write('}', sdfg, state_id, node)

        self._block_dims = None
        self._kernel_map = None
        self._in_device_code = False
        self._grid_dims = None

    def get_next_scope_entries(self, dfg, scope_entry):
        parent_scope_entry = dfg.scope_dict()[scope_entry]
        # We're in a nested SDFG, use full graph
        if parent_scope_entry is None:
            parent_scope = dfg
        else:
            parent_scope = dfg.scope_subgraph(parent_scope_entry)

        # Get all non-sequential scopes from the same level
        all_scopes = [
            node for node in parent_scope.topological_sort(scope_entry)
            if isinstance(node, nodes.EntryNode)
            and node.map.schedule != dtypes.ScheduleType.Sequential
        ]

        # TODO: Fix to include *next* scopes, without concurrent scopes

        return all_scopes[all_scopes.index(scope_entry) + 1:]

    def generate_devicelevel_scope(self, sdfg, dfg_scope, state_id,
                                   function_stream, callsite_stream):
        # Sanity check
        assert self._in_device_code == True

        dfg = sdfg.nodes()[state_id]
        sdict = dfg.scope_dict()
        scope_entry = dfg_scope.source_nodes()[0]
        scope_exit = dfg_scope.sink_nodes()[0]
        scope_map = scope_entry.map
        next_scopes = self.get_next_scope_entries(dfg, scope_entry)

        # Add extra opening brace (dynamic map ranges, closed in MapExit
        # generator)
        callsite_stream.write('{', sdfg, state_id, scope_entry)

        if scope_map.schedule == dtypes.ScheduleType.GPU_ThreadBlock_Dynamic:
            if self.backend == 'hip':
                raise NotImplementedError('Dynamic thread-block maps on HIP '
                                          'are currently unsupported')
            if len(scope_map.params) > 1:
                raise ValueError('Only one-dimensional maps are supported for '
                                 'dynamic block map schedule (got %d)' %
                                 len(scope_map.params))
            total_block_size = 1
            for bdim in self._block_dims:
                if symbolic.issymbolic(bdim, sdfg.constants):
                    raise ValueError(
                        'Block size has to be constant for block-wide '
                        'dynamic map schedule (got %s)' % str(bdim))
                total_block_size *= bdim
            if _expr(scope_map.range[0][2]) != 1:
                raise NotImplementedError(
                    'Skip not implemented for dynamic thread-block map schedule'
                )

            ##### TODO (later): Generalize
            # Find thread-block param map and its name
            if self._block_dims[1] != 1 or self._block_dims[2] != 1:
                raise NotImplementedError('Dynamic block map schedule only '
                                          'implemented for 1D blocks currently')

            # Define all input connectors of this map entry
            # Note: no need for a C scope around these, as there will not be
            #       more than one dynamic thread-block map in a GPU device map
            callsite_stream.write(
                'unsigned int __dace_dynmap_begin = 0, __dace_dynmap_end = 0;',
                sdfg, state_id, scope_entry)

            outer_scope = sdfg.nodes()[state_id].entry_node(scope_entry)
            callsite_stream.write(
                'if ({} < {}) {{'.format(
                    outer_scope.map.params[0],
                    _topy(
                        subsets.Range(
                            outer_scope.map.range[::-1]).max_element()[0] + 1)),
                sdfg, state_id, scope_entry)

            for e in dace.sdfg.dynamic_map_inputs(dfg, scope_entry):
                callsite_stream.write(
                    self._cpu_codegen.memlet_definition(
                        sdfg, e.data, False, e.dst_conn,
                        e.dst.in_connectors[e.dst_conn]), sdfg, state_id,
                    scope_entry)

            callsite_stream.write(
                '__dace_dynmap_begin = {begin};\n'
                '__dace_dynmap_end = {end};'.format(begin=scope_map.range[0][0],
                                                    end=scope_map.range[0][1] +
                                                    1), sdfg, state_id,
                scope_entry)

            # close if
            callsite_stream.write('}', sdfg, state_id, scope_entry)

            callsite_stream.write(
                'dace::DynamicMap<{fine_grained}, {bsize}>::'
                'schedule(dace_dyn_map_shared, __dace_dynmap_begin, '
                '__dace_dynmap_end, {kmapIdx}, [&](auto {kmapIdx}, '
                'auto {param}) {{'.format(
                    fine_grained=('true' if Config.get_bool(
                        'compiler', 'cuda', 'dynamic_map_fine_grained') else
                                  'false'),
                    bsize=total_block_size,
                    kmapIdx=outer_scope.map.params[0],
                    param=scope_map.params[0]), sdfg, state_id, scope_entry)

        elif scope_map.schedule == dtypes.ScheduleType.GPU_Device:

            grid_dims, block_dims, has_tbmap, has_dtbmap = \
                self.get_kernel_dimensions(dfg_scope)

            if (self._kernel_map.map == dtypes.ScheduleType.GPU_Persistent
                    and len(scope_map.params) > 1):
                raise ValueError(
                    'Only one-dimensional device maps are currently supported '
                    'for persistent kernel maps (got %d)'.format(
                        len(scope_map.params)))

            is_persistent = (
                self._kernel_map.schedule == dtypes.ScheduleType.GPU_Persistent)
            block_dims = self._block_dims
            node = dfg_scope.source_nodes()[0]

            device_map_range = subsets.Range(scope_map.range[::-1])
            device_map_dims = device_map_range.size()
            dsym = [
                symbolic.symbol('__DAPB%d' % i, nonnegative=True, integer=True)
                for i in range(len(device_map_range))
            ]
            bidx = device_map_range.coord_at(dsym)

            # handle dynamic map inputs
            for e in dace.sdfg.dynamic_map_inputs(dfg, scope_entry):
                callsite_stream.write(
                    self._cpu_codegen.memlet_definition(
                        sdfg, e.data, False, e.dst_conn,
                        e.dst.in_connectors[e.dst_conn]), sdfg, state_id,
                    scope_entry)

            # variables that need to be declared + the value they need to be initialized with
            declarations = []

            for i in range(min(len(device_map_range), 3)):
                varname = scope_map.params[-i - 1]

                # Delinearize third dimension if necessary
                if i == 2 and len(device_map_range) > 3:
                    block_expr = '(blockIdx.z / (%s))' % _topy(
                        functools.reduce(sympy.mul.Mul, device_map_dims[3:], 1))
                else:
                    block_expr = 'blockIdx.%s' % _named_idx(i)
                    # If we defaulted to 32 threads per block, offset by thread ID
                    if not has_tbmap or has_dtbmap:
                        block_expr = '(%s * %s + threadIdx.%s)' % (
                            block_expr, _topy(block_dims[i]), _named_idx(i))

                expr = _topy(bidx[i]).replace('__DAPB%d' % i, block_expr)

                declarations.append((varname, expr))

                self._dispatcher.defined_vars.add(varname, DefinedType.Scalar,
                                                  'int')

            # Delinearize beyond the third dimension
            if len(device_map_range) > 3:
                for i in range(3, len(device_map_range)):
                    varname = scope_map.params[-i - 1]
                    # true dim i = z / ('*'.join(kdims[i+1:])) % kdims[i]
                    block_expr = '(blockIdx.z / (%s)) %% (%s)' % (
                        _topy(
                            functools.reduce(sympy.mul.Mul,
                                             device_map_dims[i + 1:], 1)),
                        _topy(device_map_dims[i]),
                    )

                    expr = _topy(bidx[i]).replace('__DAPB%d' % i, block_expr)

                    declarations.append((varname, expr))

                    self._dispatcher.defined_vars.add(varname,
                                                      DefinedType.Scalar, 'int')

            kmap_min = subsets.Range(self._kernel_map.range[::-1]).min_element()
            kmap_max = subsets.Range(self._kernel_map.range[::-1]).max_element()

            # if has_tbmap == False and has_dtbmap == False:
            dsym_end = [d + bs - 1 for d, bs in zip(dsym, self._block_dims)]
            minels = device_map_range.min_element()
            maxels = device_map_range.max_element()
            for i, (v, minel, maxel) in enumerate(
                    zip(scope_map.params[::-1], minels, maxels)):
                condition = ''

                # Optimize conditions if they are always true
                if i >= 3 or (dsym[i] >= minel) != True:
                    condition += '%s >= %s' % (v, _topy(minel))
                if (i >= 3
                        or ((dsym_end[i] < maxel) != False and
                            ((dsym_end[i] % self._block_dims[i]) != 0) == True)
                        or (self._block_dims[i] > maxel) == True):
                    if len(condition) > 0:
                        condition += ' && '
                    if has_dtbmap:
                        condition += '{mapIdx} < int_ceil({max}, {bs}) * {bs}'.format(
                            mapIdx=v,
                            max=_topy(maxel + 1),
                            bs=_topy(block_dims[i]),
                        )
                    else:
                        condition += '%s < %s' % (v, _topy(maxel + 1))

                if is_persistent and not has_tbmap:
                    stride = 'gridDim.x * {}'.format(_topy(block_dims[i]))
                elif is_persistent and has_tbmap:
                    stride = 'gridDim.x'
                else:
                    stride = self._grid_dims[i] if has_tbmap \
                        else (kmap_max[i] + 1 - kmap_min[i])

                if len(condition) > 0:
                    varname, expr = declarations.pop(0)
                    callsite_stream.write(
                        'for (int {varname} = {expr}; {cond}; {varname} += '
                        '{stride}) {{'.format(
                            varname=varname,
                            expr=expr,
                            cond=condition,
                            stride=stride,
                            pers=is_persistent,
                        ), sdfg, state_id, node)
                else:
                    # will only be entered once
                    varname, expr = declarations.pop(0)
                    callsite_stream.write(
                        'int {varname} = {expr};\n'
                        '{{'.format(
                            varname=varname,
                            expr=expr,
                        ), sdfg, state_id, node)

        else:
            for dim in range(len(scope_map.range)):
                callsite_stream.write('{', sdfg, state_id, scope_entry)

        # Emit internal array allocation (deallocation handled at MapExit)
        to_allocate = dace.sdfg.local_transients(sdfg, dfg_scope, scope_entry)
        allocated = set()
        for child in dfg_scope.scope_dict(node_to_children=True)[scope_entry]:
            if not isinstance(child, nodes.AccessNode):
                continue
            if child.data not in to_allocate or child.data in allocated:
                continue
            allocated.add(child.data)
            self._dispatcher.dispatch_allocate(sdfg, dfg_scope, state_id, child,
                                               function_stream, callsite_stream)

        # Generate all index arguments for block
        if scope_map.schedule == dtypes.ScheduleType.GPU_ThreadBlock:
            brange = subsets.Range(scope_map.range[::-1])
            kdims = brange.size()
            dsym = [
                symbolic.symbol('__DAPT%d' % i, nonnegative=True, integer=True)
                for i in range(len(brange))
            ]
            dsym_end = [d + bs - 1 for d, bs in zip(dsym, self._block_dims)]
            tidx = brange.coord_at(dsym)

            # First three dimensions are evaluated directly
            for i in range(min(len(brange), 3)):
                varname = scope_map.params[-i - 1]

                # Delinearize third dimension if necessary
                if i == 2 and len(brange) > 3:
                    block_expr = '(threadIdx.z / (%s))' % _topy(
                        functools.reduce(sympy.mul.Mul, kdims[3:], 1))
                else:
                    block_expr = 'threadIdx.%s' % _named_idx(i)

                expr = _topy(tidx[i]).replace('__DAPT%d' % i, block_expr)
                callsite_stream.write('int %s = %s;' % (varname, expr), sdfg,
                                      state_id, scope_entry)
                self._dispatcher.defined_vars.add(varname, DefinedType.Scalar,
                                                  'int')

            # Delinearize beyond the third dimension
            if len(brange) > 3:
                for i in range(3, len(brange)):
                    varname = scope_map.params[-i - 1]
                    # true dim i = z / ('*'.join(kdims[i+1:])) % kdims[i]
                    block_expr = '(threadIdx.z / (%s)) %% (%s)' % (
                        _topy(functools.reduce(sympy.mul.Mul, kdims[i + 1:],
                                               1)),
                        _topy(kdims[i]),
                    )

                    expr = _topy(tidx[i]).replace('__DAPT%d' % i, block_expr)
                    callsite_stream.write('int %s = %s;' % (varname, expr),
                                          sdfg, state_id, scope_entry)
                    self._dispatcher.defined_vars.add(varname,
                                                      DefinedType.Scalar, 'int')

            # Generate conditions for this block's execution using min and max
            # element, e.g. skipping out-of-bounds threads in trailing block
            minels = brange.min_element()
            maxels = brange.max_element()
            for i, (v, minel, maxel) in enumerate(
                    zip(scope_map.params[::-1], minels, maxels)):
                condition = ''

                # Optimize conditions if they are always true
                if i >= 3 or (dsym[i] >= minel) != True:
                    condition += '%s >= %s' % (v, _topy(minel))
                if i >= 3 or (dsym_end[i] < maxel) != False:
                    if len(condition) > 0:
                        condition += ' && '
                    condition += '%s < %s' % (v, _topy(maxel + 1))
                if len(condition) > 0:
                    callsite_stream.write('if (%s) {' % condition, sdfg,
                                          state_id, scope_entry)
                else:
                    callsite_stream.write('{', sdfg, state_id, scope_entry)
        ##########################################################

        # need to handle subgraphs appropriately if they contain
        # dynamic thread block maps
        if any(
            (isinstance(node, dace.nodes.MapEntry) and node != scope_entry and
             node.map.schedule == dtypes.ScheduleType.GPU_ThreadBlock_Dynamic)
                for node in dfg_scope.nodes()):

            subgraphs = dace.sdfg.concurrent_subgraphs(dfg_scope)
            for dfg in subgraphs:
                components = dace.sdfg.utils.separate_maps(
                    sdfg.nodes()[state_id],
                    dfg,
                    dtypes.ScheduleType.GPU_ThreadBlock_Dynamic,
                )

                for c in components:
                    if not isinstance(c, dace.sdfg.scope.ScopeSubgraphView):
                        callsite_stream.write(
                            'if ({} < {}) {{'.format(
                                scope_map.params[0],
                                _topy(
                                    subsets.Range(scope_map.range[::-1]).
                                    max_element()[0] + 1)), sdfg, state_id,
                            scope_entry)

                    self._dispatcher.dispatch_subgraph(sdfg,
                                                       c,
                                                       state_id,
                                                       function_stream,
                                                       callsite_stream,
                                                       skip_entry_node=False)

                    if not isinstance(c, dace.sdfg.scope.ScopeSubgraphView):
                        callsite_stream.write('}')

            # exit node gets lost in the process, thus needs to be
            # dispatched manually
            self._dispatcher.dispatch_node(sdfg, dfg_scope, state_id,
                                           scope_exit, function_stream,
                                           callsite_stream)

        else:
            # Generate contents normally
            self._dispatcher.dispatch_subgraph(sdfg,
                                               dfg_scope,
                                               state_id,
                                               function_stream,
                                               callsite_stream,
                                               skip_entry_node=True)

        # If there are any other threadblock maps down the road,
        # synchronize the thread-block / grid
        if len(next_scopes) > 0:
            # Thread-block synchronization
            if scope_entry.map.schedule == dtypes.ScheduleType.GPU_ThreadBlock:
                callsite_stream.write('__syncthreads();', sdfg, state_id,
                                      scope_entry)
            # Grid synchronization (kernel fusion)
            elif scope_entry.map.schedule == dtypes.ScheduleType.GPU_Device \
                    and self._toplevel_schedule == dtypes.ScheduleType.GPU_Device:
                callsite_stream.write('__gbar.Sync();', sdfg, state_id,
                                      scope_entry)

    def generate_node(self, sdfg, dfg, state_id, node, function_stream,
                      callsite_stream):
        if CUDACodeGen.node_dispatch_predicate(sdfg, node):
            # Dynamically obtain node generator according to class name
            gen = getattr(self, '_generate_' + type(node).__name__)
            gen(sdfg, dfg, state_id, node, function_stream, callsite_stream)
            return

        if not self._in_device_code:
            self._cpu_codegen.generate_node(sdfg, dfg, state_id, node,
                                            function_stream, callsite_stream)
            return

        self._locals.clear_scope(self._code_state.indentation + 1)

        if self._in_device_code and isinstance(node, nodes.MapExit):
            return  # skip

        self._cpu_codegen.generate_node(sdfg, dfg, state_id, node,
                                        function_stream, callsite_stream)

    def _generate_NestedSDFG(self, sdfg, dfg, state_id, node, function_stream,
                             callsite_stream):
        old_schedule = self._toplevel_schedule
        self._toplevel_schedule = node.schedule

        self._cpu_codegen._generate_NestedSDFG(sdfg, dfg, state_id, node,
                                               function_stream, callsite_stream)

        self._toplevel_schedule = old_schedule

    def _generate_MapExit(self, sdfg, dfg, state_id, node, function_stream,
                          callsite_stream):
        if node.map.schedule == dtypes.ScheduleType.GPU_ThreadBlock:
            # Close block invocation conditions
            for i in range(len(node.map.params)):
                callsite_stream.write('}', sdfg, state_id, node)
        elif node.map.schedule == dtypes.ScheduleType.GPU_ThreadBlock_Dynamic:
            # Close lambda function
            callsite_stream.write('});', sdfg, state_id, node)
            # Close block invocation
            callsite_stream.write('}', sdfg, state_id, node)
            return

        self._cpu_codegen._generate_MapExit(sdfg, dfg, state_id, node,
                                            function_stream, callsite_stream)


########################################################################
########################################################################
########################################################################
########################################################################
# Helper functions and classes


def _topy(arr):
    """ Converts an array of symbolic variables (or one) to C++ strings. """
    if not isinstance(arr, list):
        return cppunparse.pyexpr2cpp(symbolic.symstr(arr))
    return [cppunparse.pyexpr2cpp(symbolic.symstr(d)) for d in arr]


def _named_idx(idx):
    """ Converts 0 to x, 1 to y, 2 to z, or raises an exception. """
    if idx < 0 or idx > 2:
        raise ValueError('idx must be between 0 and 2, got %d' % idx)
    return ('x', 'y', 'z')[idx]


def _get_storagename(storage):
    """ Returns a string containing the name of the storage location.
        Example: dtypes.StorageType.GPU_Shared will return "Shared". """
    sname = str(storage)
    return sname[sname.rindex('_') + 1:]


def _get_const_params(dfg_scope):
    state = dfg_scope.graph
    sdfg = dfg_scope.parent
    scope_entry = dfg_scope.source_nodes()[0]
    scope_exit = dfg_scope.sink_nodes()[0]
    input_params = set(e.data.data for e in state.in_edges(scope_entry))
    output_params = set(e.data.data for e in state.out_edges(scope_exit))
    toplevel_params = set(node.data for node in dfg_scope.nodes()
                          if isinstance(node, nodes.AccessNode)
                          and sdfg.arrays[node.data].toplevel)
    dynamic_inputs = set(
        e.data.data for e in dace.sdfg.dynamic_map_inputs(state, scope_entry))
    return input_params - (output_params | toplevel_params | dynamic_inputs)<|MERGE_RESOLUTION|>--- conflicted
+++ resolved
@@ -61,18 +61,9 @@
         self._block_dims = None
         self._grid_dims = None
         self._kernel_map = None
-<<<<<<< HEAD
-        self._codeobject = CodeObject(sdfg.name + '_' + 'cuda',
-                                      '',
-                                      'cu',
-                                      CUDACodeGen,
-                                      'CUDA',
-                                      target_name=self.target_name)
-=======
         target_type = "" if self.backend == 'cuda' else self.backend
         self._codeobject = CodeObject(sdfg.name + '_' + 'cuda', '', self.language,
                                       CUDACodeGen, 'CUDA', target_type=target_type)
->>>>>>> d60f6ff9
         self._localcode = CodeIOStream()
         self._globalcode = CodeIOStream()
         self._initcode = CodeIOStream()
@@ -764,8 +755,8 @@
 
                 callsite_stream.write(
                     '%sMemcpyAsync(%s, %s, %s, %sMemcpy%sTo%s, %s);\n' %
-                    (self.backend, dst_expr, src_expr, copysize, self.backend, 
-                     src_location, dst_location, cudastream), sdfg, 
+                    (self.backend, dst_expr, src_expr, copysize, self.backend,
+                     src_location, dst_location, cudastream), sdfg,
                     state_id, [src_node, dst_node])
                 node_dtype = dst_node.desc(sdfg).dtype
                 if issubclass(node_dtype.type, ctypes.Structure):
@@ -806,8 +797,8 @@
                        src_expr, sym2cpp(src_strides[0]) + ' * sizeof(%s)' %
                        src_node.desc(sdfg).dtype.ctype, sym2cpp(copy_shape[1]) +
                        ' * sizeof(%s)' % dst_node.desc(sdfg).dtype.ctype,
-                       sym2cpp(copy_shape[0]), self.backend, src_location, 
-                       dst_location, cudastream), sdfg, state_id, 
+                       sym2cpp(copy_shape[0]), self.backend, src_location,
+                       dst_location, cudastream), sdfg, state_id,
                     [src_node, dst_node])
 
             # Post-copy synchronization
