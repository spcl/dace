--- conflicted
+++ resolved
@@ -1167,25 +1167,13 @@
                     nested_to_allocate = (
                         set(nested_state.top_level_transients()) -
                         nested_shared_transients)
-<<<<<<< HEAD
-                    to_allocate |= set(
-                        n for n in nested_state.data_nodes()
-                        if n.data in nested_to_allocate
-                    )
-=======
                     to_allocate |= set(n for n in nested_state.data_nodes()
                                        if n.data in nested_to_allocate)
->>>>>>> 4b2be9d5
             for nested_node in sorted(to_allocate, key=lambda n: n.data):
                 desc = nested_node.desc(nested_sdfg)
                 kernel_args[nested_node.data] = desc
                 self.extra_nsdfg_args.append(
-<<<<<<< HEAD
-                    (desc.signature(name=''), nested_node.data,
-                        nested_node.data))
-=======
                     (desc.as_arg(name=''), nested_node.data, nested_node.data))
->>>>>>> 4b2be9d5
 
         const_params = _get_const_params(dfg_scope)
         # make dynamic map inputs constant
