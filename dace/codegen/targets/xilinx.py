# Copyright 2019-2021 ETH Zurich and the DaCe authors. All rights reserved.
import collections
import copy
from dace.sdfg.sdfg import SDFG
import itertools
import os
import pdb
import re
import numpy as np

import dace
from dace import data as dt, registry, dtypes, subsets
from dace.config import Config
from dace.frontend import operations
from dace.sdfg import nodes, utils
from dace.sdfg import find_input_arraynode, find_output_arraynode
from dace.codegen import exceptions as cgx
from dace.codegen.codeobject import CodeObject
from dace.codegen.dispatcher import DefinedType
from dace.codegen.prettycode import CodeIOStream
from dace.codegen.targets.target import make_absolute
from dace.codegen.targets import cpp, fpga
from typing import List, Union

REDUCTION_TYPE_TO_HLSLIB = {
    dace.dtypes.ReductionType.Min: "hlslib::op::Min",
    dace.dtypes.ReductionType.Max: "hlslib::op::Max",
    dace.dtypes.ReductionType.Sum: "hlslib::op::Sum",
    dace.dtypes.ReductionType.Product: "hlslib::op::Product",
    dace.dtypes.ReductionType.Logical_And: "hlslib::op::And",
}


@registry.autoregister_params(name='xilinx')
class XilinxCodeGen(fpga.FPGACodeGen):
    """ Xilinx FPGA code generator. """

    target_name = 'xilinx'
    title = 'Xilinx'
    language = 'hls'

    def __init__(self, *args, **kwargs):
        fpga_vendor = Config.get("compiler", "fpga_vendor")
        if fpga_vendor.lower() != "xilinx":
            # Don't register this code generator
            return
        super().__init__(*args, **kwargs)
        # Used to pass memory bank assignments from kernel generation code to
        # where they are written to file
        self._bank_assignments = {}

    @staticmethod
    def cmake_options():
        host_flags = Config.get("compiler", "xilinx", "host_flags")
        synthesis_flags = Config.get("compiler", "xilinx", "synthesis_flags")
        build_flags = Config.get("compiler", "xilinx", "build_flags")
        mode = Config.get("compiler", "xilinx", "mode")
        target_platform = Config.get("compiler", "xilinx", "platform")
        enable_debugging = ("ON" if Config.get_bool(
            "compiler", "xilinx", "enable_debugging") else "OFF")
        autobuild = ("ON" if Config.get_bool("compiler", "autobuild_bitstreams")
                     else "OFF")
        frequency = Config.get("compiler", "xilinx", "frequency").strip()
        options = [
            "-DDACE_XILINX_HOST_FLAGS=\"{}\"".format(host_flags),
            "-DDACE_XILINX_SYNTHESIS_FLAGS=\"{}\"".format(synthesis_flags),
            "-DDACE_XILINX_BUILD_FLAGS=\"{}\"".format(build_flags),
            "-DDACE_XILINX_MODE={}".format(mode),
            "-DDACE_XILINX_TARGET_PLATFORM=\"{}\"".format(target_platform),
            "-DDACE_XILINX_ENABLE_DEBUGGING={}".format(enable_debugging),
            "-DDACE_FPGA_AUTOBUILD_BITSTREAM={}".format(autobuild),
            f"-DDACE_XILINX_TARGET_CLOCK={frequency}"
        ]
        # Override Vitis/SDx/SDAccel installation directory
        if Config.get("compiler", "xilinx", "path"):
            options.append("-DVITIS_ROOT_DIR=\"{}\"".format(
                Config.get("compiler", "xilinx", "path").replace("\\", "/")))
        return options

    def get_generated_codeobjects(self):

        execution_mode = Config.get("compiler", "xilinx", "mode")

        kernel_file_name = "DACE_BINARY_DIR \"/{}".format(self._program_name)
        if execution_mode == "software_emulation":
            kernel_file_name += "_sw_emu.xclbin\""
            xcl_emulation_mode = "\"sw_emu\""
            xilinx_sdx = "DACE_VITIS_DIR"
        elif execution_mode == "hardware_emulation":
            kernel_file_name += "_hw_emu.xclbin\""
            xcl_emulation_mode = "\"hw_emu\""
            xilinx_sdx = "DACE_VITIS_DIR"
        elif execution_mode == "hardware" or execution_mode == "simulation":
            kernel_file_name += "_hw.xclbin\""
            xcl_emulation_mode = None
            xilinx_sdx = None
        else:
            raise cgx.CodegenError(
                "Unknown Xilinx execution mode: {}".format(execution_mode))

        set_env_vars = ""
        set_str = "dace::set_environment_variable(\"{}\", {});\n"
        unset_str = "dace::unset_environment_variable(\"{}\");\n"
        set_env_vars += (set_str.format("XCL_EMULATION_MODE",
                                        xcl_emulation_mode)
                         if xcl_emulation_mode is not None else
                         unset_str.format("XCL_EMULATION_MODE"))
        set_env_vars += (set_str.format("XILINX_SDX", xilinx_sdx) if xilinx_sdx
                         is not None else unset_str.format("XILINX_SDX"))
        set_env_vars += set_str.format(
            "EMCONFIG_PATH", "DACE_BINARY_DIR"
        ) if execution_mode == 'hardware_emulation' else unset_str.format(
            "EMCONFIG_PATH")

        host_code = CodeIOStream()
        host_code.write("""\
#include "dace/xilinx/host.h"
#include "dace/dace.h"
""")
        if len(self._dispatcher.instrumentation) > 1:
            host_code.write("""\
#include "dace/perf/reporting.h"
#include <chrono>
#include <iomanip>
#include <iostream>
#include <limits>
""")
        host_code.write("\n\n")

        self._frame.generate_fileheader(self._global_sdfg, host_code,
                                        'xilinx_host')

        params_comma = self._global_sdfg.signature(with_arrays=False)
        if params_comma:
            params_comma = ', ' + params_comma

        host_code.write("""
DACE_EXPORTED int __dace_init_xilinx({sdfg.name}_t *__state{signature}) {{
    {environment_variables}

    __state->fpga_context = new dace::fpga::Context();
    __state->fpga_context->Get().MakeProgram({kernel_file_name});
    return 0;
}}

DACE_EXPORTED void __dace_exit_xilinx({sdfg.name}_t *__state) {{
    delete __state->fpga_context;
}}

{host_code}""".format(signature=params_comma,
                      sdfg=self._global_sdfg,
                      environment_variables=set_env_vars,
                      kernel_file_name=kernel_file_name,
                      host_code="".join([
                          "{separator}\n// Kernel: {kernel_name}"
                          "\n{separator}\n\n{code}\n\n".format(separator="/" *
                                                               79,
                                                               kernel_name=name,
                                                               code=code)
                          for (name, code) in self._host_codes
                      ])))

        host_code_obj = CodeObject(self._program_name,
                                   host_code.getvalue(),
                                   "cpp",
                                   XilinxCodeGen,
                                   "Xilinx",
                                   target_type="host")

        kernel_code_objs = [
            CodeObject(kernel_name,
                       code,
                       "cpp",
                       XilinxCodeGen,
                       "Xilinx",
                       target_type="device")
            for (kernel_name, code) in self._kernel_codes
        ]

        # Memory bank and streaming interfaces connectivity configuration file
        link_cfg = CodeIOStream()
        self._other_codes["link.cfg"] = link_cfg
        link_cfg.write("[connectivity]")
        are_assigned = [v is not None for v in self._bank_assignments.values()]
        if any(are_assigned):
            if not all(are_assigned):
                raise RuntimeError("Some, but not all global memory arrays "
                                   "were assigned to memory banks: {}".format(
                                       self._bank_assignments))
            # Emit mapping from kernel memory interfaces to DRAM banks
            for (kernel_name, interface_name), (
                    memory_type, memory_bank) in self._bank_assignments.items():
                link_cfg.write(
                    f"sp={kernel_name}_1.m_axi_{interface_name}:{memory_type}[{memory_bank}]"
                )
        # Emit mapping between inter-kernel streaming interfaces
        for _, (src, dst) in self._stream_connections.items():
            link_cfg.write(f"stream_connect={src}:{dst}")

        other_objs = []
        for name, code in self._other_codes.items():
            name = name.split(".")
            other_objs.append(
                CodeObject(name[0],
                           code.getvalue(),
                           ".".join(name[1:]),
                           XilinxCodeGen,
                           "Xilinx",
                           target_type="device"))

        return [host_code_obj] + kernel_code_objs + other_objs

    @staticmethod
    def define_stream(dtype, buffer_size, var_name, array_size, function_stream,
                      kernel_stream):
        """
           Defines a stream
           :return: a tuple containing the type of the created variable, and boolean indicating
               whether this is a global variable or not
           """
        ctype = "dace::FIFO<{}, {}, {}>".format(dtype.base_type.ctype,
                                                dtype.veclen, buffer_size)
        if cpp.sym2cpp(array_size) == "1":
            kernel_stream.write("{} {}(\"{}\");".format(ctype, var_name,
                                                        var_name))
        else:
            kernel_stream.write("{} {}[{}];\n".format(ctype, var_name,
                                                      cpp.sym2cpp(array_size)))
            kernel_stream.write("dace::SetNames({}, \"{}\", {});".format(
                var_name, var_name, cpp.sym2cpp(array_size)))

        # In Xilinx, streams are defined as local variables
        # Return value is used for adding to defined_vars in fpga.py
        return ctype, False

    def define_local_array(self, var_name, desc, array_size, function_stream,
                           kernel_stream, sdfg, state_id, node):
        dtype = desc.dtype
        kernel_stream.write("{} {}[{}];\n".format(dtype.ctype, var_name,
                                                  cpp.sym2cpp(array_size)))
        if desc.storage == dace.dtypes.StorageType.FPGA_Registers:
            kernel_stream.write("#pragma HLS ARRAY_PARTITION variable={} "
                                "complete\n".format(var_name))
        elif desc.storage == dace.dtypes.StorageType.FPGA_Local:
            if len(desc.shape) > 1:
                kernel_stream.write("#pragma HLS ARRAY_PARTITION variable={} "
                                    "block factor={}\n".format(
                                        var_name, desc.shape[-2]))
        else:
            raise ValueError("Unsupported storage type: {}".format(
                desc.storage.name))
        self._dispatcher.defined_vars.add(var_name, DefinedType.Pointer,
                                          '%s *' % dtype.ctype)

    def define_shift_register(*args, **kwargs):
        raise NotImplementedError("Xilinx shift registers NYI")

    @staticmethod
    def make_vector_type(dtype, is_const):
        return "{}{}".format("const " if is_const else "", dtype.ctype)

    @staticmethod
    def make_kernel_argument(data: dt.Data,
                             var_name: str,
                             subset_info: Union[int, subsets.Subset],
                             sdfg: SDFG,
                             is_output: bool,
                             with_vectorization: bool,
                             interface_id: Union[int, List[int]] = None):
        if isinstance(data, dt.Array):
            var_name = fpga.fpga_ptr(var_name, data, sdfg, subset_info,
                                      is_output, None, None, True, interface_id)
            if with_vectorization:
                dtype = data.dtype
            else:
                dtype = data.dtype.base_type
            return "{} *{}".format(dtype.ctype, var_name)
        if isinstance(data, dt.Stream):
            ctype = "dace::FIFO<{}, {}, {}>".format(data.dtype.base_type.ctype,
                                                    data.dtype.veclen,
                                                    data.buffer_size)
            return "{} &{}".format(ctype, var_name)
        else:
            return data.as_arg(with_types=True, name=var_name)

    def generate_unroll_loop_pre(self, kernel_stream, factor, sdfg, state_id,
                                 node):
        pass

    @staticmethod
    def generate_unroll_loop_post(kernel_stream, factor, sdfg, state_id, node):
        if factor is None:
            kernel_stream.write("#pragma HLS UNROLL", sdfg, state_id, node)
        else:
            kernel_stream.write("#pragma HLS UNROLL factor={}".format(factor),
                                sdfg, state_id, node)

    @staticmethod
    def generate_pipeline_loop_pre(kernel_stream, sdfg, state_id, node):
        pass

    @staticmethod
    def generate_pipeline_loop_post(kernel_stream, sdfg, state_id, node):
        kernel_stream.write("#pragma HLS PIPELINE II=1", sdfg, state_id, node)

    @staticmethod
    def generate_flatten_loop_pre(kernel_stream, sdfg, state_id, node):
        pass

    @staticmethod
    def generate_flatten_loop_post(kernel_stream, sdfg, state_id, node):
        kernel_stream.write("#pragma HLS LOOP_FLATTEN")

    def generate_nsdfg_header(self, sdfg, state, state_id, node,
                              memlet_references, sdfg_label):
        # TODO: Use a single method for GPU kernels, FPGA modules, and NSDFGs
        arguments = [
            f'{atype} {aname}' for atype, aname, _ in memlet_references
        ]
        arguments += [
            f'{node.sdfg.symbols[aname].as_arg(aname)}'
            for aname in sorted(node.symbol_mapping.keys())
            if aname not in sdfg.constants
        ]
        arguments = ', '.join(arguments)
        return f'void {sdfg_label}({arguments}) {{\n#pragma HLS INLINE'

    def write_and_resolve_expr(self,
                               sdfg,
                               memlet,
                               nc,
                               outname,
                               inname,
                               indices=None,
                               dtype=None):
        """
        Emits a conflict resolution call from a memlet.
        """
        redtype = operations.detect_reduction_type(memlet.wcr, openmp=True)
        defined_type, _ = self._dispatcher.defined_vars.get(memlet.data)
        if isinstance(indices, str):
            ptr = '%s + %s' % (cpp.cpp_ptr_expr(
                sdfg, memlet, defined_type, is_write=True), indices)
        else:
            ptr = cpp.cpp_ptr_expr(sdfg,
                                   memlet,
                                   defined_type,
                                   indices=indices,
                                   is_write=True)

        if isinstance(dtype, dtypes.pointer):
            dtype = dtype.base_type

        # Special call for detected reduction types
        if redtype != dtypes.ReductionType.Custom:
            if redtype == dace.dtypes.ReductionType.Sub:
                # write this as an addition
                credtype = "dace::ReductionType::Sum"
                is_sub = True
            else:
                credtype = "dace::ReductionType::" + str(
                    redtype)[str(redtype).find(".") + 1:]
                is_sub = False
            if isinstance(dtype, dtypes.vector):
                return (f'dace::xilinx_wcr_fixed_vec<{credtype}, '
                        f'{dtype.vtype.ctype}, {dtype.veclen}>::reduce('
                        f'{ptr}, {"-" if is_sub else ""}{inname})')
            return (
                f'dace::xilinx_wcr_fixed<{credtype}, {dtype.ctype}>::reduce('
                f'{ptr}, {"-" if is_sub else ""}{inname})')

        # General reduction
        raise NotImplementedError('General reductions not yet implemented')

    @staticmethod
    def make_read(defined_type, dtype, var_name, expr, index, is_pack,
                  packing_factor):
        if defined_type in [DefinedType.Stream, DefinedType.StreamArray]:
            if " " in expr:
                expr = "(" + expr + ")"
            read_expr = "{}.pop()".format(expr)
        elif defined_type == DefinedType.Scalar:
            read_expr = var_name
        else:
            if index is not None and index != "0":
                read_expr = "{} + {}".format(expr, index)
            else:
                read_expr = expr
        if is_pack:
            return "dace::Pack<{}, {}>({})".format(dtype.base_type.ctype,
                                                   packing_factor, read_expr)
        else:
            return "dace::Read<{}, {}>({})".format(dtype.base_type.ctype,
                                                   dtype.veclen, read_expr)

    def generate_converter(*args, **kwargs):
        pass  # Handled in C++

    @staticmethod
    def make_write(defined_type, dtype, var_name, write_expr, index, read_expr,
                   wcr, is_unpack, packing_factor):
        if defined_type in [DefinedType.Stream, DefinedType.StreamArray]:
            if defined_type == DefinedType.StreamArray:
                write_expr = "{}[{}]".format(write_expr,
                                             "0" if not index else index)
            if is_unpack:
                return "\n".join(
                    "{}.push({}[{}]);".format(write_expr, read_expr, i)
                    for i in range(packing_factor))
            else:
                return "{}.push({});".format(write_expr, read_expr)
        else:
            if defined_type == DefinedType.Scalar:
                write_expr = var_name
            elif index and index != "0":
                write_expr = "{} + {}".format(write_expr, index)
            if is_unpack:
                return "dace::Unpack<{}, {}>({}, {});".format(
                    dtype.base_type.ctype, packing_factor, read_expr,
                    write_expr)
            else:
                # TODO: Temporary hack because we don't have the output
                #       vector length.
                veclen = max(dtype.veclen, packing_factor)
                return "dace::Write<{}, {}>({}, {});".format(
                    dtype.base_type.ctype, veclen, write_expr, read_expr)

    def make_shift_register_write(self, defined_type, dtype, var_name,
                                  write_expr, index, read_expr, wcr, is_unpack,
                                  packing_factor, sdfg):
        raise NotImplementedError("Xilinx shift registers NYI")

    @staticmethod
    def generate_no_dependence_pre(kernel_stream,
                                   sdfg,
                                   state_id,
                                   node,
                                   var_name=None):
        pass

    def generate_no_dependence_post(
            self,
            kernel_stream,
            sdfg: SDFG,
            state_id: int,
            node: nodes.Node,
            var_name: str,
            accessed_subset: Union[int, subsets.Subset] = None):
        '''
        Adds post loop pragma for ignoring loop carried dependencies on a given variable
        '''
        defined_type, _ = self._dispatcher.defined_vars.get(var_name)

        if var_name in sdfg.arrays:
            array = sdfg.arrays[var_name]
        else:
            array = None

        var_name = fpga.fpga_ptr(
            var_name,
            array,
            sdfg,
            accessed_subset,
            True,
            self._dispatcher,
            is_array_interface=(defined_type == DefinedType.ArrayInterface))
        kernel_stream.write(
            "#pragma HLS DEPENDENCE variable={} false".format(var_name), sdfg,
            state_id, node)

    def generate_kernel_boilerplate_pre(self, sdfg, state_id, kernel_name,
                                        parameters, bank_assignments,
                                        module_stream, kernel_stream,
                                        external_streams):

        # Write header
        module_stream.write(
            """#include <dace/xilinx/device.h>
#include <dace/math.h>
#include <dace/complex.h>""", sdfg)
        self._frame.generate_fileheader(sdfg, module_stream, 'xilinx_device')
        module_stream.write("\n", sdfg)

        argname_to_bank_assignment = {}
        # Build kernel signature
        kernel_args = []
        array_args = []
        for is_output, data_name, data, interface in parameters:
            is_assigned = data_name in bank_assignments and bank_assignments[
                data_name] is not None
            if is_assigned and isinstance(data, dt.Array):
                memory_bank = bank_assignments[data_name]
                if memory_bank[0] == "HBM":
                    lowest_bank_index, _ = fpga.get_multibank_ranges_from_subset(
                        memory_bank[1], sdfg)
                else:
                    lowest_bank_index = int(memory_bank[1])
                for bank in fpga.iterate_hbm_multibank_arrays(
                        data_name, data, sdfg):
                    kernel_arg = self.make_kernel_argument(
                        data, data_name, bank, sdfg, is_output, True, interface)
                    if kernel_arg:
                        kernel_args.append(kernel_arg)
                        array_args.append((kernel_arg, data_name))
                        argname_to_bank_assignment[kernel_arg] = (
                            memory_bank[0], lowest_bank_index + bank)
            else:
                kernel_arg = self.make_kernel_argument(data, data_name, None,
                                                       None, is_output, True,
                                                       interface)
                if kernel_arg:
                    kernel_args.append(kernel_arg)
                    if isinstance(data, dt.Array):
                        array_args.append((kernel_arg, data_name))
                        argname_to_bank_assignment[kernel_arg] = None

        stream_args = []
<<<<<<< HEAD
        for is_output, dataname, data, interface in sorted(external_streams,
                                                           key=lambda t: t[1]):
            kernel_arg = self.make_kernel_argument(data, dataname, is_output,
                                                   True, interface)
=======
        for is_output, data_name, data, interface in external_streams:
            kernel_arg = self.make_kernel_argument(data, data_name, None, None,
                                                   is_output, True, interface)
>>>>>>> f6d41d68
            if kernel_arg:
                stream_args.append(kernel_arg)

        # Write kernel signature
        kernel_stream.write(
            "DACE_EXPORTED void {}({}) {{\n".format(
                kernel_name, ', '.join(kernel_args + stream_args)), sdfg,
            state_id)

        # Insert interface pragmas
        num_mapped_args = 0
        for arg, data_name in array_args:
            var_name = re.findall(r"\w+", arg)[-1]
            if "*" in arg:
                interface_name = "gmem{}".format(num_mapped_args)
                kernel_stream.write(
                    "#pragma HLS INTERFACE m_axi port={} "
                    "offset=slave bundle={}".format(var_name, interface_name),
                    sdfg, state_id)
                # Map this interface to the corresponding location
                # specification to be passed to the Xilinx compiler
                memory_bank = argname_to_bank_assignment[arg]
                self._bank_assignments[(kernel_name,
                                        interface_name)] = memory_bank
                num_mapped_args += 1

        for arg in kernel_args + ["return"]:
            var_name = re.findall(r"\w+", arg)[-1]
            kernel_stream.write(
                "#pragma HLS INTERFACE s_axilite port={} bundle=control".format(
                    var_name))

        for _, var_name, _, _ in external_streams:
            kernel_stream.write(
                "#pragma HLS INTERFACE axis port={}".format(var_name))

        # TODO: add special case if there's only one module for niceness
        kernel_stream.write("\n#pragma HLS DATAFLOW")
        kernel_stream.write("\nHLSLIB_DATAFLOW_INIT();")

    @staticmethod
    def generate_kernel_boilerplate_post(kernel_stream, sdfg, state_id):
        kernel_stream.write("HLSLIB_DATAFLOW_FINALIZE();\n}\n", sdfg, state_id)

    def generate_host_function_body(self, sdfg: dace.SDFG,
                                    state: dace.SDFGState, kernel_name: str,
                                    predecessors: list, parameters: list,
                                    rtl_tasklet_names: list,
                                    kernel_stream: CodeIOStream):
        '''
        Generate the host-specific code for spawning and synchronizing the given kernel.
        :param sdfg:
        :param state:
        :param predecessors: list containing all the name of kernels that must be finished before starting this one
        :param parameters: list containing the kernel parameters (of all kernels in this state)
        :param rtl_tasklet_names
        :param kernel_stream: Device-specific code stream
        '''

        kernel_args = []
        for _, name, p, _ in parameters:
            if isinstance(p, dt.Array):
                for bank in fpga.iterate_hbm_multibank_arrays(
                        name, p, sdfg):
                    kernel_args.append(
                        p.as_arg(False,
                                 name=fpga.fpga_ptr(name, p, sdfg, bank)))
            else:
                kernel_args.append(p.as_arg(False, name=name))

        kernel_function_name = kernel_name
        kernel_file_name = "{}.xclbin".format(kernel_name)

        # Check if this kernel depends from other kernels
        needs_synch = len(predecessors) > 0

        if needs_synch:
            # Build a vector containing all the events associated with the kernels from which this one depends
            kernel_deps_name = f"deps_{kernel_name}"
            kernel_stream.write(f"std::vector<cl::Event> {kernel_deps_name};")
            for pred in predecessors:
                # concatenate events from predecessor kernel
                kernel_stream.write(
                    f"{kernel_deps_name}.push_back({pred}_event);")

        # Launch HLS kernel, passing synchronization events (if any)
        kernel_stream.write(
            f"""\
  auto {kernel_name}_kernel = program.MakeKernel({kernel_function_name}, "{kernel_function_name}", {", ".join(kernel_args)});
  cl::Event {kernel_name}_event = {kernel_name}_kernel.ExecuteTaskFork({f'{kernel_deps_name}.begin(), {kernel_deps_name}.end()' if needs_synch else ''});
  all_events.push_back({kernel_name}_event);""", sdfg, sdfg.node_id(state))

        # Join RTL tasklets
        for name in rtl_tasklet_names:
            kernel_stream.write(f"kernel_{name}.wait();\n", sdfg,
                                sdfg.node_id(state))

<<<<<<< HEAD
        # Report performance
        kernel_stream.write(
            """\
  std::cout << "Kernel executed in " << elapsed.second << " seconds.\\n" << std::flush;
  // Save execution time in file
  std::ofstream out_file;
  out_file.open("dace_times.dat", std::ios::app);
  out_file << elapsed.second <<std::endl;
  out_file.close();
}""", sdfg, sdfg.node_id(state))

    def generate_module(self, sdfg, state, name, subgraph, parameters,
                        module_stream, entry_stream, host_stream):
=======
    def generate_module(self, sdfg, state, kernel_name, name, subgraph,
                        parameters, module_stream, entry_stream, host_stream):
>>>>>>> f6d41d68
        """Generates a module that will run as a dataflow function in the FPGA
           kernel."""

        state_id = sdfg.node_id(state)
        dfg = sdfg.nodes()[state_id]

        kernel_args_call = []
        kernel_args_module = []
        for is_output, pname, p, interface_id in parameters:
            if isinstance(p, dt.Array):
                for bank in fpga.iterate_hbm_multibank_arrays(
                        pname, p, sdfg):
                    arr_name = fpga.fpga_ptr(pname,
                                              p,
                                              sdfg,
                                              bank,
                                              is_output,
                                              is_array_interface=True)
                    # Add interface ID to called module, but not to the module
                    # arguments
                    argname = fpga.fpga_ptr(pname,
                                             p,
                                             sdfg,
                                             bank,
                                             is_output,
                                             is_array_interface=True,
                                             interface_id=interface_id)

                    kernel_args_call.append(argname)
                    dtype = p.dtype
                    kernel_args_module.append("{} {}*{}".format(
                        dtype.ctype, "const " if not is_output else "",
                        arr_name))
            else:
                if isinstance(p, dt.Stream):
                    kernel_args_call.append(
                        p.as_arg(with_types=False, name=pname))
                    if p.is_stream_array():
                        kernel_args_module.append(
                            "dace::FIFO<{}, {}, {}> {}[{}]".format(
                                p.dtype.base_type.ctype, p.veclen,
                                p.buffer_size, pname, p.size_string()))
                    else:
                        kernel_args_module.append(
                            "dace::FIFO<{}, {}, {}> &{}".format(
                                p.dtype.base_type.ctype, p.veclen,
                                p.buffer_size, pname))
                else:
                    kernel_args_call.append(
                        p.as_arg(with_types=False, name=pname))
                    kernel_args_module.append(
                        p.as_arg(with_types=True, name=pname))

        # Check if we are generating an RTL module, in which case only the
        # accesses to the streams should be handled
        rtl_tasklet = None
        for n in subgraph.nodes():
            if (isinstance(n, dace.nodes.Tasklet)
                    and n.language == dace.dtypes.Language.SystemVerilog):
                rtl_tasklet = n
                break
        if rtl_tasklet:
            entry_stream.write(
                f'// [RTL] HLSLIB_DATAFLOW_FUNCTION({name}, {", ".join(kernel_args_call)});'
            )
            module_stream.write(
                f'// [RTL] void {name}({", ".join(kernel_args_module)});\n\n')

            # _1 in names are due to vitis
            for node in subgraph.source_nodes():
                if isinstance(sdfg.arrays[node.data], dt.Stream):
                    if node.data not in self._stream_connections:
                        self._stream_connections[node.data] = [None, None]
                    for edge in state.out_edges(node):
                        rtl_name = "{}_{}_{}_{}".format(edge.dst, sdfg.sdfg_id,
                                                        sdfg.node_id(state),
                                                        state.node_id(edge.dst))
                        self._stream_connections[
                            node.data][1] = '{}_top_1.s_axis_{}'.format(
                                rtl_name, edge.dst_conn)

            for node in subgraph.sink_nodes():
                if isinstance(sdfg.arrays[node.data], dt.Stream):
                    if node.data not in self._stream_connections:
                        self._stream_connections[node.data] = [None, None]
                    for edge in state.in_edges(node):
                        rtl_name = "{}_{}_{}_{}".format(edge.src, sdfg.sdfg_id,
                                                        sdfg.node_id(state),
                                                        state.node_id(edge.src))
                        self._stream_connections[
                            node.data][0] = '{}_top_1.m_axis_{}'.format(
                                rtl_name, edge.src_conn)

            # Make the dispatcher trigger generation of the RTL module, but
            # ignore the generated code, as the RTL codegen will generate the
            # appropriate files.
            ignore_stream = CodeIOStream()
            self._dispatcher.dispatch_subgraph(sdfg,
                                               subgraph,
                                               state_id,
                                               ignore_stream,
                                               ignore_stream,
                                               skip_entry_node=False)

            # Launch the kernel from the host code
            rtl_name = self.rtl_tasklet_name(rtl_tasklet, state, sdfg)
            host_stream.write(
                f"  auto kernel_{rtl_name} = program.MakeKernel(\"{rtl_name}_top\"{', '.join([''] + [name for _, name, p, _ in parameters if not isinstance(p, dt.Stream)])}).ExecuteTaskFork();",
                sdfg, state_id, rtl_tasklet)

            return

        # create a unique module name to prevent name clashes
        module_function_name = f"module_{name}_{sdfg.sdfg_id}"

        # Unrolling processing elements: if there first scope of the subgraph
        # is an unrolled map, generate a processing element for each iteration
        scope_children = subgraph.scope_children()
        top_scopes = [
            n for n in scope_children[None]
            if isinstance(n, dace.sdfg.nodes.EntryNode)
        ]
        unrolled_loops = 0
        if len(top_scopes) == 1:
            scope = top_scopes[0]
            if scope.unroll:
                self._unrolled_pes.add(scope.map)
                kernel_args_call += ", ".join(scope.map.params)
                kernel_args_module += ["int " + p for p in scope.params]
                for p, r in zip(scope.map.params, scope.map.range):
                    if len(r) > 3:
                        raise cgx.CodegenError("Strided unroll not supported")
                    entry_stream.write(
                        "for (size_t {param} = {begin}; {param} < {end}; "
                        "{param} += {increment}) {{\n#pragma HLS UNROLL".format(
                            param=p, begin=r[0], end=r[1] + 1, increment=r[2]))
                    unrolled_loops += 1

        # Generate caller code in top-level function
        entry_stream.write(
            "HLSLIB_DATAFLOW_FUNCTION({}, {});".format(
                module_function_name, ", ".join(kernel_args_call)), sdfg,
            state_id)

        for _ in range(unrolled_loops):
            entry_stream.write("}")

        # ----------------------------------------------------------------------
        # Generate kernel code
        # ----------------------------------------------------------------------

        self._dispatcher.defined_vars.enter_scope(subgraph)

        module_body_stream = CodeIOStream()

        module_body_stream.write(
            "void {}({}) {{".format(module_function_name,
                                    ", ".join(kernel_args_module)), sdfg,
            state_id)

        # Register the array interface as a naked pointer for use inside the
        # FPGA kernel
        interfaces_added = set()
        for is_output, argname, arg, _ in parameters:
            for bank in fpga.iterate_hbm_multibank_arrays(
                    argname, arg, sdfg):
                if (not (isinstance(arg, dt.Array) and arg.storage
                         == dace.dtypes.StorageType.FPGA_Global)):
                    continue
                ctype = dtypes.pointer(arg.dtype).ctype
                ptr_name = fpga.fpga_ptr(argname,
                                          arg,
                                          sdfg,
                                          bank,
                                          is_output,
                                          None,
                                          is_array_interface=True)
                if not is_output:
                    ctype = f"const {ctype}"
                self._dispatcher.defined_vars.add(ptr_name, DefinedType.Pointer,
                                                  ctype)
                if argname in interfaces_added:
                    continue
                interfaces_added.add(argname)
                self._dispatcher.defined_vars.add(argname,
                                                  DefinedType.ArrayInterface,
                                                  ctype,
                                                  allow_shadowing=True)
        module_body_stream.write("\n")

        # Allocate local transients
        data_to_allocate = (set(subgraph.top_level_transients()) -
                            set(sdfg.shared_transients()) -
                            set([p[1] for p in parameters]))
        allocated = set()
        for node in subgraph.nodes():
            if not isinstance(node, dace.sdfg.nodes.AccessNode):
                continue
            if node.data not in data_to_allocate or node.data in allocated:
                continue
            allocated.add(node.data)
            self._dispatcher.dispatch_allocate(sdfg, state, state_id, node,
                                               node.desc(sdfg), module_stream,
                                               module_body_stream)

        self._dispatcher.dispatch_subgraph(sdfg,
                                           subgraph,
                                           state_id,
                                           module_stream,
                                           module_body_stream,
                                           skip_entry_node=False)

        module_stream.write(module_body_stream.getvalue(), sdfg, state_id)
        module_stream.write("}\n\n")

        self._dispatcher.defined_vars.exit_scope(subgraph)

    def rtl_tasklet_name(self, node: nodes.RTLTasklet, state, sdfg):
        return "{}_{}_{}_{}".format(node.name, sdfg.sdfg_id,
                                    sdfg.node_id(state), state.node_id(node))

    def generate_kernel_internal(
            self, sdfg: dace.SDFG, state: dace.SDFGState, kernel_name: str,
            predecessors: list, subgraphs: list, kernel_stream: CodeIOStream,
            state_host_header_stream: CodeIOStream,
            state_host_body_stream: CodeIOStream, function_stream: CodeIOStream,
            callsite_stream: CodeIOStream, state_parameters: list):
        '''
        Generates Kernel code, both device and host side.
        :param sdfg:
        :param state:
        :param kernel_name:
        :param predecessors: list containing all the name of kernels from which this one depends
        :param subgraphs:
        :param kernel_stream: Device code stream, contains the kernel code
        :param state_host_header_stream: Device-specific code stream: contains the host code
            for the state global declarations.
        :param state_host_body_stream: Device-specific code stream: contains all the code related to
            this state, for creating transient buffers, spawning kernels, and synchronizing them.
        :param function_stream: CPU code stream.
        :param callsite_stream: CPU code stream.
        :param state_parameters: list of state parameters. The kernel-specific parameters will be appended to it.
        '''

        (global_data_parameters, top_level_local_data, subgraph_parameters,
         nested_global_transients, bank_assignments,
         external_streams) = self.make_parameters(sdfg, state, subgraphs)

        state_parameters.extend(global_data_parameters)

        # Detect RTL tasklets, which will be launched as individual kernels
        rtl_tasklet_names = [
            self.rtl_tasklet_name(nd, state, sdfg) for nd in state.nodes()
            if isinstance(nd, nodes.RTLTasklet)
        ]

        # Generate host code
        self.generate_host_header(sdfg, kernel_name, global_data_parameters,
                                  state_host_header_stream)
        self.generate_host_function_boilerplate(sdfg, state,
                                                nested_global_transients,
                                                state_host_body_stream)

        # Now we write the device code
        module_stream = CodeIOStream()
        entry_stream = CodeIOStream()

        state_id = sdfg.node_id(state)

        self.generate_kernel_boilerplate_pre(sdfg, state_id, kernel_name,
                                             global_data_parameters,
                                             bank_assignments, module_stream,
                                             entry_stream, external_streams)

        # Emit allocations
        for node in top_level_local_data:
            self._dispatcher.dispatch_allocate(sdfg, state, state_id, node,
                                               node.desc(sdfg), module_stream,
                                               entry_stream)
        for is_output, name, node, _ in external_streams:
            self._dispatcher.defined_vars.add_global(name, DefinedType.Stream,
                                                     node.ctype)
            if name not in self._stream_connections:
                self._stream_connections[name] = [None, None]
            key = 0 if is_output else 1
            val = '{}_1.{}'.format(kernel_name, name)
            self._stream_connections[name][key] = val

        self.generate_modules(sdfg, state, kernel_name, subgraphs,
                              subgraph_parameters, module_stream, entry_stream,
                              state_host_body_stream)

        self.generate_host_function_body(sdfg, state, kernel_name, predecessors,
                                         global_data_parameters,
                                         rtl_tasklet_names,
                                         state_host_body_stream)

        # Store code to be passed to compilation phase
        # self._host_codes.append((kernel_name, host_code_stream.getvalue()))
        kernel_stream.write(module_stream.getvalue())
        kernel_stream.write(entry_stream.getvalue())

        self.generate_kernel_boilerplate_post(kernel_stream, sdfg, state_id)

    def generate_host_header(self, sdfg, kernel_function_name, parameters,
                             host_code_stream):

        kernel_args = []
        for is_output, name, arg, interface_id in parameters:
            if isinstance(arg, dt.Array):
                for bank in fpga.iterate_hbm_multibank_arrays(
                        name, arg, sdfg):
                    argname = fpga.fpga_ptr(name, arg, sdfg, bank, is_output,
                                             None, None, True, interface_id)
                    kernel_args.append(arg.as_arg(with_types=True,
                                                  name=argname))
            else:
                kernel_args.append(arg.as_arg(with_types=True, name=name))
        host_code_stream.write(
            """\
// Signature of kernel function (with raw pointers) for argument matching
DACE_EXPORTED void {kernel_function_name}({kernel_args});\n\n""".format(
                kernel_function_name=kernel_function_name,
                kernel_args=", ".join(kernel_args)), sdfg)

    def generate_memlet_definition(self, sdfg, dfg, state_id, src_node,
                                   dst_node, edge, callsite_stream):
        memlet = edge.data
        if (self._dispatcher.defined_vars.get(
                memlet.data)[0] == DefinedType.FPGA_ShiftRegister):
            raise NotImplementedError("Shift register for Xilinx NYI")
        else:
            self._cpu_codegen.copy_memory(sdfg, dfg, state_id, src_node,
                                          dst_node, edge, None, callsite_stream)

    def allocate_view(self, sdfg: dace.SDFG, dfg: dace.SDFGState, state_id: int,
                      node: dace.nodes.AccessNode, global_stream: CodeIOStream,
                      declaration_stream: CodeIOStream,
                      allocation_stream: CodeIOStream):
        return self._cpu_codegen.allocate_view(sdfg, dfg, state_id, node,
                                               global_stream,
                                               declaration_stream,
                                               allocation_stream)

    def generate_nsdfg_arguments(self, sdfg, dfg, state, node):
        # Connectors that are both input and output share the same name, unless
        # they are pointers to global memory in device code, in which case they
        # are split into explicit input and output interfaces
        inout = set(node.in_connectors.keys() & node.out_connectors.keys())

        memlet_references = []
        for _, _, _, vconn, in_memlet in sorted(state.in_edges(node),
                                                key=lambda e: e.dst_conn or ""):
            if in_memlet.data is None:
                continue
            is_memory_interface = (self._dispatcher.defined_vars.get(
                in_memlet.data, 1)[0] == DefinedType.ArrayInterface)
            if is_memory_interface:
                for bank in fpga.iterate_hbm_multibank_arrays(
                        in_memlet.data, sdfg.arrays[in_memlet.data], sdfg):
                    interface_name = fpga.fpga_ptr(vconn,
                                                    sdfg.arrays[in_memlet.data],
                                                    sdfg,
                                                    bank,
                                                    False,
                                                    is_array_interface=True)
                    passed_memlet = copy.deepcopy(in_memlet)
                    passed_memlet.subset = fpga.modify_distributed_subset(
                        passed_memlet.subset, bank)
                    interface_ref = cpp.emit_memlet_reference(
                        self._dispatcher,
                        sdfg,
                        passed_memlet,
                        interface_name,
                        conntype=node.in_connectors[vconn],
                        is_write=False)
                    memlet_references.append(interface_ref)
            if vconn in inout:
                continue
            if fpga.is_hbm_array(sdfg.arrays[in_memlet.data]):
                passed_memlet = copy.deepcopy(in_memlet)
                passed_memlet.subset = fpga.modify_distributed_subset(
                    passed_memlet.subset, 0)  # dummy so it works for HBM
            else:
                passed_memlet = in_memlet
            ref = cpp.emit_memlet_reference(self._dispatcher,
                                            sdfg,
                                            passed_memlet,
                                            vconn,
                                            conntype=node.in_connectors[vconn],
                                            is_write=False)
            if not is_memory_interface:
                memlet_references.append(ref)

        for _, uconn, _, _, out_memlet in sorted(
                state.out_edges(node), key=lambda e: e.src_conn or ""):
            if out_memlet.data is None:
                continue
            if fpga.is_hbm_array(sdfg.arrays[out_memlet.data]):
                passed_memlet = copy.deepcopy(out_memlet)
                passed_memlet.subset = fpga.modify_distributed_subset(
                    passed_memlet.subset, 0)  # dummy so it works for HBM
            else:
                passed_memlet = out_memlet
            ref = cpp.emit_memlet_reference(self._dispatcher,
                                            sdfg,
                                            passed_memlet,
                                            uconn,
                                            conntype=node.out_connectors[uconn],
                                            is_write=True)
            is_memory_interface = (self._dispatcher.defined_vars.get(
                out_memlet.data, 1)[0] == DefinedType.ArrayInterface)
            if is_memory_interface:
                for bank in fpga.iterate_hbm_multibank_arrays(
                        out_memlet.data, sdfg.arrays[out_memlet.data], sdfg):
                    interface_name = fpga.fpga_ptr(
                        uconn,
                        sdfg.arrays[out_memlet.data],
                        sdfg,
                        bank,
                        True,
                        is_array_interface=True)
                    passed_memlet = copy.deepcopy(out_memlet)
                    passed_memlet.subset = fpga.modify_distributed_subset(
                        passed_memlet.subset, bank)
                    memlet_references.append(
                        cpp.emit_memlet_reference(
                            self._dispatcher,
                            sdfg,
                            passed_memlet,
                            interface_name,
                            conntype=node.out_connectors[uconn],
                            is_write=True))
            else:
                memlet_references.append(ref)

        return memlet_references

    def unparse_tasklet(self, *args, **kwargs):
        # Pass this object for callbacks into the Xilinx codegen
        cpp.unparse_tasklet(*args, codegen=self, **kwargs)

    def make_ptr_assignment(self, src_expr, src_dtype, dst_expr, dst_dtype):
        """
        Write source to destination, where the source is a scalar, and the
        destination is a pointer.
        :return: String of C++ performing the write.
        """
        return self.make_write(DefinedType.Pointer, dst_dtype, None,
                               "&" + dst_expr, None, src_expr, None,
                               dst_dtype.veclen < src_dtype.veclen,
                               src_dtype.veclen)<|MERGE_RESOLUTION|>--- conflicted
+++ resolved
@@ -515,16 +515,10 @@
                         argname_to_bank_assignment[kernel_arg] = None
 
         stream_args = []
-<<<<<<< HEAD
         for is_output, dataname, data, interface in sorted(external_streams,
                                                            key=lambda t: t[1]):
             kernel_arg = self.make_kernel_argument(data, dataname, is_output,
                                                    True, interface)
-=======
-        for is_output, data_name, data, interface in external_streams:
-            kernel_arg = self.make_kernel_argument(data, data_name, None, None,
-                                                   is_output, True, interface)
->>>>>>> f6d41d68
             if kernel_arg:
                 stream_args.append(kernel_arg)
 
@@ -622,24 +616,8 @@
             kernel_stream.write(f"kernel_{name}.wait();\n", sdfg,
                                 sdfg.node_id(state))
 
-<<<<<<< HEAD
-        # Report performance
-        kernel_stream.write(
-            """\
-  std::cout << "Kernel executed in " << elapsed.second << " seconds.\\n" << std::flush;
-  // Save execution time in file
-  std::ofstream out_file;
-  out_file.open("dace_times.dat", std::ios::app);
-  out_file << elapsed.second <<std::endl;
-  out_file.close();
-}""", sdfg, sdfg.node_id(state))
-
-    def generate_module(self, sdfg, state, name, subgraph, parameters,
-                        module_stream, entry_stream, host_stream):
-=======
     def generate_module(self, sdfg, state, kernel_name, name, subgraph,
                         parameters, module_stream, entry_stream, host_stream):
->>>>>>> f6d41d68
         """Generates a module that will run as a dataflow function in the FPGA
            kernel."""
 
