# Copyright 2019-2021 ETH Zurich and the DaCe authors. All rights reserved.
from copy import deepcopy
from dace.sdfg.graph import MultiConnectorEdge
from dace.sdfg.state import ControlFlowRegion, SDFGState, StateSubgraphView
import functools
import itertools
import warnings

from dace import data, dtypes, registry, memlet as mmlt, subsets, symbolic, Config
from dace.codegen import cppunparse, exceptions as cgx
from dace.codegen.prettycode import CodeIOStream
from dace.codegen.targets import cpp
from dace.codegen.common import codeblock_to_cpp, sym2cpp, update_persistent_desc
from dace.codegen.targets.target import TargetCodeGenerator, make_absolute
from dace.codegen.dispatcher import DefinedType, TargetDispatcher
from dace.frontend import operations
from dace.sdfg import nodes, utils as sdutils
from dace.sdfg import (ScopeSubgraphView, SDFG, scope_contains_scope, is_array_stream_view, NodeNotExpandedError,
                       dynamic_map_inputs)
from dace.sdfg.scope import is_devicelevel_gpu, is_in_scope
from dace.sdfg.validation import validate_memlet_data
from typing import TYPE_CHECKING, Optional, Tuple, Union
from dace.codegen.targets import fpga

if TYPE_CHECKING:
    from dace.codegen.targets.framecode import DaCeCodeGenerator


@registry.autoregister_params(name='cpu')
class CPUCodeGen(TargetCodeGenerator):
    """ SDFG CPU code generator. """

    title = "CPU"
    target_name = "cpu"
    language = "cpp"
    is_soft_hier = False

    def _define_sdfg_arguments(self, sdfg, arglist):

        # NOTE: Multi-nesting with container arrays must be further investigated.
        def _visit_structure(struct: data.Structure, args: dict, prefix: str = ''):
            for k, v in struct.members.items():
                if isinstance(v, data.Structure):
                    _visit_structure(v, args, f'{prefix}->{k}')
                elif isinstance(v, data.ContainerArray):
                    _visit_structure(v.stype, args, f'{prefix}->{k}')
                if isinstance(v, data.Data):
                    args[f'{prefix}->{k}'] = v

        # Keeps track of generated connectors, so we know how to access them in nested scopes
        args = dict(arglist)
        for name, arg_type in arglist.items():
            if isinstance(arg_type, data.Structure):
                desc = sdfg.arrays[name]
                _visit_structure(arg_type, args, name)
            elif isinstance(arg_type, data.ContainerArray):
                desc = sdfg.arrays[name]
                desc = desc.stype
                if isinstance(desc, data.Structure):
                    _visit_structure(desc, args, name)

        for name, arg_type in args.items():
            if isinstance(arg_type, data.Scalar):
                # GPU global memory is only accessed via pointers
                # TODO(later): Fix workaround somehow
                if arg_type.storage is dtypes.StorageType.GPU_Global:
                    self._dispatcher.defined_vars.add(name, DefinedType.Pointer, dtypes.pointer(arg_type.dtype).ctype)
                    continue

                self._dispatcher.defined_vars.add(name, DefinedType.Scalar, arg_type.dtype.ctype)
            elif isinstance(arg_type, data.Array):
                self._dispatcher.defined_vars.add(name, DefinedType.Pointer, dtypes.pointer(arg_type.dtype).ctype)
            elif isinstance(arg_type, data.Stream):
                if arg_type.is_stream_array():
                    self._dispatcher.defined_vars.add(name, DefinedType.StreamArray, arg_type.as_arg(name=''))
                else:
                    self._dispatcher.defined_vars.add(name, DefinedType.Stream, arg_type.as_arg(name=''))
            elif isinstance(arg_type, data.Structure):
                self._dispatcher.defined_vars.add(name, DefinedType.Pointer, arg_type.dtype.ctype)
            else:
                raise TypeError("Unrecognized argument type: {t} (value {v})".format(t=type(arg_type).__name__,
                                                                                     v=str(arg_type)))

    def __init__(self, frame_codegen: 'DaCeCodeGenerator', sdfg: SDFG):
        self._frame = frame_codegen
        self._dispatcher: TargetDispatcher = frame_codegen.dispatcher
        self.calling_codegen = self
        dispatcher = self._dispatcher

        self._locals = cppunparse.CPPLocals()
        # Scope depth (for defining locals)
        self._ldepth = 0

        # Keep nested SDFG schedule when descending into it
        self._toplevel_schedule = None

        # FIXME: this allows other code generators to change the CPU
        # behavior to assume that arrays point to packed types, thus dividing
        # all addresess by the vector length.
        self._packed_types = False

        # Keep track of traversed nodes
        self._generated_nodes = set()

        # Keep track of generated NestedSDG, and the name of the assigned function
        self._generated_nested_sdfg = dict()

        # Keeps track of generated connectors, so we know how to access them in nested scopes
        arglist = dict(self._frame.arglist)
        self._define_sdfg_arguments(sdfg, arglist)

        # Register dispatchers
        dispatcher.register_node_dispatcher(self)
        dispatcher.register_map_dispatcher(
            [dtypes.ScheduleType.CPU_Multicore, dtypes.ScheduleType.CPU_Persistent, dtypes.ScheduleType.Sequential],
            self)

        cpu_storage = [dtypes.StorageType.CPU_Heap, dtypes.StorageType.CPU_ThreadLocal, dtypes.StorageType.Register]
        dispatcher.register_array_dispatcher(cpu_storage, self)

        # Register CPU copies (all internal pairs)
        for src_storage, dst_storage in itertools.product(cpu_storage, cpu_storage):
            dispatcher.register_copy_dispatcher(src_storage, dst_storage, None, self)

    @staticmethod
    def cmake_options():
        options = []

        if Config.get('compiler', 'cpu', 'executable'):
            compiler = make_absolute(Config.get('compiler', 'cpu', 'executable'))
            options.append('-DCMAKE_CXX_COMPILER="{}"'.format(compiler))

        if Config.get('compiler', 'cpu', 'args'):
            flags = Config.get('compiler', 'cpu', 'args')
            options.append('-DCMAKE_CXX_FLAGS="{}"'.format(flags))

        return options

    def get_generated_codeobjects(self):
        # CPU target generates inline code
        return []

    @property
    def has_initializer(self):
        return False

    @property
    def has_finalizer(self):
        return False

    def generate_scope(self, sdfg: SDFG, cfg: ControlFlowRegion, dfg_scope: ScopeSubgraphView, state_id: int,
                       function_stream: CodeIOStream, callsite_stream: CodeIOStream) -> None:
        entry_node = dfg_scope.source_nodes()[0]
        cpp.presynchronize_streams(sdfg, cfg, dfg_scope, state_id, entry_node, callsite_stream)

        self.generate_node(sdfg, cfg, dfg_scope, state_id, entry_node, function_stream, callsite_stream)
        self._dispatcher.dispatch_subgraph(sdfg,
                                           cfg,
                                           dfg_scope,
                                           state_id,
                                           function_stream,
                                           callsite_stream,
                                           skip_entry_node=True)

    def generate_node(self, sdfg: SDFG, cfg: ControlFlowRegion, dfg: ScopeSubgraphView, state_id: int, node: nodes.Node,
                      function_stream: CodeIOStream, callsite_stream: CodeIOStream) -> None:
        # Dynamically obtain node generator according to class name
        # print(f'CPU: Generating node {node} in state {state_id}')
        try:
            gen = getattr(self, "_generate_" + type(node).__name__)
        except AttributeError:
            if isinstance(node, nodes.LibraryNode):
                raise NodeNotExpandedError(sdfg, state_id, dfg.node_id(node))
            raise
        gen(sdfg, cfg, dfg, state_id, node, function_stream, callsite_stream)
        # if self.is_soft_hier:
        #     callsite_stream.write("// 4444444444444444444444444444444444444\n")
        # Mark node as "generated"
        self._generated_nodes.add(node)
        self._locals.clear_scope(self._ldepth + 1)

    def allocate_view(self,
                      sdfg: SDFG,
                      cfg: ControlFlowRegion,
                      dfg: SDFGState,
                      state_id: int,
                      node: nodes.AccessNode,
                      global_stream: CodeIOStream,
                      declaration_stream: CodeIOStream,
                      allocation_stream: CodeIOStream,
                      decouple_array_interfaces: bool = False) -> None:
        """
        Allocates (creates pointer and refers to original) a view of an
        existing array, scalar, or view.
        """

        name = node.data
        nodedesc = node.desc(sdfg)
        ptrname = cpp.ptr(name, nodedesc, sdfg, self._frame)

        # Check if array is already declared
        declared = self._dispatcher.declared_arrays.has(ptrname)

        # Check directionality of view (referencing dst or src)
        edge = sdutils.get_view_edge(dfg, node)

        # When emitting ArrayInterface, we need to know if this is a read or
        # write variation
        is_write = edge.src is node

        # Allocate the viewed data before the view, if necessary
        mpath = dfg.memlet_path(edge)
        viewed_dnode: nodes.AccessNode = mpath[-1].dst if is_write else mpath[0].src
        self._dispatcher.dispatch_allocate(sdfg, cfg, dfg, state_id, viewed_dnode, viewed_dnode.desc(sdfg),
                                           global_stream, allocation_stream)

        # Memlet points to view, construct mirror memlet
        memlet = edge.data
        if memlet.data == node.data:
            memlet = deepcopy(memlet)
            memlet.data = viewed_dnode.data
            memlet.subset = memlet.dst_subset if is_write else memlet.src_subset
            if memlet.subset is None:
                memlet.subset = subsets.Range.from_array(viewed_dnode.desc(sdfg))

        # Emit memlet as a reference and register defined variable
        atype, aname, value = cpp.emit_memlet_reference(self._dispatcher,
                                                        sdfg,
                                                        memlet,
                                                        name,
                                                        dtypes.pointer(nodedesc.dtype),
                                                        ancestor=0,
                                                        is_write=is_write,
                                                        decouple_array_interfaces=decouple_array_interfaces)

        # Test for views of container arrays and structs
        if isinstance(sdfg.arrays[viewed_dnode.data], (data.Structure, data.ContainerArray, data.ContainerView)):
            vdesc = sdfg.arrays[viewed_dnode.data]
            ptrname = cpp.ptr(memlet.data, vdesc, sdfg, self._dispatcher.frame)
            field_name = None
            if is_write and mpath[-1].dst_conn:
                field_name = mpath[-1].dst_conn
            elif not is_write and mpath[0].src_conn:
                field_name = mpath[0].src_conn

            # Plain view into a container array
            if isinstance(vdesc, data.ContainerArray) and not isinstance(vdesc.stype, data.Structure):
                offset = cpp.cpp_offset_expr(vdesc, memlet.subset)
                value = f'{ptrname}[{offset}]'
            else:
                if field_name is not None:
                    if isinstance(vdesc, data.ContainerArray):
                        offset = cpp.cpp_offset_expr(vdesc, memlet.subset)
                        arrexpr = f'{ptrname}[{offset}]'
                        stype = vdesc.stype
                    else:
                        arrexpr = f'{ptrname}'
                        stype = vdesc

                    value = f'{arrexpr}->{field_name}'
                    if isinstance(stype.members[field_name], data.Scalar):
                        value = '&' + value

        if not declared:
            ctypedef = dtypes.pointer(nodedesc.dtype).ctype
            self._dispatcher.declared_arrays.add(aname, DefinedType.Pointer, ctypedef)
            if isinstance(nodedesc, data.StructureView):
                for k, v in nodedesc.members.items():
                    if isinstance(v, data.Data):
                        ctypedef = dtypes.pointer(v.dtype).ctype if isinstance(v, data.Array) else v.dtype.ctype
                        defined_type = DefinedType.Scalar if isinstance(v, data.Scalar) else DefinedType.Pointer
                        self._dispatcher.declared_arrays.add(f"{name}->{k}", defined_type, ctypedef)
                        self._dispatcher.defined_vars.add(f"{name}->{k}", defined_type, ctypedef)
                # TODO: Find a better way to do this (the issue is with pointers of pointers)
                if atype.endswith('*'):
                    atype = atype[:-1]
                if value.startswith('&'):
                    value = value[1:]
            declaration_stream.write(f'{atype} {aname};', cfg, state_id, node)
        allocation_stream.write(f'{aname} = {value};', cfg, state_id, node)

    def allocate_reference(self, sdfg: SDFG, cfg: ControlFlowRegion, dfg: SDFGState, state_id: int,
                           node: nodes.AccessNode, global_stream: CodeIOStream, declaration_stream: CodeIOStream,
                           allocation_stream: CodeIOStream) -> None:
        name = node.data
        nodedesc = node.desc(sdfg)
        ptrname = cpp.ptr(name, nodedesc, sdfg, self._frame)

        # Check if reference is already declared
        declared = self._dispatcher.declared_arrays.has(ptrname)

        if not declared:
            declaration_stream.write(f'{nodedesc.dtype.ctype} *{ptrname};', cfg, state_id, node)
            ctypedef = dtypes.pointer(nodedesc.dtype).ctype
            self._dispatcher.declared_arrays.add(ptrname, DefinedType.Pointer, ctypedef)
            self._dispatcher.defined_vars.add(ptrname, DefinedType.Pointer, ctypedef)

    def declare_array(self, sdfg: SDFG, cfg: ControlFlowRegion, dfg: StateSubgraphView, state_id: int, node: nodes.Node,
                      nodedesc: data.Data, function_stream: CodeIOStream, declaration_stream: CodeIOStream) -> None:
        fsymbols = self._frame.symbols_and_constants(sdfg)
        # NOTE: `dfg` (state) will be None iff `nodedesc` is non-free symbol dependent
        # (see `DaCeCodeGenerator.determine_allocation_lifetime` in `dace.codegen.targets.framecode`).
        # We add the `dfg is not None` check because the `sdutils.is_nonfree_sym_dependent` check will fail if
        # `nodedesc` is a View and `dfg` is None.
        if dfg and not sdutils.is_nonfree_sym_dependent(node, nodedesc, dfg, fsymbols):
            raise NotImplementedError("The declare_array method should only be used for variables "
                                      "that must have their declaration and allocation separate.")

        name = node.root_data
        ptrname = cpp.ptr(name, nodedesc, sdfg, self._frame)

        if nodedesc.transient is False:
            return

        # Check if array is already declared
        if self._dispatcher.declared_arrays.has(ptrname):
            return

        # Compute array size
        arrsize = nodedesc.total_size
        if not isinstance(nodedesc.dtype, dtypes.opaque):
            arrsize_bytes = arrsize * nodedesc.dtype.bytes

        if (nodedesc.storage == dtypes.StorageType.CPU_Heap or nodedesc.storage == dtypes.StorageType.Register):

            ctypedef = dtypes.pointer(nodedesc.dtype).ctype

            declaration_stream.write(f'{nodedesc.dtype.ctype} *{name} = nullptr;\n', cfg, state_id, node)
            self._dispatcher.declared_arrays.add(name, DefinedType.Pointer, ctypedef)
            return
        elif nodedesc.storage is dtypes.StorageType.CPU_ThreadLocal:
            # Define pointer once
            # NOTE: OpenMP threadprivate storage MUST be declared globally.
            function_stream.write(
                "{ctype} *{name} = nullptr;\n"
                "#pragma omp threadprivate({name})".format(ctype=nodedesc.dtype.ctype, name=name),
                cfg,
                state_id,
                node,
            )
            self._dispatcher.declared_arrays.add_global(name, DefinedType.Pointer, '%s *' % nodedesc.dtype.ctype)
        else:
            raise NotImplementedError("Unimplemented storage type " + str(nodedesc.storage))

    def allocate_array(self,
                       sdfg: SDFG,
                       cfg: ControlFlowRegion,
                       dfg: StateSubgraphView,
                       state_id: int,
                       node: nodes.AccessNode,
                       nodedesc: data.Data,
                       function_stream: CodeIOStream,
                       declaration_stream: CodeIOStream,
                       allocation_stream: CodeIOStream,
                       allocate_nested_data: bool = True) -> None:
        alloc_name = cpp.ptr(node.data, nodedesc, sdfg, self._frame)
        name = alloc_name

        tokens = node.data.split('.')
        top_desc = sdfg.arrays[tokens[0]]
        # NOTE: Assuming here that all Structure members share transient/storage/lifetime properties.
        # TODO: Study what is needed in the DaCe stack to ensure this assumption is correct.
        top_transient = top_desc.transient
        top_storage = top_desc.storage
        top_lifetime = top_desc.lifetime

        if top_transient is False:
            return

        # Check if array is already allocated
        if self._dispatcher.defined_vars.has(name):
            return

        if len(tokens) > 1:
            for i in range(len(tokens) - 1):
                tmp_name = '.'.join(tokens[:i + 1])
                tmp_alloc_name = cpp.ptr(tmp_name, sdfg.arrays[tmp_name], sdfg, self._frame)
                if not self._dispatcher.defined_vars.has(tmp_alloc_name):
                    self.allocate_array(sdfg,
                                        cfg,
                                        dfg,
                                        state_id,
                                        nodes.AccessNode(tmp_name),
                                        sdfg.arrays[tmp_name],
                                        function_stream,
                                        declaration_stream,
                                        allocation_stream,
                                        allocate_nested_data=False)
            declared = True
        else:
            # Check if array is already declared
            declared = self._dispatcher.declared_arrays.has(name)

        define_var = self._dispatcher.defined_vars.add
        if top_lifetime in (dtypes.AllocationLifetime.Persistent, dtypes.AllocationLifetime.External):
            define_var = self._dispatcher.defined_vars.add_global
            nodedesc = update_persistent_desc(nodedesc, sdfg)

        # Compute array size
        arrsize = nodedesc.total_size
        arrsize_bytes = None
        if not isinstance(nodedesc.dtype, dtypes.opaque):
            arrsize_bytes = arrsize * nodedesc.dtype.bytes

        if isinstance(nodedesc, data.Structure) and not isinstance(nodedesc, data.StructureView):
            declaration_stream.write(f"{nodedesc.ctype} {name} = new {nodedesc.dtype.base_type};\n")
            define_var(name, DefinedType.Pointer, nodedesc.ctype)
            if allocate_nested_data:
                for k, v in nodedesc.members.items():
                    if isinstance(v, data.Data):
                        ctypedef = dtypes.pointer(v.dtype).ctype if isinstance(v, data.Array) else v.dtype.ctype
                        defined_type = DefinedType.Scalar if isinstance(v, data.Scalar) else DefinedType.Pointer
                        self._dispatcher.declared_arrays.add(f"{name}->{k}", defined_type, ctypedef)
                        if isinstance(v, data.Scalar):
                            # NOTE: Scalar members are already defined in the struct definition.
                            self._dispatcher.defined_vars.add(f"{name}->{k}", defined_type, ctypedef)
                        else:
                            self.allocate_array(sdfg, cfg, dfg, state_id, nodes.AccessNode(f"{name}.{k}"), v,
                                                function_stream, declaration_stream, allocation_stream)
            return
        if isinstance(nodedesc, data.View):
            return self.allocate_view(sdfg, cfg, dfg, state_id, node, function_stream, declaration_stream,
                                      allocation_stream)
        if isinstance(nodedesc, data.Reference):
            return self.allocate_reference(sdfg, cfg, dfg, state_id, node, function_stream, declaration_stream,
                                           allocation_stream)
        if isinstance(nodedesc, data.Scalar):
            if node.setzero:
                declaration_stream.write("%s %s = 0;\n" % (nodedesc.dtype.ctype, name), cfg, state_id, node)
            else:
                declaration_stream.write("%s %s;\n" % (nodedesc.dtype.ctype, name), cfg, state_id, node)
            define_var(name, DefinedType.Scalar, nodedesc.dtype.ctype)
        elif isinstance(nodedesc, data.Stream):
            ###################################################################
            # Stream directly connected to an array

            if is_array_stream_view(sdfg, dfg, node):
                if state_id is None:
                    raise SyntaxError("Stream-view of array may not be defined in more than one state")

                arrnode = sdfg.arrays[nodedesc.sink]
                state: SDFGState = cfg.nodes()[state_id]
                edges = state.out_edges(node)
                if len(edges) > 1:
                    raise NotImplementedError("Cannot handle streams writing to multiple arrays.")

                memlet_path = state.memlet_path(edges[0])
                # Allocate the array before its stream view, if necessary
                self.allocate_array(sdfg, cfg, dfg, state_id, memlet_path[-1].dst, memlet_path[-1].dst.desc(sdfg),
                                    function_stream, declaration_stream, allocation_stream)

                array_expr = cpp.copy_expr(self._dispatcher,
                                           sdfg,
                                           nodedesc.sink,
                                           edges[0].data,
                                           packed_types=self._packed_types)
                threadlocal = ""
                threadlocal_stores = [dtypes.StorageType.CPU_ThreadLocal, dtypes.StorageType.Register]
                if (sdfg.arrays[nodedesc.sink].storage in threadlocal_stores or nodedesc.storage in threadlocal_stores):
                    threadlocal = "Threadlocal"
                ctype = 'dace::ArrayStreamView%s<%s>' % (threadlocal, arrnode.dtype.ctype)
                declaration_stream.write(
                    "%s %s (%s);\n" % (ctype, name, array_expr),
                    cfg,
                    state_id,
                    node,
                )
                define_var(name, DefinedType.Stream, ctype)
                return

            ###################################################################
            # Regular stream

            dtype = nodedesc.dtype.ctype
            ctypedef = 'dace::Stream<{}>'.format(dtype)
            if nodedesc.buffer_size != 0:
                definition = "{} {}({});".format(ctypedef, name, nodedesc.buffer_size)
            else:
                definition = "{} {};".format(ctypedef, name)

            declaration_stream.write(definition, cfg, state_id, node)
            define_var(name, DefinedType.Stream, ctypedef)

        elif (nodedesc.storage == dtypes.StorageType.CPU_Heap
              or (nodedesc.storage == dtypes.StorageType.Register and
                  ((symbolic.issymbolic(arrsize, sdfg.constants)) or
                   (arrsize_bytes and ((arrsize_bytes > Config.get("compiler", "max_stack_array_size")) == True))))):

            if nodedesc.storage == dtypes.StorageType.Register:

                if symbolic.issymbolic(arrsize, sdfg.constants):
                    warnings.warn('Variable-length array %s with size %s '
                                  'detected and was allocated on the heap instead of '
                                  '%s' % (name, cpp.sym2cpp(arrsize), nodedesc.storage))
                elif (arrsize_bytes > Config.get("compiler", "max_stack_array_size")) == True:
                    warnings.warn("Array {} with size {} detected and was allocated on the heap instead of "
                                  "{} since its size is greater than max_stack_array_size ({})".format(
                                      name, cpp.sym2cpp(arrsize_bytes), nodedesc.storage,
                                      Config.get("compiler", "max_stack_array_size")))

            ctypedef = dtypes.pointer(nodedesc.dtype).ctype

            if not declared:
                declaration_stream.write(f'{nodedesc.dtype.ctype} *{name};\n', cfg, state_id, node)
            allocation_stream.write(
                "%s = new %s DACE_ALIGN(64)[%s];\n" % (alloc_name, nodedesc.dtype.ctype, cpp.sym2cpp(arrsize)), cfg,
                state_id, node)
            define_var(name, DefinedType.Pointer, ctypedef)

            if node.setzero:
                allocation_stream.write("memset(%s, 0, sizeof(%s)*%s);" %
                                        (alloc_name, nodedesc.dtype.ctype, cpp.sym2cpp(arrsize)))
            if nodedesc.start_offset != 0:
                allocation_stream.write(f'{alloc_name} += {cpp.sym2cpp(nodedesc.start_offset)};\n', cfg, state_id, node)

            return
        elif (nodedesc.storage == dtypes.StorageType.Register):
            ctypedef = dtypes.pointer(nodedesc.dtype).ctype
            if nodedesc.start_offset != 0:
                raise NotImplementedError('Start offset unsupported for registers')
            if node.setzero:
                declaration_stream.write(
                    "%s %s[%s]  DACE_ALIGN(64) = {0};\n" % (nodedesc.dtype.ctype, name, cpp.sym2cpp(arrsize)),
                    cfg,
                    state_id,
                    node,
                )
                define_var(name, DefinedType.Pointer, ctypedef)
                return
            declaration_stream.write(
                "%s %s[%s]  DACE_ALIGN(64);\n" % (nodedesc.dtype.ctype, name, cpp.sym2cpp(arrsize)),
                cfg,
                state_id,
                node,
            )
            define_var(name, DefinedType.Pointer, ctypedef)
            return
        elif nodedesc.storage is dtypes.StorageType.CPU_ThreadLocal:
            # Define pointer once
            # NOTE: OpenMP threadprivate storage MUST be declared globally.
            if not declared:
                function_stream.write(
                    "{ctype} *{name};\n#pragma omp threadprivate({name})".format(ctype=nodedesc.dtype.ctype, name=name),
                    cfg,
                    state_id,
                    node,
                )
                self._dispatcher.declared_arrays.add_global(name, DefinedType.Pointer, '%s *' % nodedesc.dtype.ctype)

            # Allocate in each OpenMP thread
            allocation_stream.write(
                """
                #pragma omp parallel
                {{
                    {name} = new {ctype} DACE_ALIGN(64)[{arrsize}];""".format(ctype=nodedesc.dtype.ctype,
                                                                              name=alloc_name,
                                                                              arrsize=cpp.sym2cpp(arrsize)),
                cfg,
                state_id,
                node,
            )
            if node.setzero:
                allocation_stream.write("memset(%s, 0, sizeof(%s)*%s);" %
                                        (alloc_name, nodedesc.dtype.ctype, cpp.sym2cpp(arrsize)))
            if nodedesc.start_offset != 0:
                allocation_stream.write(f'{alloc_name} += {cpp.sym2cpp(nodedesc.start_offset)};\n', cfg, state_id, node)

            # Close OpenMP parallel section
            allocation_stream.write('}')
            self._dispatcher.defined_vars.add_global(name, DefinedType.Pointer, '%s *' % nodedesc.dtype.ctype)
        else:
            raise NotImplementedError("Unimplemented storage type " + str(nodedesc.storage))

    def deallocate_array(self, sdfg: SDFG, cfg: ControlFlowRegion, dfg: StateSubgraphView, state_id: int,
                         node: nodes.AccessNode, nodedesc: data.Data, function_stream: CodeIOStream,
                         callsite_stream: CodeIOStream) -> None:
        arrsize = nodedesc.total_size
        arrsize_bytes = None
        if not isinstance(nodedesc.dtype, dtypes.opaque):
            arrsize_bytes = arrsize * nodedesc.dtype.bytes

        alloc_name = cpp.ptr(node.data, nodedesc, sdfg, self._frame)
        if isinstance(nodedesc, data.Array) and nodedesc.start_offset != 0:
            alloc_name = f'({alloc_name} - {cpp.sym2cpp(nodedesc.start_offset)})'

        if self._dispatcher.declared_arrays.has(alloc_name):
            is_global = nodedesc.lifetime in (dtypes.AllocationLifetime.Global, dtypes.AllocationLifetime.Persistent,
                                              dtypes.AllocationLifetime.External)
            self._dispatcher.declared_arrays.remove(alloc_name, is_global=is_global)

        if isinstance(nodedesc, (data.Scalar, data.View, data.Stream, data.Reference)):
            return
        elif (nodedesc.storage == dtypes.StorageType.CPU_Heap
              or (nodedesc.storage == dtypes.StorageType.Register and
                  (symbolic.issymbolic(arrsize, sdfg.constants) or
                   (arrsize_bytes and ((arrsize_bytes > Config.get("compiler", "max_stack_array_size")) == True))))):
            if isinstance(nodedesc, data.Array):
                callsite_stream.write(f"delete[] {alloc_name};\n", cfg, state_id, node)
            else:
                callsite_stream.write(f"delete {alloc_name};\n", cfg, state_id, node)
        elif nodedesc.storage is dtypes.StorageType.CPU_ThreadLocal:
            # Deallocate in each OpenMP thread
            if isinstance(nodedesc, data.Array):
                deleteop = "delete[]"
            else:
                deleteop = "delete"
            callsite_stream.write(
                f"""#pragma omp parallel
                {{
                    {deleteop} {alloc_name};
                }}""",
                cfg,
                state_id,
                node,
            )
        else:
            return

    def copy_memory(
        self,
        sdfg: SDFG,
        cfg: ControlFlowRegion,
        dfg: StateSubgraphView,
        state_id: int,
        src_node: Union[nodes.Tasklet, nodes.AccessNode],
        dst_node: Union[nodes.Tasklet, nodes.AccessNode],
        edge: Tuple[nodes.Node, Optional[str], nodes.Node, Optional[str], mmlt.Memlet],
        function_stream: CodeIOStream,
        callsite_stream: CodeIOStream,
    ) -> None:
        print(f'CPU: Copying memory from {src_node} to {dst_node}')
        if isinstance(src_node, nodes.Tasklet):
            src_storage = dtypes.StorageType.Register
            try:
                src_parent = dfg.entry_node(src_node)
            except KeyError:
                src_parent = None
            dst_schedule = None if src_parent is None else src_parent.map.schedule
        else:
            src_storage = src_node.desc(sdfg).storage

        if isinstance(dst_node, nodes.Tasklet):
            dst_storage = dtypes.StorageType.Register
        else:
            dst_storage = dst_node.desc(sdfg).storage

        try:
            dst_parent = dfg.entry_node(dst_node)
        except KeyError:
            dst_parent = None
        dst_schedule = None if dst_parent is None else dst_parent.map.schedule

        state_dfg = cfg.node(state_id)

        # Emit actual copy
        self._emit_copy(
            sdfg,
            cfg,
            state_id,
            src_node,
            src_storage,
            dst_node,
            dst_storage,
            dst_schedule,
            edge,
            state_dfg,
            callsite_stream,
        )

    def _emit_copy(
        self,
        sdfg: SDFG,
        cfg: ControlFlowRegion,
        state_id: int,
        src_node: nodes.Node,
        src_storage: dtypes.StorageType,
        dst_node: nodes.Node,
        dst_storage: dtypes.StorageType,
        dst_schedule: dtypes.ScheduleType,
        edge: Tuple[nodes.Node, Optional[str], nodes.Node, Optional[str], mmlt.Memlet],
        dfg: StateSubgraphView,
        stream: CodeIOStream,
    ) -> None:
        u, uconn, v, vconn, memlet = edge
        orig_vconn = vconn
        stream.write("// CPU: Copy from {} to {}".format(u, v), sdfg, state_id, [u, v])
        # Determine memlet directionality
        if isinstance(src_node, nodes.AccessNode) and validate_memlet_data(memlet.data, src_node.data):
            write = True
        elif isinstance(dst_node, nodes.AccessNode) and validate_memlet_data(memlet.data, dst_node.data):
            write = False
        elif isinstance(src_node, nodes.CodeNode) and isinstance(dst_node, nodes.CodeNode):
            # Code->Code copy (not read nor write)
            raise RuntimeError("Copying between code nodes is only supported as part of the participating nodes")
        elif uconn is None and vconn is None and memlet.data is None and dst_schedule == dtypes.ScheduleType.Sequential:
            # Sequential dependency edge
            return
        else:
            raise LookupError("Memlet does not point to any of the nodes")

        if isinstance(dst_node, nodes.Tasklet):
            print(f"Copy into Tasklet")
            # Copy into tasklet
            stream.write(
                "    " + self.memlet_definition(sdfg, memlet, False, vconn, dst_node.in_connectors[vconn]),
                cfg,
                state_id,
                [src_node, dst_node],
            )
            return
        elif isinstance(src_node, nodes.Tasklet):
            # Copy out of tasklet
            stream.write(
                "    " + self.memlet_definition(sdfg, memlet, True, uconn, src_node.out_connectors[uconn]),
                cfg,
                state_id,
                [src_node, dst_node],
            )
            return
        else:  # Copy array-to-array
            src_nodedesc = src_node.desc(sdfg)
            dst_nodedesc = dst_node.desc(sdfg)

            if write:
                vconn = cpp.ptr(dst_node.data, dst_nodedesc, sdfg, self._frame)
            ctype = dst_nodedesc.dtype.ctype

            #############################################
            # Corner cases

            # Setting a reference
            if isinstance(dst_nodedesc, data.Reference) and orig_vconn == 'set':
                srcptr = cpp.ptr(src_node.data, src_nodedesc, sdfg, self._frame)
                defined_type, _ = self._dispatcher.defined_vars.get(srcptr)
                stream.write(
                    "%s = %s;" % (vconn, cpp.cpp_ptr_expr(sdfg, memlet, defined_type)),
                    cfg,
                    state_id,
                    [src_node, dst_node],
                )
                return

            # Writing from/to a stream
            if isinstance(sdfg.arrays[memlet.data], data.Stream) or (isinstance(src_node, nodes.AccessNode)
                                                                     and isinstance(src_nodedesc, data.Stream)):
                # Identify whether a stream is writing to an array
                if isinstance(dst_nodedesc, (data.Scalar, data.Array)) and isinstance(src_nodedesc, data.Stream):
                    # Stream -> Array - pop bulk
                    if is_array_stream_view(sdfg, dfg, src_node):
                        return  # Do nothing (handled by ArrayStreamView)

                    array_subset = (memlet.subset if memlet.data == dst_node.data else memlet.other_subset)
                    if array_subset is None:  # Need to use entire array
                        array_subset = subsets.Range.from_array(dst_nodedesc)

                    # stream_subset = (memlet.subset
                    #                  if memlet.data == src_node.data else
                    #                  memlet.other_subset)
                    stream_subset = memlet.subset
                    if memlet.data != src_node.data and memlet.other_subset:
                        stream_subset = memlet.other_subset

                    stream_expr = cpp.cpp_offset_expr(src_nodedesc, stream_subset)
                    array_expr = cpp.cpp_offset_expr(dst_nodedesc, array_subset)
                    assert functools.reduce(lambda a, b: a * b, src_nodedesc.shape, 1) == 1
                    stream.write(
                        "{s}.pop(&{arr}[{aexpr}], {maxsize});".format(s=cpp.ptr(src_node.data, src_nodedesc, sdfg,
                                                                                self._frame),
                                                                      arr=cpp.ptr(dst_node.data, dst_nodedesc, sdfg,
                                                                                  self._frame),
                                                                      aexpr=array_expr,
                                                                      maxsize=cpp.sym2cpp(array_subset.num_elements())),
                        cfg,
                        state_id,
                        [src_node, dst_node],
                    )
                    return
                # Array -> Stream - push bulk
                if isinstance(src_nodedesc, (data.Scalar, data.Array)) and isinstance(dst_nodedesc, data.Stream):
                    if isinstance(src_nodedesc, data.Scalar):
                        stream.write(
                            "{s}.push({arr});".format(s=cpp.ptr(dst_node.data, dst_nodedesc, sdfg, self._frame),
                                                      arr=cpp.ptr(src_node.data, src_nodedesc, sdfg, self._frame)),
                            cfg,
                            state_id,
                            [src_node, dst_node],
                        )
                    elif hasattr(src_nodedesc, "src"):  # ArrayStreamView
                        stream.write(
                            "{s}.push({arr});".format(s=cpp.ptr(dst_node.data, dst_nodedesc, sdfg, self._frame),
                                                      arr=cpp.ptr(src_nodedesc.src, sdfg.arrays[src_nodedesc.src], sdfg,
                                                                  self._frame)),
                            cfg,
                            state_id,
                            [src_node, dst_node],
                        )
                    else:
                        copysize = " * ".join([cpp.sym2cpp(s) for s in memlet.subset.size()])
                        stream.write(
                            "{s}.push({arr}, {size});".format(s=cpp.ptr(dst_node.data, dst_nodedesc, sdfg, self._frame),
                                                              arr=cpp.ptr(src_node.data, src_nodedesc, sdfg,
                                                                          self._frame),
                                                              size=copysize),
                            cfg,
                            state_id,
                            [src_node, dst_node],
                        )
                    return
                else:
                    # Unknown case
                    raise NotImplementedError

            #############################################

            state_dfg: SDFGState = cfg.nodes()[state_id]

            copy_shape, src_strides, dst_strides, src_expr, dst_expr = cpp.memlet_copy_to_absolute_strides(
                self._dispatcher, sdfg, state_dfg, edge, src_node, dst_node, self._packed_types)

            # Which numbers to include in the variable argument part
            dynshape, dynsrc, dyndst = 1, 1, 1

            # Dynamic copy dimensions
            if any(symbolic.issymbolic(s, sdfg.constants) for s in copy_shape):
                copy_tmpl = "Dynamic<{type}, {veclen}, {aligned}, {dims}>".format(
                    type=ctype,
                    veclen=1,  # Taken care of in "type"
                    aligned="false",
                    dims=len(copy_shape),
                )
            else:  # Static copy dimensions
                copy_tmpl = "<{type}, {veclen}, {aligned}, {dims}>".format(
                    type=ctype,
                    veclen=1,  # Taken care of in "type"
                    aligned="false",
                    dims=", ".join(cpp.sym2cpp(copy_shape)),
                )
                dynshape = 0

            # Constant src/dst dimensions
            if not any(symbolic.issymbolic(s, sdfg.constants) for s in dst_strides):
                # Constant destination
                shape_tmpl = "template ConstDst<%s>" % ", ".join(cpp.sym2cpp(dst_strides))
                dyndst = 0
            elif not any(symbolic.issymbolic(s, sdfg.constants) for s in src_strides):
                # Constant source
                shape_tmpl = "template ConstSrc<%s>" % ", ".join(cpp.sym2cpp(src_strides))
                dynsrc = 0
            else:
                # Both dynamic
                shape_tmpl = "Dynamic"

            # Parameter pack handling
            stride_tmpl_args = [0] * (dynshape + dynsrc + dyndst) * len(copy_shape)
            j = 0
            for shape, src, dst in zip(copy_shape, src_strides, dst_strides):
                if dynshape > 0:
                    stride_tmpl_args[j] = shape
                    j += 1
                if dynsrc > 0:
                    stride_tmpl_args[j] = src
                    j += 1
                if dyndst > 0:
                    stride_tmpl_args[j] = dst
                    j += 1

            copy_args = ([src_expr, dst_expr] +
                         ([] if memlet.wcr is None else [cpp.unparse_cr(sdfg, memlet.wcr, dst_nodedesc.dtype)]) +
                         cpp.sym2cpp(stride_tmpl_args))

            # Instrumentation: Pre-copy
            for instr in self._dispatcher.instrumentation.values():
                if instr is not None:
                    instr.on_copy_begin(sdfg, cfg, state_dfg, src_node, dst_node, edge, stream, None, copy_shape,
                                        src_strides, dst_strides)

            nc = True
            if memlet.wcr is not None:
                nc = not cpp.is_write_conflicted(dfg, edge, sdfg_schedule=self._toplevel_schedule)
            if nc:
                stream.write(
                    """
                    dace::CopyND{copy_tmpl}::{shape_tmpl}::{copy_func}(
                        {copy_args});""".format(
                        copy_tmpl=copy_tmpl,
                        shape_tmpl=shape_tmpl,
                        copy_func="Copy" if memlet.wcr is None else "Accumulate",
                        copy_args=", ".join(copy_args),
                    ),
                    cfg,
                    state_id,
                    [src_node, dst_node],
                )
            else:  # Conflicted WCR
                if dynshape == 1:
                    warnings.warn('Performance warning: Emitting dynamically-'
                                  'shaped atomic write-conflict resolution of an array.')
                    stream.write(
                        """
                        dace::CopyND{copy_tmpl}::{shape_tmpl}::Accumulate_atomic(
                        {copy_args});""".format(
                            copy_tmpl=copy_tmpl,
                            shape_tmpl=shape_tmpl,
                            copy_args=", ".join(copy_args),
                        ),
                        cfg,
                        state_id,
                        [src_node, dst_node],
                    )
                elif copy_shape == [1]:  # Special case: accumulating one element
                    dst_expr = self.memlet_view_ctor(sdfg, memlet, dst_nodedesc.dtype, True)
                    stream.write(
                        self.write_and_resolve_expr(
                            sdfg, memlet, nc, dst_expr, '*(' + src_expr + ')', dtype=dst_nodedesc.dtype) + ';', cfg,
                        state_id, [src_node, dst_node])
                else:
                    warnings.warn('Minor performance warning: Emitting statically-'
                                  'shaped atomic write-conflict resolution of an array.')
                    stream.write(
                        """
                        dace::CopyND{copy_tmpl}::{shape_tmpl}::Accumulate_atomic(
                        {copy_args});""".format(
                            copy_tmpl=copy_tmpl,
                            shape_tmpl=shape_tmpl,
                            copy_args=", ".join(copy_args),
                        ),
                        cfg,
                        state_id,
                        [src_node, dst_node],
                    )

        #############################################################
        # Instrumentation: Post-copy
        for instr in self._dispatcher.instrumentation.values():
            if instr is not None:
                instr.on_copy_end(sdfg, cfg, state_dfg, src_node, dst_node, edge, stream, None)
        #############################################################

    ###########################################################################
    # Memlet handling

    def write_and_resolve_expr(self,
                               sdfg: SDFG,
                               memlet: mmlt.Memlet,
                               nc: bool,
                               outname: str,
                               inname: str,
                               indices=None,
                               dtype=None):
        """
        Emits a conflict resolution call from a memlet.
        """

        redtype = operations.detect_reduction_type(memlet.wcr)
        atomic = "_atomic" if not nc else ""
        ptrname = cpp.ptr(memlet.data, sdfg.arrays[memlet.data], sdfg, self._frame)
        defined_type, _ = self._dispatcher.defined_vars.get(ptrname)
        if isinstance(indices, str):
            ptr = '%s + %s' % (cpp.cpp_ptr_expr(sdfg, memlet, defined_type, codegen=self._frame), indices)
        else:
            ptr = cpp.cpp_ptr_expr(sdfg, memlet, defined_type, indices=indices, codegen=self._frame)

        if isinstance(dtype, dtypes.pointer):
            dtype = dtype.base_type

        # If there is a type mismatch and more than one element is used, cast
        # pointer (vector->vector WCR). Otherwise, generate vector->scalar
        # (horizontal) reduction.
        vec_prefix = ''
        vec_suffix = ''
        dst_dtype = sdfg.arrays[memlet.data].dtype
        if (isinstance(dtype, dtypes.vector) and not isinstance(dst_dtype, dtypes.vector)):
            if memlet.subset.num_elements() != 1:
                ptr = f'({dtype.ctype} *)({ptr})'
            else:
                vec_prefix = 'v'
                vec_suffix = f'<{dtype.veclen}>'
                dtype = dtype.base_type

        func = f'{vec_prefix}reduce{atomic}{vec_suffix}'

        # Special call for detected reduction types
        if redtype != dtypes.ReductionType.Custom:
            credtype = "dace::ReductionType::" + str(redtype)[str(redtype).find(".") + 1:]
            return (f'dace::wcr_fixed<{credtype}, {dtype.ctype}>::{func}({ptr}, {inname})')

        # General reduction
        custom_reduction = cpp.unparse_cr(sdfg, memlet.wcr, dtype)
        return (
            f'const auto __dace__reduction_lambda = {custom_reduction};\ndace::wcr_custom<{dtype.ctype}>::{func}<decltype(__dace__reduction_lambda)>(__dace__reduction_lambda, {ptr}, {inname})'
        )

    def process_out_memlets(self,
                            sdfg: SDFG,
                            cfg: ControlFlowRegion,
                            state_id: int,
                            node: nodes.Node,
                            dfg: StateSubgraphView,
                            dispatcher: TargetDispatcher,
                            result: CodeIOStream,
                            locals_defined: bool,
                            function_stream: CodeIOStream,
                            skip_wcr: bool = False,
                            codegen: Optional[TargetCodeGenerator] = None):
        codegen = codegen if codegen is not None else self
        state: SDFGState = cfg.nodes()[state_id]
        scope_dict = state.scope_dict()

        for edge in dfg.out_edges(node):
            _, uconn, v, _, memlet = edge
            if skip_wcr and memlet.wcr is not None:
                continue
            dst_edge = dfg.memlet_path(edge)[-1]
            dst_node = dst_edge.dst

            # Target is neither a data nor a tasklet node
            if isinstance(node, nodes.AccessNode) and (not isinstance(dst_node, nodes.AccessNode)
                                                       and not isinstance(dst_node, nodes.CodeNode)):
                continue

            # Skip array->code (will be handled as a tasklet input)
            if isinstance(node, nodes.AccessNode) and isinstance(v, nodes.CodeNode):
                continue

            # code->code (e.g., tasklet to tasklet)
            if isinstance(dst_node, nodes.CodeNode) and edge.src_conn:
                shared_data_name = edge.data.data
                if not shared_data_name:
                    # Very unique name. TODO: Make more intuitive
                    shared_data_name = '__dace_%d_%d_%d_%d_%s' % (cfg.cfg_id, state_id, dfg.node_id(node),
                                                                  dfg.node_id(dst_node), edge.src_conn)

                result.write(
                    "%s = %s;" % (shared_data_name, edge.src_conn),
                    cfg,
                    state_id,
                    [edge.src, edge.dst],
                )
                continue

            # If the memlet is not pointing to a data node (e.g. tasklet), then
            # the tasklet will take care of the copy
            if not isinstance(dst_node, nodes.AccessNode):
                continue
            # If the memlet is pointing into an array in an inner scope, then
            # the inner scope (i.e., the output array) must handle it
            if scope_dict[node] != scope_dict[dst_node] and scope_contains_scope(scope_dict, node, dst_node):
                continue

            # Array to tasklet (path longer than 1, handled at tasklet entry)
            if node == dst_node:
                continue

            # Tasklet -> array with a memlet. Writing to array is emitted only if the memlet is not empty
            if isinstance(node, nodes.CodeNode) and not edge.data.is_empty():
                if not uconn:
                    raise SyntaxError("Cannot copy memlet without a local connector: {} to {}".format(
                        str(edge.src), str(edge.dst)))

                conntype = node.out_connectors[uconn]
                is_scalar = not isinstance(conntype, dtypes.pointer)
                if isinstance(conntype, dtypes.pointer) and sdfg.arrays[memlet.data].dtype == conntype:
                    is_scalar = True  # Pointer to pointer assignment
                is_stream = isinstance(sdfg.arrays[memlet.data], data.Stream)
                is_refset = isinstance(sdfg.arrays[memlet.data], data.Reference) and dst_edge.dst_conn == 'set'

                if (is_scalar and not memlet.dynamic and not is_stream) or is_refset:
                    out_local_name = "    __" + uconn
                    in_local_name = uconn
                    if not locals_defined:
                        out_local_name = self.memlet_ctor(sdfg, memlet, node.out_connectors[uconn], True)
                        in_memlets = [d for _, _, _, _, d in dfg.in_edges(node)]
                        assert len(in_memlets) == 1
                        in_local_name = self.memlet_ctor(sdfg, in_memlets[0], node.out_connectors[uconn], False)

                    if memlet.wcr is not None:
                        nc = not cpp.is_write_conflicted(dfg, edge, sdfg_schedule=self._toplevel_schedule)
                        write_expr = codegen.write_and_resolve_expr(
                            sdfg, memlet, nc, out_local_name, in_local_name, dtype=node.out_connectors[uconn]) + ";"
                    else:
                        if isinstance(node, nodes.NestedSDFG):
                            # This case happens with nested SDFG outputs,
                            # which we skip since the memlets are references
                            continue
                        desc = sdfg.arrays[memlet.data]
                        ptrname = cpp.ptr(memlet.data, desc, sdfg, self._frame)
                        is_global = desc.lifetime in (dtypes.AllocationLifetime.Global,
                                                      dtypes.AllocationLifetime.Persistent,
                                                      dtypes.AllocationLifetime.External)
                        try:
                            defined_type, _ = self._dispatcher.declared_arrays.get(ptrname, is_global=is_global)
                        except KeyError:
                            defined_type, _ = self._dispatcher.defined_vars.get(ptrname, is_global=is_global)

                        if defined_type == DefinedType.Scalar:
                            mname = cpp.ptr(memlet.data, desc, sdfg, self._frame)
                            write_expr = f"{mname} = {in_local_name};"
                        elif defined_type == DefinedType.Pointer and is_refset:
                            mname = cpp.ptr(memlet.data, desc, sdfg, self._frame)
                            write_expr = f"{mname} = {in_local_name};"
                        elif (defined_type == DefinedType.ArrayInterface and not isinstance(desc, data.View)):
                            # Special case: No need to write anything between
                            # array interfaces going out
                            try:
                                deftype, _ = self._dispatcher.defined_vars.get(in_local_name)
                            except KeyError:
                                deftype = None
                            if deftype == DefinedType.ArrayInterface:
                                continue
                            array_expr = cpp.cpp_array_expr(sdfg, memlet, with_brackets=False, codegen=self._frame)
                            decouple_array_interfaces = Config.get_bool("compiler", "xilinx",
                                                                        "decouple_array_interfaces")
                            ptr_str = fpga.fpga_ptr(  # we are on fpga, since this is array interface
                                memlet.data,
                                desc,
                                sdfg,
                                memlet.subset,
                                True,
                                None,
                                None,
                                True,
                                decouple_array_interfaces=decouple_array_interfaces)
                            write_expr = f"*({ptr_str} + {array_expr}) = {in_local_name};"
                        else:
                            desc_dtype = desc.dtype
                            expr = cpp.cpp_array_expr(sdfg, memlet, codegen=self._frame)
                            write_expr = codegen.make_ptr_assignment(in_local_name, conntype, expr, desc_dtype)

                    # Write out
                    result.write(write_expr, cfg, state_id, node)

            # Dispatch array-to-array outgoing copies here
            elif isinstance(node, nodes.AccessNode):
                if dst_node != node and not isinstance(dst_node, nodes.Tasklet):
                    dispatcher.dispatch_copy(
                        node,
                        dst_node,
                        edge,
                        sdfg,
                        cfg,
                        dfg,
                        state_id,
                        function_stream,
                        result,
                    )

    def make_ptr_assignment(self, src_expr, src_dtype, dst_expr, dst_dtype, codegen=None):
        """
        Write source to destination, where the source is a scalar, and the
        destination is a pointer.

        :return: String of C++ performing the write.
        """
        codegen = codegen or self
        # If there is a type mismatch, cast pointer
        dst_expr = codegen.make_ptr_vector_cast(dst_expr, dst_dtype, src_dtype, True, DefinedType.Pointer)
        return f"{dst_expr} = {src_expr};"

    def memlet_view_ctor(self, sdfg: SDFG, memlet: mmlt.Memlet, dtype, is_output: bool) -> str:
        memlet_params = []

        memlet_name = cpp.ptr(memlet.data, sdfg.arrays[memlet.data], sdfg, self._frame)
        def_type, _ = self._dispatcher.defined_vars.get(memlet_name)

        if def_type == DefinedType.Pointer:
            memlet_expr = memlet_name  # Common case
        elif def_type == DefinedType.Scalar:
            memlet_expr = "&" + memlet_name
        else:
            raise TypeError("Unsupported connector type {}".format(def_type))

        if isinstance(memlet.subset, subsets.Indices):

            # FIXME: _packed_types influences how this offset is
            # generated from the FPGA codegen. We should find a nicer solution.
            if self._packed_types is True:
                offset = cpp.cpp_array_expr(sdfg, memlet, False, codegen=self._frame)
            else:
                offset = cpp.cpp_array_expr(sdfg, memlet, False, codegen=self._frame)

            # Compute address
            memlet_params.append(memlet_expr + " + " + offset)
            dims = 0

        else:

            if isinstance(memlet.subset, subsets.Range):

                dims = len(memlet.subset.ranges)

                # FIXME: _packed_types influences how this offset is
                # generated from the FPGA codegen. We should find a nicer
                # solution.
                if self._packed_types is True:
                    offset = cpp.cpp_offset_expr(sdfg.arrays[memlet.data], memlet.subset)
                else:
                    offset = cpp.cpp_offset_expr(sdfg.arrays[memlet.data], memlet.subset)
                if offset == "0":
                    memlet_params.append(memlet_expr)
                else:
                    if def_type != DefinedType.Pointer:
                        raise cgx.CodegenError("Cannot offset address of connector {} of type {}".format(
                            memlet_name, def_type))
                    memlet_params.append(memlet_expr + " + " + offset)

                # Dimensions to remove from view (due to having one value)
                indexdims = []
                strides = sdfg.arrays[memlet.data].strides

                # Figure out dimensions for scalar version
                dimlen = dtype.veclen if isinstance(dtype, dtypes.vector) else 1
                for dim, (rb, re, rs) in enumerate(memlet.subset.ranges):
                    try:
                        # Check for number of elements in contiguous dimension
                        # (with respect to vector length)
                        if strides[dim] == 1 and (re - rb) == dimlen - 1:
                            indexdims.append(dim)
                        elif (re - rb) == 0:  # Elements in other dimensions
                            indexdims.append(dim)
                    except TypeError:
                        # Cannot determine truth value of Relational
                        pass

                # Remove index (one scalar) dimensions
                dims -= len(indexdims)

                if dims > 0:
                    strides = memlet.subset.absolute_strides(strides)
                    # Filter out index dims
                    strides = [s for i, s in enumerate(strides) if i not in indexdims]
                    # Use vector length to adapt strides
                    for i in range(len(strides) - 1):
                        strides[i] /= dimlen
                    memlet_params.extend(sym2cpp(strides))
                    dims = memlet.subset.data_dims()

            else:
                raise RuntimeError('Memlet type "%s" not implemented' % memlet.subset)

        # If there is a type mismatch, cast pointer (used in vector
        # packing/unpacking)
        if dtype != sdfg.arrays[memlet.data].dtype:
            memlet_params[0] = '(%s *)(%s)' % (dtype.ctype, memlet_params[0])

        return "dace::ArrayView%s<%s, %d, 1, 1> (%s)" % (
            "Out" if is_output else "In",
            dtype.ctype,
            dims,
            ", ".join(memlet_params),
        )

    def memlet_definition(self,
                          sdfg: SDFG,
                          memlet: mmlt.Memlet,
                          output: bool,
                          local_name: str,
                          conntype: Union[data.Data, dtypes.typeclass] = None,
                          allow_shadowing: bool = False,
                          codegen: 'CPUCodeGen' = None):
        # TODO: Robust rule set
        if conntype is None:
            raise ValueError('Cannot define memlet for "%s" without connector type' % local_name)
        codegen = codegen or self
        # Convert from Data to typeclass
        if isinstance(conntype, data.Data):
            if isinstance(conntype, data.Array):
                conntype = dtypes.pointer(conntype.dtype)
            else:
                conntype = conntype.dtype

        desc = sdfg.arrays[memlet.data]

        is_scalar = not isinstance(conntype, dtypes.pointer) or desc.dtype == conntype
        is_pointer = isinstance(conntype, dtypes.pointer)

        # Allocate variable type
        memlet_type = conntype.dtype.ctype

        ptr = cpp.ptr(memlet.data, desc, sdfg, self._frame)
        types = None
        # Non-free symbol dependent Arrays due to their shape
        dependent_shape = (isinstance(desc, data.Array) and not isinstance(desc, data.View) and any(
            str(s) not in self._frame.symbols_and_constants(sdfg) for s in self._frame.free_symbols(desc)))
        try:
            # NOTE: It is hard to get access to the view-edge here, so always
            # check the declared-arrays dictionary for Views.
            if dependent_shape or isinstance(desc, data.View):
                types = self._dispatcher.declared_arrays.get(ptr)
        except KeyError:
            pass
        if not types:
            types = self._dispatcher.defined_vars.get(ptr, is_global=True)
        var_type, ctypedef = types

        if fpga.is_fpga_array(desc):
            decouple_array_interfaces = Config.get_bool("compiler", "xilinx", "decouple_array_interfaces")
            ptr = fpga.fpga_ptr(memlet.data,
                                desc,
                                sdfg,
                                memlet.subset,
                                output,
                                self._dispatcher,
                                0,
                                var_type == DefinedType.ArrayInterface and not isinstance(desc, data.View),
                                decouple_array_interfaces=decouple_array_interfaces)

        result = ''
        expr = (cpp.cpp_array_expr(sdfg, memlet, with_brackets=False, codegen=self._frame)
                if var_type in [DefinedType.Pointer, DefinedType.StreamArray, DefinedType.ArrayInterface] else ptr)
        print(f"expr: {expr}") 
        print(f"ptr: {ptr}")
        if expr != ptr:
            expr = '%s[%s]' % (ptr, expr)
        # If there is a type mismatch, cast pointer
        expr = codegen.make_ptr_vector_cast(expr, desc.dtype, conntype, is_scalar, var_type)

        defined = None

        if var_type in [DefinedType.Scalar, DefinedType.Pointer, DefinedType.ArrayInterface]:
            if output:
                if is_pointer and var_type == DefinedType.ArrayInterface:
                    result += "{} {} = {};".format(memlet_type, local_name, expr)
                elif not memlet.dynamic or (memlet.dynamic and memlet.wcr is not None):
                    # Dynamic WCR memlets start uninitialized
                    result += "{} {};".format(memlet_type, local_name)
                    defined = DefinedType.Scalar

            else:
                if not memlet.dynamic:
                    if is_scalar:
                        # We can pre-read the value
                        result += "{} {} = {};".format(memlet_type, local_name, expr)
                    else:
                        # constexpr arrays
                        if memlet.data in self._frame.symbols_and_constants(sdfg):
                            result += "const {} {} = {};".format(memlet_type, local_name, expr)
                        else:
                            # Pointer reference
                            result += "{} {} = {};".format(ctypedef, local_name, expr)
                else:
                    # Variable number of reads: get a const reference that can
                    # be read if necessary
                    memlet_type = 'const %s' % memlet_type
                    if is_pointer:
                        result += "{} {} = {};".format(memlet_type, local_name, expr)
                    else:
                        result += "{} &{} = {};".format(memlet_type, local_name, expr)
                defined = (DefinedType.Scalar if is_scalar else DefinedType.Pointer)
        elif var_type in [DefinedType.Stream, DefinedType.StreamArray]:
            if not memlet.dynamic and memlet.num_accesses == 1:
                if not output:
                    if isinstance(desc, data.Stream) and desc.is_stream_array():
                        index = cpp.cpp_offset_expr(desc, memlet.subset)
                        expr = f"{memlet.data}[{index}]"
                    result += f'{memlet_type} {local_name} = ({expr}).pop();'
                    defined = DefinedType.Scalar
            else:
                # Just forward actions to the underlying object
                memlet_type = ctypedef
                result += "{} &{} = {};".format(memlet_type, local_name, expr)
                defined = DefinedType.Stream
        else:
            raise TypeError("Unknown variable type: {}".format(var_type))

        if defined is not None:
            self._dispatcher.defined_vars.add(local_name, defined, memlet_type, allow_shadowing=allow_shadowing)

        return result

    def memlet_stream_ctor(self, sdfg: SDFG, memlet: mmlt.Memlet) -> str:
        stream = sdfg.arrays[memlet.data]
        return memlet.data + ("[{}]".format(cpp.cpp_offset_expr(stream, memlet.subset))
                              if isinstance(stream, data.Stream) and stream.is_stream_array() else "")

    def memlet_ctor(self, sdfg: SDFG, memlet: mmlt.Memlet, dtype, is_output: bool) -> str:
        ptrname = cpp.ptr(memlet.data, sdfg.arrays[memlet.data], sdfg, self._frame)
        def_type, _ = self._dispatcher.defined_vars.get(ptrname)

        if def_type in [DefinedType.Stream, DefinedType.Object, DefinedType.StreamArray]:
            return self.memlet_stream_ctor(sdfg, memlet)

        elif def_type in [DefinedType.Pointer, DefinedType.Scalar]:
            return self.memlet_view_ctor(sdfg, memlet, dtype, is_output)

        else:
            raise NotImplementedError("Connector type {} not yet implemented".format(def_type))

    #########################################################################
    # Dynamically-called node dispatchers
    def _generate_RedMule_Tasklet(self, sdfg: SDFG, cfg: ControlFlowRegion, dfg: StateSubgraphView, state_id: int,
                            node: nodes.Tasklet, function_stream: CodeIOStream, callsite_stream: CodeIOStream,
                            codegen=None):

            print("Generating Tasklet Using RedMule Codegen")
            # Allow other code generators to call this with a callback
            codegen = codegen or self
            write_type = 'uint32_t'
            outer_stream_begin = CodeIOStream()
            outer_stream_end = CodeIOStream()
            inner_stream = CodeIOStream()

            # Add code to init and exit functions
            self._frame._initcode.write(codeblock_to_cpp(node.code_init), sdfg)
            self._frame._exitcode.write(codeblock_to_cpp(node.code_exit), sdfg)

            state_dfg: SDFGState = cfg.nodes()[state_id]

            # Free tasklets need to be presynchronized (e.g., CPU tasklet after
            # GPU->CPU copy)
            if state_dfg.entry_node(node) is None:
                cpp.presynchronize_streams(sdfg, cfg, state_dfg, state_id, node, callsite_stream)

            # Prepare preamble and code for after memlets
            after_memlets_stream = CodeIOStream()
            codegen.generate_tasklet_preamble(sdfg, cfg, dfg, state_id, node, function_stream, callsite_stream,
                                            after_memlets_stream)

            self._dispatcher.defined_vars.enter_scope(node)

            arrays = set()
            for edge in state_dfg.in_edges(node):
                print("Edge: ", edge)
                u = edge.src
                memlet = edge.data
                src_node = state_dfg.memlet_path(edge)[0].src
                dst_node = state_dfg.memlet_path(edge)[-1].dst
                if edge.dst_conn:  # Not (None or "")
                    if edge.dst_conn in arrays:  # Disallow duplicates
                        raise SyntaxError("Duplicates found in memlets")
                    ctype = node.in_connectors[edge.dst_conn].ctype
                    # Special case: code->code
                    if isinstance(src_node, nodes.CodeNode):
                        shared_data_name = edge.data.data
                        if not shared_data_name:
                            # Very unique name. TODO: Make more intuitive
                            shared_data_name = '__dace_%d_%d_%d_%d_%s' % (cfg.cfg_id, state_id, dfg.node_id(src_node),
                                                                        dfg.node_id(node), edge.src_conn)

                        # Read variable from shared storage
                        defined_type, _ = self._dispatcher.defined_vars.get(shared_data_name)
                        if defined_type in (DefinedType.Scalar, DefinedType.Pointer):
                            assign_str = (f"const {ctype} {edge.dst_conn} = {shared_data_name};")
                        else:
                            assign_str = (f"const {ctype} &{edge.dst_conn} = {shared_data_name};")
                        inner_stream.write(assign_str, cfg, state_id, [edge.src, edge.dst])
                        self._dispatcher.defined_vars.add(edge.dst_conn, defined_type, f"const {ctype}")

                    else:
                        u, uconn, v, vconn, memlet = edge
                        print(f"u: {u}, uconn: {uconn}, v: {v}, vconn: {vconn}, memlet: {memlet}")
                        # Obtain copy information
                        if isinstance(edge.src, nodes.AccessNode):
                            assign_str = (f"{write_type} {edge.dst_conn} = {edge.src};")
                            inner_stream.write(assign_str, cfg, state_id, [edge.src, edge.dst])
                            self._dispatcher.defined_vars.add(edge.dst_conn, DefinedType.Pointer, ctype)
                        else:
                            # Find the source Access Node
                            desc = sdfg.arrays[memlet.data]
                            ptr = cpp.ptr(memlet.data, desc, sdfg, self._frame)
                            assign_str = (f"{write_type} {edge.dst_conn} = {ptr};")
                            inner_stream.write(
                                assign_str,
                                cfg,
                                state_id,
                                [src_node, dst_node],
                            )
                            self._dispatcher.defined_vars.add(edge.dst_conn, DefinedType.Pointer, ctype)

                    # Also define variables in the C++ unparser scope
                    self._locals.define(edge.dst_conn, -1, self._ldepth + 1, ctype)
                    arrays.add(edge.dst_conn)

            # Use outgoing edges to preallocate output local vars
            # in two stages: first we preallocate for data<->code cases,
            # followed by code<->code
            tasklet_out_connectors = set()
            for edge in state_dfg.out_edges(node):
                dst_node = state_dfg.memlet_path(edge)[-1].dst
                if isinstance(dst_node, nodes.CodeNode):
                    # Handling this in a separate pass just below
                    continue

                if edge.src_conn:
                    if edge.src_conn in tasklet_out_connectors:  # Disallow duplicates
                        continue

                    # self._dispatcher.dispatch_output_definition(node, dst_node, edge, sdfg, cfg, dfg, state_id,
                    #                                             function_stream, inner_stream)

                    # Also define variables in the C++ unparser scope
                    self._locals.define(edge.src_conn, -1, self._ldepth + 1, node.out_connectors[edge.src_conn].ctype)
                    tasklet_out_connectors.add(edge.src_conn)

            for edge in state_dfg.out_edges(node):
                # Special case: code->code
                dst_node = state_dfg.memlet_path(edge)[-1].dst
                if edge.src_conn is None:
                    continue
                cdtype = node.out_connectors[edge.src_conn]
                ctype = cdtype.ctype
                # Convert dtype to data descriptor
                if isinstance(cdtype, dtypes.pointer):
                    arg_type = data.Array(cdtype._typeclass, [1])
                else:
                    arg_type = data.Scalar(cdtype)

                if (isinstance(dst_node, nodes.CodeNode) and edge.src_conn not in tasklet_out_connectors):
                    memlet = edge.data

<<<<<<< HEAD
                    # Generate register definitions for inter-tasklet memlets
                    local_name = edge.data.data
                    if not local_name:
                        # Very unique name. TODO: Make more intuitive
                        local_name = '__dace_%d_%d_%d_%d_%s' % (cfg.cfg_id, state_id, dfg.node_id(node),
                                                                dfg.node_id(dst_node), edge.src_conn)

                    # Allocate variable type
                    code = "%s %s;" % (write_type, local_name)
                    outer_stream_begin.write(code, cfg, state_id, [edge.src, dst_node])
                    if (isinstance(arg_type, data.Scalar) or isinstance(arg_type, dtypes.typeclass)):
                        self._dispatcher.defined_vars.add(local_name, DefinedType.Scalar, ctype, ancestor=1)
                    elif isinstance(arg_type, data.Array):
                        self._dispatcher.defined_vars.add(local_name, DefinedType.Pointer, ctype, ancestor=1)
                    elif isinstance(arg_type, data.Stream):
                        if arg_type.is_stream_array():
                            self._dispatcher.defined_vars.add(local_name, DefinedType.StreamArray, ctype, ancestor=1)
                        else:
                            self._dispatcher.defined_vars.add(local_name, DefinedType.Stream, ctype, ancestor=1)
                    else:
                        raise TypeError("Unrecognized argument type: {}".format(type(arg_type).__name__))

                    inner_stream.write("%s %s;" % (write_type, edge.src_conn), cfg, state_id, [edge.src, edge.dst])
                    tasklet_out_connectors.add(edge.src_conn)
                    self._dispatcher.defined_vars.add(edge.src_conn, DefinedType.Scalar, ctype)
                    self._locals.define(edge.src_conn, -1, self._ldepth + 1, ctype)
                    locals_defined = True

            # Emit post-memlet tasklet preamble code
            callsite_stream.write(after_memlets_stream.getvalue())

            # Instrumentation: Pre-tasklet
            instr = self._dispatcher.instrumentation[node.instrument]
            if instr is not None:
                instr.on_node_begin(sdfg, state_dfg, node, outer_stream_begin, inner_stream, function_stream)

            inner_stream.write("\n    ///////////////////\n", cfg, state_id, node)
            codegen.unparse_tasklet(sdfg, cfg, state_id, dfg, node, function_stream, inner_stream, self._locals,
                                    self._ldepth, self._toplevel_schedule)
            inner_stream.write("flex_redmule_wait();\n", cfg, state_id, node)
            inner_stream.write("}", cfg, state_id, node)
            inner_stream.write("    ///////////////////\n\n", cfg, state_id, node)

            # Generate pre-memlet tasklet postamble
            after_memlets_stream = CodeIOStream()
            codegen.generate_tasklet_postamble(sdfg, cfg, dfg, state_id, node, function_stream, inner_stream,
                                            after_memlets_stream)

            # Process outgoing memlets
            codegen.process_out_memlets(
                sdfg,
                cfg,
                state_id,
                node,
                dfg,
                self._dispatcher,
                inner_stream,
                True,
                function_stream,
            )

            # Instrumentation: Post-tasklet
            if instr is not None:
                instr.on_node_end(sdfg, state_dfg, node, outer_stream_end, inner_stream, function_stream)

            callsite_stream.write(outer_stream_begin.getvalue(), cfg, state_id, node)
            callsite_stream.write("if (flex_is_first_core())", cfg, state_id, node)
            callsite_stream.write('{', cfg, state_id, node)
            callsite_stream.write(inner_stream.getvalue(), cfg, state_id, node)
            callsite_stream.write(after_memlets_stream.getvalue())
            callsite_stream.write('flex_intra_cluster_sync();', cfg, state_id, node)
            callsite_stream.write('}', cfg, state_id, node)
            callsite_stream.write(outer_stream_end.getvalue(), cfg, state_id, node)

            self._locals.clear_scope(self._ldepth + 1)
            self._dispatcher.defined_vars.exit_scope(node)

    
    def _generate_Tasklet(self, sdfg: SDFG, cfg: ControlFlowRegion, dfg: StateSubgraphView, state_id: int,
                          node: nodes.Tasklet, function_stream: CodeIOStream, callsite_stream: CodeIOStream,
=======
    def _generate_Tasklet(self,
                          sdfg: SDFG,
                          cfg: ControlFlowRegion,
                          dfg: StateSubgraphView,
                          state_id: int,
                          node: nodes.Tasklet,
                          function_stream: CodeIOStream,
                          callsite_stream: CodeIOStream,
>>>>>>> 796b0c0f
                          codegen=None):

        print("Generating Tasklet Using CPU Codegen")
        # Allow other code generators to call this with a callback
        codegen = codegen or self

        outer_stream_begin = CodeIOStream()
        outer_stream_end = CodeIOStream()
        inner_stream = CodeIOStream()

        # Add code to init and exit functions
        self._frame._initcode.write(codeblock_to_cpp(node.code_init), sdfg)
        self._frame._exitcode.write(codeblock_to_cpp(node.code_exit), sdfg)

        state_dfg: SDFGState = cfg.nodes()[state_id]

        # Free tasklets need to be presynchronized (e.g., CPU tasklet after
        # GPU->CPU copy)
        if state_dfg.entry_node(node) is None:
            cpp.presynchronize_streams(sdfg, cfg, state_dfg, state_id, node, callsite_stream)

        # Prepare preamble and code for after memlets
        after_memlets_stream = CodeIOStream()
        codegen.generate_tasklet_preamble(sdfg, cfg, dfg, state_id, node, function_stream, callsite_stream,
                                          after_memlets_stream)

        self._dispatcher.defined_vars.enter_scope(node)

        arrays = set()
        for edge in state_dfg.in_edges(node):
            u = edge.src
            memlet = edge.data
            src_node = state_dfg.memlet_path(edge)[0].src

            if edge.dst_conn:  # Not (None or "")
                if edge.dst_conn in arrays:  # Disallow duplicates
                    raise SyntaxError("Duplicates found in memlets")
                ctype = node.in_connectors[edge.dst_conn].ctype
                # Special case: code->code
                if isinstance(src_node, nodes.CodeNode):
                    shared_data_name = edge.data.data
                    if not shared_data_name:
                        # Very unique name. TODO: Make more intuitive
                        shared_data_name = '__dace_%d_%d_%d_%d_%s' % (cfg.cfg_id, state_id, dfg.node_id(src_node),
                                                                      dfg.node_id(node), edge.src_conn)

                    # Read variable from shared storage
                    defined_type, _ = self._dispatcher.defined_vars.get(shared_data_name)
                    if defined_type in (DefinedType.Scalar, DefinedType.Pointer):
                        assign_str = (f"const {ctype} {edge.dst_conn} = {shared_data_name};")
                    else:
                        assign_str = (f"const {ctype} &{edge.dst_conn} = {shared_data_name};")
                    inner_stream.write(assign_str, cfg, state_id, [edge.src, edge.dst])
                    self._dispatcher.defined_vars.add(edge.dst_conn, defined_type, f"const {ctype}")

                else:
                    self._dispatcher.dispatch_copy(
                        src_node,
                        node,
                        edge,
                        sdfg,
                        cfg,
                        dfg,
                        state_id,
                        function_stream,
                        inner_stream,
                    )

                # Also define variables in the C++ unparser scope
                self._locals.define(edge.dst_conn, -1, self._ldepth + 1, ctype)
                arrays.add(edge.dst_conn)

        # Use outgoing edges to preallocate output local vars
        # in two stages: first we preallocate for data<->code cases,
        # followed by code<->code
        tasklet_out_connectors = set()
        for edge in state_dfg.out_edges(node):
            dst_node = state_dfg.memlet_path(edge)[-1].dst
            if isinstance(dst_node, nodes.CodeNode):
                # Handling this in a separate pass just below
                continue

            if edge.src_conn:
                if edge.src_conn in tasklet_out_connectors:  # Disallow duplicates
                    continue

                self._dispatcher.dispatch_output_definition(node, dst_node, edge, sdfg, cfg, dfg, state_id,
                                                            function_stream, inner_stream)

                # Also define variables in the C++ unparser scope
                self._locals.define(edge.src_conn, -1, self._ldepth + 1, node.out_connectors[edge.src_conn].ctype)
                tasklet_out_connectors.add(edge.src_conn)

        for edge in state_dfg.out_edges(node):
            # Special case: code->code
            dst_node = state_dfg.memlet_path(edge)[-1].dst
            if edge.src_conn is None:
                continue
            cdtype = node.out_connectors[edge.src_conn]
            ctype = cdtype.ctype
            # Convert dtype to data descriptor
            if isinstance(cdtype, dtypes.pointer):
                arg_type = data.Array(cdtype._typeclass, [1])
            else:
                arg_type = data.Scalar(cdtype)

            if (isinstance(dst_node, nodes.CodeNode) and edge.src_conn not in tasklet_out_connectors):
                memlet = edge.data

                # Generate register definitions for inter-tasklet memlets
                local_name = edge.data.data
                if not local_name:
                    # Very unique name. TODO: Make more intuitive
                    local_name = '__dace_%d_%d_%d_%d_%s' % (cfg.cfg_id, state_id, dfg.node_id(node),
                                                            dfg.node_id(dst_node), edge.src_conn)

                # Allocate variable type
                code = "%s %s;" % (ctype, local_name)
                outer_stream_begin.write(code, cfg, state_id, [edge.src, dst_node])
                if (isinstance(arg_type, data.Scalar) or isinstance(arg_type, dtypes.typeclass)):
                    self._dispatcher.defined_vars.add(local_name, DefinedType.Scalar, ctype, ancestor=1)
                elif isinstance(arg_type, data.Array):
                    self._dispatcher.defined_vars.add(local_name, DefinedType.Pointer, ctype, ancestor=1)
                elif isinstance(arg_type, data.Stream):
                    if arg_type.is_stream_array():
                        self._dispatcher.defined_vars.add(local_name, DefinedType.StreamArray, ctype, ancestor=1)
                    else:
                        self._dispatcher.defined_vars.add(local_name, DefinedType.Stream, ctype, ancestor=1)
                else:
                    raise TypeError("Unrecognized argument type: {}".format(type(arg_type).__name__))

                inner_stream.write("%s %s;" % (ctype, edge.src_conn), cfg, state_id, [edge.src, edge.dst])
                tasklet_out_connectors.add(edge.src_conn)
                self._dispatcher.defined_vars.add(edge.src_conn, DefinedType.Scalar, ctype)
                self._locals.define(edge.src_conn, -1, self._ldepth + 1, ctype)
                locals_defined = True

        # Emit post-memlet tasklet preamble code
        callsite_stream.write(after_memlets_stream.getvalue())

        # Instrumentation: Pre-tasklet
        instr = self._dispatcher.instrumentation[node.instrument]
        if instr is not None:
            instr.on_node_begin(sdfg, cfg, state_dfg, node, outer_stream_begin, inner_stream, function_stream)

        inner_stream.write("\n    ///////////////////\n", cfg, state_id, node)

        codegen.unparse_tasklet(sdfg, cfg, state_id, dfg, node, function_stream, inner_stream, self._locals,
                                self._ldepth, self._toplevel_schedule)

        inner_stream.write("    ///////////////////\n\n", cfg, state_id, node)

        # Generate pre-memlet tasklet postamble
        after_memlets_stream = CodeIOStream()
        codegen.generate_tasklet_postamble(sdfg, cfg, dfg, state_id, node, function_stream, inner_stream,
                                           after_memlets_stream)

        # Process outgoing memlets
        codegen.process_out_memlets(
            sdfg,
            cfg,
            state_id,
            node,
            dfg,
            self._dispatcher,
            inner_stream,
            True,
            function_stream,
        )

        # Instrumentation: Post-tasklet
        if instr is not None:
            instr.on_node_end(sdfg, cfg, state_dfg, node, outer_stream_end, inner_stream, function_stream)

        callsite_stream.write(outer_stream_begin.getvalue(), cfg, state_id, node)
        callsite_stream.write('{', cfg, state_id, node)
        callsite_stream.write(inner_stream.getvalue(), cfg, state_id, node)
        callsite_stream.write(after_memlets_stream.getvalue())
        callsite_stream.write('}', cfg, state_id, node)
        callsite_stream.write(outer_stream_end.getvalue(), cfg, state_id, node)

        self._locals.clear_scope(self._ldepth + 1)
        self._dispatcher.defined_vars.exit_scope(node)

    def unparse_tasklet(self, sdfg, cfg, state_id, dfg, node, function_stream, inner_stream, locals, ldepth,
                        toplevel_schedule):
        # Call the generic CPP unparse_tasklet method
        cpp.unparse_tasklet(sdfg, cfg, state_id, dfg, node, function_stream, inner_stream, locals, ldepth,
                            toplevel_schedule, self)

    def define_out_memlet(self, sdfg: SDFG, cfg: ControlFlowRegion, state_dfg: StateSubgraphView, state_id: int,
                          src_node: nodes.Node, dst_node: nodes.Node, edge: MultiConnectorEdge[mmlt.Memlet],
                          function_stream: CodeIOStream, callsite_stream: CodeIOStream) -> None:
        print("Defining Out Memlet")
        cdtype = src_node.out_connectors[edge.src_conn]
        if isinstance(sdfg.arrays[edge.data.data], data.Stream):
            pass
        elif isinstance(cdtype, dtypes.pointer):  # If pointer, also point to output
            desc = sdfg.arrays[edge.data.data]

            # If reference set, do not emit initial assignment
            is_refset = isinstance(desc, data.Reference) and state_dfg.memlet_path(edge)[-1].dst_conn == 'set'

            if not is_refset and not isinstance(desc.dtype, dtypes.pointer):
                ptrname = cpp.ptr(edge.data.data, desc, sdfg, self._frame)
                is_global = desc.lifetime in (dtypes.AllocationLifetime.Global, dtypes.AllocationLifetime.Persistent,
                                              dtypes.AllocationLifetime.External)
                defined_type, _ = self._dispatcher.defined_vars.get(ptrname, is_global=is_global)
                base_ptr = cpp.cpp_ptr_expr(sdfg, edge.data, defined_type, codegen=self._frame)
                callsite_stream.write(f'{cdtype.ctype} {edge.src_conn} = {base_ptr};', cfg, state_id, src_node)
            else:
                callsite_stream.write(f'{cdtype.as_arg(edge.src_conn)};', cfg, state_id, src_node)
        else:
            callsite_stream.write(f'{cdtype.ctype} {edge.src_conn};', cfg, state_id, src_node)

    def generate_nsdfg_header(self, sdfg, cfg, state, state_id, node, memlet_references, sdfg_label, state_struct=True):
        # TODO: Use a single method for GPU kernels, FPGA modules, and NSDFGs
        arguments = []

        if state_struct:
            toplevel_sdfg: SDFG = sdfg.cfg_list[0]
            arguments.append(f'{cpp.mangle_dace_state_struct_name(toplevel_sdfg)} *__state')

        # Add "__restrict__" keywords to arguments that do not alias with others in the context of this SDFG
        restrict_args = []
        for atype, aname, _ in memlet_references:

            def make_restrict(expr: str) -> str:
                # Check whether "restrict" has already been added before and can be added
                if expr.strip().endswith('*'):
                    return '__restrict__'
                else:
                    return ''

            if aname in node.sdfg.arrays and not node.sdfg.arrays[aname].may_alias:
                restrict_args.append(make_restrict(atype))
            else:
                restrict_args.append('')

        arguments += [
            f'{atype} {restrict} {aname}' for (atype, aname, _), restrict in zip(memlet_references, restrict_args)
        ]
        fsyms = node.sdfg.used_symbols(all_symbols=False, keep_defined_in_mapping=True)
        arguments += [
            f'{node.sdfg.symbols[aname].as_arg(aname)}' for aname in sorted(node.symbol_mapping.keys())
            if aname in fsyms and aname not in sdfg.constants
        ]
        arguments = ', '.join(arguments)
        return f'void {sdfg_label}({arguments}) {{'

    def generate_nsdfg_call(self, sdfg, cfg, state, node, memlet_references, sdfg_label, state_struct=True):
        prepend = []
        if state_struct:
            prepend = ['__state']
        fsyms = node.sdfg.used_symbols(all_symbols=False, keep_defined_in_mapping=True)
        args = ', '.join(prepend + [argval for _, _, argval in memlet_references] + [
            cpp.sym2cpp(symval) for symname, symval in sorted(node.symbol_mapping.items())
            if symname in fsyms and symname not in sdfg.constants
        ])
        return f'{sdfg_label}({args});'

    def generate_nsdfg_arguments(self, sdfg, cfg, dfg, state, node):
        # Connectors that are both input and output share the same name
        inout = set(node.in_connectors.keys() & node.out_connectors.keys())

        for _, _, _, vconn, memlet in state.all_edges(node):
            if (memlet.data in sdfg.arrays and fpga.is_multibank_array(sdfg.arrays[memlet.data])
                    and fpga.parse_location_bank(sdfg.arrays[memlet.data])[0] == "HBM"):

                raise NotImplementedError("HBM in nested SDFGs not supported in non-FPGA code.")

        memlet_references = []
        for _, _, _, vconn, in_memlet in sorted(state.in_edges(node), key=lambda e: e.dst_conn or ''):
            if vconn in inout or in_memlet.data is None:
                continue
            memlet_references.append(
                cpp.emit_memlet_reference(self._dispatcher,
                                          sdfg,
                                          in_memlet,
                                          vconn,
                                          is_write=vconn in node.out_connectors,
                                          conntype=node.in_connectors[vconn]))

        for _, uconn, _, _, out_memlet in sorted(state.out_edges(node), key=lambda e: e.src_conn or ''):
            if out_memlet.data is not None:
                memlet_references.append(
                    cpp.emit_memlet_reference(self._dispatcher,
                                              sdfg,
                                              out_memlet,
                                              uconn,
                                              conntype=node.out_connectors[uconn]))
        return memlet_references

    def _generate_NestedSDFG(
        self,
        sdfg: SDFG,
        cfg: ControlFlowRegion,
        dfg: ScopeSubgraphView,
        state_id: int,
        node: nodes.NestedSDFG,
        function_stream: CodeIOStream,
        callsite_stream: CodeIOStream,
    ):
        inline = Config.get_bool('compiler', 'inline_sdfgs')
        self._dispatcher.defined_vars.enter_scope(sdfg, can_access_parent=inline)
        self._dispatcher.declared_arrays.enter_scope(sdfg, can_access_parent=inline)
        state_dfg = cfg.nodes()[state_id]

        fsyms = self._frame.free_symbols(node.sdfg)
        arglist = node.sdfg.arglist(scalars_only=False, free_symbols=fsyms)
        self._define_sdfg_arguments(node.sdfg, arglist)

        # Quick sanity check.
        # TODO(later): Is this necessary or "can_access_parent" should always be False?
        if inline:
            for nestedarr, ndesc in node.sdfg.arrays.items():
                if (self._dispatcher.defined_vars.has(nestedarr) and ndesc.transient):
                    raise NameError(f'Data name "{nestedarr}" in SDFG "{node.sdfg.name}" '
                                    'already defined in higher scopes and will be shadowed. '
                                    'Please rename or disable inline_sdfgs in the DaCe '
                                    'configuration to compile.')

        # Emit nested SDFG as a separate function
        nested_stream = CodeIOStream()
        nested_global_stream = CodeIOStream()

        unique_functions_conf = Config.get('compiler', 'unique_functions')

        # Backwards compatibility
        if unique_functions_conf is True:
            unique_functions_conf = 'hash'
        elif unique_functions_conf is False:
            unique_functions_conf = 'none'

        if unique_functions_conf == 'hash':
            unique_functions = True
            unique_functions_hash = True
        elif unique_functions_conf == 'unique_name':
            unique_functions = True
            unique_functions_hash = False
        elif unique_functions_conf == 'none':
            unique_functions = False
        else:
            raise ValueError(f'Unknown unique_functions configuration: {unique_functions_conf}')

        if unique_functions and not unique_functions_hash and node.unique_name != "":
            # If the SDFG has a unique name, use it
            sdfg_label = node.unique_name
        else:
            sdfg_label = "%s_%d_%d_%d" % (node.sdfg.name, cfg.cfg_id, state_id, dfg.node_id(node))

        code_already_generated = False
        if unique_functions and not inline:
            hash = node.sdfg.hash_sdfg()
            if unique_functions_hash:
                # Use hashing to check whether this Nested SDFG has been already generated. If that is the case,
                # use the saved name to call it, otherwise save the hash and the associated name
                if hash in self._generated_nested_sdfg:
                    code_already_generated = True
                    sdfg_label = self._generated_nested_sdfg[hash]
                else:
                    self._generated_nested_sdfg[hash] = sdfg_label
            else:
                # Use the SDFG label to check if this has been already code generated.
                # Check the hash of the formerly generated SDFG to check that we are not
                # generating different SDFGs with the same name
                if sdfg_label in self._generated_nested_sdfg:
                    code_already_generated = True
                    if hash != self._generated_nested_sdfg[sdfg_label]:
                        raise ValueError(f'Different Nested SDFGs have the same unique name: {sdfg_label}')
                else:
                    self._generated_nested_sdfg[sdfg_label] = hash

        #########################################
        # Take care of nested SDFG I/O (arguments)
        # Arguments are input connectors, output connectors, and symbols
        codegen = self.calling_codegen
        memlet_references = codegen.generate_nsdfg_arguments(sdfg, cfg, dfg, state_dfg, node)

        if not inline and (not unique_functions or not code_already_generated):
            nested_stream.write(
                ('inline ' if codegen is self else '') +
                codegen.generate_nsdfg_header(sdfg, cfg, state_dfg, state_id, node, memlet_references, sdfg_label), cfg,
                state_id, node)

        #############################
        # Generate function contents

        if inline:
            callsite_stream.write('{', cfg, state_id, node)
            for ref in memlet_references:
                callsite_stream.write('%s %s = %s;' % ref, cfg, state_id, node)
            # Emit symbol mappings
            # We first emit variables of the form __dacesym_X = Y to avoid
            # overriding symbolic expressions when the symbol names match
            for symname, symval in sorted(node.symbol_mapping.items()):
                if symname in sdfg.constants:
                    continue
                callsite_stream.write(
                    '{dtype} __dacesym_{symname} = {symval};\n'.format(dtype=node.sdfg.symbols[symname],
                                                                       symname=symname,
                                                                       symval=cpp.sym2cpp(symval)), cfg, state_id, node)
            for symname in sorted(node.symbol_mapping.keys()):
                if symname in sdfg.constants:
                    continue
                callsite_stream.write(
                    '{dtype} {symname} = __dacesym_{symname};\n'.format(symname=symname,
                                                                        dtype=node.sdfg.symbols[symname]), cfg,
                    state_id, node)
            ## End of symbol mappings
            #############################
            nested_stream = callsite_stream
            nested_global_stream = function_stream

        if not unique_functions or not code_already_generated:
            if not inline:
                self._frame.generate_constants(node.sdfg, nested_stream)

            old_schedule = self._toplevel_schedule
            self._toplevel_schedule = node.schedule

            # Generate code for internal SDFG
            global_code, local_code, used_targets, used_environments = self._frame.generate_code(
                node.sdfg, node.schedule, sdfg_label)
            self._dispatcher._used_environments |= used_environments

            self._toplevel_schedule = old_schedule

            nested_stream.write(local_code)

            # Process outgoing memlets with the internal SDFG
            codegen.process_out_memlets(sdfg,
                                        cfg,
                                        state_id,
                                        node,
                                        state_dfg,
                                        self._dispatcher,
                                        nested_stream,
                                        True,
                                        nested_global_stream,
                                        skip_wcr=True)

            nested_stream.write('}\n\n', cfg, state_id, node)

        ########################
        if not inline:
            # Generate function call
            callsite_stream.write(
                codegen.generate_nsdfg_call(sdfg, cfg, state_dfg, node, memlet_references, sdfg_label), cfg, state_id,
                node)

            ###############################################################
            # Write generated code in the proper places (nested SDFG writes
            # location info)
            if not unique_functions or not code_already_generated:
                function_stream.write(global_code)
            function_stream.write(nested_global_stream.getvalue())
            function_stream.write(nested_stream.getvalue())

        self._dispatcher.declared_arrays.exit_scope(sdfg)
        self._dispatcher.defined_vars.exit_scope(sdfg)

    def _generate_MapEntry(
        self,
        sdfg: SDFG,
        cfg: ControlFlowRegion,
        dfg: StateSubgraphView,
        state_id: int,
        node: nodes.MapEntry,
        function_stream: CodeIOStream,
        callsite_stream: CodeIOStream,
    ):
        state_dfg = cfg.state(state_id)
        map_params = node.map.params

        result = callsite_stream
        map_header = ""

        # Encapsulate map with a C scope
        # TODO: Refactor out of MapEntry generation (generate_scope_header?)
        callsite_stream.write('{', cfg, state_id, node)

        # Define all input connectors of this map entry
        for e in dynamic_map_inputs(state_dfg, node):
            if cpp.ptr(e.data.data, sdfg.arrays[e.data.data], sdfg, self._frame) != e.dst_conn:
                callsite_stream.write(
                    self.memlet_definition(sdfg, e.data, False, e.dst_conn, e.dst.in_connectors[e.dst_conn]), cfg,
                    state_id, node)

        inner_stream = CodeIOStream()
        self.generate_scope_preamble(sdfg, dfg, state_id, function_stream, callsite_stream, inner_stream)

        # Instrumentation: Pre-scope
        instr = self._dispatcher.instrumentation[node.map.instrument]
        if instr is not None:
            instr.on_scope_entry(sdfg, cfg, state_dfg, node, callsite_stream, inner_stream, function_stream)

        # TODO: Refactor to generate_scope_preamble once a general code
        #  generator (that CPU inherits from) is implemented
        if node.map.schedule in (dtypes.ScheduleType.CPU_Multicore, dtypes.ScheduleType.CPU_Persistent):
            # OpenMP header
            in_persistent = False
            if node.map.schedule == dtypes.ScheduleType.CPU_Multicore:
                in_persistent = is_in_scope(sdfg, state_dfg, node, [dtypes.ScheduleType.CPU_Persistent])
                if in_persistent:
                    # If already in a #pragma omp parallel, no need to use it twice
                    map_header += "#pragma omp for"
                    # TODO(later): barriers and map_header += " nowait"
                else:
                    map_header += "#pragma omp parallel for"

            elif node.map.schedule == dtypes.ScheduleType.CPU_Persistent:
                map_header += "#pragma omp parallel"

            # OpenMP schedule properties
            if not in_persistent:
                if node.map.omp_schedule != dtypes.OMPScheduleType.Default:
                    schedule = " schedule("
                    if node.map.omp_schedule == dtypes.OMPScheduleType.Static:
                        schedule += "static"
                    elif node.map.omp_schedule == dtypes.OMPScheduleType.Dynamic:
                        schedule += "dynamic"
                    elif node.map.omp_schedule == dtypes.OMPScheduleType.Guided:
                        schedule += "guided"
                    else:
                        raise ValueError("Unknown OpenMP schedule type")
                    if node.map.omp_chunk_size > 0:
                        schedule += f", {node.map.omp_chunk_size}"
                    schedule += ")"
                    map_header += schedule

                if node.map.omp_num_threads > 0:
                    map_header += f" num_threads({node.map.omp_num_threads})"

            # OpenMP nested loop properties
            if node.map.schedule == dtypes.ScheduleType.CPU_Multicore and node.map.collapse > 1:
                map_header += ' collapse(%d)' % node.map.collapse

        if node.map.unroll:
            if node.map.schedule in (dtypes.ScheduleType.CPU_Multicore, dtypes.ScheduleType.CPU_Persistent):
                raise ValueError("An OpenMP map cannot be unrolled (" + node.map.label + ")")

        result.write(map_header, cfg, state_id, node)

        if node.map.schedule == dtypes.ScheduleType.CPU_Persistent:
            result.write('{\n', cfg, state_id, node)

            # Find if bounds are used within the scope
            scope = state_dfg.scope_subgraph(node, False, False)
            fsyms = self._frame.free_symbols(scope)
            # Include external edges
            for n in scope.nodes():
                for e in state_dfg.all_edges(n):
                    fsyms |= e.data.used_symbols(False, e)
            fsyms = set(map(str, fsyms))

            ntid_is_used = '__omp_num_threads' in fsyms
            tid_is_used = node.map.params[0] in fsyms
            if tid_is_used or ntid_is_used:
                function_stream.write('#include <omp.h>', cfg, state_id, node)
            if tid_is_used:
                result.write(f'auto {node.map.params[0]} = omp_get_thread_num();', cfg, state_id, node)
            if ntid_is_used:
                result.write(f'auto __omp_num_threads = omp_get_num_threads();', cfg, state_id, node)
        else:
            # Emit nested loops
            for i, r in enumerate(node.map.range):
                var = map_params[i]
                begin, end, skip = r

                if node.map.unroll:
                    unroll_pragma = "#pragma unroll"
                    if node.map.unroll_factor:
                        unroll_pragma += f" {node.map.unroll_factor}"
                    result.write(unroll_pragma, cfg, state_id, node)

                result.write(
                    "for (int %s = %s; %s < %s; %s += %s) {\n" %
                    (var, cpp.sym2cpp(begin), var, cpp.sym2cpp(end + 1), var, cpp.sym2cpp(skip)),
                    cfg,
                    state_id,
                    node,
                )

        callsite_stream.write(inner_stream.getvalue())

        # Emit internal transient array allocation
        self._frame.allocate_arrays_in_scope(sdfg, cfg, node, function_stream, result)

    def _generate_MapExit(self, sdfg: SDFG, cfg: ControlFlowRegion, dfg: StateSubgraphView, state_id: int,
                          node: nodes.MapExit, function_stream: CodeIOStream, callsite_stream: CodeIOStream) -> None:
        result = callsite_stream

        # Obtain start of map
        scope_dict = dfg.scope_dict()
        map_node = scope_dict[node]
        state_dfg = cfg.state(state_id)

        if map_node is None:
            raise ValueError("Exit node " + str(node.map.label) + " is not dominated by a scope entry node")

        # Emit internal transient array deallocation
        self._frame.deallocate_arrays_in_scope(sdfg, cfg, map_node, function_stream, result)

        outer_stream = CodeIOStream()

        # Instrumentation: Post-scope
        instr = self._dispatcher.instrumentation[node.map.instrument]
        if instr is not None and not is_devicelevel_gpu(sdfg, state_dfg, node):
            instr.on_scope_exit(sdfg, cfg, state_dfg, node, outer_stream, callsite_stream, function_stream)

        self.generate_scope_postamble(sdfg, dfg, state_id, function_stream, outer_stream, callsite_stream)
        # if self.is_soft_hier:
        #     callsite_stream.write("flex_intra_cluster_sync();", cfg, state_id, node)
        if map_node.map.schedule == dtypes.ScheduleType.CPU_Persistent:
            result.write("}", cfg, state_id, node)
        else:
            for _ in map_node.map.range:
                result.write("}", cfg, state_id, node)

        result.write(outer_stream.getvalue())

        callsite_stream.write('}', cfg, state_id, node)

    def _generate_ConsumeEntry(
        self,
        sdfg: SDFG,
        cfg: ControlFlowRegion,
        dfg: StateSubgraphView,
        state_id: int,
        node: nodes.ConsumeEntry,
        function_stream: CodeIOStream,
        callsite_stream: CodeIOStream,
    ) -> None:
        result = callsite_stream

        state_dfg: SDFGState = cfg.nodes()[state_id]

        input_sedge = next(e for e in state_dfg.in_edges(node) if e.dst_conn == "IN_stream")
        output_sedge = next(e for e in state_dfg.out_edges(node) if e.src_conn == "OUT_stream")
        input_stream = state_dfg.memlet_path(input_sedge)[0].src
        input_streamdesc = input_stream.desc(sdfg)

        # Take chunks into account
        if node.consume.chunksize == 1:
            ctype = 'const %s' % input_streamdesc.dtype.ctype
            chunk = "%s& %s" % (ctype, "__dace_" + node.consume.label + "_element")
            self._dispatcher.defined_vars.add("__dace_" + node.consume.label + "_element", DefinedType.Scalar, ctype)
        else:
            ctype = 'const %s *' % input_streamdesc.dtype.ctype
            chunk = "%s %s, size_t %s" % (ctype, "__dace_" + node.consume.label + "_elements",
                                          "__dace_" + node.consume.label + "_numelems")
            self._dispatcher.defined_vars.add("__dace_" + node.consume.label + "_elements", DefinedType.Pointer, ctype)
            self._dispatcher.defined_vars.add("__dace_" + node.consume.label + "_numelems", DefinedType.Scalar,
                                              'size_t')

        # Take quiescence condition into account
        if node.consume.condition is not None:
            condition_string = "[&]() { return %s; }, " % cppunparse.cppunparse(node.consume.condition.code, False)
        else:
            condition_string = ""

        inner_stream = CodeIOStream()

        self.generate_scope_preamble(sdfg, dfg, state_id, function_stream, callsite_stream, inner_stream)

        # Instrumentation: Post-scope
        instr = self._dispatcher.instrumentation[node.consume.instrument]
        if instr is not None:
            instr.on_scope_entry(sdfg, state_dfg, node, callsite_stream, inner_stream, function_stream)

        result.write(
            "dace::Consume<{chunksz}>::template consume{cond}({stream_in}, "
            "{num_pes}, {condition}"
            "[&](int {pe_index}, {element_or_chunk}) {{".format(
                chunksz=node.consume.chunksize,
                cond="" if node.consume.condition is None else "_cond",
                condition=condition_string,
                stream_in=input_stream.data,  # TODO: stream arrays
                element_or_chunk=chunk,
                num_pes=cpp.sym2cpp(node.consume.num_pes),
                pe_index=node.consume.pe_index,
            ),
            cfg,
            state_id,
            node,
        )

        # Since consume is an alias node, we create an actual array for the
        # consumed element and modify the outgoing memlet path ("OUT_stream")
        # TODO: do this before getting to the codegen (preprocess)
        if node.consume.chunksize == 1:
            newname, _ = sdfg.add_scalar("__dace_" + node.consume.label + "_element",
                                         input_streamdesc.dtype,
                                         transient=True,
                                         storage=dtypes.StorageType.Register,
                                         find_new_name=True)
            ce_node = nodes.AccessNode(newname)
        else:
            newname, _ = sdfg.add_array("__dace_" + node.consume.label + '_elements', [node.consume.chunksize],
                                        input_streamdesc.dtype,
                                        transient=True,
                                        storage=dtypes.StorageType.Register,
                                        find_new_name=True)
            ce_node = nodes.AccessNode(newname)
        state_dfg.add_node(ce_node)
        out_memlet_path = state_dfg.memlet_path(output_sedge)
        state_dfg.remove_edge(out_memlet_path[0])
        state_dfg.add_edge(
            out_memlet_path[0].src,
            out_memlet_path[0].src_conn,
            ce_node,
            None,
            mmlt.Memlet.from_array(ce_node.data, ce_node.desc(sdfg)),
        )
        state_dfg.add_edge(
            ce_node,
            None,
            out_memlet_path[0].dst,
            out_memlet_path[0].dst_conn,
            mmlt.Memlet.from_array(ce_node.data, ce_node.desc(sdfg)),
        )
        for e in out_memlet_path[1:]:
            e.data.data = ce_node.data
        # END of SDFG-rewriting code

        result.write(inner_stream.getvalue())

        # Emit internal transient array allocation
        self._frame.allocate_arrays_in_scope(sdfg, cfg, node, function_stream, result)

        # Generate register definitions for inter-tasklet memlets
        scope_dict = dfg.scope_dict()
        for child in dfg.scope_children()[node]:
            if not isinstance(child, nodes.AccessNode):
                continue

            for edge in dfg.edges():
                # Only interested in edges within current scope
                if scope_dict[edge.src] != node or scope_dict[edge.dst] != node:
                    continue
                # code->code edges
                if (isinstance(edge.src, nodes.CodeNode) and isinstance(edge.dst, nodes.CodeNode)):
                    local_name = edge.data.data
                    ctype = node.out_connectors[edge.src_conn].ctype
                    if not local_name:
                        # Very unique name. TODO: Make more intuitive
                        local_name = '__dace_%d_%d_%d_%d_%s' % (cfg.cfg_id, state_id, dfg.node_id(
                            edge.src), dfg.node_id(edge.dst), edge.src_conn)

                    # Allocate variable type
                    code = '%s %s;' % (ctype, local_name)
                    result.write(code, cfg, state_id, [edge.src, edge.dst])
                    self._dispatcher.defined_vars.add(local_name, DefinedType.Scalar, ctype)

    def _generate_ConsumeExit(self, sdfg: SDFG, cfg: ControlFlowRegion, dfg: StateSubgraphView, state_id: int,
                              node: nodes.ConsumeExit, function_stream: CodeIOStream,
                              callsite_stream: CodeIOStream) -> None:
        result = callsite_stream

        # Obtain start of map
        scope_dict = dfg.scope_dict()
        entry_node = scope_dict[node]
        state_dfg: SDFGState = cfg.node(state_id)

        if entry_node is None:
            raise ValueError("Exit node " + str(node.consume.label) + " is not dominated by a scope entry node")

        # Emit internal transient array deallocation
        self._frame.deallocate_arrays_in_scope(sdfg, cfg, entry_node, function_stream, result)

        outer_stream = CodeIOStream()

        # Instrumentation: Post-scope
        instr = self._dispatcher.instrumentation[node.consume.instrument]
        if instr is not None:
            instr.on_scope_exit(sdfg, state_dfg, node, outer_stream, callsite_stream, function_stream)

        self.generate_scope_postamble(sdfg, dfg, state_id, function_stream, outer_stream, callsite_stream)

        result.write("});", cfg, state_id, node)

        result.write(outer_stream.getvalue())

    def _generate_AccessNode(self, sdfg: SDFG, cfg: ControlFlowRegion, dfg: StateSubgraphView, state_id: int,
                             node: nodes.Node, function_stream: CodeIOStream, callsite_stream: CodeIOStream) -> None:
        state_dfg: SDFGState = cfg.nodes()[state_id]
        callsite_stream.write(f"// {node.data} = {node.data};", cfg, state_id, node)
        if node not in state_dfg.sink_nodes():
            # NOTE: sink nodes are synchronized at the end of a state
            cpp.presynchronize_streams(sdfg, cfg, state_dfg, state_id, node, callsite_stream)

        # Instrumentation: Pre-node
        instr = self._dispatcher.instrumentation[node.instrument]
        if instr is not None:
            instr.on_node_begin(sdfg, cfg, state_dfg, node, callsite_stream, callsite_stream, function_stream)

        sdict = state_dfg.scope_dict()
        for edge in state_dfg.in_edges(node):
            predecessor, _, _, _, memlet = edge
            if memlet.data is None:
                continue  # If the edge has to be skipped

            # Determines if this path ends here or has a definite source (array) node
            memlet_path = state_dfg.memlet_path(edge)
            if memlet_path[-1].dst == node:
                src_node = memlet_path[0].src
                # Only generate code in case this is the innermost scope
                # (copies are generated at the inner scope, where both arrays exist)
                if (scope_contains_scope(sdict, src_node, node) and sdict[src_node] != sdict[node]):
                    self._dispatcher.dispatch_copy(
                        src_node,
                        node,
                        edge,
                        sdfg,
                        cfg,
                        dfg,
                        state_id,
                        function_stream,
                        callsite_stream,
                    )

        # Process outgoing memlets (array-to-array write should be emitted
        # from the first leading edge out of the array)
        self.process_out_memlets(
            sdfg,
            cfg,
            state_id,
            node,
            dfg,
            self._dispatcher,
            callsite_stream,
            False,
            function_stream,
        )

        # Instrumentation: Post-node
        if instr is not None:
            instr.on_node_end(sdfg, cfg, state_dfg, node, callsite_stream, callsite_stream, function_stream)

    # Methods for subclasses to override

    def generate_scope_preamble(self, sdfg, dfg_scope, state_id, function_stream, outer_stream, inner_stream):
        """
        Generates code for the beginning of an SDFG scope, outputting it to
        the given code streams.

        :param sdfg: The SDFG to generate code from.
        :param dfg_scope: The `ScopeSubgraphView` to generate code from.
        :param state_id: The node ID of the state in the given SDFG.
        :param function_stream: A `CodeIOStream` object that will be
                                generated outside the calling code, for
                                use when generating global functions.
        :param outer_stream: A `CodeIOStream` object that points
                             to the code before the scope generation (e.g.,
                             before for-loops or kernel invocations).
        :param inner_stream: A `CodeIOStream` object that points
                             to the beginning of the scope code (e.g.,
                             inside for-loops or beginning of kernel).
        """
        pass

    def generate_scope_postamble(self, sdfg, dfg_scope, state_id, function_stream, outer_stream, inner_stream):
        """
        Generates code for the end of an SDFG scope, outputting it to
        the given code streams.

        :param sdfg: The SDFG to generate code from.
        :param dfg_scope: The `ScopeSubgraphView` to generate code from.
        :param state_id: The node ID of the state in the given SDFG.
        :param function_stream: A `CodeIOStream` object that will be
                                generated outside the calling code, for
                                use when generating global functions.
        :param outer_stream: A `CodeIOStream` object that points
                             to the code after the scope (e.g., after
                             for-loop closing braces or kernel invocations).
        :param inner_stream: A `CodeIOStream` object that points
                             to the end of the inner scope code (e.g.,
                             before for-loop closing braces or end of
                             kernel).
        """
        pass

    def generate_tasklet_preamble(self, sdfg, cfg, dfg_scope, state_id, node, function_stream, before_memlets_stream,
                                  after_memlets_stream):
        """
        Generates code for the beginning of a tasklet. This method is
        intended to be overloaded by subclasses.

        :param sdfg: The SDFG to generate code from.
        :param dfg_scope: The `ScopeSubgraphView` to generate code from.
        :param state_id: The node ID of the state in the given SDFG.
        :param node: The tasklet node in the state.
        :param function_stream: A `CodeIOStream` object that will be
                                generated outside the calling code, for
                                use when generating global functions.
        :param before_memlets_stream: A `CodeIOStream` object that will emit
                                      code before input memlets are generated.
        :param after_memlets_stream: A `CodeIOStream` object that will emit code
                                     after input memlets are generated.
        """
        pass

    def generate_tasklet_postamble(self, sdfg, cfg, dfg_scope, state_id, node, function_stream, before_memlets_stream,
                                   after_memlets_stream):
        """
        Generates code for the end of a tasklet. This method is intended to be
        overloaded by subclasses.

        :param sdfg: The SDFG to generate code from.
        :param dfg_scope: The `ScopeSubgraphView` to generate code from.
        :param state_id: The node ID of the state in the given SDFG.
        :param node: The tasklet node in the state.
        :param function_stream: A `CodeIOStream` object that will be
                                generated outside the calling code, for
                                use when generating global functions.
        :param before_memlets_stream: A `CodeIOStream` object that will emit
                                      code before output memlets are generated.
        :param after_memlets_stream: A `CodeIOStream` object that will emit code
                                     after output memlets are generated.
        """
        pass

    def make_ptr_vector_cast(self, *args, **kwargs):
        return cpp.make_ptr_vector_cast(*args, **kwargs)<|MERGE_RESOLUTION|>--- conflicted
+++ resolved
@@ -1391,204 +1391,199 @@
                             node: nodes.Tasklet, function_stream: CodeIOStream, callsite_stream: CodeIOStream,
                             codegen=None):
 
-            print("Generating Tasklet Using RedMule Codegen")
-            # Allow other code generators to call this with a callback
-            codegen = codegen or self
-            write_type = 'uint32_t'
-            outer_stream_begin = CodeIOStream()
-            outer_stream_end = CodeIOStream()
-            inner_stream = CodeIOStream()
-
-            # Add code to init and exit functions
-            self._frame._initcode.write(codeblock_to_cpp(node.code_init), sdfg)
-            self._frame._exitcode.write(codeblock_to_cpp(node.code_exit), sdfg)
-
-            state_dfg: SDFGState = cfg.nodes()[state_id]
-
-            # Free tasklets need to be presynchronized (e.g., CPU tasklet after
-            # GPU->CPU copy)
-            if state_dfg.entry_node(node) is None:
-                cpp.presynchronize_streams(sdfg, cfg, state_dfg, state_id, node, callsite_stream)
-
-            # Prepare preamble and code for after memlets
-            after_memlets_stream = CodeIOStream()
-            codegen.generate_tasklet_preamble(sdfg, cfg, dfg, state_id, node, function_stream, callsite_stream,
-                                            after_memlets_stream)
-
-            self._dispatcher.defined_vars.enter_scope(node)
-
-            arrays = set()
-            for edge in state_dfg.in_edges(node):
-                print("Edge: ", edge)
-                u = edge.src
+        print("Generating Tasklet Using RedMule Codegen")
+        # Allow other code generators to call this with a callback
+        codegen = codegen or self
+        write_type = 'uint32_t'
+        outer_stream_begin = CodeIOStream()
+        outer_stream_end = CodeIOStream()
+        inner_stream = CodeIOStream()
+
+        # Add code to init and exit functions
+        self._frame._initcode.write(codeblock_to_cpp(node.code_init), sdfg)
+        self._frame._exitcode.write(codeblock_to_cpp(node.code_exit), sdfg)
+
+        state_dfg: SDFGState = cfg.nodes()[state_id]
+
+        # Free tasklets need to be presynchronized (e.g., CPU tasklet after
+        # GPU->CPU copy)
+        if state_dfg.entry_node(node) is None:
+            cpp.presynchronize_streams(sdfg, cfg, state_dfg, state_id, node, callsite_stream)
+
+        # Prepare preamble and code for after memlets
+        after_memlets_stream = CodeIOStream()
+        codegen.generate_tasklet_preamble(sdfg, cfg, dfg, state_id, node, function_stream, callsite_stream,
+                                        after_memlets_stream)
+
+        self._dispatcher.defined_vars.enter_scope(node)
+
+        arrays = set()
+        for edge in state_dfg.in_edges(node):
+            print("Edge: ", edge)
+            u = edge.src
+            memlet = edge.data
+            src_node = state_dfg.memlet_path(edge)[0].src
+            dst_node = state_dfg.memlet_path(edge)[-1].dst
+            if edge.dst_conn:  # Not (None or "")
+                if edge.dst_conn in arrays:  # Disallow duplicates
+                    raise SyntaxError("Duplicates found in memlets")
+                ctype = node.in_connectors[edge.dst_conn].ctype
+                # Special case: code->code
+                if isinstance(src_node, nodes.CodeNode):
+                    shared_data_name = edge.data.data
+                    if not shared_data_name:
+                        # Very unique name. TODO: Make more intuitive
+                        shared_data_name = '__dace_%d_%d_%d_%d_%s' % (cfg.cfg_id, state_id, dfg.node_id(src_node),
+                                                                    dfg.node_id(node), edge.src_conn)
+
+                    # Read variable from shared storage
+                    defined_type, _ = self._dispatcher.defined_vars.get(shared_data_name)
+                    if defined_type in (DefinedType.Scalar, DefinedType.Pointer):
+                        assign_str = (f"const {ctype} {edge.dst_conn} = {shared_data_name};")
+                    else:
+                        assign_str = (f"const {ctype} &{edge.dst_conn} = {shared_data_name};")
+                    inner_stream.write(assign_str, cfg, state_id, [edge.src, edge.dst])
+                    self._dispatcher.defined_vars.add(edge.dst_conn, defined_type, f"const {ctype}")
+
+                else:
+                    u, uconn, v, vconn, memlet = edge
+                    print(f"u: {u}, uconn: {uconn}, v: {v}, vconn: {vconn}, memlet: {memlet}")
+                    # Obtain copy information
+                    if isinstance(edge.src, nodes.AccessNode):
+                        assign_str = (f"{write_type} {edge.dst_conn} = {edge.src};")
+                        inner_stream.write(assign_str, cfg, state_id, [edge.src, edge.dst])
+                        self._dispatcher.defined_vars.add(edge.dst_conn, DefinedType.Pointer, ctype)
+                    else:
+                        # Find the source Access Node
+                        desc = sdfg.arrays[memlet.data]
+                        ptr = cpp.ptr(memlet.data, desc, sdfg, self._frame)
+                        assign_str = (f"{write_type} {edge.dst_conn} = {ptr};")
+                        inner_stream.write(
+                            assign_str,
+                            cfg,
+                            state_id,
+                            [src_node, dst_node],
+                        )
+                        self._dispatcher.defined_vars.add(edge.dst_conn, DefinedType.Pointer, ctype)
+
+                # Also define variables in the C++ unparser scope
+                self._locals.define(edge.dst_conn, -1, self._ldepth + 1, ctype)
+                arrays.add(edge.dst_conn)
+
+        # Use outgoing edges to preallocate output local vars
+        # in two stages: first we preallocate for data<->code cases,
+        # followed by code<->code
+        tasklet_out_connectors = set()
+        for edge in state_dfg.out_edges(node):
+            dst_node = state_dfg.memlet_path(edge)[-1].dst
+            if isinstance(dst_node, nodes.CodeNode):
+                # Handling this in a separate pass just below
+                continue
+
+            if edge.src_conn:
+                if edge.src_conn in tasklet_out_connectors:  # Disallow duplicates
+                    continue
+
+                # self._dispatcher.dispatch_output_definition(node, dst_node, edge, sdfg, cfg, dfg, state_id,
+                #                                             function_stream, inner_stream)
+
+                # Also define variables in the C++ unparser scope
+                self._locals.define(edge.src_conn, -1, self._ldepth + 1, node.out_connectors[edge.src_conn].ctype)
+                tasklet_out_connectors.add(edge.src_conn)
+
+        for edge in state_dfg.out_edges(node):
+            # Special case: code->code
+            dst_node = state_dfg.memlet_path(edge)[-1].dst
+            if edge.src_conn is None:
+                continue
+            cdtype = node.out_connectors[edge.src_conn]
+            ctype = cdtype.ctype
+            # Convert dtype to data descriptor
+            if isinstance(cdtype, dtypes.pointer):
+                arg_type = data.Array(cdtype._typeclass, [1])
+            else:
+                arg_type = data.Scalar(cdtype)
+
+            if (isinstance(dst_node, nodes.CodeNode) and edge.src_conn not in tasklet_out_connectors):
                 memlet = edge.data
-                src_node = state_dfg.memlet_path(edge)[0].src
-                dst_node = state_dfg.memlet_path(edge)[-1].dst
-                if edge.dst_conn:  # Not (None or "")
-                    if edge.dst_conn in arrays:  # Disallow duplicates
-                        raise SyntaxError("Duplicates found in memlets")
-                    ctype = node.in_connectors[edge.dst_conn].ctype
-                    # Special case: code->code
-                    if isinstance(src_node, nodes.CodeNode):
-                        shared_data_name = edge.data.data
-                        if not shared_data_name:
-                            # Very unique name. TODO: Make more intuitive
-                            shared_data_name = '__dace_%d_%d_%d_%d_%s' % (cfg.cfg_id, state_id, dfg.node_id(src_node),
-                                                                        dfg.node_id(node), edge.src_conn)
-
-                        # Read variable from shared storage
-                        defined_type, _ = self._dispatcher.defined_vars.get(shared_data_name)
-                        if defined_type in (DefinedType.Scalar, DefinedType.Pointer):
-                            assign_str = (f"const {ctype} {edge.dst_conn} = {shared_data_name};")
-                        else:
-                            assign_str = (f"const {ctype} &{edge.dst_conn} = {shared_data_name};")
-                        inner_stream.write(assign_str, cfg, state_id, [edge.src, edge.dst])
-                        self._dispatcher.defined_vars.add(edge.dst_conn, defined_type, f"const {ctype}")
-
+
+                # Generate register definitions for inter-tasklet memlets
+                local_name = edge.data.data
+                if not local_name:
+                    # Very unique name. TODO: Make more intuitive
+                    local_name = '__dace_%d_%d_%d_%d_%s' % (cfg.cfg_id, state_id, dfg.node_id(node),
+                                                            dfg.node_id(dst_node), edge.src_conn)
+
+                # Allocate variable type
+                code = "%s %s;" % (write_type, local_name)
+                outer_stream_begin.write(code, cfg, state_id, [edge.src, dst_node])
+                if (isinstance(arg_type, data.Scalar) or isinstance(arg_type, dtypes.typeclass)):
+                    self._dispatcher.defined_vars.add(local_name, DefinedType.Scalar, ctype, ancestor=1)
+                elif isinstance(arg_type, data.Array):
+                    self._dispatcher.defined_vars.add(local_name, DefinedType.Pointer, ctype, ancestor=1)
+                elif isinstance(arg_type, data.Stream):
+                    if arg_type.is_stream_array():
+                        self._dispatcher.defined_vars.add(local_name, DefinedType.StreamArray, ctype, ancestor=1)
                     else:
-                        u, uconn, v, vconn, memlet = edge
-                        print(f"u: {u}, uconn: {uconn}, v: {v}, vconn: {vconn}, memlet: {memlet}")
-                        # Obtain copy information
-                        if isinstance(edge.src, nodes.AccessNode):
-                            assign_str = (f"{write_type} {edge.dst_conn} = {edge.src};")
-                            inner_stream.write(assign_str, cfg, state_id, [edge.src, edge.dst])
-                            self._dispatcher.defined_vars.add(edge.dst_conn, DefinedType.Pointer, ctype)
-                        else:
-                            # Find the source Access Node
-                            desc = sdfg.arrays[memlet.data]
-                            ptr = cpp.ptr(memlet.data, desc, sdfg, self._frame)
-                            assign_str = (f"{write_type} {edge.dst_conn} = {ptr};")
-                            inner_stream.write(
-                                assign_str,
-                                cfg,
-                                state_id,
-                                [src_node, dst_node],
-                            )
-                            self._dispatcher.defined_vars.add(edge.dst_conn, DefinedType.Pointer, ctype)
-
-                    # Also define variables in the C++ unparser scope
-                    self._locals.define(edge.dst_conn, -1, self._ldepth + 1, ctype)
-                    arrays.add(edge.dst_conn)
-
-            # Use outgoing edges to preallocate output local vars
-            # in two stages: first we preallocate for data<->code cases,
-            # followed by code<->code
-            tasklet_out_connectors = set()
-            for edge in state_dfg.out_edges(node):
-                dst_node = state_dfg.memlet_path(edge)[-1].dst
-                if isinstance(dst_node, nodes.CodeNode):
-                    # Handling this in a separate pass just below
-                    continue
-
-                if edge.src_conn:
-                    if edge.src_conn in tasklet_out_connectors:  # Disallow duplicates
-                        continue
-
-                    # self._dispatcher.dispatch_output_definition(node, dst_node, edge, sdfg, cfg, dfg, state_id,
-                    #                                             function_stream, inner_stream)
-
-                    # Also define variables in the C++ unparser scope
-                    self._locals.define(edge.src_conn, -1, self._ldepth + 1, node.out_connectors[edge.src_conn].ctype)
-                    tasklet_out_connectors.add(edge.src_conn)
-
-            for edge in state_dfg.out_edges(node):
-                # Special case: code->code
-                dst_node = state_dfg.memlet_path(edge)[-1].dst
-                if edge.src_conn is None:
-                    continue
-                cdtype = node.out_connectors[edge.src_conn]
-                ctype = cdtype.ctype
-                # Convert dtype to data descriptor
-                if isinstance(cdtype, dtypes.pointer):
-                    arg_type = data.Array(cdtype._typeclass, [1])
+                        self._dispatcher.defined_vars.add(local_name, DefinedType.Stream, ctype, ancestor=1)
                 else:
-                    arg_type = data.Scalar(cdtype)
-
-                if (isinstance(dst_node, nodes.CodeNode) and edge.src_conn not in tasklet_out_connectors):
-                    memlet = edge.data
-
-<<<<<<< HEAD
-                    # Generate register definitions for inter-tasklet memlets
-                    local_name = edge.data.data
-                    if not local_name:
-                        # Very unique name. TODO: Make more intuitive
-                        local_name = '__dace_%d_%d_%d_%d_%s' % (cfg.cfg_id, state_id, dfg.node_id(node),
-                                                                dfg.node_id(dst_node), edge.src_conn)
-
-                    # Allocate variable type
-                    code = "%s %s;" % (write_type, local_name)
-                    outer_stream_begin.write(code, cfg, state_id, [edge.src, dst_node])
-                    if (isinstance(arg_type, data.Scalar) or isinstance(arg_type, dtypes.typeclass)):
-                        self._dispatcher.defined_vars.add(local_name, DefinedType.Scalar, ctype, ancestor=1)
-                    elif isinstance(arg_type, data.Array):
-                        self._dispatcher.defined_vars.add(local_name, DefinedType.Pointer, ctype, ancestor=1)
-                    elif isinstance(arg_type, data.Stream):
-                        if arg_type.is_stream_array():
-                            self._dispatcher.defined_vars.add(local_name, DefinedType.StreamArray, ctype, ancestor=1)
-                        else:
-                            self._dispatcher.defined_vars.add(local_name, DefinedType.Stream, ctype, ancestor=1)
-                    else:
-                        raise TypeError("Unrecognized argument type: {}".format(type(arg_type).__name__))
-
-                    inner_stream.write("%s %s;" % (write_type, edge.src_conn), cfg, state_id, [edge.src, edge.dst])
-                    tasklet_out_connectors.add(edge.src_conn)
-                    self._dispatcher.defined_vars.add(edge.src_conn, DefinedType.Scalar, ctype)
-                    self._locals.define(edge.src_conn, -1, self._ldepth + 1, ctype)
-                    locals_defined = True
-
-            # Emit post-memlet tasklet preamble code
-            callsite_stream.write(after_memlets_stream.getvalue())
-
-            # Instrumentation: Pre-tasklet
-            instr = self._dispatcher.instrumentation[node.instrument]
-            if instr is not None:
-                instr.on_node_begin(sdfg, state_dfg, node, outer_stream_begin, inner_stream, function_stream)
-
-            inner_stream.write("\n    ///////////////////\n", cfg, state_id, node)
-            codegen.unparse_tasklet(sdfg, cfg, state_id, dfg, node, function_stream, inner_stream, self._locals,
-                                    self._ldepth, self._toplevel_schedule)
-            inner_stream.write("flex_redmule_wait();\n", cfg, state_id, node)
-            inner_stream.write("}", cfg, state_id, node)
-            inner_stream.write("    ///////////////////\n\n", cfg, state_id, node)
-
-            # Generate pre-memlet tasklet postamble
-            after_memlets_stream = CodeIOStream()
-            codegen.generate_tasklet_postamble(sdfg, cfg, dfg, state_id, node, function_stream, inner_stream,
-                                            after_memlets_stream)
-
-            # Process outgoing memlets
-            codegen.process_out_memlets(
-                sdfg,
-                cfg,
-                state_id,
-                node,
-                dfg,
-                self._dispatcher,
-                inner_stream,
-                True,
-                function_stream,
-            )
-
-            # Instrumentation: Post-tasklet
-            if instr is not None:
-                instr.on_node_end(sdfg, state_dfg, node, outer_stream_end, inner_stream, function_stream)
-
-            callsite_stream.write(outer_stream_begin.getvalue(), cfg, state_id, node)
-            callsite_stream.write("if (flex_is_first_core())", cfg, state_id, node)
-            callsite_stream.write('{', cfg, state_id, node)
-            callsite_stream.write(inner_stream.getvalue(), cfg, state_id, node)
-            callsite_stream.write(after_memlets_stream.getvalue())
-            callsite_stream.write('flex_intra_cluster_sync();', cfg, state_id, node)
-            callsite_stream.write('}', cfg, state_id, node)
-            callsite_stream.write(outer_stream_end.getvalue(), cfg, state_id, node)
-
-            self._locals.clear_scope(self._ldepth + 1)
-            self._dispatcher.defined_vars.exit_scope(node)
-
-    
-    def _generate_Tasklet(self, sdfg: SDFG, cfg: ControlFlowRegion, dfg: StateSubgraphView, state_id: int,
-                          node: nodes.Tasklet, function_stream: CodeIOStream, callsite_stream: CodeIOStream,
-=======
+                    raise TypeError("Unrecognized argument type: {}".format(type(arg_type).__name__))
+
+                inner_stream.write("%s %s;" % (write_type, edge.src_conn), cfg, state_id, [edge.src, edge.dst])
+                tasklet_out_connectors.add(edge.src_conn)
+                self._dispatcher.defined_vars.add(edge.src_conn, DefinedType.Scalar, ctype)
+                self._locals.define(edge.src_conn, -1, self._ldepth + 1, ctype)
+                locals_defined = True
+
+        # Emit post-memlet tasklet preamble code
+        callsite_stream.write(after_memlets_stream.getvalue())
+
+        # Instrumentation: Pre-tasklet
+        instr = self._dispatcher.instrumentation[node.instrument]
+        if instr is not None:
+            instr.on_node_begin(sdfg, state_dfg, node, outer_stream_begin, inner_stream, function_stream)
+
+        inner_stream.write("\n    ///////////////////\n", cfg, state_id, node)
+        codegen.unparse_tasklet(sdfg, cfg, state_id, dfg, node, function_stream, inner_stream, self._locals,
+                                self._ldepth, self._toplevel_schedule)
+        inner_stream.write("flex_redmule_wait();\n", cfg, state_id, node)
+        inner_stream.write("}", cfg, state_id, node)
+        inner_stream.write("    ///////////////////\n\n", cfg, state_id, node)
+
+        # Generate pre-memlet tasklet postamble
+        after_memlets_stream = CodeIOStream()
+        codegen.generate_tasklet_postamble(sdfg, cfg, dfg, state_id, node, function_stream, inner_stream,
+                                        after_memlets_stream)
+
+        # Process outgoing memlets
+        codegen.process_out_memlets(
+            sdfg,
+            cfg,
+            state_id,
+            node,
+            dfg,
+            self._dispatcher,
+            inner_stream,
+            True,
+            function_stream,
+        )
+
+        # Instrumentation: Post-tasklet
+        if instr is not None:
+            instr.on_node_end(sdfg, state_dfg, node, outer_stream_end, inner_stream, function_stream)
+
+        callsite_stream.write(outer_stream_begin.getvalue(), cfg, state_id, node)
+        callsite_stream.write("if (flex_is_first_core())", cfg, state_id, node)
+        callsite_stream.write('{', cfg, state_id, node)
+        callsite_stream.write(inner_stream.getvalue(), cfg, state_id, node)
+        callsite_stream.write(after_memlets_stream.getvalue())
+        callsite_stream.write('flex_intra_cluster_sync();', cfg, state_id, node)
+        callsite_stream.write('}', cfg, state_id, node)
+        callsite_stream.write(outer_stream_end.getvalue(), cfg, state_id, node)
+
+        self._locals.clear_scope(self._ldepth + 1)
+        self._dispatcher.defined_vars.exit_scope(node)
+
     def _generate_Tasklet(self,
                           sdfg: SDFG,
                           cfg: ControlFlowRegion,
@@ -1597,7 +1592,6 @@
                           node: nodes.Tasklet,
                           function_stream: CodeIOStream,
                           callsite_stream: CodeIOStream,
->>>>>>> 796b0c0f
                           codegen=None):
 
         print("Generating Tasklet Using CPU Codegen")
