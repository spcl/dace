# Copyright 2019-2021 ETH Zurich and the DaCe authors. All rights reserved.
from copy import deepcopy
from dace.sdfg.state import SDFGState
import functools
import itertools
import warnings

from sympy.functions.elementary.complexes import arg

from dace import data, dtypes, registry, memlet as mmlt, subsets, symbolic, Config
from dace.codegen import cppunparse, exceptions as cgx
from dace.codegen.prettycode import CodeIOStream
from dace.codegen.targets import cpp
from dace.codegen.targets.common import codeblock_to_cpp
from dace.codegen.targets.target import TargetCodeGenerator, make_absolute
from dace.codegen.dispatcher import DefinedType, TargetDispatcher
from dace.frontend import operations
from dace.sdfg import nodes, utils as sdutils
from dace.sdfg import (ScopeSubgraphView, SDFG, scope_contains_scope,
                       is_array_stream_view, NodeNotExpandedError,
                       dynamic_map_inputs, local_transients)
from dace.sdfg.scope import is_devicelevel_gpu, is_devicelevel_fpga
from typing import Union


@registry.autoregister_params(name='cpu')
class CPUCodeGen(TargetCodeGenerator):
    """ SDFG CPU code generator. """

    title = "CPU"
    target_name = "cpu"
    language = "cpp"

    def __init__(self, frame_codegen, sdfg):
        self._frame = frame_codegen
        self._dispatcher: TargetDispatcher = frame_codegen.dispatcher
        self.calling_codegen = self
        dispatcher = self._dispatcher

        self._locals = cppunparse.CPPLocals()
        # Scope depth (for defining locals)
        self._ldepth = 0

        # Keep nested SDFG schedule when descending into it
        self._toplevel_schedule = None

        # FIXME: this allows other code generators to change the CPU
        # behavior to assume that arrays point to packed types, thus dividing
        # all addresess by the vector length.
        self._packed_types = False

        # Keep track of traversed nodes
        self._generated_nodes = set()

        # Keep track of generated NestedSDG, and the name of the assigned function
        self._generated_nested_sdfg = dict()

        # Keeps track of generated connectors, so we know how to access them in
        # nested scopes
        for name, arg_type in sdfg.arglist().items():
            if isinstance(arg_type, data.Scalar):
                # GPU global memory is only accessed via pointers
                # TODO(later): Fix workaround somehow
                if arg_type.storage is dtypes.StorageType.GPU_Global:
                    self._dispatcher.defined_vars.add(
                        name, DefinedType.Pointer,
                        dtypes.pointer(arg_type.dtype).ctype)
                    continue

                self._dispatcher.defined_vars.add(name, DefinedType.Scalar,
                                                  arg_type.dtype.ctype)
            elif isinstance(arg_type, data.Array):
                self._dispatcher.defined_vars.add(
                    name, DefinedType.Pointer,
                    dtypes.pointer(arg_type.dtype).ctype)
            elif isinstance(arg_type, data.Stream):
                if arg_type.is_stream_array():
                    self._dispatcher.defined_vars.add(name,
                                                      DefinedType.StreamArray,
                                                      arg_type.as_arg(name=''))
                else:
                    self._dispatcher.defined_vars.add(name, DefinedType.Stream,
                                                      arg_type.as_arg(name=''))
            else:
                raise TypeError(
                    "Unrecognized argument type: {t} (value {v})".format(
                        t=type(arg_type).__name__, v=str(arg_type)))

        # Register dispatchers
        dispatcher.register_node_dispatcher(self)
        dispatcher.register_map_dispatcher(
            [dtypes.ScheduleType.CPU_Multicore, dtypes.ScheduleType.Sequential],
            self)

        cpu_storage = [
            dtypes.StorageType.CPU_Heap, dtypes.StorageType.CPU_ThreadLocal,
            dtypes.StorageType.Register
        ]
        dispatcher.register_array_dispatcher(cpu_storage, self)

        # Register CPU copies (all internal pairs)
        for src_storage, dst_storage in itertools.product(
                cpu_storage, cpu_storage):
            dispatcher.register_copy_dispatcher(src_storage, dst_storage, None,
                                                self)

    @staticmethod
    def cmake_options():
        options = []

        if Config.get('compiler', 'cpu', 'executable'):
            compiler = make_absolute(Config.get('compiler', 'cpu',
                                                'executable'))
            options.append('-DCMAKE_CXX_COMPILER="{}"'.format(compiler))

        if Config.get('compiler', 'cpu', 'args'):
            flags = Config.get('compiler', 'cpu', 'args')
            options.append('-DCMAKE_CXX_FLAGS="{}"'.format(flags))

        return options

    def get_generated_codeobjects(self):
        # CPU target generates inline code
        return []

    @property
    def has_initializer(self):
        return False

    @property
    def has_finalizer(self):
        return False

    def generate_scope(
        self,
        sdfg: SDFG,
        dfg_scope: ScopeSubgraphView,
        state_id,
        function_stream,
        callsite_stream,
    ):
        entry_node = dfg_scope.source_nodes()[0]
        cpp.presynchronize_streams(sdfg, dfg_scope, state_id, entry_node,
                                   callsite_stream)

        self.generate_node(sdfg, dfg_scope, state_id, entry_node,
                           function_stream, callsite_stream)
        self._dispatcher.dispatch_subgraph(sdfg,
                                           dfg_scope,
                                           state_id,
                                           function_stream,
                                           callsite_stream,
                                           skip_entry_node=True)

    def generate_node(self, sdfg, dfg, state_id, node, function_stream,
                      callsite_stream):
        # Dynamically obtain node generator according to class name
        try:
            gen = getattr(self, "_generate_" + type(node).__name__)
        except AttributeError:
            if isinstance(node, nodes.LibraryNode):
                raise NodeNotExpandedError(sdfg, state_id, dfg.node_id(node))
            raise

        gen(sdfg, dfg, state_id, node, function_stream, callsite_stream)

        # Mark node as "generated"
        self._generated_nodes.add(node)
        self._locals.clear_scope(self._ldepth + 1)

    def allocate_view(self, sdfg: SDFG, dfg: SDFGState, state_id: int,
                      node: nodes.AccessNode, global_stream: CodeIOStream,
                      declaration_stream: CodeIOStream,
                      allocation_stream: CodeIOStream):
        """
        Allocates (creates pointer and refers to original) a view of an
        existing array, scalar, or view.
        """

        name = node.data
        nodedesc = node.desc(sdfg)
        if self._dispatcher.defined_vars.has(name):
            return  # View was already allocated

        # Check directionality of view (referencing dst or src)
        edge = sdutils.get_view_edge(dfg, node)

        # When emitting ArrayInterface, we need to know if this is a read or
        # write variation
        is_write = edge.src is node

        # Allocate the viewed data before the view, if necessary
        mpath = dfg.memlet_path(edge)
        viewed_dnode = mpath[-1].dst if is_write else mpath[0].src
        self._dispatcher.dispatch_allocate(sdfg, dfg, state_id, viewed_dnode,
                                           viewed_dnode.desc(sdfg),
                                           global_stream, allocation_stream)

        # Memlet points to view, construct mirror memlet
        memlet = edge.data
        if memlet.data == node.data:
            memlet = deepcopy(memlet)
            memlet.data = viewed_dnode.data
            memlet.subset = memlet.dst_subset if is_write else memlet.src_subset
            if memlet.subset is None:
                memlet.subset = subsets.Range.from_array(
                    viewed_dnode.desc(sdfg))

        # Emit memlet as a reference and register defined variable
        atype, aname, value = cpp.emit_memlet_reference(self._dispatcher,
                                                        sdfg,
                                                        memlet,
                                                        name,
                                                        dtypes.pointer(
                                                            nodedesc.dtype),
                                                        ancestor=0,
                                                        is_write=is_write)
        if declaration_stream == allocation_stream:
            declaration_stream.write(f'{atype} {aname} = {value};', sdfg,
                                     state_id, node)
        else:
            declaration_stream.write(f'{atype} {aname};', sdfg, state_id, node)
            # Casting is already done in emit_memlet_reference
            aname = cpp.ptr(aname, nodedesc, sdfg)
            allocation_stream.write(f'{aname} = {value};', sdfg, state_id, node)

    def declare_array(self, sdfg, dfg, state_id, node, nodedesc,
                      function_stream, declaration_stream):

        if not (isinstance(nodedesc, data.Array)
                and not isinstance(nodedesc, data.View) and any(
                    str(s) not in sdfg.free_symbols.union(sdfg.constants.keys())
                    for s in nodedesc.free_symbols)):
            raise NotImplementedError(
                "The declare_array method should only be used for variables "
                "that must have their declaration and allocation separate. "
                "Currently, we support only Arrays (not Views) depedent on "
                "non-free SDFG symbols.")

        name = node.data

        if nodedesc.transient is False:
            return

        # Check if array is already declared
        if self._dispatcher.declared_arrays.has(name):
            return

        # Compute array size
        arrsize = nodedesc.total_size
        if not isinstance(nodedesc.dtype, dtypes.opaque):
            arrsize_bytes = arrsize * nodedesc.dtype.bytes

        if (nodedesc.storage == dtypes.StorageType.CPU_Heap
                or nodedesc.storage == dtypes.StorageType.Register):

            ctypedef = dtypes.pointer(nodedesc.dtype).ctype

            declaration_stream.write(
                f'{nodedesc.dtype.ctype} *{name} = nullptr;\n', sdfg, state_id,
                node)
            self._dispatcher.declared_arrays.add(name, DefinedType.Pointer,
                                                 ctypedef)
            return
        elif nodedesc.storage is dtypes.StorageType.CPU_ThreadLocal:
            # Define pointer once
            # NOTE: OpenMP threadprivate storage MUST be declared globally.
            function_stream.write(
                "{ctype} *{name} = nullptr;\n"
                "#pragma omp threadprivate({name})".format(
                    ctype=nodedesc.dtype.ctype, name=name),
                sdfg,
                state_id,
                node,
            )
            self._dispatcher.declared_arrays.add_global(
                name, DefinedType.Pointer, '%s *' % nodedesc.dtype.ctype)
        else:
            raise NotImplementedError("Unimplemented storage type " +
                                      str(nodedesc.storage))

    def allocate_array(self, sdfg, dfg, state_id, node, nodedesc,
                       function_stream, declaration_stream, allocation_stream):
        name = node.data

        if nodedesc.transient is False:
            return

        # Check if array is already allocated
        if self._dispatcher.defined_vars.has(name):
            return

        # Check if array is already declared
        declared = self._dispatcher.declared_arrays.has(name)

        # Compute array size
        arrsize = nodedesc.total_size
        if not isinstance(nodedesc.dtype, dtypes.opaque):
            arrsize_bytes = arrsize * nodedesc.dtype.bytes

        alloc_name = cpp.ptr(name, nodedesc, sdfg)

        if isinstance(nodedesc, data.View):
            return self.allocate_view(sdfg, dfg, state_id, node,
                                      function_stream, declaration_stream,
                                      allocation_stream)
        if isinstance(nodedesc, data.Scalar):
            declaration_stream.write("%s %s;\n" % (nodedesc.dtype.ctype, name),
                                     sdfg, state_id, node)
            self._dispatcher.defined_vars.add(name, DefinedType.Scalar,
                                              nodedesc.dtype.ctype)
        elif isinstance(nodedesc, data.Stream):
            ###################################################################
            # Stream directly connected to an array

            if is_array_stream_view(sdfg, dfg, node):
                if state_id is None:
                    raise SyntaxError("Stream-view of array may not be defined "
                                      "in more than one state")

                arrnode = sdfg.arrays[nodedesc.sink]
                state = sdfg.nodes()[state_id]
                edges = state.out_edges(node)
                if len(edges) > 1:
                    raise NotImplementedError("Cannot handle streams writing "
                                              "to multiple arrays.")

                memlet_path = state.memlet_path(edges[0])
                # Allocate the array before its stream view, if necessary
                self.allocate_array(sdfg, dfg, state_id, memlet_path[-1].dst,
                                    memlet_path[-1].dst.desc(sdfg),
                                    function_stream, declaration_stream,
                                    allocation_stream)

                array_expr = cpp.copy_expr(self._dispatcher,
                                           sdfg,
                                           nodedesc.sink,
                                           edges[0].data,
                                           packed_types=self._packed_types)
                threadlocal = ""
                threadlocal_stores = [
                    dtypes.StorageType.CPU_ThreadLocal,
                    dtypes.StorageType.Register
                ]
                if (sdfg.arrays[nodedesc.sink].storage in threadlocal_stores
                        or nodedesc.storage in threadlocal_stores):
                    threadlocal = "Threadlocal"
                ctype = 'dace::ArrayStreamView%s<%s>' % (threadlocal,
                                                         arrnode.dtype.ctype)
                declaration_stream.write(
                    "%s %s (%s);\n" % (ctype, name, array_expr),
                    sdfg,
                    state_id,
                    node,
                )
                self._dispatcher.defined_vars.add(name, DefinedType.Stream,
                                                  ctype)
                return

            ###################################################################
            # Regular stream

            dtype = nodedesc.dtype.ctype
            ctypedef = 'dace::Stream<{}>'.format(dtype)
            if nodedesc.buffer_size != 0:
                definition = "{} {}({});".format(ctypedef, name,
                                                 nodedesc.buffer_size)
            else:
                definition = "{} {};".format(ctypedef, name)

            declaration_stream.write(definition, sdfg, state_id, node)
            self._dispatcher.defined_vars.add(name, DefinedType.Stream,
                                              ctypedef)

        elif (
                nodedesc.storage == dtypes.StorageType.CPU_Heap or
            (nodedesc.storage == dtypes.StorageType.Register and
             ((symbolic.issymbolic(arrsize, sdfg.constants)) or
              ((arrsize_bytes > Config.get("compiler", "max_stack_array_size"))
               == True)))):

            if nodedesc.storage == dtypes.StorageType.Register:

                if symbolic.issymbolic(arrsize, sdfg.constants):
                    warnings.warn(
                        'Variable-length array %s with size %s '
                        'detected and was allocated on heap instead of '
                        '%s' % (name, cpp.sym2cpp(arrsize), nodedesc.storage))
                elif (arrsize_bytes > Config.get(
                        "compiler", "max_stack_array_size")) == True:
                    warnings.warn(
                        "Array {} with size {} detected and was allocated on heap instead of "
                        "{} since it's size is greater than max_stack_array_size ({})"
                        .format(name, cpp.sym2cpp(arrsize_bytes),
                                nodedesc.storage,
                                Config.get("compiler", "max_stack_array_size")))

            ctypedef = dtypes.pointer(nodedesc.dtype).ctype

            if not declared:
                declaration_stream.write(f'{nodedesc.dtype.ctype} *{name};\n',
                                         sdfg, state_id, node)
            allocation_stream.write(
                "%s = new %s DACE_ALIGN(64)[%s];\n" %
                (alloc_name, nodedesc.dtype.ctype, cpp.sym2cpp(arrsize)), sdfg,
                state_id, node)
            self._dispatcher.defined_vars.add(name, DefinedType.Pointer,
                                              ctypedef)

            if node.setzero:
                allocation_stream.write(
                    "memset(%s, 0, sizeof(%s)*%s);" %
                    (alloc_name, nodedesc.dtype.ctype, cpp.sym2cpp(arrsize)))
            return
        elif (nodedesc.storage == dtypes.StorageType.Register):
            ctypedef = dtypes.pointer(nodedesc.dtype).ctype
            if node.setzero:
                declaration_stream.write(
                    "%s %s[%s]  DACE_ALIGN(64) = {0};\n" %
                    (nodedesc.dtype.ctype, name, cpp.sym2cpp(arrsize)),
                    sdfg,
                    state_id,
                    node,
                )
                self._dispatcher.defined_vars.add(name, DefinedType.Pointer,
                                                  ctypedef)
                return
            declaration_stream.write(
                "%s %s[%s]  DACE_ALIGN(64);\n" %
                (nodedesc.dtype.ctype, name, cpp.sym2cpp(arrsize)),
                sdfg,
                state_id,
                node,
            )
            self._dispatcher.defined_vars.add(name, DefinedType.Pointer,
                                              ctypedef)
            return
        elif nodedesc.storage is dtypes.StorageType.CPU_ThreadLocal:
            # Define pointer once
            # NOTE: OpenMP threadprivate storage MUST be declared globally.
            if not declared:
                function_stream.write(
                    "{ctype} *{name};\n#pragma omp threadprivate({name})".
                    format(ctype=nodedesc.dtype.ctype, name=name),
                    sdfg,
                    state_id,
                    node,
                )
                self._dispatcher.declared_arrays.add_global(
                    name, DefinedType.Pointer, '%s *' % nodedesc.dtype.ctype)

            # Allocate in each OpenMP thread
            allocation_stream.write(
                """
                #pragma omp parallel
                {{
                    {name} = new {ctype} DACE_ALIGN(64)[{arrsize}];""".format(
                    ctype=nodedesc.dtype.ctype,
                    name=alloc_name,
                    arrsize=cpp.sym2cpp(arrsize)),
                sdfg,
                state_id,
                node,
            )
            if node.setzero:
                allocation_stream.write(
                    "memset(%s, 0, sizeof(%s)*%s);" %
                    (alloc_name, nodedesc.dtype.ctype, cpp.sym2cpp(arrsize)))
            # Close OpenMP parallel section
            allocation_stream.write('}')
            self._dispatcher.defined_vars.add_global(
                name, DefinedType.Pointer, '%s *' % nodedesc.dtype.ctype)
        else:
            raise NotImplementedError("Unimplemented storage type " +
                                      str(nodedesc.storage))

    def deallocate_array(self, sdfg, dfg, state_id, node, nodedesc,
                         function_stream, callsite_stream):
        arrsize = nodedesc.total_size
        alloc_name = cpp.ptr(node.data, nodedesc, sdfg)

        if isinstance(nodedesc, data.Scalar):
            return
        elif isinstance(nodedesc, data.View):
            return
        elif isinstance(nodedesc, data.Stream):
            return
        elif (nodedesc.storage == dtypes.StorageType.CPU_Heap
              or (nodedesc.storage == dtypes.StorageType.Register
                  and symbolic.issymbolic(arrsize, sdfg.constants))):
            callsite_stream.write("delete[] %s;\n" % alloc_name, sdfg, state_id,
                                  node)
        elif nodedesc.storage is dtypes.StorageType.CPU_ThreadLocal:
            # Deallocate in each OpenMP thread
            callsite_stream.write(
                """#pragma omp parallel
                {{
                    delete[] {name};
                }}""".format(name=alloc_name),
                sdfg,
                state_id,
                node,
            )
        else:
            return

    def copy_memory(
        self,
        sdfg,
        dfg,
        state_id,
        src_node,
        dst_node,
        edge,
        function_stream,
        callsite_stream,
    ):
        if isinstance(src_node, nodes.Tasklet):
            src_storage = dtypes.StorageType.Register
            try:
                src_parent = dfg.entry_node(src_node)
            except KeyError:
                src_parent = None
            dst_schedule = None if src_parent is None else src_parent.map.schedule
        else:
            src_storage = src_node.desc(sdfg).storage

        if isinstance(dst_node, nodes.Tasklet):
            dst_storage = dtypes.StorageType.Register
        else:
            dst_storage = dst_node.desc(sdfg).storage

        try:
            dst_parent = dfg.entry_node(dst_node)
        except KeyError:
            dst_parent = None
        dst_schedule = None if dst_parent is None else dst_parent.map.schedule

        state_dfg = sdfg.node(state_id)

        # Emit actual copy
        self._emit_copy(
            sdfg,
            state_id,
            src_node,
            src_storage,
            dst_node,
            dst_storage,
            dst_schedule,
            edge,
            state_dfg,
            callsite_stream,
        )

    def _emit_copy(
        self,
        sdfg,
        state_id,
        src_node,
        src_storage,
        dst_node,
        dst_storage,
        dst_schedule,
        edge,
        dfg,
        stream,
    ):
        u, uconn, v, vconn, memlet = edge

        # Determine memlet directionality
        if isinstance(src_node,
                      nodes.AccessNode) and memlet.data == src_node.data:
            write = True
        elif isinstance(dst_node,
                        nodes.AccessNode) and memlet.data == dst_node.data:
            write = False
        elif isinstance(src_node, nodes.CodeNode) and isinstance(
                dst_node, nodes.CodeNode):
            # Code->Code copy (not read nor write)
            raise RuntimeError("Copying between code nodes is only supported as"
                               " part of the participating nodes")
        else:
            raise LookupError("Memlet does not point to any of the nodes")

        if isinstance(dst_node, nodes.Tasklet):
            # Copy into tasklet
            stream.write(
                "    " + self.memlet_definition(sdfg, memlet, False, vconn,
                                                dst_node.in_connectors[vconn]),
                sdfg,
                state_id,
                [src_node, dst_node],
            )
            return
        elif isinstance(src_node, nodes.Tasklet):
            # Copy out of tasklet
            stream.write(
                "    " + self.memlet_definition(sdfg, memlet, True, uconn,
                                                src_node.out_connectors[uconn]),
                sdfg,
                state_id,
                [src_node, dst_node],
            )
            return
        else:  # Copy array-to-array
            src_nodedesc = src_node.desc(sdfg)
            dst_nodedesc = dst_node.desc(sdfg)

            if write:
                vconn = dst_node.data
            ctype = dst_nodedesc.dtype.ctype

            #############################################
            # Corner cases

            # Writing one index
            if (isinstance(memlet.subset, subsets.Indices)
                    and memlet.wcr is None
                    and self._dispatcher.defined_vars.get(vconn)[0]
                    == DefinedType.Scalar):
                stream.write(
                    "%s = %s;" %
                    (vconn,
                     self.memlet_ctor(sdfg, memlet, dst_nodedesc.dtype, False)),
                    sdfg,
                    state_id,
                    [src_node, dst_node],
                )
                return
            # Writing from/to a stream
            if isinstance(
                    sdfg.arrays[memlet.data],
                    data.Stream) or (isinstance(src_node, nodes.AccessNode)
                                     and isinstance(src_nodedesc, data.Stream)):
                # Identify whether a stream is writing to an array
                if isinstance(dst_nodedesc,
                              (data.Scalar, data.Array)) and isinstance(
                                  src_nodedesc, data.Stream):
                    # Stream -> Array - pop bulk
                    if is_array_stream_view(sdfg, dfg, src_node):
                        return  # Do nothing (handled by ArrayStreamView)

                    array_subset = (memlet.subset if memlet.data
                                    == dst_node.data else memlet.other_subset)
                    if array_subset is None:  # Need to use entire array
                        array_subset = subsets.Range.from_array(dst_nodedesc)

                    # stream_subset = (memlet.subset
                    #                  if memlet.data == src_node.data else
                    #                  memlet.other_subset)
                    stream_subset = memlet.subset
                    if memlet.data != src_node.data and memlet.other_subset:
                        stream_subset = memlet.other_subset

                    stream_expr = cpp.cpp_offset_expr(src_nodedesc,
                                                      stream_subset)
                    array_expr = cpp.cpp_offset_expr(dst_nodedesc, array_subset)
                    assert functools.reduce(lambda a, b: a * b,
                                            src_nodedesc.shape, 1) == 1
                    stream.write(
                        "{s}.pop(&{arr}[{aexpr}], {maxsize});".format(
                            s=cpp.ptr(src_node.data, src_nodedesc, sdfg),
                            arr=cpp.ptr(dst_node.data, dst_nodedesc, sdfg),
                            aexpr=array_expr,
                            maxsize=cpp.sym2cpp(array_subset.num_elements())),
                        sdfg,
                        state_id,
                        [src_node, dst_node],
                    )
                    return
                # Array -> Stream - push bulk
                if isinstance(src_nodedesc,
                              (data.Scalar, data.Array)) and isinstance(
                                  dst_nodedesc, data.Stream):
                    if hasattr(src_nodedesc, "src"):  # ArrayStreamView
                        stream.write(
                            "{s}.push({arr});".format(
                                s=cpp.ptr(dst_node.data, dst_nodedesc, sdfg),
                                arr=cpp.ptr(src_nodedesc.src,
                                            sdfg.arrays[src_nodedesc.src],
                                            sdfg)),
                            sdfg,
                            state_id,
                            [src_node, dst_node],
                        )
                    else:
                        copysize = " * ".join(
                            [cpp.sym2cpp(s) for s in memlet.subset.size()])
                        stream.write(
                            "{s}.push({arr}, {size});".format(
                                s=cpp.ptr(dst_node.data, dst_nodedesc, sdfg),
                                arr=cpp.ptr(src_node.data, src_nodedesc, sdfg),
                                size=copysize),
                            sdfg,
                            state_id,
                            [src_node, dst_node],
                        )
                    return
                else:
                    # Unknown case
                    raise NotImplementedError

            #############################################

            state_dfg = sdfg.nodes()[state_id]

            copy_shape, src_strides, dst_strides, src_expr, dst_expr = \
                cpp.memlet_copy_to_absolute_strides(
                    self._dispatcher, sdfg, memlet, src_node, dst_node,
                    self._packed_types)

            # Which numbers to include in the variable argument part
            dynshape, dynsrc, dyndst = 1, 1, 1

            # Dynamic copy dimensions
            if any(symbolic.issymbolic(s, sdfg.constants) for s in copy_shape):
                copy_tmpl = "Dynamic<{type}, {veclen}, {aligned}, {dims}>".format(
                    type=ctype,
                    veclen=1,  # Taken care of in "type"
                    aligned="false",
                    dims=len(copy_shape),
                )
            else:  # Static copy dimensions
                copy_tmpl = "<{type}, {veclen}, {aligned}, {dims}>".format(
                    type=ctype,
                    veclen=1,  # Taken care of in "type"
                    aligned="false",
                    dims=", ".join(cpp.sym2cpp(copy_shape)),
                )
                dynshape = 0

            # Constant src/dst dimensions
            if not any(
                    symbolic.issymbolic(s, sdfg.constants)
                    for s in dst_strides):
                # Constant destination
                shape_tmpl = "template ConstDst<%s>" % ", ".join(
                    cpp.sym2cpp(dst_strides))
                dyndst = 0
            elif not any(
                    symbolic.issymbolic(s, sdfg.constants)
                    for s in src_strides):
                # Constant source
                shape_tmpl = "template ConstSrc<%s>" % ", ".join(
                    cpp.sym2cpp(src_strides))
                dynsrc = 0
            else:
                # Both dynamic
                shape_tmpl = "Dynamic"

            # Parameter pack handling
            stride_tmpl_args = [0] * (dynshape + dynsrc +
                                      dyndst) * len(copy_shape)
            j = 0
            for shape, src, dst in zip(copy_shape, src_strides, dst_strides):
                if dynshape > 0:
                    stride_tmpl_args[j] = shape
                    j += 1
                if dynsrc > 0:
                    stride_tmpl_args[j] = src
                    j += 1
                if dyndst > 0:
                    stride_tmpl_args[j] = dst
                    j += 1

            copy_args = (
                [src_expr, dst_expr] +
                ([] if memlet.wcr is None else
                 [cpp.unparse_cr(sdfg, memlet.wcr, dst_nodedesc.dtype)]) +
                cpp.sym2cpp(stride_tmpl_args))

            # Instrumentation: Pre-copy
            for instr in self._dispatcher.instrumentation.values():
                if instr is not None:
                    instr.on_copy_begin(sdfg, state_dfg, src_node, dst_node,
                                        edge, stream, None, copy_shape,
                                        src_strides, dst_strides)

            nc = True
            if memlet.wcr is not None:
                nc = not cpp.is_write_conflicted(
                    dfg, edge, sdfg_schedule=self._toplevel_schedule)
            if nc:
                stream.write(
                    """
                    dace::CopyND{copy_tmpl}::{shape_tmpl}::{copy_func}(
                        {copy_args});""".format(
                        copy_tmpl=copy_tmpl,
                        shape_tmpl=shape_tmpl,
                        copy_func="Copy"
                        if memlet.wcr is None else "Accumulate",
                        copy_args=", ".join(copy_args),
                    ),
                    sdfg,
                    state_id,
                    [src_node, dst_node],
                )
            else:  # Conflicted WCR
                if dynshape == 1:
                    warnings.warn(
                        'Performance warning: Emitting dynamically-'
                        'shaped atomic write-conflict resolution of an array.')
                    stream.write(
                        """
                        dace::CopyND{copy_tmpl}::{shape_tmpl}::Accumulate_atomic(
                        {copy_args});""".format(
                            copy_tmpl=copy_tmpl,
                            shape_tmpl=shape_tmpl,
                            copy_args=", ".join(copy_args),
                        ),
                        sdfg,
                        state_id,
                        [src_node, dst_node],
                    )
                elif copy_shape == [1
                                    ]:  # Special case: accumulating one element
                    dst_expr = self.memlet_view_ctor(sdfg, memlet,
                                                     dst_nodedesc.dtype, True)
                    stream.write(
                        self.write_and_resolve_expr(sdfg,
                                                    memlet,
                                                    nc,
                                                    dst_expr,
                                                    '*(' + src_expr + ')',
                                                    dtype=dst_nodedesc.dtype) +
                        ';', sdfg, state_id, [src_node, dst_node])
                else:
                    warnings.warn(
                        'Minor performance warning: Emitting statically-'
                        'shaped atomic write-conflict resolution of an array.')
                    stream.write(
                        """
                        dace::CopyND{copy_tmpl}::{shape_tmpl}::Accumulate_atomic(
                        {copy_args});""".format(
                            copy_tmpl=copy_tmpl,
                            shape_tmpl=shape_tmpl,
                            copy_args=", ".join(copy_args),
                        ),
                        sdfg,
                        state_id,
                        [src_node, dst_node],
                    )

        #############################################################
        # Instrumentation: Post-copy
        for instr in self._dispatcher.instrumentation.values():
            if instr is not None:
                instr.on_copy_end(sdfg, state_dfg, src_node, dst_node, edge,
                                  stream, None)
        #############################################################

    ###########################################################################
    # Memlet handling

    def write_and_resolve_expr(self,
                               sdfg,
                               memlet,
                               nc,
                               outname,
                               inname,
                               indices=None,
                               dtype=None):
        """
        Emits a conflict resolution call from a memlet.
        """

        redtype = operations.detect_reduction_type(memlet.wcr)
        atomic = "_atomic" if not nc else ""
        defined_type, _ = self._dispatcher.defined_vars.get(memlet.data)
        if isinstance(indices, str):
            ptr = '%s + %s' % (cpp.cpp_ptr_expr(sdfg, memlet,
                                                defined_type), indices)
        else:
            ptr = cpp.cpp_ptr_expr(sdfg, memlet, defined_type, indices=indices)

        if isinstance(dtype, dtypes.pointer):
            dtype = dtype.base_type

        # If there is a type mismatch and more than one element is used, cast
        # pointer (vector->vector WCR). Otherwise, generate vector->scalar
        # (horizontal) reduction.
        vec_prefix = ''
        vec_suffix = ''
        dst_dtype = sdfg.arrays[memlet.data].dtype
        if (isinstance(dtype, dtypes.vector)
                and not isinstance(dst_dtype, dtypes.vector)):
            if memlet.subset.num_elements() != 1:
                ptr = f'({dtype.ctype} *)({ptr})'
            else:
                vec_prefix = 'v'
                vec_suffix = f'<{dtype.veclen}>'
                dtype = dtype.base_type

        func = f'{vec_prefix}reduce{atomic}{vec_suffix}'

        # Special call for detected reduction types
        if redtype != dtypes.ReductionType.Custom:
            credtype = "dace::ReductionType::" + str(
                redtype)[str(redtype).find(".") + 1:]
            return (f'dace::wcr_fixed<{credtype}, {dtype.ctype}>::{func}('
                    f'{ptr}, {inname})')

        # General reduction
        custom_reduction = cpp.unparse_cr(sdfg, memlet.wcr, dtype)
        return (f'dace::wcr_custom<{dtype.ctype}>:: template {func}('
                f'{custom_reduction}, {ptr}, {inname})')

    def process_out_memlets(self,
                            sdfg,
                            state_id,
                            node,
                            dfg,
                            dispatcher,
                            result,
                            locals_defined,
                            function_stream,
                            skip_wcr=False,
                            codegen=None):
        codegen = codegen or self
        scope_dict = sdfg.nodes()[state_id].scope_dict()

        for edge in dfg.out_edges(node):
            _, uconn, v, _, memlet = edge
            if skip_wcr and memlet.wcr is not None:
                continue
            dst_node = dfg.memlet_path(edge)[-1].dst

            # Target is neither a data nor a tasklet node
            if isinstance(node, nodes.AccessNode) and (
                    not isinstance(dst_node, nodes.AccessNode)
                    and not isinstance(dst_node, nodes.CodeNode)):
                continue

            # Skip array->code (will be handled as a tasklet input)
            if isinstance(node, nodes.AccessNode) and isinstance(
                    v, nodes.CodeNode):
                continue

            # code->code (e.g., tasklet to tasklet)
            if isinstance(dst_node, nodes.CodeNode) and edge.src_conn:
                shared_data_name = edge.data.data
                if not shared_data_name:
                    # Very unique name. TODO: Make more intuitive
                    shared_data_name = '__dace_%d_%d_%d_%d_%s' % (
                        sdfg.sdfg_id, state_id, dfg.node_id(node),
                        dfg.node_id(dst_node), edge.src_conn)

                result.write(
                    "%s = %s;" % (shared_data_name, edge.src_conn),
                    sdfg,
                    state_id,
                    [edge.src, edge.dst],
                )
                continue

            # If the memlet is not pointing to a data node (e.g. tasklet), then
            # the tasklet will take care of the copy
            if not isinstance(dst_node, nodes.AccessNode):
                continue
            # If the memlet is pointing into an array in an inner scope, then
            # the inner scope (i.e., the output array) must handle it
            if scope_dict[node] != scope_dict[dst_node] and scope_contains_scope(
                    scope_dict, node, dst_node):
                continue

            # Array to tasklet (path longer than 1, handled at tasklet entry)
            if node == dst_node:
                continue

            # Tasklet -> array
            if isinstance(node, nodes.CodeNode):
                if not uconn:
                    raise SyntaxError(
                        "Cannot copy memlet without a local connector: {} to {}"
                        .format(str(edge.src), str(edge.dst)))

                conntype = node.out_connectors[uconn]
                is_scalar = not isinstance(conntype, dtypes.pointer)
                is_stream = isinstance(sdfg.arrays[memlet.data], data.Stream)

                if is_scalar and not memlet.dynamic and not is_stream:
                    out_local_name = "    __" + uconn
                    in_local_name = uconn
                    if not locals_defined:
                        out_local_name = self.memlet_ctor(
                            sdfg, memlet, node.out_connectors[uconn], True)
                        in_memlets = [d for _, _, _, _, d in dfg.in_edges(node)]
                        assert len(in_memlets) == 1
                        in_local_name = self.memlet_ctor(
                            sdfg, in_memlets[0], node.out_connectors[uconn],
                            False)

                    state_dfg = sdfg.nodes()[state_id]

                    if memlet.wcr is not None:
                        nc = not cpp.is_write_conflicted(
                            dfg, edge, sdfg_schedule=self._toplevel_schedule)
                        write_expr = codegen.write_and_resolve_expr(
                            sdfg,
                            memlet,
                            nc,
                            out_local_name,
                            in_local_name,
                            dtype=node.out_connectors[uconn]) + ";"
                    else:
                        if isinstance(node, nodes.NestedSDFG):
                            # This case happens with nested SDFG outputs,
                            # which we skip since the memlets are references
                            continue
                        defined_type, _ = self._dispatcher.defined_vars.get(
                            memlet.data)
                        desc = sdfg.arrays[memlet.data]

                        if defined_type == DefinedType.Scalar:
                            write_expr = f"{memlet.data} = {in_local_name};"
                        elif (defined_type == DefinedType.ArrayInterface
                              and not isinstance(desc, data.View)):
                            # Special case: No need to write anything between
                            # array interfaces going out
                            try:
                                deftype, _ = self._dispatcher.defined_vars.get(
                                    in_local_name)
                            except KeyError:
                                deftype = None
                            if deftype == DefinedType.ArrayInterface:
                                continue
                            array_expr = cpp.cpp_array_expr(sdfg,
                                                            memlet,
                                                            with_brackets=False)
                            ptr_str = cpp.ptr(memlet.data, desc, memlet.subset,
                                              sdfg, True, None, None, True)
                            write_expr = (f"*({ptr_str} + {array_expr}) "
                                          f"= {in_local_name};")
                        else:
                            desc_dtype = desc.dtype
                            expr = cpp.cpp_array_expr(sdfg, memlet)
                            write_expr = codegen.make_ptr_assignment(
                                in_local_name, conntype, expr, desc_dtype)

                    # Write out
                    result.write(write_expr, sdfg, state_id, node)

            # Dispatch array-to-array outgoing copies here
            elif isinstance(node, nodes.AccessNode):
                if dst_node != node and not isinstance(dst_node, nodes.Tasklet):
                    dispatcher.dispatch_copy(
                        node,
                        dst_node,
                        edge,
                        sdfg,
                        dfg,
                        state_id,
                        function_stream,
                        result,
                    )

    def make_ptr_assignment(self,
                            src_expr,
                            src_dtype,
                            dst_expr,
                            dst_dtype,
                            codegen=None):
        """
        Write source to destination, where the source is a scalar, and the
        destination is a pointer.
        :return: String of C++ performing the write.
        """
        codegen = codegen or self
        # If there is a type mismatch, cast pointer
        dst_expr = codegen.make_ptr_vector_cast(dst_expr, dst_dtype, src_dtype,
                                                True, DefinedType.Pointer)
        return f"{dst_expr} = {src_expr};"

    def memlet_view_ctor(self, sdfg, memlet, dtype, is_output):
        memlet_params = []

        memlet_name = memlet.data
        def_type, _ = self._dispatcher.defined_vars.get(memlet_name)

        if def_type == DefinedType.Pointer:
            memlet_expr = memlet_name  # Common case
        elif def_type == DefinedType.Scalar:
            memlet_expr = "&" + memlet_name
        else:
            raise TypeError("Unsupported connector type {}".format(def_type))

        pointer = ''

        if isinstance(memlet.subset, subsets.Indices):

            # FIXME: _packed_types influences how this offset is
            # generated from the FPGA codegen. We should find a nicer solution.
            if self._packed_types is True:
                offset = cpp.cpp_array_expr(sdfg, memlet, False)
            else:
                offset = cpp.cpp_array_expr(sdfg, memlet, False)

            # Compute address
            memlet_params.append(memlet_expr + " + " + offset)
            dims = 0

        else:

            if isinstance(memlet.subset, subsets.Range):

                dims = len(memlet.subset.ranges)

                # FIXME: _packed_types influences how this offset is
                # generated from the FPGA codegen. We should find a nicer
                # solution.
                if self._packed_types is True:
                    offset = cpp.cpp_offset_expr(sdfg.arrays[memlet.data],
                                                 memlet.subset)
                else:
                    offset = cpp.cpp_offset_expr(sdfg.arrays[memlet.data],
                                                 memlet.subset)
                if offset == "0":
                    memlet_params.append(memlet_expr)
                else:
                    if def_type != DefinedType.Pointer:
                        raise cgx.CodegenError(
                            "Cannot offset address of connector {} of type {}".
                            format(memlet_name, def_type))
                    memlet_params.append(memlet_expr + " + " + offset)

                # Dimensions to remove from view (due to having one value)
                indexdims = []
                strides = sdfg.arrays[memlet.data].strides

                # Figure out dimensions for scalar version
                dimlen = dtype.veclen if isinstance(dtype, dtypes.vector) else 1
                for dim, (rb, re, rs) in enumerate(memlet.subset.ranges):
                    try:
                        # Check for number of elements in contiguous dimension
                        # (with respect to vector length)
                        if strides[dim] == 1 and (re - rb) == dimlen - 1:
                            indexdims.append(dim)
                        elif (re - rb) == 0:  # Elements in other dimensions
                            indexdims.append(dim)
                    except TypeError:
                        # Cannot determine truth value of Relational
                        pass

                # Remove index (one scalar) dimensions
                dims -= len(indexdims)

                if dims > 0:
                    strides = memlet.subset.absolute_strides(strides)
                    # Filter out index dims
                    strides = [
                        s for i, s in enumerate(strides) if i not in indexdims
                    ]
                    # Use vector length to adapt strides
                    for i in range(len(strides) - 1):
                        strides[i] /= dimlen
                    memlet_params.extend(sym2cpp(strides))
                    dims = memlet.subset.data_dims()

            else:
                raise RuntimeError('Memlet type "%s" not implemented' %
                                   memlet.subset)

        # If there is a type mismatch, cast pointer (used in vector
        # packing/unpacking)
        if dtype != sdfg.arrays[memlet.data].dtype:
            memlet_params[0] = '(%s *)(%s)' % (dtype.ctype, memlet_params[0])

        return "dace::ArrayView%s<%s, %d, 1, 1> (%s)" % (
            "Out" if is_output else "In",
            dtype.ctype,
            dims,
            ", ".join(memlet_params),
        )

    def memlet_definition(self,
                          sdfg: SDFG,
                          memlet: mmlt.Memlet,
                          output: bool,
                          local_name: str,
                          conntype: Union[data.Data, dtypes.typeclass] = None,
                          allow_shadowing=False,
                          codegen=None):
        # TODO: Robust rule set
        if conntype is None:
            raise ValueError('Cannot define memlet for "%s" without '
                             'connector type' % local_name)
        codegen = codegen or self
        # Convert from Data to typeclass
        if isinstance(conntype, data.Data):
            if isinstance(conntype, data.Array):
                conntype = dtypes.pointer(conntype.dtype)
            else:
                conntype = conntype.dtype

        is_scalar = not isinstance(conntype, dtypes.pointer)
        is_pointer = isinstance(conntype, dtypes.pointer)

        # Allocate variable type
        memlet_type = conntype.dtype.ctype

        desc = sdfg.arrays[memlet.data]
<<<<<<< HEAD

        var_type, ctypedef = self._dispatcher.defined_vars.get(memlet.data)

        ptr = cpp.ptr(
            memlet.data, desc, memlet.subset, sdfg, output, self._dispatcher, 0,
            var_type == DefinedType.ArrayInterface
            and not isinstance(desc, data.View))

=======
        ptr = cpp.ptr(memlet.data, desc, sdfg)

        types = None
        try:
            if (isinstance(desc, data.Array)
                    and not isinstance(desc, data.View) and any(
                        str(s) not in sdfg.free_symbols.union(
                            sdfg.constants.keys()) for s in desc.free_symbols)):
                types = self._dispatcher.declared_arrays.get(memlet.data)
        except KeyError:
            pass
        if not types:
            types = self._dispatcher.defined_vars.get(memlet.data)
        var_type, ctypedef = types
>>>>>>> 7d0529f8
        result = ''
        expr = (cpp.cpp_array_expr(sdfg, memlet, with_brackets=False)
                if var_type in [
                    DefinedType.Pointer, DefinedType.StreamArray,
                    DefinedType.ArrayInterface
                ] else ptr)

        if expr != ptr:
            expr = '%s[%s]' % (ptr, expr)
        # If there is a type mismatch, cast pointer
        expr = codegen.make_ptr_vector_cast(expr, desc.dtype, conntype,
                                            is_scalar, var_type)

        defined = None

        if var_type in [
                DefinedType.Scalar, DefinedType.Pointer,
                DefinedType.ArrayInterface
        ]:
            if output:
                if is_pointer and var_type == DefinedType.ArrayInterface:
                    result += "{} {} = {};".format(memlet_type, local_name,
                                                   expr)
                elif not memlet.dynamic or (memlet.dynamic
                                            and memlet.wcr is not None):
                    # Dynamic WCR memlets start uninitialized
                    result += "{} {};".format(memlet_type, local_name)
                    defined = DefinedType.Scalar

            else:
                if not memlet.dynamic:
                    if is_scalar:
                        # We can pre-read the value
                        result += "{} {} = {};".format(memlet_type, local_name,
                                                       expr)
                    else:
                        # Pointer reference
                        result += "{} {} = {};".format(ctypedef, local_name,
                                                       expr)
                else:
                    # Variable number of reads: get a const reference that can
                    # be read if necessary
                    memlet_type = '%s const' % memlet_type
                    result += "{} &{} = {};".format(memlet_type, local_name,
                                                    expr)
                defined = (DefinedType.Scalar
                           if is_scalar else DefinedType.Pointer)
        elif var_type in [DefinedType.Stream, DefinedType.StreamArray]:
            if not memlet.dynamic and memlet.num_accesses == 1:
                if not output:
                    result += f'{memlet_type} {local_name} = ({expr}).pop();'
                    defined = DefinedType.Scalar
            else:
                # Just forward actions to the underlying object
                memlet_type = ctypedef
                result += "{} &{} = {};".format(memlet_type, local_name, expr)
                defined = DefinedType.Stream
        else:
            raise TypeError("Unknown variable type: {}".format(var_type))

        if defined is not None:
            self._dispatcher.defined_vars.add(local_name,
                                              defined,
                                              memlet_type,
                                              allow_shadowing=allow_shadowing)

        return result

    def memlet_stream_ctor(self, sdfg, memlet):
        def_type, _ = self._dispatcher.defined_vars.get(memlet.data)

        stream = sdfg.arrays[memlet.data]
        return memlet.data + ("[{}]".format(
            cpp.cpp_offset_expr(stream, memlet.subset)) if isinstance(
                stream, data.Stream) and stream.is_stream_array() else "")

    def memlet_ctor(self, sdfg, memlet, dtype, is_output):

        def_type, _ = self._dispatcher.defined_vars.get(memlet.data)

        if def_type in [DefinedType.Stream, DefinedType.StreamArray]:
            return self.memlet_stream_ctor(sdfg, memlet)

        elif def_type in [DefinedType.Pointer, DefinedType.Scalar]:
            return self.memlet_view_ctor(sdfg, memlet, dtype, is_output)

        else:
            raise NotImplementedError(
                "Connector type {} not yet implemented".format(def_type))

    #########################################################################
    # Dynamically-called node dispatchers

    def _generate_Tasklet(self,
                          sdfg,
                          dfg,
                          state_id,
                          node,
                          function_stream,
                          callsite_stream,
                          codegen=None):

        # Allow other code generators to call this with a callback
        codegen = codegen or self

        outer_stream_begin = CodeIOStream()
        outer_stream_end = CodeIOStream()
        inner_stream = CodeIOStream()

        # Add code to init and exit functions
        self._frame._initcode.write(codeblock_to_cpp(node.code_init), sdfg)
        self._frame._exitcode.write(codeblock_to_cpp(node.code_exit), sdfg)

        state_dfg = sdfg.nodes()[state_id]

        # Prepare preamble and code for after memlets
        after_memlets_stream = CodeIOStream()
        codegen.generate_tasklet_preamble(sdfg, dfg, state_id, node,
                                          function_stream, callsite_stream,
                                          after_memlets_stream)

        self._dispatcher.defined_vars.enter_scope(node)

        arrays = set()
        for edge in state_dfg.in_edges(node):
            u = edge.src
            memlet = edge.data
            src_node = state_dfg.memlet_path(edge)[0].src

            if edge.dst_conn:  # Not (None or "")
                if edge.dst_conn in arrays:  # Disallow duplicates
                    raise SyntaxError("Duplicates found in memlets")
                ctype = node.in_connectors[edge.dst_conn].ctype
                # Special case: code->code
                if isinstance(src_node, nodes.CodeNode):
                    shared_data_name = edge.data.data
                    if not shared_data_name:
                        # Very unique name. TODO: Make more intuitive
                        shared_data_name = '__dace_%d_%d_%d_%d_%s' % (
                            sdfg.sdfg_id, state_id, dfg.node_id(src_node),
                            dfg.node_id(node), edge.src_conn)

                    # Read variable from shared storage
                    defined_type, _ = self._dispatcher.defined_vars.get(
                        shared_data_name)
                    if defined_type in (DefinedType.Scalar,
                                        DefinedType.Pointer):
                        assign_str = (f"const {ctype} {edge.dst_conn} "
                                      f"= {shared_data_name};")
                    else:
                        assign_str = (f"const {ctype} &{edge.dst_conn} "
                                      f"= {shared_data_name};")
                    inner_stream.write(assign_str, sdfg, state_id,
                                       [edge.src, edge.dst])
                    self._dispatcher.defined_vars.add(edge.dst_conn,
                                                      defined_type,
                                                      f"const {ctype}")

                else:
                    self._dispatcher.dispatch_copy(
                        src_node,
                        node,
                        edge,
                        sdfg,
                        dfg,
                        state_id,
                        function_stream,
                        inner_stream,
                    )

                # Also define variables in the C++ unparser scope
                self._locals.define(edge.dst_conn, -1, self._ldepth + 1, ctype)
                arrays.add(edge.dst_conn)

        # Use outgoing edges to preallocate output local vars
        # in two stages: first we preallocate for data<->code cases,
        # followed by code<->code
        tasklet_out_connectors = set()
        for edge in state_dfg.out_edges(node):
            dst_node = state_dfg.memlet_path(edge)[-1].dst
            if isinstance(dst_node, nodes.CodeNode):
                # Handling this in a separate pass just below
                continue

            if edge.src_conn:
                if edge.src_conn in tasklet_out_connectors:  # Disallow duplicates
                    continue

                self._dispatcher.dispatch_output_definition(
                    node, dst_node, edge, sdfg, dfg, state_id, function_stream,
                    inner_stream)

                # Also define variables in the C++ unparser scope
                self._locals.define(edge.src_conn, -1, self._ldepth + 1,
                                    node.out_connectors[edge.src_conn].ctype)
                tasklet_out_connectors.add(edge.src_conn)

        for edge in state_dfg.out_edges(node):
            # Special case: code->code
            dst_node = state_dfg.memlet_path(edge)[-1].dst
            if edge.src_conn is None:
                continue
            cdtype = node.out_connectors[edge.src_conn]
            ctype = cdtype.ctype
            # Convert dtype to data descriptor
            if isinstance(cdtype, dtypes.pointer):
                arg_type = data.Array(cdtype._typeclass, [1])
            else:
                arg_type = data.Scalar(cdtype)

            if (isinstance(dst_node, nodes.CodeNode)
                    and edge.src_conn not in tasklet_out_connectors):
                memlet = edge.data

                # Generate register definitions for inter-tasklet memlets
                local_name = edge.data.data
                if not local_name:
                    # Very unique name. TODO: Make more intuitive
                    local_name = '__dace_%d_%d_%d_%d_%s' % (
                        sdfg.sdfg_id, state_id, dfg.node_id(node),
                        dfg.node_id(dst_node), edge.src_conn)

                # Allocate variable type
                code = "%s %s;" % (ctype, local_name)
                outer_stream_begin.write(code, sdfg, state_id,
                                         [edge.src, dst_node])
                if (isinstance(arg_type, data.Scalar)
                        or isinstance(arg_type, dtypes.typeclass)):
                    self._dispatcher.defined_vars.add(local_name,
                                                      DefinedType.Scalar,
                                                      ctype,
                                                      ancestor=1)
                elif isinstance(arg_type, data.Array):
                    self._dispatcher.defined_vars.add(local_name,
                                                      DefinedType.Pointer,
                                                      ctype,
                                                      ancestor=1)
                elif isinstance(arg_type, data.Stream):
                    if arg_type.is_stream_array():
                        self._dispatcher.defined_vars.add(
                            local_name,
                            DefinedType.StreamArray,
                            ctype,
                            ancestor=1)
                    else:
                        self._dispatcher.defined_vars.add(local_name,
                                                          DefinedType.Stream,
                                                          ctype,
                                                          ancestor=1)
                else:
                    raise TypeError("Unrecognized argument type: {}".format(
                        type(arg_type).__name__))

                inner_stream.write("%s %s;" % (ctype, edge.src_conn), sdfg,
                                   state_id, [edge.src, edge.dst])
                tasklet_out_connectors.add(edge.src_conn)
                self._dispatcher.defined_vars.add(edge.src_conn,
                                                  DefinedType.Scalar, ctype)
                self._locals.define(edge.src_conn, -1, self._ldepth + 1, ctype)
                locals_defined = True

        # Emit post-memlet tasklet preamble code
        callsite_stream.write(after_memlets_stream.getvalue())

        # Instrumentation: Pre-tasklet
        instr = self._dispatcher.instrumentation[node.instrument]
        if instr is not None:
            instr.on_node_begin(sdfg, state_dfg, node, outer_stream_begin,
                                inner_stream, function_stream)

        inner_stream.write("\n    ///////////////////\n", sdfg, state_id, node)

        codegen.unparse_tasklet(sdfg, state_id, dfg, node, function_stream,
                                inner_stream, self._locals, self._ldepth,
                                self._toplevel_schedule)

        inner_stream.write("    ///////////////////\n\n", sdfg, state_id, node)

        # Generate pre-memlet tasklet postamble
        after_memlets_stream = CodeIOStream()
        codegen.generate_tasklet_postamble(sdfg, dfg, state_id, node,
                                           function_stream, inner_stream,
                                           after_memlets_stream)

        # Process outgoing memlets
        codegen.process_out_memlets(
            sdfg,
            state_id,
            node,
            dfg,
            self._dispatcher,
            inner_stream,
            True,
            function_stream,
        )

        # Instrumentation: Post-tasklet
        if instr is not None:
            instr.on_node_end(sdfg, state_dfg, node, outer_stream_end,
                              inner_stream, function_stream)

        callsite_stream.write(outer_stream_begin.getvalue(), sdfg, state_id,
                              node)
        callsite_stream.write('{', sdfg, state_id, node)
        callsite_stream.write(inner_stream.getvalue(), sdfg, state_id, node)
        callsite_stream.write(after_memlets_stream.getvalue())
        callsite_stream.write('}', sdfg, state_id, node)
        callsite_stream.write(outer_stream_end.getvalue(), sdfg, state_id, node)

        self._dispatcher.defined_vars.exit_scope(node)

    def unparse_tasklet(self, sdfg, state_id, dfg, node, function_stream,
                        inner_stream, locals, ldepth, toplevel_schedule):
        # Call the generic CPP unparse_tasklet method
        cpp.unparse_tasklet(sdfg, state_id, dfg, node, function_stream,
                            inner_stream, locals, ldepth, toplevel_schedule,
                            self)

    def define_out_memlet(self, sdfg, state_dfg, state_id, src_node, dst_node,
                          edge, function_stream, callsite_stream):
        cdtype = src_node.out_connectors[edge.src_conn]
        if isinstance(sdfg.arrays[edge.data.data], data.Stream):
            pass
        elif isinstance(cdtype, dtypes.pointer):
            # If pointer, also point to output
            defined_type, _ = self._dispatcher.defined_vars.get(edge.data.data)
            base_ptr = cpp.cpp_ptr_expr(sdfg, edge.data, defined_type)
            callsite_stream.write(
                f'{cdtype.ctype} {edge.src_conn} = {base_ptr};', sdfg, state_id,
                src_node)
        else:
            callsite_stream.write(f'{cdtype.ctype} {edge.src_conn};', sdfg,
                                  state_id, src_node)

    def generate_nsdfg_header(self,
                              sdfg,
                              state,
                              state_id,
                              node,
                              memlet_references,
                              sdfg_label,
                              state_struct=True):
        # TODO: Use a single method for GPU kernels, FPGA modules, and NSDFGs
        arguments = []

        if state_struct:
            toplevel_sdfg: SDFG = sdfg.sdfg_list[0]
            arguments.append(f'{toplevel_sdfg.name}_t *__state')

        arguments += [
            f'{atype} {aname}' for atype, aname, _ in memlet_references
        ]
        arguments += [
            f'{node.sdfg.symbols[aname].as_arg(aname)}'
            for aname in sorted(node.symbol_mapping.keys())
            if aname not in sdfg.constants
        ]
        arguments = ', '.join(arguments)
        return f'void {sdfg_label}({arguments}) {{'

    def generate_nsdfg_call(self,
                            sdfg,
                            state,
                            node,
                            memlet_references,
                            sdfg_label,
                            state_struct=True):
        prepend = []
        if state_struct:
            prepend = ['__state']
        args = ', '.join(
            prepend + [argval for _, _, argval in memlet_references] + [
                cpp.sym2cpp(symval)
                for symname, symval in sorted(node.symbol_mapping.items())
                if symname not in sdfg.constants
            ])
        return f'{sdfg_label}({args});'

    def generate_nsdfg_arguments(self, sdfg, dfg, state, node):
        # Connectors that are both input and output share the same name
        inout = set(node.in_connectors.keys() & node.out_connectors.keys())

        for _, _, _, vconn, memlet in state.all_edges(node):
            if (memlet.data in sdfg.arrays
                    and sdutils.is_hbm_array(sdfg.arrays[memlet.data])):
                raise NotImplementedError(
                    "HBM in nested SDFGs not supported in non-FPGA code.")

        memlet_references = []
        for _, _, _, vconn, in_memlet in sorted(state.in_edges(node),
                                                key=lambda e: e.dst_conn or ''):
            if vconn in inout or in_memlet.data is None:
                continue
            memlet_references.append(
                cpp.emit_memlet_reference(self._dispatcher,
                                          sdfg,
                                          in_memlet,
                                          vconn,
                                          conntype=node.in_connectors[vconn]))

        for _, uconn, _, _, out_memlet in sorted(
                state.out_edges(node), key=lambda e: e.src_conn or ''):
            if out_memlet.data is not None:
                memlet_references.append(
                    cpp.emit_memlet_reference(
                        self._dispatcher,
                        sdfg,
                        out_memlet,
                        uconn,
                        conntype=node.out_connectors[uconn]))
        return memlet_references

    def _generate_NestedSDFG(
        self,
        sdfg,
        dfg: ScopeSubgraphView,
        state_id,
        node: nodes.NestedSDFG,
        function_stream: CodeIOStream,
        callsite_stream: CodeIOStream,
    ):
        inline = Config.get_bool('compiler', 'inline_sdfgs')
        self._dispatcher.defined_vars.enter_scope(sdfg,
                                                  can_access_parent=inline)
        state_dfg = sdfg.nodes()[state_id]

        # Quick sanity check.
        # TODO(later): Is this necessary or "can_access_parent" should always be False?
        if inline:
            for nestedarr, ndesc in node.sdfg.arrays.items():
                if (self._dispatcher.defined_vars.has(nestedarr)
                        and ndesc.transient):
                    raise NameError(
                        f'Data name "{nestedarr}" in SDFG "{node.sdfg.name}" '
                        'already defined in higher scopes and will be shadowed. '
                        'Please rename or disable inline_sdfgs in the DaCe '
                        'configuration to compile.')

        # Emit nested SDFG as a separate function
        nested_stream = CodeIOStream()
        nested_global_stream = CodeIOStream()

        unique_functions_conf = Config.get('compiler', 'unique_functions')

        # Backwards compatibility
        if unique_functions_conf is True:
            unique_functions_conf = 'hash'
        elif unique_functions_conf is False:
            unique_functions_conf = 'none'

        if unique_functions_conf == 'hash':
            unique_functions = True
            unique_functions_hash = True
        elif unique_functions_conf == 'unique_name':
            unique_functions = True
            unique_functions_hash = False
        elif unique_functions_conf == 'none':
            unique_functions = False
        else:
            raise ValueError(
                f'Unknown unique_functions configuration: {unique_functions_conf}'
            )

        if unique_functions and not unique_functions_hash and node.unique_name != "":
            # If the SDFG has a unique name, use it
            sdfg_label = node.unique_name
        else:
            sdfg_label = "%s_%d_%d_%d" % (node.sdfg.name, sdfg.sdfg_id,
                                          state_id, dfg.node_id(node))

        code_already_generated = False
        if unique_functions and not inline:
            hash = node.sdfg.hash_sdfg()
            if unique_functions_hash:
                # Use hashing to check whether this Nested SDFG has been already generated. If that is the case,
                # use the saved name to call it, otherwise save the hash and the associated name
                if hash in self._generated_nested_sdfg:
                    code_already_generated = True
                    sdfg_label = self._generated_nested_sdfg[hash]
                else:
                    self._generated_nested_sdfg[hash] = sdfg_label
            else:
                # Use the SDFG label to check if this has been already code generated.
                # Check the hash of the formerly generated SDFG to check that we are not
                # generating different SDFGs with the same name
                if sdfg_label in self._generated_nested_sdfg:
                    code_already_generated = True
                    if hash != self._generated_nested_sdfg[sdfg_label]:
                        raise ValueError(
                            f'Different Nested SDFGs have the same unique name: {sdfg_label}'
                        )
                else:
                    self._generated_nested_sdfg[sdfg_label] = hash

        #########################################
        # Take care of nested SDFG I/O (arguments)
        # Arguments are input connectors, output connectors, and symbols
        codegen = self.calling_codegen
        memlet_references = codegen.generate_nsdfg_arguments(
            sdfg, dfg, state_dfg, node)

        if not inline and (not unique_functions or not code_already_generated):
            nested_stream.write(
                ('inline ' if codegen is self else '') +
                codegen.generate_nsdfg_header(sdfg, state_dfg, state_id, node,
                                              memlet_references, sdfg_label),
                sdfg, state_id, node)

        #############################
        # Generate function contents

        if inline:
            callsite_stream.write('{', sdfg, state_id, node)
            for ref in memlet_references:
                callsite_stream.write('%s %s = %s;' % ref, sdfg, state_id, node)
            # Emit symbol mappings
            # We first emit variables of the form __dacesym_X = Y to avoid
            # overriding symbolic expressions when the symbol names match
            for symname, symval in sorted(node.symbol_mapping.items()):
                if symname in sdfg.constants:
                    continue
                callsite_stream.write(
                    '{dtype} __dacesym_{symname} = {symval};\n'.format(
                        dtype=node.sdfg.symbols[symname],
                        symname=symname,
                        symval=cpp.sym2cpp(symval)), sdfg, state_id, node)
            for symname in sorted(node.symbol_mapping.keys()):
                if symname in sdfg.constants:
                    continue
                callsite_stream.write(
                    '{dtype} {symname} = __dacesym_{symname};\n'.format(
                        symname=symname, dtype=node.sdfg.symbols[symname]),
                    sdfg, state_id, node)
            ## End of symbol mappings
            #############################
            nested_stream = callsite_stream
            nested_global_stream = function_stream

        if not unique_functions or not code_already_generated:
            if not inline:
                self._frame.generate_constants(node.sdfg, nested_stream)

            old_schedule = self._toplevel_schedule
            self._toplevel_schedule = node.schedule

            # Generate code for internal SDFG
            global_code, local_code, used_targets, used_environments = self._frame.generate_code(
                node.sdfg, node.schedule, sdfg_label)
            self._dispatcher._used_environments |= used_environments

            self._toplevel_schedule = old_schedule

            nested_stream.write(local_code)

            # Process outgoing memlets with the internal SDFG
            codegen.process_out_memlets(sdfg,
                                        state_id,
                                        node,
                                        state_dfg,
                                        self._dispatcher,
                                        nested_stream,
                                        True,
                                        nested_global_stream,
                                        skip_wcr=True)

            nested_stream.write('}\n\n', sdfg, state_id, node)

        ########################
        if not inline:
            # Generate function call
            callsite_stream.write(
                codegen.generate_nsdfg_call(sdfg, state_dfg, node,
                                            memlet_references, sdfg_label),
                sdfg, state_id, node)

            ###############################################################
            # Write generated code in the proper places (nested SDFG writes
            # location info)
            if not unique_functions or not code_already_generated:
                function_stream.write(global_code)
            function_stream.write(nested_global_stream.getvalue())
            function_stream.write(nested_stream.getvalue())

        self._dispatcher.defined_vars.exit_scope(sdfg)

    def _generate_MapEntry(
        self,
        sdfg,
        dfg,
        state_id,
        node: nodes.MapEntry,
        function_stream,
        callsite_stream,
    ):
        state_dfg = sdfg.node(state_id)
        map_params = node.map.params
        map_name = "__DACEMAP_" + str(state_id) + "_" + str(dfg.node_id(node))

        result = callsite_stream
        map_header = ""

        # Encapsulate map with a C scope
        # TODO: Refactor out of MapEntry generation (generate_scope_header?)
        callsite_stream.write('{', sdfg, state_id, node)

        # Define all input connectors of this map entry
        for e in dynamic_map_inputs(state_dfg, node):
            if e.data.data != e.dst_conn:
                callsite_stream.write(
                    self.memlet_definition(sdfg, e.data, False, e.dst_conn,
                                           e.dst.in_connectors[e.dst_conn]),
                    sdfg, state_id, node)

        inner_stream = CodeIOStream()
        self.generate_scope_preamble(sdfg, dfg, state_id, function_stream,
                                     callsite_stream, inner_stream)

        # Instrumentation: Pre-scope
        instr = self._dispatcher.instrumentation[node.map.instrument]
        if instr is not None:
            instr.on_scope_entry(sdfg, state_dfg, node, callsite_stream,
                                 inner_stream, function_stream)

        # TODO: Refactor to generate_scope_preamble once a general code
        #  generator (that CPU inherits from) is implemented
        if node.map.schedule == dtypes.ScheduleType.CPU_Multicore:
            map_header += "#pragma omp parallel for"
            if node.map.collapse > 1:
                map_header += ' collapse(%d)' % node.map.collapse
            # Loop over outputs, add OpenMP reduction clauses to detected cases
            # TODO: set up register outside loop
            # exit_node = dfg.exit_node(node)
            reduction_stmts = []
            # for outedge in dfg.in_edges(exit_node):
            #    if (isinstance(outedge.src, nodes.CodeNode)
            #            and outedge.data.wcr is not None):
            #        redt = operations.detect_reduction_type(outedge.data.wcr)
            #        if redt != dtypes.ReductionType.Custom:
            #            reduction_stmts.append('reduction({typ}:{var})'.format(
            #                typ=_REDUCTION_TYPE_TO_OPENMP[redt],
            #                var=outedge.src_conn))
            #            reduced_variables.append(outedge)

            map_header += " %s\n" % ", ".join(reduction_stmts)

        # TODO: Explicit map unroller
        if node.map.unroll:
            if node.map.schedule == dtypes.ScheduleType.CPU_Multicore:
                raise ValueError("A Multicore CPU map cannot be unrolled (" +
                                 node.map.label + ")")

        constsize = all([
            not symbolic.issymbolic(v, sdfg.constants) for r in node.map.range
            for v in r
        ])

        # Construct (EXCLUSIVE) map range as a list of comma-delimited C++
        # strings.
        maprange_cppstr = [
            "%s, %s, %s" %
            (cpp.sym2cpp(rb), cpp.sym2cpp(re + 1), cpp.sym2cpp(rs))
            for rb, re, rs in node.map.range
        ]

        # Nested loops
        result.write(map_header, sdfg, state_id, node)
        for i, r in enumerate(node.map.range):
            # var = '__DACEMAP_%s_%d' % (node.map.label, i)
            var = map_params[i]
            begin, end, skip = r

            if node.map.unroll:
                result.write("#pragma unroll", sdfg, state_id, node)

            result.write(
                "for (auto %s = %s; %s < %s; %s += %s) {\n" %
                (var, cpp.sym2cpp(begin), var, cpp.sym2cpp(end + 1), var,
                 cpp.sym2cpp(skip)),
                sdfg,
                state_id,
                node,
            )

        callsite_stream.write(inner_stream.getvalue())

        # Emit internal transient array allocation
        self._frame.allocate_arrays_in_scope(sdfg, node, function_stream,
                                             result)

    def _generate_MapExit(self, sdfg, dfg, state_id, node, function_stream,
                          callsite_stream):
        result = callsite_stream

        # Obtain start of map
        scope_dict = dfg.scope_dict()
        map_node = scope_dict[node]
        state_dfg = sdfg.node(state_id)

        if map_node is None:
            raise ValueError("Exit node " + str(node.map.label) +
                             " is not dominated by a scope entry node")

        # Emit internal transient array deallocation
        self._frame.deallocate_arrays_in_scope(sdfg, map_node, function_stream,
                                               result)

        outer_stream = CodeIOStream()

        # Instrumentation: Post-scope
        instr = self._dispatcher.instrumentation[node.map.instrument]
        if instr is not None and not is_devicelevel_gpu(sdfg, state_dfg, node):
            instr.on_scope_exit(sdfg, state_dfg, node, outer_stream,
                                callsite_stream, function_stream)

        self.generate_scope_postamble(sdfg, dfg, state_id, function_stream,
                                      outer_stream, callsite_stream)

        for _ in map_node.map.range:
            result.write("}", sdfg, state_id, node)

        result.write(outer_stream.getvalue())

        callsite_stream.write('}', sdfg, state_id, node)

    def _generate_ConsumeEntry(
        self,
        sdfg,
        dfg,
        state_id,
        node: nodes.MapEntry,
        function_stream,
        callsite_stream,
    ):
        result = callsite_stream

        constsize = all([
            not symbolic.issymbolic(v, sdfg.constants) for r in node.map.range
            for v in r
        ])
        state_dfg = sdfg.nodes()[state_id]

        input_sedge = next(e for e in state_dfg.in_edges(node)
                           if e.dst_conn == "IN_stream")
        output_sedge = next(e for e in state_dfg.out_edges(node)
                            if e.src_conn == "OUT_stream")
        input_stream = state_dfg.memlet_path(input_sedge)[0].src
        input_streamdesc = input_stream.desc(sdfg)

        # Take chunks into account
        if node.consume.chunksize == 1:
            ctype = 'const %s' % input_streamdesc.dtype.ctype
            chunk = "%s& %s" % (ctype,
                                "__dace_" + node.consume.label + "_element")
            self._dispatcher.defined_vars.add(
                "__dace_" + node.consume.label + "_element", DefinedType.Scalar,
                ctype)
        else:
            ctype = 'const %s *' % input_streamdesc.dtype.ctype
            chunk = "%s %s, size_t %s" % (
                ctype, "__dace_" + node.consume.label + "_elements",
                "__dace_" + node.consume.label + "_numelems")
            self._dispatcher.defined_vars.add(
                "__dace_" + node.consume.label + "_elements",
                DefinedType.Pointer, ctype)
            self._dispatcher.defined_vars.add(
                "__dace_" + node.consume.label + "_numelems",
                DefinedType.Scalar, 'size_t')

        # Take quiescence condition into account
        if node.consume.condition.code is not None:
            condition_string = "[&]() { return %s; }, " % cppunparse.cppunparse(
                node.consume.condition.code, False)
        else:
            condition_string = ""

        inner_stream = CodeIOStream()

        self.generate_scope_preamble(sdfg, dfg, state_id, function_stream,
                                     callsite_stream, inner_stream)

        # Instrumentation: Post-scope
        instr = self._dispatcher.instrumentation[node.consume.instrument]
        if instr is not None:
            instr.on_scope_entry(sdfg, state_dfg, node, callsite_stream,
                                 inner_stream, function_stream)

        result.write(
            "dace::Consume<{chunksz}>::template consume{cond}({stream_in}, "
            "{num_pes}, {condition}"
            "[&](int {pe_index}, {element_or_chunk}) {{".format(
                chunksz=node.consume.chunksize,
                cond="" if node.consume.condition.code is None else "_cond",
                condition=condition_string,
                stream_in=input_stream.data,  # TODO: stream arrays
                element_or_chunk=chunk,
                num_pes=cpp.sym2cpp(node.consume.num_pes),
                pe_index=node.consume.pe_index,
            ),
            sdfg,
            state_id,
            node,
        )

        # Since consume is an alias node, we create an actual array for the
        # consumed element and modify the outgoing memlet path ("OUT_stream")
        # TODO: do this before getting to the codegen
        if node.consume.chunksize == 1:
            newname, _ = sdfg.add_scalar("__dace_" + node.consume.label +
                                         "_element",
                                         input_streamdesc.dtype,
                                         transient=True,
                                         storage=dtypes.StorageType.Register,
                                         find_new_name=True)
            ce_node = nodes.AccessNode(newname, dtypes.AccessType.ReadOnly)
        else:
            newname, _ = sdfg.add_array("__dace_" + node.consume.label +
                                        '_elements', [node.consume.chunksize],
                                        input_streamdesc.dtype,
                                        transient=True,
                                        storage=dtypes.StorageType.Register,
                                        find_new_name=True)
            ce_node = nodes.AccessNode(newname, dtypes.AccessType.ReadOnly)
        state_dfg.add_node(ce_node)
        out_memlet_path = state_dfg.memlet_path(output_sedge)
        state_dfg.remove_edge(out_memlet_path[0])
        state_dfg.add_edge(
            out_memlet_path[0].src,
            out_memlet_path[0].src_conn,
            ce_node,
            None,
            mmlt.Memlet.from_array(ce_node.data, ce_node.desc(sdfg)),
        )
        state_dfg.add_edge(
            ce_node,
            None,
            out_memlet_path[0].dst,
            out_memlet_path[0].dst_conn,
            mmlt.Memlet.from_array(ce_node.data, ce_node.desc(sdfg)),
        )
        for e in out_memlet_path[1:]:
            e.data.data = ce_node.data
        # END of SDFG-rewriting code

        result.write(inner_stream.getvalue())

        # Emit internal transient array allocation
        self._frame.allocate_arrays_in_scope(sdfg, node, function_stream,
                                             result)

        # Generate register definitions for inter-tasklet memlets
        scope_dict = dfg.scope_dict()
        for child in dfg.scope_children()[node]:
            if not isinstance(child, nodes.AccessNode):
                continue

            for edge in dfg.edges():
                # Only interested in edges within current scope
                if scope_dict[edge.src] != node or scope_dict[edge.dst] != node:
                    continue
                # code->code edges
                if (isinstance(edge.src, nodes.CodeNode)
                        and isinstance(edge.dst, nodes.CodeNode)):
                    local_name = edge.data.data
                    ctype = node.out_connectors[edge.src_conn].ctype
                    if not local_name:
                        # Very unique name. TODO: Make more intuitive
                        local_name = '__dace_%d_%d_%d_%d_%s' % (
                            sdfg.sdfg_id, state_id, dfg.node_id(
                                edge.src), dfg.node_id(edge.dst), edge.src_conn)

                    # Allocate variable type
                    code = '%s %s;' % (ctype, local_name)
                    result.write(code, sdfg, state_id, [edge.src, edge.dst])
                    self._dispatcher.defined_vars.add(local_name,
                                                      DefinedType.Scalar, ctype)

    def _generate_ConsumeExit(self, sdfg, dfg, state_id, node, function_stream,
                              callsite_stream):
        result = callsite_stream

        # Obtain start of map
        scope_dict = dfg.scope_dict()
        entry_node = scope_dict[node]
        state_dfg = sdfg.node(state_id)

        if entry_node is None:
            raise ValueError("Exit node " + str(node.consume.label) +
                             " is not dominated by a scope entry node")

        # Emit internal transient array deallocation
        self._frame.deallocate_arrays_in_scope(sdfg, entry_node,
                                               function_stream, result)

        outer_stream = CodeIOStream()

        # Instrumentation: Post-scope
        instr = self._dispatcher.instrumentation[node.consume.instrument]
        if instr is not None:
            instr.on_scope_exit(sdfg, state_dfg, node, outer_stream,
                                callsite_stream, function_stream)

        self.generate_scope_postamble(sdfg, dfg, state_id, function_stream,
                                      outer_stream, callsite_stream)

        result.write("});", sdfg, state_id, node)

        result.write(outer_stream.getvalue())

    def _generate_AccessNode(self, sdfg, dfg, state_id, node, function_stream,
                             callsite_stream):
        state_dfg = sdfg.nodes()[state_id]

        if node not in state_dfg.sink_nodes():
            # NOTE: sink nodes are synchronized at the end of a state
            cpp.presynchronize_streams(sdfg, state_dfg, state_id, node,
                                       callsite_stream)

        sdict = state_dfg.scope_dict()
        for edge in state_dfg.in_edges(node):
            predecessor, _, _, _, memlet = edge
            if memlet.data is None:
                continue  # If the edge has to be skipped

            # Determines if this path ends here or has a definite source (array) node
            memlet_path = state_dfg.memlet_path(edge)
            if memlet_path[-1].dst == node:
                src_node = memlet_path[0].src
                # Only generate code in case this is the innermost scope
                # (copies are generated at the inner scope, where both arrays exist)
                if (scope_contains_scope(sdict, src_node, node)
                        and sdict[src_node] != sdict[node]):
                    self._dispatcher.dispatch_copy(
                        src_node,
                        node,
                        edge,
                        sdfg,
                        dfg,
                        state_id,
                        function_stream,
                        callsite_stream,
                    )

        # Process outgoing memlets (array-to-array write should be emitted
        # from the first leading edge out of the array)
        self.process_out_memlets(
            sdfg,
            state_id,
            node,
            dfg,
            self._dispatcher,
            callsite_stream,
            False,
            function_stream,
        )

    # Methods for subclasses to override

    def generate_scope_preamble(self, sdfg, dfg_scope, state_id,
                                function_stream, outer_stream, inner_stream):
        """
        Generates code for the beginning of an SDFG scope, outputting it to
        the given code streams.
        :param sdfg: The SDFG to generate code from.
        :param dfg_scope: The `ScopeSubgraphView` to generate code from.
        :param state_id: The node ID of the state in the given SDFG.
        :param function_stream: A `CodeIOStream` object that will be
                                generated outside the calling code, for
                                use when generating global functions.
        :param outer_stream: A `CodeIOStream` object that points
                             to the code before the scope generation (e.g.,
                             before for-loops or kernel invocations).
        :param inner_stream: A `CodeIOStream` object that points
                             to the beginning of the scope code (e.g.,
                             inside for-loops or beginning of kernel).
        """
        pass

    def generate_scope_postamble(self, sdfg, dfg_scope, state_id,
                                 function_stream, outer_stream, inner_stream):
        """
        Generates code for the end of an SDFG scope, outputting it to
        the given code streams.
        :param sdfg: The SDFG to generate code from.
        :param dfg_scope: The `ScopeSubgraphView` to generate code from.
        :param state_id: The node ID of the state in the given SDFG.
        :param function_stream: A `CodeIOStream` object that will be
                                generated outside the calling code, for
                                use when generating global functions.
        :param outer_stream: A `CodeIOStream` object that points
                             to the code after the scope (e.g., after
                             for-loop closing braces or kernel invocations).
        :param inner_stream: A `CodeIOStream` object that points
                             to the end of the inner scope code (e.g.,
                             before for-loop closing braces or end of
                             kernel).
        """
        pass

    def generate_tasklet_preamble(self, sdfg, dfg_scope, state_id, node,
                                  function_stream, before_memlets_stream,
                                  after_memlets_stream):
        """
        Generates code for the beginning of a tasklet. This method is
        intended to be overloaded by subclasses.
        :param sdfg: The SDFG to generate code from.
        :param dfg_scope: The `ScopeSubgraphView` to generate code from.
        :param state_id: The node ID of the state in the given SDFG.
        :param node: The tasklet node in the state.
        :param function_stream: A `CodeIOStream` object that will be
                                generated outside the calling code, for
                                use when generating global functions.
        :param before_memlets_stream: A `CodeIOStream` object that will emit
                                      code before input memlets are generated.
        :param after_memlets_stream: A `CodeIOStream` object that will emit code
                                     after input memlets are generated.
        """
        pass

    def generate_tasklet_postamble(self, sdfg, dfg_scope, state_id, node,
                                   function_stream, before_memlets_stream,
                                   after_memlets_stream):
        """
        Generates code for the end of a tasklet. This method is intended to be
        overloaded by subclasses.
        :param sdfg: The SDFG to generate code from.
        :param dfg_scope: The `ScopeSubgraphView` to generate code from.
        :param state_id: The node ID of the state in the given SDFG.
        :param node: The tasklet node in the state.
        :param function_stream: A `CodeIOStream` object that will be
                                generated outside the calling code, for
                                use when generating global functions.
        :param before_memlets_stream: A `CodeIOStream` object that will emit
                                      code before output memlets are generated.
        :param after_memlets_stream: A `CodeIOStream` object that will emit code
                                     after output memlets are generated.
        """
        pass

    def make_ptr_vector_cast(self, *args, **kwargs):
        return cpp.make_ptr_vector_cast(*args, **kwargs)<|MERGE_RESOLUTION|>--- conflicted
+++ resolved
@@ -1027,8 +1027,8 @@
                             array_expr = cpp.cpp_array_expr(sdfg,
                                                             memlet,
                                                             with_brackets=False)
-                            ptr_str = cpp.ptr(memlet.data, desc, memlet.subset,
-                                              sdfg, True, None, None, True)
+                            ptr_str = cpp.ptr(memlet.data, desc, sdfg, memlet.subset,
+                                            True, None, None, True)
                             write_expr = (f"*({ptr_str} + {array_expr}) "
                                           f"= {in_local_name};")
                         else:
@@ -1199,17 +1199,6 @@
         memlet_type = conntype.dtype.ctype
 
         desc = sdfg.arrays[memlet.data]
-<<<<<<< HEAD
-
-        var_type, ctypedef = self._dispatcher.defined_vars.get(memlet.data)
-
-        ptr = cpp.ptr(
-            memlet.data, desc, memlet.subset, sdfg, output, self._dispatcher, 0,
-            var_type == DefinedType.ArrayInterface
-            and not isinstance(desc, data.View))
-
-=======
-        ptr = cpp.ptr(memlet.data, desc, sdfg)
 
         types = None
         try:
@@ -1223,7 +1212,11 @@
         if not types:
             types = self._dispatcher.defined_vars.get(memlet.data)
         var_type, ctypedef = types
->>>>>>> 7d0529f8
+        ptr = cpp.ptr(
+            memlet.data, desc, sdfg, memlet.subset, output, self._dispatcher, 0,
+            var_type == DefinedType.ArrayInterface
+            and not isinstance(desc, data.View))
+        
         result = ''
         expr = (cpp.cpp_array_expr(sdfg, memlet, with_brackets=False)
                 if var_type in [
