# Copyright 2019-2021 ETH Zurich and the DaCe authors. All rights reserved.
from copy import deepcopy
from dace.sdfg.state import SDFGState
import functools
import itertools
import warnings

from sympy.functions.elementary.complexes import arg

from dace import data, dtypes, registry, memlet as mmlt, sdfg as sd, subsets, symbolic, Config
from dace.codegen import cppunparse, exceptions as cgx
from dace.codegen.prettycode import CodeIOStream
from dace.codegen.targets import cpp
from dace.codegen.common import codeblock_to_cpp, sym2cpp, update_persistent_desc
from dace.codegen.targets.target import TargetCodeGenerator, make_absolute
from dace.codegen.dispatcher import DefinedType, TargetDispatcher
from dace.frontend import operations
from dace.sdfg import nodes, utils as sdutils
from dace.sdfg import (ScopeSubgraphView, SDFG, scope_contains_scope, is_array_stream_view, NodeNotExpandedError,
                       dynamic_map_inputs, local_transients)
from dace.sdfg.scope import is_devicelevel_gpu, is_devicelevel_fpga, is_in_scope
from dace.sdfg.validation import validate_memlet_data
<<<<<<< HEAD
from typing import Optional, Tuple, Union
=======
from typing import Union
>>>>>>> da39f652
from dace.codegen.targets import fpga


@registry.autoregister_params(name='cpu')
class CPUCodeGen(TargetCodeGenerator):
    """ SDFG CPU code generator. """

    title = "CPU"
    target_name = "cpu"
    language = "cpp"

    def _define_sdfg_arguments(self, sdfg, arglist):

        # NOTE: Multi-nesting with container arrays must be further investigated.
        def _visit_structure(struct: data.Structure, args: dict, prefix: str = ''):
            for k, v in struct.members.items():
                if isinstance(v, data.Structure):
                    _visit_structure(v, args, f'{prefix}->{k}')
                elif isinstance(v, data.ContainerArray):
                    _visit_structure(v.stype, args, f'{prefix}->{k}')
                if isinstance(v, data.Data):
                    args[f'{prefix}->{k}'] = v

        # Keeps track of generated connectors, so we know how to access them in nested scopes
        args = dict(arglist)
        for name, arg_type in arglist.items():
            if isinstance(arg_type, data.Structure):
                desc = sdfg.arrays[name]
                _visit_structure(arg_type, args, name)
            elif isinstance(arg_type, data.ContainerArray):
                desc = sdfg.arrays[name]
                desc = desc.stype
                if isinstance(desc, data.Structure):
                    _visit_structure(desc, args, name)

        for name, arg_type in args.items():
            if isinstance(arg_type, data.Scalar):
                # GPU global memory is only accessed via pointers
                # TODO(later): Fix workaround somehow
                if arg_type.storage is dtypes.StorageType.GPU_Global:
                    self._dispatcher.defined_vars.add(name, DefinedType.Pointer, dtypes.pointer(arg_type.dtype).ctype)
                    continue

                self._dispatcher.defined_vars.add(name, DefinedType.Scalar, arg_type.dtype.ctype)
            elif isinstance(arg_type, data.Array):
                self._dispatcher.defined_vars.add(name, DefinedType.Pointer, dtypes.pointer(arg_type.dtype).ctype)
            elif isinstance(arg_type, data.Stream):
                if arg_type.is_stream_array():
                    self._dispatcher.defined_vars.add(name, DefinedType.StreamArray, arg_type.as_arg(name=''))
                else:
                    self._dispatcher.defined_vars.add(name, DefinedType.Stream, arg_type.as_arg(name=''))
            elif isinstance(arg_type, data.Structure):
                self._dispatcher.defined_vars.add(name, DefinedType.Pointer, arg_type.dtype.ctype)
            else:
                raise TypeError("Unrecognized argument type: {t} (value {v})".format(t=type(arg_type).__name__,
                                                                                     v=str(arg_type)))

    def __init__(self, frame_codegen, sdfg):
        self._frame = frame_codegen
        self._dispatcher: TargetDispatcher = frame_codegen.dispatcher
        self.calling_codegen = self
        dispatcher = self._dispatcher

        self._locals = cppunparse.CPPLocals()
        # Scope depth (for defining locals)
        self._ldepth = 0

        # Keep nested SDFG schedule when descending into it
        self._toplevel_schedule = None

        # FIXME: this allows other code generators to change the CPU
        # behavior to assume that arrays point to packed types, thus dividing
        # all addresess by the vector length.
        self._packed_types = False

        # Keep track of traversed nodes
        self._generated_nodes = set()

        # Keep track of generated NestedSDG, and the name of the assigned function
        self._generated_nested_sdfg = dict()

        # Keeps track of generated connectors, so we know how to access them in nested scopes
        arglist = dict(self._frame.arglist)
        self._define_sdfg_arguments(sdfg, arglist)

        # Register dispatchers
        dispatcher.register_node_dispatcher(self)
        dispatcher.register_map_dispatcher(
            [dtypes.ScheduleType.CPU_Multicore, dtypes.ScheduleType.CPU_Multicore_Doacross,
             dtypes.ScheduleType.CPU_Persistent, dtypes.ScheduleType.Sequential],
            self)

        cpu_storage = [dtypes.StorageType.CPU_Heap, dtypes.StorageType.CPU_ThreadLocal, dtypes.StorageType.Register]
        dispatcher.register_array_dispatcher(cpu_storage, self)

        # Register CPU copies (all internal pairs)
        for src_storage, dst_storage in itertools.product(cpu_storage, cpu_storage):
            dispatcher.register_copy_dispatcher(src_storage, dst_storage, None, self)

    @staticmethod
    def cmake_options():
        options = []

        if Config.get('compiler', 'cpu', 'executable'):
            compiler = make_absolute(Config.get('compiler', 'cpu', 'executable'))
            options.append('-DCMAKE_CXX_COMPILER="{}"'.format(compiler))

        if Config.get('compiler', 'cpu', 'args'):
            flags = Config.get('compiler', 'cpu', 'args')
            options.append('-DCMAKE_CXX_FLAGS="{}"'.format(flags))

        return options

    def get_generated_codeobjects(self):
        # CPU target generates inline code
        return []

    @property
    def has_initializer(self):
        return False

    @property
    def has_finalizer(self):
        return False

    def generate_scope(
        self,
        sdfg: SDFG,
        dfg_scope: ScopeSubgraphView,
        state_id,
        function_stream,
        callsite_stream,
    ):
        entry_node = dfg_scope.source_nodes()[0]
        cpp.presynchronize_streams(sdfg, dfg_scope, state_id, entry_node, callsite_stream)

        self.generate_node(sdfg, dfg_scope, state_id, entry_node, function_stream, callsite_stream)
        self._dispatcher.dispatch_subgraph(sdfg,
                                           dfg_scope,
                                           state_id,
                                           function_stream,
                                           callsite_stream,
                                           skip_entry_node=True)

    def generate_node(self, sdfg, dfg, state_id, node, function_stream, callsite_stream):
        # Dynamically obtain node generator according to class name
        try:
            gen = getattr(self, "_generate_" + type(node).__name__)
        except AttributeError:
            if isinstance(node, nodes.LibraryNode):
                raise NodeNotExpandedError(sdfg, state_id, dfg.node_id(node))
            raise

        gen(sdfg, dfg, state_id, node, function_stream, callsite_stream)

        # Mark node as "generated"
        self._generated_nodes.add(node)
        self._locals.clear_scope(self._ldepth + 1)

    def allocate_view(self, sdfg: SDFG, dfg: SDFGState, state_id: int, node: nodes.AccessNode,
                      global_stream: CodeIOStream, declaration_stream: CodeIOStream, allocation_stream: CodeIOStream):
        """
        Allocates (creates pointer and refers to original) a view of an
        existing array, scalar, or view.
        """

        name = node.data
        nodedesc = node.desc(sdfg)
        ptrname = cpp.ptr(name, nodedesc, sdfg, self._frame)

        # Check if array is already declared
        declared = self._dispatcher.declared_arrays.has(ptrname)

        # Check directionality of view (referencing dst or src)
        edge = sdutils.get_view_edge(dfg, node)

        # When emitting ArrayInterface, we need to know if this is a read or
        # write variation
        is_write = edge.src is node

        # Allocate the viewed data before the view, if necessary
        mpath = dfg.memlet_path(edge)
        viewed_dnode = mpath[-1].dst if is_write else mpath[0].src
        self._dispatcher.dispatch_allocate(sdfg, dfg, state_id, viewed_dnode, viewed_dnode.desc(sdfg), global_stream,
                                           allocation_stream)

        # Memlet points to view, construct mirror memlet
        memlet = edge.data
        if memlet.data == node.data:
            memlet = deepcopy(memlet)
            memlet.data = viewed_dnode.data
            memlet.subset = memlet.dst_subset if is_write else memlet.src_subset
            if memlet.subset is None:
                memlet.subset = subsets.Range.from_array(viewed_dnode.desc(sdfg))

        # Emit memlet as a reference and register defined variable
        conntype = nodedesc.dtype if isinstance(nodedesc, data.StructureView) else dtypes.pointer(nodedesc.dtype)
<<<<<<< HEAD
=======
        # atype, aname, value = cpp.emit_memlet_reference(self._dispatcher,
        #                                                 sdfg,
        #                                                 memlet,
        #                                                 name,
        #                                                 conntype,
        #                                                 ancestor=0,
        #                                                 is_write=is_write)
        # NOTE: IMPORTANT!!! This is a temporary fix for Views that are used for both reading and writing
>>>>>>> da39f652
        atype, aname, value = cpp.emit_memlet_reference(self._dispatcher,
                                                        sdfg,
                                                        memlet,
                                                        name,
                                                        conntype,
                                                        ancestor=0,
                                                        is_write=True)

        # Test for views of container arrays and structs
        if isinstance(sdfg.arrays[viewed_dnode.data], (data.Structure, data.ContainerArray, data.ContainerView)):
            vdesc = sdfg.arrays[viewed_dnode.data]
            ptrname = cpp.ptr(memlet.data, vdesc, sdfg, self._dispatcher.frame)
            field_name = None
            if is_write and mpath[-1].dst_conn:
                field_name = mpath[-1].dst_conn
            elif not is_write and mpath[0].src_conn:
                field_name = mpath[0].src_conn

            # Plain view into a container array
            if isinstance(vdesc, data.ContainerArray) and not isinstance(vdesc.stype, data.Structure):
                offset = cpp.cpp_offset_expr(vdesc, memlet.subset)
                value = f'{ptrname}[{offset}]'
            else:
                if field_name is not None:
                    if isinstance(vdesc, data.ContainerArray):
                        offset = cpp.cpp_offset_expr(vdesc, memlet.subset)
                        arrexpr = f'{ptrname}[{offset}]'
                        stype = vdesc.stype
                    else:
                        arrexpr = f'{ptrname}'
                        stype = vdesc

                    value = f'{arrexpr}->{field_name}'
                    if isinstance(stype.members[field_name], data.Scalar):
                        value = '&' + value
<<<<<<< HEAD

        if not declared:
            ctypedef = (nodedesc.dtype.ctype if isinstance(nodedesc, data.StructureView) else
                        dtypes.pointer(nodedesc.dtype).ctype)
            self._dispatcher.declared_arrays.add(aname, DefinedType.Pointer, ctypedef)
            if isinstance(nodedesc, data.StructureView):
                for k, v in nodedesc.members.items():
                    if isinstance(v, data.Data):
                        ctypedef = dtypes.pointer(v.dtype).ctype if isinstance(v, data.Array) else v.dtype.ctype
                        defined_type = DefinedType.Scalar if isinstance(v, data.Scalar) else DefinedType.Pointer
                        self._dispatcher.declared_arrays.add(f"{name}->{k}", defined_type, ctypedef)
                        self._dispatcher.defined_vars.add(f"{name}->{k}", defined_type, ctypedef)
                # TODO: Find a better way to do this (the issue is with pointers of pointers)
                # if atype.endswith('*'):
                #     atype = atype[:-1]
                # if value.startswith('&'):
                #     value = value[1:]
=======
        
        def _visit_structure(struct: Union[data.Structure, data.StructureView],
                             prefix: str = '', declare: bool = True, define: bool = True):
                for k, v in struct.members.items():
                    if isinstance(v, data.Structure):
                        _visit_structure(v, f'{prefix}->{k}')
                    elif isinstance(v, data.ContainerArray):
                        _visit_structure(v.stype, f'{prefix}->{k}')
                    if isinstance(v, data.Data):
                        ctypedef = dtypes.pointer(v.dtype).ctype if isinstance(v, data.Array) else v.dtype.ctype
                        defined_type = DefinedType.Scalar if isinstance(v, data.Scalar) else DefinedType.Pointer
                        if declare:
                            self._dispatcher.declared_arrays.add(f"{prefix}->{k}", defined_type, ctypedef)
                        if define:
                            self._dispatcher.defined_vars.add(f"{prefix}->{k}", defined_type, ctypedef)
                    ctypedef = dtypes.pointer(nodedesc.dtype).ctype
                    if declare:
                        self._dispatcher.declared_arrays.add(f"{prefix}", DefinedType.Pointer, ctypedef)
                    if define:
                        self._dispatcher.defined_vars.add(f"{prefix}", DefinedType.Pointer, ctypedef)

        ctypedef = (nodedesc.dtype.ctype if isinstance(nodedesc, data.StructureView) else
                        dtypes.pointer(nodedesc.dtype).ctype)
        if not declared:
            if isinstance(nodedesc, data.StructureView):
                _visit_structure(nodedesc, aname)
            else:
                self._dispatcher.declared_arrays.add(aname, DefinedType.Pointer, ctypedef)
>>>>>>> da39f652
            declaration_stream.write(f'{atype} {aname};', sdfg, state_id, node)
        else:
            if isinstance(nodedesc, data.StructureView):
                _visit_structure(nodedesc, aname, declare=False)
            else:
                self._dispatcher.defined_vars.add(aname, DefinedType.Pointer, ctypedef)
        allocation_stream.write(f'{aname} = {value};', sdfg, state_id, node)

    def allocate_reference(self, sdfg: SDFG, dfg: SDFGState, state_id: int, node: nodes.AccessNode,
                           global_stream: CodeIOStream, declaration_stream: CodeIOStream,
                           allocation_stream: CodeIOStream):
        name = node.data
        nodedesc = node.desc(sdfg)
        ptrname = cpp.ptr(name, nodedesc, sdfg, self._frame)

        # Check if reference is already declared
        declared = self._dispatcher.declared_arrays.has(ptrname)

        if not declared:
            declaration_stream.write(f'{nodedesc.dtype.ctype} *{ptrname};', sdfg, state_id, node)
            ctypedef = dtypes.pointer(nodedesc.dtype).ctype
            self._dispatcher.declared_arrays.add(ptrname, DefinedType.Pointer, ctypedef)
            self._dispatcher.defined_vars.add(ptrname, DefinedType.Pointer, ctypedef)

    def declare_array(self, sdfg, dfg, state_id, node, nodedesc, function_stream, declaration_stream):

        fsymbols = self._frame.symbols_and_constants(sdfg)
        # NOTE: `dfg` (state) will be None iff `nodedesc` is non-free symbol dependent
        # (see `DaCeCodeGenerator.determine_allocation_lifetime` in `dace.codegen.targets.framecode`).
        # We add the `dfg is not None` check because the `sdutils.is_nonfree_sym_dependent` check will fail if
        # `nodedesc` is a View and `dfg` is None.
        if dfg and not sdutils.is_nonfree_sym_dependent(node, nodedesc, dfg, fsymbols):
            raise NotImplementedError("The declare_array method should only be used for variables "
                                      "that must have their declaration and allocation separate.")

        name = node.root_data
        ptrname = cpp.ptr(name, nodedesc, sdfg, self._frame)

        if nodedesc.transient is False:
            return

        # Check if array is already declared
        if self._dispatcher.declared_arrays.has(ptrname):
            return

        # Compute array size
        arrsize = nodedesc.total_size
        if not isinstance(nodedesc.dtype, dtypes.opaque):
            arrsize_bytes = arrsize * nodedesc.dtype.bytes

        if (nodedesc.storage == dtypes.StorageType.CPU_Heap or nodedesc.storage == dtypes.StorageType.Register):

            ctypedef = dtypes.pointer(nodedesc.dtype).ctype

            declaration_stream.write(f'{nodedesc.dtype.ctype} *{name} = nullptr;\n', sdfg, state_id, node)
            self._dispatcher.declared_arrays.add(name, DefinedType.Pointer, ctypedef)
            return
        elif nodedesc.storage is dtypes.StorageType.CPU_ThreadLocal:
            # Define pointer once
            # NOTE: OpenMP threadprivate storage MUST be declared globally.
            function_stream.write(
                "{ctype} *{name} = nullptr;\n"
                "#pragma omp threadprivate({name})".format(ctype=nodedesc.dtype.ctype, name=name),
                sdfg,
                state_id,
                node,
            )
            self._dispatcher.declared_arrays.add_global(name, DefinedType.Pointer, '%s *' % nodedesc.dtype.ctype)
        else:
            raise NotImplementedError("Unimplemented storage type " + str(nodedesc.storage))

    def allocate_array(self, sdfg, dfg, state_id, node, nodedesc, function_stream, declaration_stream,
                       allocation_stream, allocate_nested_data: bool = True):
        alloc_name = cpp.ptr(node.data, nodedesc, sdfg, self._frame)
        name = alloc_name

        tokens = node.data.split('.')
        top_desc = sdfg.arrays[tokens[0]]
        # NOTE: Assuming here that all Structure members share transient/storage/lifetime properties.
        # TODO: Study what is needed in the DaCe stack to ensure this assumption is correct.
        top_transient = top_desc.transient
        top_storage = top_desc.storage
        top_lifetime = top_desc.lifetime

        if top_transient is False:
            return

        # Check if array is already allocated
        if self._dispatcher.defined_vars.has(name):
            return
        
        if len(tokens) > 1:
            for i in range(len(tokens) - 1):
                tmp_name = '.'.join(tokens[:i + 1])
                tmp_alloc_name = cpp.ptr(tmp_name, sdfg.arrays[tmp_name], sdfg, self._frame)
                if not self._dispatcher.defined_vars.has(tmp_alloc_name):
                    self.allocate_array(sdfg, dfg, state_id, nodes.AccessNode(tmp_name), sdfg.arrays[tmp_name],
                                        function_stream, declaration_stream, allocation_stream,
                                        allocate_nested_data=False)
            declared = True
        else:
            # Check if array is already declared
            declared = self._dispatcher.declared_arrays.has(name)

        define_var = self._dispatcher.defined_vars.add
        if top_lifetime in (dtypes.AllocationLifetime.Persistent, dtypes.AllocationLifetime.External):
            define_var = self._dispatcher.defined_vars.add_global
            nodedesc = update_persistent_desc(nodedesc, sdfg)

        # Compute array size
        arrsize = nodedesc.total_size
        arrsize_bytes = None
        if not isinstance(nodedesc.dtype, dtypes.opaque):
            arrsize_bytes = arrsize * nodedesc.dtype.bytes

        if isinstance(nodedesc, data.Structure) and not isinstance(nodedesc, data.StructureView):
            if not declared:
                declaration_stream.write(f"{nodedesc.ctype} {name} = new {nodedesc.dtype.base_type};\n")
            define_var(name, DefinedType.Pointer, nodedesc.ctype)
            if allocate_nested_data:
                for k, v in nodedesc.members.items():
                    if isinstance(v, data.Data):
                        ctypedef = dtypes.pointer(v.dtype).ctype if isinstance(v, data.Array) else v.dtype.ctype
                        defined_type = DefinedType.Scalar if isinstance(v, data.Scalar) else DefinedType.Pointer
                        self._dispatcher.declared_arrays.add(f"{name}->{k}", defined_type, ctypedef)
                        # NOTE: The access node dataname must "navigate" the structure with dots (not arrows).
                        if isinstance(v, data.Scalar):
                            # NOTE: Scalar members are already defined in the struct definition.
                            self._dispatcher.defined_vars.add(f"{name}->{k}", defined_type, ctypedef)
                        else:
                            self.allocate_array(sdfg, dfg, state_id, nodes.AccessNode(f"{node.data}.{k}"), v,
                                                function_stream, declaration_stream, allocation_stream)
            return
        if isinstance(nodedesc, data.View):
            return self.allocate_view(sdfg, dfg, state_id, node, function_stream, declaration_stream, allocation_stream)
        if isinstance(nodedesc, data.Reference):
            return self.allocate_reference(sdfg, dfg, state_id, node, function_stream, declaration_stream,
                                           allocation_stream)
        if isinstance(nodedesc, data.Scalar):
            if top_desc is not None and isinstance(top_desc, (data.Structure, data.StructureView)):
                # If this scalar is a field of a structure, there is no need for allocation.
                return

            if node.setzero:
                declaration_stream.write("%s %s = 0;\n" % (nodedesc.dtype.ctype, name), sdfg, state_id, node)
            else:
                declaration_stream.write("%s %s;\n" % (nodedesc.dtype.ctype, name), sdfg, state_id, node)
            define_var(name, DefinedType.Scalar, nodedesc.dtype.ctype)
        elif isinstance(nodedesc, data.Stream):
            ###################################################################
            # Stream directly connected to an array

            if is_array_stream_view(sdfg, dfg, node):
                if state_id is None:
                    raise SyntaxError("Stream-view of array may not be defined in more than one state")

                arrnode = sdfg.arrays[nodedesc.sink]
                state = sdfg.nodes()[state_id]
                edges = state.out_edges(node)
                if len(edges) > 1:
                    raise NotImplementedError("Cannot handle streams writing to multiple arrays.")

                memlet_path = state.memlet_path(edges[0])
                # Allocate the array before its stream view, if necessary
                self.allocate_array(sdfg, dfg, state_id, memlet_path[-1].dst, memlet_path[-1].dst.desc(sdfg),
                                    function_stream, declaration_stream, allocation_stream)

                array_expr = cpp.copy_expr(self._dispatcher,
                                           sdfg,
                                           nodedesc.sink,
                                           edges[0].data,
                                           packed_types=self._packed_types)
                threadlocal = ""
                threadlocal_stores = [dtypes.StorageType.CPU_ThreadLocal, dtypes.StorageType.Register]
                if (sdfg.arrays[nodedesc.sink].storage in threadlocal_stores or nodedesc.storage in threadlocal_stores):
                    threadlocal = "Threadlocal"
                ctype = 'dace::ArrayStreamView%s<%s>' % (threadlocal, arrnode.dtype.ctype)
                declaration_stream.write(
                    "%s %s (%s);\n" % (ctype, name, array_expr),
                    sdfg,
                    state_id,
                    node,
                )
                define_var(name, DefinedType.Stream, ctype)
                return

            ###################################################################
            # Regular stream

            dtype = nodedesc.dtype.ctype
            ctypedef = 'dace::Stream<{}>'.format(dtype)
            if nodedesc.buffer_size != 0:
                definition = "{} {}({});".format(ctypedef, name, nodedesc.buffer_size)
            else:
                definition = "{} {};".format(ctypedef, name)

            declaration_stream.write(definition, sdfg, state_id, node)
            define_var(name, DefinedType.Stream, ctypedef)

        elif (top_storage == dtypes.StorageType.CPU_Heap
              or (top_storage == dtypes.StorageType.Register and
                  ((symbolic.issymbolic(arrsize, sdfg.constants)) or
                   (arrsize_bytes and ((arrsize_bytes > Config.get("compiler", "max_stack_array_size")) == True))))):

            if top_storage == dtypes.StorageType.Register:

                if symbolic.issymbolic(arrsize, sdfg.constants):
                    warnings.warn('Variable-length array %s with size %s '
                                  'detected and was allocated on heap instead of '
                                  '%s' % (name, cpp.sym2cpp(arrsize), top_storage))
                elif (arrsize_bytes > Config.get("compiler", "max_stack_array_size")) == True:
                    warnings.warn("Array {} with size {} detected and was allocated on heap instead of "
                                  "{} since its size is greater than max_stack_array_size ({})".format(
                                      name, cpp.sym2cpp(arrsize_bytes), top_storage,
                                      Config.get("compiler", "max_stack_array_size")))

            ctypedef = dtypes.pointer(nodedesc.dtype).ctype

            if not declared:
                declaration_stream.write(f'{nodedesc.dtype.ctype} *{name};\n', sdfg, state_id, node)
            
            # NOTE: Special case: double pointer
            ctype_str = nodedesc.dtype.ctype
            format_str = "{name} = new {ctype} DACE_ALIGN(64)[{size}];\n"
            if (isinstance(nodedesc.dtype, dtypes.pointer) and
                isinstance(nodedesc.dtype.base_type, (dtypes.pointer, dtypes.struct))):
                ctype_str = nodedesc.dtype.base_type.ctype
                format_str = "{name} = new {ctype} DACE_ALIGN(64)*[{size}];\n"    
            
            allocation_stream.write(format_str.format(name=alloc_name, ctype=ctype_str, size=cpp.sym2cpp(arrsize)),
                                    sdfg, state_id, node)
            define_var(name, DefinedType.Pointer, ctypedef)

            if node.setzero:
                allocation_stream.write("memset(%s, 0, sizeof(%s)*%s);" %
                                        (alloc_name, nodedesc.dtype.ctype, cpp.sym2cpp(arrsize)))
            if nodedesc.start_offset != 0:
                allocation_stream.write(f'{alloc_name} += {cpp.sym2cpp(nodedesc.start_offset)};\n', sdfg, state_id,
                                        node)

            return
        elif (top_storage == dtypes.StorageType.Register):
            ctypedef = dtypes.pointer(nodedesc.dtype).ctype
            if nodedesc.start_offset != 0:
                raise NotImplementedError('Start offset unsupported for registers')
            if node.setzero:
                declaration_stream.write(
                    "%s %s[%s]  DACE_ALIGN(64) = {0};\n" % (nodedesc.dtype.ctype, name, cpp.sym2cpp(arrsize)),
                    sdfg,
                    state_id,
                    node,
                )
                define_var(name, DefinedType.Pointer, ctypedef)
                return
            declaration_stream.write(
                "%s %s[%s]  DACE_ALIGN(64);\n" % (nodedesc.dtype.ctype, name, cpp.sym2cpp(arrsize)),
                sdfg,
                state_id,
                node,
            )
            define_var(name, DefinedType.Pointer, ctypedef)
            return
        elif top_storage is dtypes.StorageType.CPU_ThreadLocal:
            # Define pointer once
            # NOTE: OpenMP threadprivate storage MUST be declared globally.
            if not declared:
                function_stream.write(
                    "{ctype} *{name};\n#pragma omp threadprivate({name})".format(ctype=nodedesc.dtype.ctype, name=name),
                    sdfg,
                    state_id,
                    node,
                )
                self._dispatcher.declared_arrays.add_global(name, DefinedType.Pointer, '%s *' % nodedesc.dtype.ctype)

            # Allocate in each OpenMP thread
            allocation_stream.write(
                """
                #pragma omp parallel
                {{
                    {name} = new {ctype} DACE_ALIGN(64)[{arrsize}];""".format(ctype=nodedesc.dtype.ctype,
                                                                              name=alloc_name,
                                                                              arrsize=cpp.sym2cpp(arrsize)),
                sdfg,
                state_id,
                node,
            )
            if node.setzero:
                allocation_stream.write("memset(%s, 0, sizeof(%s)*%s);" %
                                        (alloc_name, nodedesc.dtype.ctype, cpp.sym2cpp(arrsize)))
            if nodedesc.start_offset != 0:
                allocation_stream.write(f'{alloc_name} += {cpp.sym2cpp(nodedesc.start_offset)};\n', sdfg, state_id,
                                        node)

            # Close OpenMP parallel section
            allocation_stream.write('}')
            self._dispatcher.defined_vars.add_global(name, DefinedType.Pointer, '%s *' % nodedesc.dtype.ctype)
        else:
            raise NotImplementedError("Unimplemented storage type " + str(top_storage))

    def deallocate_array(self, sdfg, dfg, state_id, node, nodedesc, function_stream, callsite_stream):
        arrsize = nodedesc.total_size
        alloc_name = cpp.ptr(node.data, nodedesc, sdfg, self._frame)
        if isinstance(nodedesc, data.Array) and nodedesc.start_offset != 0:
            alloc_name = f'({alloc_name} - {cpp.sym2cpp(nodedesc.start_offset)})'

        if self._dispatcher.declared_arrays.has(alloc_name):
            is_global = nodedesc.lifetime in (dtypes.AllocationLifetime.Global, dtypes.AllocationLifetime.Persistent,
                                              dtypes.AllocationLifetime.External)
            self._dispatcher.declared_arrays.remove(alloc_name, is_global=is_global)

        # Special case for structures
        operator = 'delete[]'
        if isinstance(nodedesc, data.Structure) and not isinstance(nodedesc, data.StructureView):
            operator = 'delete'

        if isinstance(nodedesc, (data.Scalar, data.View, data.StructureView, data.Stream, data.Reference)):
            return
        elif (nodedesc.storage == dtypes.StorageType.CPU_Heap
              or (nodedesc.storage == dtypes.StorageType.Register and symbolic.issymbolic(arrsize, sdfg.constants))):
            callsite_stream.write(f'{operator} {alloc_name};\n', sdfg, state_id, node)
        elif nodedesc.storage is dtypes.StorageType.CPU_ThreadLocal:
            # Deallocate in each OpenMP thread
            callsite_stream.write(
                f"""#pragma omp parallel
                {{
                    {operator} {alloc_name};
                }}""",
                sdfg,
                state_id,
                node,
            )
        else:
            return

    def copy_memory(
        self,
        sdfg,
        dfg,
        state_id,
        src_node,
        dst_node,
        edge,
        function_stream,
        callsite_stream,
    ):
        if isinstance(src_node, nodes.Tasklet):
            src_storage = dtypes.StorageType.Register
            try:
                src_parent = dfg.entry_node(src_node)
            except KeyError:
                src_parent = None
            dst_schedule = None if src_parent is None else src_parent.map.schedule
        else:
            src_storage = src_node.desc(sdfg).storage

        if isinstance(dst_node, nodes.Tasklet):
            dst_storage = dtypes.StorageType.Register
        else:
            dst_storage = dst_node.desc(sdfg).storage

        try:
            dst_parent = dfg.entry_node(dst_node)
        except KeyError:
            dst_parent = None
        dst_schedule = None if dst_parent is None else dst_parent.map.schedule

        state_dfg = sdfg.node(state_id)

        # Emit actual copy
        self._emit_copy(
            sdfg,
            state_id,
            src_node,
            src_storage,
            dst_node,
            dst_storage,
            dst_schedule,
            edge,
            state_dfg,
            callsite_stream,
        )


    def _emit_copy(
        self,
        sdfg: SDFG,
        state_id: int,
        src_node: nodes.Node,
        src_storage: dtypes.StorageType,
        dst_node: nodes.Node,
        dst_storage: dtypes.StorageType,
        dst_schedule: dtypes.ScheduleType,
        edge: Tuple[nodes.Node, str, nodes.Node, str, mmlt.Memlet],
        dfg: SDFGState,
        stream: CodeIOStream,
    ):
        u, uconn, v, vconn, memlet = edge
        orig_vconn = vconn

        # Determine memlet directionality
        if isinstance(src_node, nodes.AccessNode) and validate_memlet_data(memlet.data, src_node.data):
            write = True
        elif isinstance(dst_node, nodes.AccessNode) and validate_memlet_data(memlet.data, dst_node.data):
            write = False
        elif isinstance(src_node, nodes.CodeNode) and isinstance(dst_node, nodes.CodeNode):
            # Code->Code copy (not read nor write)
            raise RuntimeError("Copying between code nodes is only supported as part of the participating nodes")
        elif uconn is None and vconn is None and memlet.data is None and dst_schedule == dtypes.ScheduleType.Sequential:
            # Sequential dependency edge
            return
        else:
            raise LookupError("Memlet does not point to any of the nodes")

        postample = None
        if memlet.schedule == dtypes.MemletScheduleType.Doacross_Sink and memlet.doacross_dependency_offset is not None:
            stream.write(
                '#pragma omp ordered depend(sink:{offset})'.format(
                    offset=','.join([str(o) for o in memlet.doacross_dependency_offset])
                ),
                sdfg,
                state_id,
                [src_node, dst_node]
            )

        if memlet.schedule == dtypes.MemletScheduleType.Doacross_Source:
            postample = '#pragma omp ordered depend(source)'

        if isinstance(dst_node, nodes.Tasklet):
            # Copy into tasklet
            stream.write(
                "    " + self.memlet_definition(sdfg, memlet, False, vconn, dst_node.in_connectors[vconn]),
                sdfg,
                state_id,
                [src_node, dst_node],
            )
            if postample:
                stream.write("    " + postample, sdfg, state_id, [src_node, dst_node])
            return
        elif isinstance(src_node, nodes.Tasklet):
            # Copy out of tasklet
            stream.write(
                "    " + self.memlet_definition(sdfg, memlet, True, uconn, src_node.out_connectors[uconn]),
                sdfg,
                state_id,
                [src_node, dst_node],
            )
            if postample:
                stream.write("    " + postample, sdfg, state_id, [src_node, dst_node])
            return
        else:  # Copy array-to-array
            src_nodedesc = src_node.desc(sdfg)
            dst_nodedesc = dst_node.desc(sdfg)

            if write:
                vconn = cpp.ptr(dst_node.data, dst_nodedesc, sdfg, self._frame)
            ctype = dst_nodedesc.dtype.ctype

            #############################################
            # Corner cases

            # Setting a reference
            if isinstance(dst_nodedesc, data.Reference) and orig_vconn == 'set':
                srcptr = cpp.ptr(src_node.data, src_nodedesc, sdfg, self._frame)
                defined_type, _ = self._dispatcher.defined_vars.get(srcptr)
                stream.write(
                    "%s = %s;" % (vconn, cpp.cpp_ptr_expr(sdfg, memlet, defined_type)),
                    sdfg,
                    state_id,
                    [src_node, dst_node],
                )
                if postample:
                    stream.write("    " + postample, sdfg, state_id, [src_node, dst_node])
                return

            # Writing from/to a stream
            if isinstance(sdfg.arrays[memlet.data], data.Stream) or (isinstance(src_node, nodes.AccessNode)
                                                                     and isinstance(src_nodedesc, data.Stream)):
                # Identify whether a stream is writing to an array
                if isinstance(dst_nodedesc, (data.Scalar, data.Array)) and isinstance(src_nodedesc, data.Stream):
                    # Stream -> Array - pop bulk
                    if is_array_stream_view(sdfg, dfg, src_node):
                        return  # Do nothing (handled by ArrayStreamView)

                    array_subset = (memlet.subset if memlet.data == dst_node.data else memlet.other_subset)
                    if array_subset is None:  # Need to use entire array
                        array_subset = subsets.Range.from_array(dst_nodedesc)

                    # stream_subset = (memlet.subset
                    #                  if memlet.data == src_node.data else
                    #                  memlet.other_subset)
                    stream_subset = memlet.subset
                    if memlet.data != src_node.data and memlet.other_subset:
                        stream_subset = memlet.other_subset

                    stream_expr = cpp.cpp_offset_expr(src_nodedesc, stream_subset)
                    array_expr = cpp.cpp_offset_expr(dst_nodedesc, array_subset)
                    assert functools.reduce(lambda a, b: a * b, src_nodedesc.shape, 1) == 1
                    stream.write(
                        "{s}.pop(&{arr}[{aexpr}], {maxsize});".format(s=cpp.ptr(src_node.data, src_nodedesc, sdfg,
                                                                                self._frame),
                                                                      arr=cpp.ptr(dst_node.data, dst_nodedesc, sdfg,
                                                                                  self._frame),
                                                                      aexpr=array_expr,
                                                                      maxsize=cpp.sym2cpp(array_subset.num_elements())),
                        sdfg,
                        state_id,
                        [src_node, dst_node],
                    )
                    if postample:
                        stream.write("    " + postample, sdfg, state_id, [src_node, dst_node])
                    return
                # Array -> Stream - push bulk
                if isinstance(src_nodedesc, (data.Scalar, data.Array)) and isinstance(dst_nodedesc, data.Stream):
                    if isinstance(src_nodedesc, data.Scalar):
                        stream.write(
                            "{s}.push({arr});".format(s=cpp.ptr(dst_node.data, dst_nodedesc, sdfg, self._frame),
                                                      arr=cpp.ptr(src_node.data, src_nodedesc, sdfg, self._frame)),
                            sdfg,
                            state_id,
                            [src_node, dst_node],
                        )
                    elif hasattr(src_nodedesc, "src"):  # ArrayStreamView
                        stream.write(
                            "{s}.push({arr});".format(s=cpp.ptr(dst_node.data, dst_nodedesc, sdfg, self._frame),
                                                      arr=cpp.ptr(src_nodedesc.src, sdfg.arrays[src_nodedesc.src], sdfg,
                                                                  self._frame)),
                            sdfg,
                            state_id,
                            [src_node, dst_node],
                        )
                    else:
                        copysize = " * ".join([cpp.sym2cpp(s) for s in memlet.subset.size()])
                        stream.write(
                            "{s}.push({arr}, {size});".format(s=cpp.ptr(dst_node.data, dst_nodedesc, sdfg, self._frame),
                                                              arr=cpp.ptr(src_node.data, src_nodedesc, sdfg,
                                                                          self._frame),
                                                              size=copysize),
                            sdfg,
                            state_id,
                            [src_node, dst_node],
                        )
                    if postample:
                        stream.write("    " + postample, sdfg, state_id, [src_node, dst_node])
                    return
                else:
                    # Unknown case
                    raise NotImplementedError

            #############################################

            state_dfg = sdfg.nodes()[state_id]

            copy_shape, src_strides, dst_strides, src_expr, dst_expr = cpp.memlet_copy_to_absolute_strides(
                self._dispatcher, sdfg, state_dfg, edge, src_node, dst_node, self._packed_types)

            # Which numbers to include in the variable argument part
            dynshape, dynsrc, dyndst = 1, 1, 1

            # Dynamic copy dimensions
            if any(symbolic.issymbolic(s, sdfg.constants) for s in copy_shape):
                copy_tmpl = "Dynamic<{type}, {veclen}, {aligned}, {dims}>".format(
                    type=ctype,
                    veclen=1,  # Taken care of in "type"
                    aligned="false",
                    dims=len(copy_shape),
                )
            else:  # Static copy dimensions
                copy_tmpl = "<{type}, {veclen}, {aligned}, {dims}>".format(
                    type=ctype,
                    veclen=1,  # Taken care of in "type"
                    aligned="false",
                    dims=", ".join(cpp.sym2cpp(copy_shape)),
                )
                dynshape = 0

            # Constant src/dst dimensions
            if not any(symbolic.issymbolic(s, sdfg.constants) for s in dst_strides):
                # Constant destination
                shape_tmpl = "template ConstDst<%s>" % ", ".join(cpp.sym2cpp(dst_strides))
                dyndst = 0
            elif not any(symbolic.issymbolic(s, sdfg.constants) for s in src_strides):
                # Constant source
                shape_tmpl = "template ConstSrc<%s>" % ", ".join(cpp.sym2cpp(src_strides))
                dynsrc = 0
            else:
                # Both dynamic
                shape_tmpl = "Dynamic"

            # Parameter pack handling
            stride_tmpl_args = [0] * (dynshape + dynsrc + dyndst) * len(copy_shape)
            j = 0
            for shape, src, dst in zip(copy_shape, src_strides, dst_strides):
                if dynshape > 0:
                    stride_tmpl_args[j] = shape
                    j += 1
                if dynsrc > 0:
                    stride_tmpl_args[j] = src
                    j += 1
                if dyndst > 0:
                    stride_tmpl_args[j] = dst
                    j += 1

            copy_args = ([src_expr, dst_expr] +
                         ([] if memlet.wcr is None else [cpp.unparse_cr(sdfg, memlet.wcr, dst_nodedesc.dtype)]) +
                         cpp.sym2cpp(stride_tmpl_args))

            # Instrumentation: Pre-copy
            for instr in self._dispatcher.instrumentation.values():
                if instr is not None:
                    instr.on_copy_begin(sdfg, state_dfg, src_node, dst_node, edge, stream, None, copy_shape,
                                        src_strides, dst_strides)

            nc = True
            if memlet.wcr is not None:
                nc = not cpp.is_write_conflicted(dfg, edge, sdfg_schedule=self._toplevel_schedule)
            if nc:
                stream.write(
                    """
                    dace::CopyND{copy_tmpl}::{shape_tmpl}::{copy_func}(
                        {copy_args});""".format(
                        copy_tmpl=copy_tmpl,
                        shape_tmpl=shape_tmpl,
                        copy_func="Copy" if memlet.wcr is None else "Accumulate",
                        copy_args=", ".join(copy_args),
                    ),
                    sdfg,
                    state_id,
                    [src_node, dst_node],
                )
            else:  # Conflicted WCR
                if dynshape == 1:
                    warnings.warn('Performance warning: Emitting dynamically-'
                                  'shaped atomic write-conflict resolution of an array.')
                    stream.write(
                        """
                        dace::CopyND{copy_tmpl}::{shape_tmpl}::Accumulate_atomic(
                        {copy_args});""".format(
                            copy_tmpl=copy_tmpl,
                            shape_tmpl=shape_tmpl,
                            copy_args=", ".join(copy_args),
                        ),
                        sdfg,
                        state_id,
                        [src_node, dst_node],
                    )
                elif copy_shape == [1]:  # Special case: accumulating one element
                    dst_expr = self.memlet_view_ctor(sdfg, memlet, dst_nodedesc.dtype, True)
                    stream.write(
                        self.write_and_resolve_expr(
                            sdfg, memlet, nc, dst_expr, '*(' + src_expr + ')', dtype=dst_nodedesc.dtype) + ';', sdfg,
                        state_id, [src_node, dst_node])
                else:
                    warnings.warn('Minor performance warning: Emitting statically-'
                                  'shaped atomic write-conflict resolution of an array.')
                    stream.write(
                        """
                        dace::CopyND{copy_tmpl}::{shape_tmpl}::Accumulate_atomic(
                        {copy_args});""".format(
                            copy_tmpl=copy_tmpl,
                            shape_tmpl=shape_tmpl,
                            copy_args=", ".join(copy_args),
                        ),
                        sdfg,
                        state_id,
                        [src_node, dst_node],
                    )

        #############################################################
        # Instrumentation: Post-copy
        for instr in self._dispatcher.instrumentation.values():
            if instr is not None:
                instr.on_copy_end(sdfg, state_dfg, src_node, dst_node, edge, stream, None)
        #############################################################

        if postample:
            stream.write("    " + postample, sdfg, state_id, [src_node, dst_node])

    ###########################################################################
    # Memlet handling

    def write_and_resolve_expr(self, sdfg, memlet, nc, outname, inname, indices=None, dtype=None):
        """
        Emits a conflict resolution call from a memlet.
        """

        redtype = operations.detect_reduction_type(memlet.wcr)
        atomic = "_atomic" if not nc else ""
        ptrname = cpp.ptr(memlet.data, sdfg.arrays[memlet.data], sdfg, self._frame)
        defined_type, _ = self._dispatcher.defined_vars.get(ptrname)
        if isinstance(indices, str):
            ptr = '%s + %s' % (cpp.cpp_ptr_expr(sdfg, memlet, defined_type, codegen=self._frame), indices)
        else:
            ptr = cpp.cpp_ptr_expr(sdfg, memlet, defined_type, indices=indices, codegen=self._frame)

        if isinstance(dtype, dtypes.pointer):
            dtype = dtype.base_type

        # If there is a type mismatch and more than one element is used, cast
        # pointer (vector->vector WCR). Otherwise, generate vector->scalar
        # (horizontal) reduction.
        vec_prefix = ''
        vec_suffix = ''
        dst_dtype = sdfg.arrays[memlet.data].dtype
        if (isinstance(dtype, dtypes.vector) and not isinstance(dst_dtype, dtypes.vector)):
            if memlet.subset.num_elements() != 1:
                ptr = f'({dtype.ctype} *)({ptr})'
            else:
                vec_prefix = 'v'
                vec_suffix = f'<{dtype.veclen}>'
                dtype = dtype.base_type

        func = f'{vec_prefix}reduce{atomic}{vec_suffix}'

        # Special call for detected reduction types
        if redtype != dtypes.ReductionType.Custom:
            credtype = "dace::ReductionType::" + str(redtype)[str(redtype).find(".") + 1:]
            return (f'dace::wcr_fixed<{credtype}, {dtype.ctype}>::{func}({ptr}, {inname})')

        # General reduction
        custom_reduction = cpp.unparse_cr(sdfg, memlet.wcr, dtype)
        return (f'dace::wcr_custom<{dtype.ctype}>:: template {func}({custom_reduction}, {ptr}, {inname})')

    def process_out_memlets(self,
                            sdfg,
                            state_id,
                            node,
                            dfg,
                            dispatcher,
                            result,
                            locals_defined,
                            function_stream,
                            skip_wcr=False,
                            codegen=None):
        codegen = codegen or self
        scope_dict = sdfg.nodes()[state_id].scope_dict()

        for edge in dfg.out_edges(node):
            _, uconn, v, _, memlet = edge
            if skip_wcr and memlet.wcr is not None:
                continue
            dst_edge = dfg.memlet_path(edge)[-1]
            dst_node = dst_edge.dst

            # Target is neither a data nor a tasklet node
            if isinstance(node, nodes.AccessNode) and (not isinstance(dst_node, nodes.AccessNode)
                                                       and not isinstance(dst_node, nodes.CodeNode)):
                continue

            # Skip array->code (will be handled as a tasklet input)
            if isinstance(node, nodes.AccessNode) and isinstance(v, nodes.CodeNode):
                continue

            # code->code (e.g., tasklet to tasklet)
            if isinstance(dst_node, nodes.CodeNode) and edge.src_conn:
                shared_data_name = edge.data.data
                if not shared_data_name:
                    # Very unique name. TODO: Make more intuitive
                    shared_data_name = '__dace_%d_%d_%d_%d_%s' % (sdfg.cfg_id, state_id, dfg.node_id(node),
                                                                  dfg.node_id(dst_node), edge.src_conn)

                result.write(
                    "%s = %s;" % (shared_data_name, edge.src_conn),
                    sdfg,
                    state_id,
                    [edge.src, edge.dst],
                )
                continue

            # If the memlet is not pointing to a data node (e.g. tasklet), then
            # the tasklet will take care of the copy
            if not isinstance(dst_node, nodes.AccessNode):
                continue
            # If the memlet is pointing into an array in an inner scope, then
            # the inner scope (i.e., the output array) must handle it
            if scope_dict[node] != scope_dict[dst_node] and scope_contains_scope(scope_dict, node, dst_node):
                continue

            # Array to tasklet (path longer than 1, handled at tasklet entry)
            if node == dst_node:
                continue

            # Tasklet -> array
            if isinstance(node, nodes.CodeNode):
                if not uconn:
                    raise SyntaxError("Cannot copy memlet without a local connector: {} to {}".format(
                        str(edge.src), str(edge.dst)))

                conntype = node.out_connectors[uconn]
                is_scalar = not isinstance(conntype, dtypes.pointer)
                if isinstance(conntype, dtypes.pointer) and sdfg.arrays[memlet.data].dtype == conntype:
                    is_scalar = True  # Pointer to pointer assignment
                is_stream = isinstance(sdfg.arrays[memlet.data], data.Stream)
                is_refset = isinstance(sdfg.arrays[memlet.data], data.Reference) and dst_edge.dst_conn == 'set'

                if (is_scalar and not memlet.dynamic and not is_stream) or is_refset:
                    out_local_name = "    __" + uconn
                    in_local_name = uconn
                    if not locals_defined:
                        out_local_name = self.memlet_ctor(sdfg, memlet, node.out_connectors[uconn], True)
                        in_memlets = [d for _, _, _, _, d in dfg.in_edges(node)]
                        assert len(in_memlets) == 1
                        in_local_name = self.memlet_ctor(sdfg, in_memlets[0], node.out_connectors[uconn], False)

                    state_dfg = sdfg.nodes()[state_id]

                    if memlet.wcr is not None:
                        nc = not cpp.is_write_conflicted(dfg, edge, sdfg_schedule=self._toplevel_schedule)
                        write_expr = codegen.write_and_resolve_expr(
                            sdfg, memlet, nc, out_local_name, in_local_name, dtype=node.out_connectors[uconn]) + ";"
                    else:
                        if isinstance(node, nodes.NestedSDFG):
                            # This case happens with nested SDFG outputs,
                            # which we skip since the memlets are references
                            continue
                        desc = sdfg.arrays[memlet.data]
                        if memlet.schedule == dtypes.MemletScheduleType.Pointer_Increment:
                            ptrname = '__dace_ptr_increment_' + memlet.data
                            is_global = False
                        else:
                            ptrname = cpp.ptr(memlet.data, desc, sdfg, self._frame)
                            is_global = desc.lifetime in (dtypes.AllocationLifetime.Global,
                                                        dtypes.AllocationLifetime.Persistent,
                                                        dtypes.AllocationLifetime.External)
                        try:
                            defined_type, _ = self._dispatcher.declared_arrays.get(ptrname, is_global=is_global)
                        except KeyError:
                            defined_type, _ = self._dispatcher.defined_vars.get(ptrname, is_global=is_global)

                        if defined_type == DefinedType.Scalar:
                            mname = cpp.ptr(memlet.data, desc, sdfg, self._frame)
                            write_expr = f"{mname} = {in_local_name};"
                        elif defined_type == DefinedType.Pointer and is_refset:
                            mname = cpp.ptr(memlet.data, desc, sdfg, self._frame)
                            write_expr = f"{mname} = {in_local_name};"
                        elif (defined_type == DefinedType.ArrayInterface and not isinstance(desc, data.View)):
                            # Special case: No need to write anything between
                            # array interfaces going out
                            try:
                                deftype, _ = self._dispatcher.defined_vars.get(in_local_name)
                            except KeyError:
                                deftype = None
                            if deftype == DefinedType.ArrayInterface:
                                continue
                            array_expr = cpp.cpp_array_expr(sdfg, memlet, with_brackets=False, codegen=self._frame)
                            decouple_array_interfaces = Config.get_bool("compiler", "xilinx",
                                                                        "decouple_array_interfaces")
                            ptr_str = fpga.fpga_ptr(  # we are on fpga, since this is array interface
                                memlet.data,
                                desc,
                                sdfg,
                                memlet.subset,
                                True,
                                None,
                                None,
                                True,
                                decouple_array_interfaces=decouple_array_interfaces)
                            write_expr = f"*({ptr_str} + {array_expr}) = {in_local_name};"
                        else:
                            desc_dtype = desc.dtype
                            if memlet.schedule == dtypes.MemletScheduleType.Pointer_Increment:
                                subset = self._frame._ptr_incremented_accesses[memlet][0]
                                idx = subset.at([0] * subset.dims(), desc.strides)
                                expr = cpp.sym2cpp(idx)
                                if expr != ptrname:
                                    expr = '%s[%s]' % (ptrname, expr)
                            else:
                                expr = cpp.cpp_array_expr(sdfg, memlet, codegen=self._frame)
                            write_expr = codegen.make_ptr_assignment(in_local_name, conntype, expr, desc_dtype)

                    # Write out
                    result.write(write_expr, sdfg, state_id, node)

                    # If the memlet resolves a doacross dependency, insert the necessary pragma.
                    if memlet.schedule == dtypes.MemletScheduleType.Doacross_Source:
                        result.write("#pragma omp ordered depend(source)", sdfg, state_id, node)

            # Dispatch array-to-array outgoing copies here
            elif isinstance(node, nodes.AccessNode):
                if dst_node != node and not isinstance(dst_node, nodes.Tasklet):
                    dispatcher.dispatch_copy(
                        node,
                        dst_node,
                        edge,
                        sdfg,
                        dfg,
                        state_id,
                        function_stream,
                        result,
                    )

    def make_ptr_assignment(self, src_expr, src_dtype, dst_expr, dst_dtype, codegen=None):
        """
        Write source to destination, where the source is a scalar, and the
        destination is a pointer.
        
        :return: String of C++ performing the write.
        """
        codegen = codegen or self
        # If there is a type mismatch, cast pointer
        dst_expr = codegen.make_ptr_vector_cast(dst_expr, dst_dtype, src_dtype, True, DefinedType.Pointer)
        return f"{dst_expr} = {src_expr};"

    def memlet_view_ctor(self, sdfg, memlet, dtype, is_output):
        memlet_params = []

        memlet_name = cpp.ptr(memlet.data, sdfg.arrays[memlet.data], sdfg, self._frame)
        def_type, _ = self._dispatcher.defined_vars.get(memlet_name)

        if def_type == DefinedType.Pointer:
            memlet_expr = memlet_name  # Common case
        elif def_type == DefinedType.Scalar:
            memlet_expr = "&" + memlet_name
        else:
            raise TypeError("Unsupported connector type {}".format(def_type))

        pointer = ''

        if isinstance(memlet.subset, subsets.Indices):

            # FIXME: _packed_types influences how this offset is
            # generated from the FPGA codegen. We should find a nicer solution.
            if self._packed_types is True:
                offset = cpp.cpp_array_expr(sdfg, memlet, False, codegen=self._frame)
            else:
                offset = cpp.cpp_array_expr(sdfg, memlet, False, codegen=self._frame)

            # Compute address
            memlet_params.append(memlet_expr + " + " + offset)
            dims = 0

        else:

            if isinstance(memlet.subset, subsets.Range):

                dims = len(memlet.subset.ranges)

                # FIXME: _packed_types influences how this offset is
                # generated from the FPGA codegen. We should find a nicer
                # solution.
                if self._packed_types is True:
                    offset = cpp.cpp_offset_expr(sdfg.arrays[memlet.data], memlet.subset)
                else:
                    offset = cpp.cpp_offset_expr(sdfg.arrays[memlet.data], memlet.subset)
                if offset == "0":
                    memlet_params.append(memlet_expr)
                else:
                    if def_type != DefinedType.Pointer:
                        raise cgx.CodegenError("Cannot offset address of connector {} of type {}".format(
                            memlet_name, def_type))
                    memlet_params.append(memlet_expr + " + " + offset)

                # Dimensions to remove from view (due to having one value)
                indexdims = []
                strides = sdfg.arrays[memlet.data].strides

                # Figure out dimensions for scalar version
                dimlen = dtype.veclen if isinstance(dtype, dtypes.vector) else 1
                for dim, (rb, re, rs) in enumerate(memlet.subset.ranges):
                    try:
                        # Check for number of elements in contiguous dimension
                        # (with respect to vector length)
                        if strides[dim] == 1 and (re - rb) == dimlen - 1:
                            indexdims.append(dim)
                        elif (re - rb) == 0:  # Elements in other dimensions
                            indexdims.append(dim)
                    except TypeError:
                        # Cannot determine truth value of Relational
                        pass

                # Remove index (one scalar) dimensions
                dims -= len(indexdims)

                if dims > 0:
                    strides = memlet.subset.absolute_strides(strides)
                    # Filter out index dims
                    strides = [s for i, s in enumerate(strides) if i not in indexdims]
                    # Use vector length to adapt strides
                    for i in range(len(strides) - 1):
                        strides[i] /= dimlen
                    memlet_params.extend(sym2cpp(strides))
                    dims = memlet.subset.data_dims()

            else:
                raise RuntimeError('Memlet type "%s" not implemented' % memlet.subset)

        # If there is a type mismatch, cast pointer (used in vector
        # packing/unpacking)
        if dtype != sdfg.arrays[memlet.data].dtype:
            memlet_params[0] = '(%s *)(%s)' % (dtype.ctype, memlet_params[0])

        return "dace::ArrayView%s<%s, %d, 1, 1> (%s)" % (
            "Out" if is_output else "In",
            dtype.ctype,
            dims,
            ", ".join(memlet_params),
        )

    def memlet_definition(self,
                          sdfg: SDFG,
                          memlet: mmlt.Memlet,
                          output: bool,
                          local_name: str,
                          conntype: Union[data.Data, dtypes.typeclass] = None,
                          allow_shadowing=False,
                          codegen=None):
        # TODO: Robust rule set
        if conntype is None:
            raise ValueError('Cannot define memlet for "%s" without connector type' % local_name)
        codegen = codegen or self
        # Convert from Data to typeclass
        if isinstance(conntype, data.Data):
            if isinstance(conntype, data.Array):
                conntype = dtypes.pointer(conntype.dtype)
            else:
                conntype = conntype.dtype

        desc = sdfg.arrays[memlet.data]

        is_scalar = not isinstance(conntype, dtypes.pointer) or desc.dtype == conntype
        is_pointer = isinstance(conntype, dtypes.pointer)

        # Allocate variable type
        memlet_type = conntype.dtype.ctype

        if memlet.schedule == dtypes.MemletScheduleType.Pointer_Increment:
            ptr = '__dace_ptr_increment_' + memlet.data
        else:
            ptr = cpp.ptr(memlet.data, desc, sdfg, self._frame)

        types = None
        # Non-free symbol dependent Arrays due to their shape
        dependent_shape = (isinstance(desc, data.Array) and not isinstance(desc, data.View) and any(
            str(s) not in self._frame.symbols_and_constants(sdfg) for s in self._frame.free_symbols(desc)))
        try:
            # NOTE: It is hard to get access to the view-edge here, so always
            # check the declared-arrays dictionary for Views.
            if dependent_shape or isinstance(desc, data.View):
                types = self._dispatcher.declared_arrays.get(ptr)
        except KeyError:
            pass
        if not types:
            is_global = memlet.schedule != dtypes.MemletScheduleType.Pointer_Increment
            types = self._dispatcher.defined_vars.get(ptr, is_global=is_global)
        var_type, ctypedef = types

        if fpga.is_fpga_array(desc):
            decouple_array_interfaces = Config.get_bool("compiler", "xilinx", "decouple_array_interfaces")
            ptr = fpga.fpga_ptr(memlet.data,
                                desc,
                                sdfg,
                                memlet.subset,
                                output,
                                self._dispatcher,
                                0,
                                var_type == DefinedType.ArrayInterface and not isinstance(desc, data.View),
                                decouple_array_interfaces=decouple_array_interfaces)

        result = ''
        if memlet.schedule == dtypes.MemletScheduleType.Pointer_Increment:
            subset: subsets.Range = self._frame._ptr_incremented_accesses[memlet][0]
            idx = subset.at([0] * subset.dims(), desc.strides)
            expr = cpp.sym2cpp(idx)
        else:
            expr = (cpp.cpp_array_expr(sdfg, memlet, with_brackets=False, codegen=self._frame)
                    if var_type in [DefinedType.Pointer, DefinedType.StreamArray, DefinedType.ArrayInterface] else ptr)

        if expr != ptr:
            expr = '%s[%s]' % (ptr, expr)
        # If there is a type mismatch, cast pointer
        expr = codegen.make_ptr_vector_cast(expr, desc.dtype, conntype, is_scalar, var_type)

        defined = None

        if var_type in [DefinedType.Scalar, DefinedType.Pointer, DefinedType.ArrayInterface]:
            if output:
                if is_pointer and var_type == DefinedType.ArrayInterface:
                    result += "{} {} = {};".format(memlet_type, local_name, expr)
                elif not memlet.dynamic or (memlet.dynamic and memlet.wcr is not None):
                    # Dynamic WCR memlets start uninitialized
                    result += "{} {};".format(memlet_type, local_name)
                    defined = DefinedType.Scalar

            else:
                if not memlet.dynamic:
                    if is_scalar:
                        # We can pre-read the value
                        result += "{} {} = {};".format(memlet_type, local_name, expr)
                    else:
                        # constexpr arrays
                        if memlet.data in self._frame.symbols_and_constants(sdfg):
                            result += "const {} {} = {};".format(memlet_type, local_name, expr)
                        else:
                            # Pointer reference
                            result += "{} {} = {};".format(ctypedef, local_name, expr)
                else:
                    # Variable number of reads: get a const reference that can
                    # be read if necessary
                    memlet_type = 'const %s' % memlet_type
                    if is_pointer:
                        result += "{} {} = {};".format(memlet_type, local_name, expr)
                    else:
                        result += "{} &{} = {};".format(memlet_type, local_name, expr)
                defined = (DefinedType.Scalar if is_scalar else DefinedType.Pointer)
        elif var_type in [DefinedType.Stream, DefinedType.StreamArray]:
            if not memlet.dynamic and memlet.num_accesses == 1:
                if not output:
                    if isinstance(desc, data.Stream) and desc.is_stream_array():
                        index = cpp.cpp_offset_expr(desc, memlet.subset)
                        expr = f"{memlet.data}[{index}]"
                    result += f'{memlet_type} {local_name} = ({expr}).pop();'
                    defined = DefinedType.Scalar
            else:
                # Just forward actions to the underlying object
                memlet_type = ctypedef
                result += "{} &{} = {};".format(memlet_type, local_name, expr)
                defined = DefinedType.Stream
        else:
            raise TypeError("Unknown variable type: {}".format(var_type))

        if defined is not None:
            self._dispatcher.defined_vars.add(local_name, defined, memlet_type, allow_shadowing=allow_shadowing)

        return result

    def memlet_stream_ctor(self, sdfg, memlet):
        stream = sdfg.arrays[memlet.data]
        ptrname = cpp.ptr(memlet.data, stream, sdfg, self._frame)

        def_type, _ = self._dispatcher.defined_vars.get(ptrname)

        return memlet.data + ("[{}]".format(cpp.cpp_offset_expr(stream, memlet.subset))
                              if isinstance(stream, data.Stream) and stream.is_stream_array() else "")

    def memlet_ctor(self, sdfg, memlet, dtype, is_output):
        ptrname = cpp.ptr(memlet.data, sdfg.arrays[memlet.data], sdfg, self._frame)
        def_type, _ = self._dispatcher.defined_vars.get(ptrname)

        if def_type in [DefinedType.Stream, DefinedType.Object, DefinedType.StreamArray]:
            return self.memlet_stream_ctor(sdfg, memlet)

        elif def_type in [DefinedType.Pointer, DefinedType.Scalar]:
            return self.memlet_view_ctor(sdfg, memlet, dtype, is_output)

        else:
            raise NotImplementedError("Connector type {} not yet implemented".format(def_type))

    #########################################################################
    # Dynamically-called node dispatchers

    def _generate_Tasklet(self, sdfg, dfg, state_id, node, function_stream, callsite_stream, codegen=None):

        # Allow other code generators to call this with a callback
        codegen = codegen or self

        outer_stream_begin = CodeIOStream()
        outer_stream_end = CodeIOStream()
        inner_stream = CodeIOStream()

        # Add code to init and exit functions
        self._frame._initcode.write(codeblock_to_cpp(node.code_init), sdfg)
        self._frame._exitcode.write(codeblock_to_cpp(node.code_exit), sdfg)

        state_dfg: SDFGState = sdfg.nodes()[state_id]

        # Free tasklets need to be presynchronized (e.g., CPU tasklet after
        # GPU->CPU copy)
        if state_dfg.entry_node(node) is None:
            cpp.presynchronize_streams(sdfg, state_dfg, state_id, node, callsite_stream)

        # Prepare preamble and code for after memlets
        after_memlets_stream = CodeIOStream()
        codegen.generate_tasklet_preamble(sdfg, dfg, state_id, node, function_stream, callsite_stream,
                                          after_memlets_stream)

        self._dispatcher.defined_vars.enter_scope(node)

        arrays = set()
        for edge in state_dfg.in_edges(node):
            u = edge.src
            memlet = edge.data
            src_node = state_dfg.memlet_path(edge)[0].src

            if edge.dst_conn:  # Not (None or "")
                if edge.dst_conn in arrays:  # Disallow duplicates
                    raise SyntaxError("Duplicates found in memlets")
                ctype = node.in_connectors[edge.dst_conn].ctype
                # Special case: code->code
                if isinstance(src_node, nodes.CodeNode):
                    shared_data_name = edge.data.data
                    if not shared_data_name:
                        # Very unique name. TODO: Make more intuitive
                        shared_data_name = '__dace_%d_%d_%d_%d_%s' % (sdfg.cfg_id, state_id, dfg.node_id(src_node),
                                                                      dfg.node_id(node), edge.src_conn)

                    # Read variable from shared storage
                    defined_type, _ = self._dispatcher.defined_vars.get(shared_data_name)
                    if defined_type in (DefinedType.Scalar, DefinedType.Pointer):
                        assign_str = (f"const {ctype} {edge.dst_conn} = {shared_data_name};")
                    else:
                        assign_str = (f"const {ctype} &{edge.dst_conn} = {shared_data_name};")
                    inner_stream.write(assign_str, sdfg, state_id, [edge.src, edge.dst])
                    self._dispatcher.defined_vars.add(edge.dst_conn, defined_type, f"const {ctype}")

                else:
                    self._dispatcher.dispatch_copy(
                        src_node,
                        node,
                        edge,
                        sdfg,
                        dfg,
                        state_id,
                        function_stream,
                        inner_stream,
                    )

                # Also define variables in the C++ unparser scope
                self._locals.define(edge.dst_conn, -1, self._ldepth + 1, ctype)
                arrays.add(edge.dst_conn)

        # Use outgoing edges to preallocate output local vars
        # in two stages: first we preallocate for data<->code cases,
        # followed by code<->code
        tasklet_out_connectors = set()
        for edge in state_dfg.out_edges(node):
            dst_node = state_dfg.memlet_path(edge)[-1].dst
            if isinstance(dst_node, nodes.CodeNode):
                # Handling this in a separate pass just below
                continue

            if edge.src_conn:
                if edge.src_conn in tasklet_out_connectors:  # Disallow duplicates
                    continue

                self._dispatcher.dispatch_output_definition(node, dst_node, edge, sdfg, dfg, state_id, function_stream,
                                                            inner_stream)

                # Also define variables in the C++ unparser scope
                self._locals.define(edge.src_conn, -1, self._ldepth + 1, node.out_connectors[edge.src_conn].ctype)
                tasklet_out_connectors.add(edge.src_conn)

        for edge in state_dfg.out_edges(node):
            # Special case: code->code
            dst_node = state_dfg.memlet_path(edge)[-1].dst
            if edge.src_conn is None:
                continue
            cdtype = node.out_connectors[edge.src_conn]
            ctype = cdtype.ctype
            # Convert dtype to data descriptor
            if isinstance(cdtype, dtypes.pointer):
                arg_type = data.Array(cdtype._typeclass, [1])
            else:
                arg_type = data.Scalar(cdtype)

            if (isinstance(dst_node, nodes.CodeNode) and edge.src_conn not in tasklet_out_connectors):
                memlet = edge.data

                # Generate register definitions for inter-tasklet memlets
                local_name = edge.data.data
                if not local_name:
                    # Very unique name. TODO: Make more intuitive
                    local_name = '__dace_%d_%d_%d_%d_%s' % (sdfg.cfg_id, state_id, dfg.node_id(node),
                                                            dfg.node_id(dst_node), edge.src_conn)

                # Allocate variable type
                code = "%s %s;" % (ctype, local_name)
                outer_stream_begin.write(code, sdfg, state_id, [edge.src, dst_node])
                if (isinstance(arg_type, data.Scalar) or isinstance(arg_type, dtypes.typeclass)):
                    self._dispatcher.defined_vars.add(local_name, DefinedType.Scalar, ctype, ancestor=1)
                elif isinstance(arg_type, data.Array):
                    self._dispatcher.defined_vars.add(local_name, DefinedType.Pointer, ctype, ancestor=1)
                elif isinstance(arg_type, data.Stream):
                    if arg_type.is_stream_array():
                        self._dispatcher.defined_vars.add(local_name, DefinedType.StreamArray, ctype, ancestor=1)
                    else:
                        self._dispatcher.defined_vars.add(local_name, DefinedType.Stream, ctype, ancestor=1)
                else:
                    raise TypeError("Unrecognized argument type: {}".format(type(arg_type).__name__))

                inner_stream.write("%s %s;" % (ctype, edge.src_conn), sdfg, state_id, [edge.src, edge.dst])
                tasklet_out_connectors.add(edge.src_conn)
                self._dispatcher.defined_vars.add(edge.src_conn, DefinedType.Scalar, ctype)
                self._locals.define(edge.src_conn, -1, self._ldepth + 1, ctype)
                locals_defined = True

        # Emit post-memlet tasklet preamble code
        callsite_stream.write(after_memlets_stream.getvalue())

        # Instrumentation: Pre-tasklet
        instr = self._dispatcher.instrumentation[node.instrument]
        if instr is not None:
            instr.on_node_begin(sdfg, state_dfg, node, outer_stream_begin, inner_stream, function_stream)

        inner_stream.write("\n    ///////////////////\n", sdfg, state_id, node)

        codegen.unparse_tasklet(sdfg, state_id, dfg, node, function_stream, inner_stream, self._locals, self._ldepth,
                                self._toplevel_schedule)

        inner_stream.write("    ///////////////////\n\n", sdfg, state_id, node)

        # Generate pre-memlet tasklet postamble
        after_memlets_stream = CodeIOStream()
        codegen.generate_tasklet_postamble(sdfg, dfg, state_id, node, function_stream, inner_stream,
                                           after_memlets_stream)

        # Process outgoing memlets
        codegen.process_out_memlets(
            sdfg,
            state_id,
            node,
            dfg,
            self._dispatcher,
            inner_stream,
            True,
            function_stream,
        )

        # Instrumentation: Post-tasklet
        if instr is not None:
            instr.on_node_end(sdfg, state_dfg, node, outer_stream_end, inner_stream, function_stream)

        callsite_stream.write(outer_stream_begin.getvalue(), sdfg, state_id, node)
        callsite_stream.write('{', sdfg, state_id, node)
        callsite_stream.write(inner_stream.getvalue(), sdfg, state_id, node)
        callsite_stream.write(after_memlets_stream.getvalue())
        callsite_stream.write('}', sdfg, state_id, node)
        callsite_stream.write(outer_stream_end.getvalue(), sdfg, state_id, node)

        self._locals.clear_scope(self._ldepth + 1)
        self._dispatcher.defined_vars.exit_scope(node)

    def unparse_tasklet(self, sdfg, state_id, dfg, node, function_stream, inner_stream, locals, ldepth,
                        toplevel_schedule):
        # Call the generic CPP unparse_tasklet method
        cpp.unparse_tasklet(sdfg, state_id, dfg, node, function_stream, inner_stream, locals, ldepth, toplevel_schedule,
                            self)

    def define_out_memlet(self, sdfg, state_dfg, state_id, src_node, dst_node, edge, function_stream, callsite_stream):
        cdtype = src_node.out_connectors[edge.src_conn]
        if isinstance(sdfg.arrays[edge.data.data], data.Stream):
            pass
        elif isinstance(cdtype, dtypes.pointer):  # If pointer, also point to output
            desc = sdfg.arrays[edge.data.data]

            # If reference set, do not emit initial assignment
            is_refset = isinstance(desc, data.Reference) and state_dfg.memlet_path(edge)[-1].dst_conn == 'set'

            if not is_refset and not isinstance(desc.dtype, dtypes.pointer):
                ptrname = cpp.ptr(edge.data.data, desc, sdfg, self._frame)
                is_global = desc.lifetime in (dtypes.AllocationLifetime.Global, dtypes.AllocationLifetime.Persistent,
                                              dtypes.AllocationLifetime.External)
                defined_type, _ = self._dispatcher.defined_vars.get(ptrname, is_global=is_global)
                base_ptr = cpp.cpp_ptr_expr(sdfg, edge.data, defined_type, codegen=self._frame)
                callsite_stream.write(f'{cdtype.ctype} {edge.src_conn} = {base_ptr};', sdfg, state_id, src_node)
            else:
                callsite_stream.write(f'{cdtype.as_arg(edge.src_conn)};', sdfg, state_id, src_node)
        else:
            callsite_stream.write(f'{cdtype.ctype} {edge.src_conn};', sdfg, state_id, src_node)

    def generate_nsdfg_header(self, sdfg, state, state_id, node, memlet_references, sdfg_label, state_struct=True):
        # TODO: Use a single method for GPU kernels, FPGA modules, and NSDFGs
        arguments = []

        if state_struct:
            toplevel_sdfg: SDFG = sdfg.cfg_list[0]
            arguments.append(f'{cpp.mangle_dace_state_struct_name(toplevel_sdfg)} *__state')

        # Add "__restrict__" keywords to arguments that do not alias with others in the context of this SDFG
        restrict_args = []
        for atype, aname, _ in memlet_references:

            def make_restrict(expr: str) -> str:
                # Check whether "restrict" has already been added before and can be added
                if expr.strip().endswith('*'):
                    return '__restrict__'
                else:
                    return ''

            if aname in node.sdfg.arrays and not node.sdfg.arrays[aname].may_alias:
                restrict_args.append(make_restrict(atype))
            else:
                restrict_args.append('')

        arguments += [
            f'{atype} {restrict} {aname}' for (atype, aname, _), restrict in zip(memlet_references, restrict_args)
        ]
        fsyms = node.sdfg.used_symbols(all_symbols=False, keep_defined_in_mapping=True)
        fsyms=set(filter(lambda x: not (str(x).startswith("__f2dace_SA") or str(x).startswith("__f2dace_SOA")), fsyms))
        arguments += [
            f'{node.sdfg.symbols[aname].as_arg(aname)}' for aname in sorted(node.symbol_mapping.keys())
            if aname in fsyms and aname not in sdfg.constants
        ]
        arguments = ', '.join(arguments)
        return f'void {sdfg_label}({arguments}) {{'

    def generate_nsdfg_call(self, sdfg, state, node, memlet_references, sdfg_label, state_struct=True):
        prepend = []
        if state_struct:
            prepend = ['__state']
        fsyms = node.sdfg.used_symbols(all_symbols=False, keep_defined_in_mapping=True)
        fsyms=set(filter(lambda x: not (str(x).startswith("__f2dace_SA") or str(x).startswith("__f2dace_SOA")), fsyms))
        args = ', '.join(prepend + [argval for _, _, argval in memlet_references] + [
            cpp.sym2cpp(symval) for symname, symval in sorted(node.symbol_mapping.items())
            if symname in fsyms and symname not in sdfg.constants
        ])
        return f'{sdfg_label}({args});'

    def generate_nsdfg_arguments(self, sdfg, dfg, state, node):
        # Connectors that are both input and output share the same name
        inout = set(node.in_connectors.keys() & node.out_connectors.keys())

        for _, _, _, vconn, memlet in state.all_edges(node):
            if (memlet.data in sdfg.arrays and fpga.is_multibank_array(sdfg.arrays[memlet.data])
                    and fpga.parse_location_bank(sdfg.arrays[memlet.data])[0] == "HBM"):

                raise NotImplementedError("HBM in nested SDFGs not supported in non-FPGA code.")

        memlet_references = []
        for _, _, _, vconn, in_memlet in sorted(state.in_edges(node), key=lambda e: e.dst_conn or ''):
            if vconn in inout or in_memlet.data is None:
                continue
            memlet_references.append(
                cpp.emit_memlet_reference(self._dispatcher,
                                          sdfg,
                                          in_memlet,
                                          vconn,
                                          is_write=vconn in node.out_connectors,
                                          conntype=node.in_connectors[vconn]))

        for _, uconn, _, _, out_memlet in sorted(state.out_edges(node), key=lambda e: e.src_conn or ''):
            if out_memlet.data is not None:
                memlet_references.append(
                    cpp.emit_memlet_reference(self._dispatcher,
                                              sdfg,
                                              out_memlet,
                                              uconn,
                                              conntype=node.out_connectors[uconn]))
        return memlet_references

    def _generate_NestedSDFG(
        self,
        sdfg,
        dfg: ScopeSubgraphView,
        state_id,
        node: nodes.NestedSDFG,
        function_stream: CodeIOStream,
        callsite_stream: CodeIOStream,
    ):
        inline = Config.get_bool('compiler', 'inline_sdfgs')
        self._dispatcher.defined_vars.enter_scope(sdfg, can_access_parent=inline)
        state_dfg = sdfg.nodes()[state_id]

        fsyms = self._frame.free_symbols(node.sdfg)
        arglist = node.sdfg.arglist(scalars_only=False, free_symbols=fsyms)
        
        self._define_sdfg_arguments(node.sdfg, arglist)


        # Quick sanity check.
        # TODO(later): Is this necessary or "can_access_parent" should always be False?
        if inline:
            for nestedarr, ndesc in node.sdfg.arrays.items():
                if (self._dispatcher.defined_vars.has(nestedarr) and ndesc.transient):
                    raise NameError(f'Data name "{nestedarr}" in SDFG "{node.sdfg.name}" '
                                    'already defined in higher scopes and will be shadowed. '
                                    'Please rename or disable inline_sdfgs in the DaCe '
                                    'configuration to compile.')

        # Emit nested SDFG as a separate function
        nested_stream = CodeIOStream()
        nested_global_stream = CodeIOStream()

        unique_functions_conf = Config.get('compiler', 'unique_functions')

        # Backwards compatibility
        if unique_functions_conf is True:
            unique_functions_conf = 'hash'
        elif unique_functions_conf is False:
            unique_functions_conf = 'none'

        if unique_functions_conf == 'hash':
            unique_functions = True
            unique_functions_hash = True
        elif unique_functions_conf == 'unique_name':
            unique_functions = True
            unique_functions_hash = False
        elif unique_functions_conf == 'none':
            unique_functions = False
        else:
            raise ValueError(f'Unknown unique_functions configuration: {unique_functions_conf}')

        if unique_functions and not unique_functions_hash and node.unique_name != "":
            # If the SDFG has a unique name, use it
            sdfg_label = node.unique_name
        else:
            sdfg_label = "%s_%d_%d_%d" % (node.sdfg.name, sdfg.cfg_id, state_id, dfg.node_id(node))

        code_already_generated = False
        if unique_functions and not inline:
            hash = node.sdfg.hash_sdfg()
            if unique_functions_hash:
                # Use hashing to check whether this Nested SDFG has been already generated. If that is the case,
                # use the saved name to call it, otherwise save the hash and the associated name
                if hash in self._generated_nested_sdfg:
                    code_already_generated = True
                    sdfg_label = self._generated_nested_sdfg[hash]
                else:
                    self._generated_nested_sdfg[hash] = sdfg_label
            else:
                # Use the SDFG label to check if this has been already code generated.
                # Check the hash of the formerly generated SDFG to check that we are not
                # generating different SDFGs with the same name
                if sdfg_label in self._generated_nested_sdfg:
                    code_already_generated = True
                    if hash != self._generated_nested_sdfg[sdfg_label]:
                        raise ValueError(f'Different Nested SDFGs have the same unique name: {sdfg_label}')
                else:
                    self._generated_nested_sdfg[sdfg_label] = hash

        #########################################
        # Take care of nested SDFG I/O (arguments)
        # Arguments are input connectors, output connectors, and symbols
        codegen = self.calling_codegen
        memlet_references = codegen.generate_nsdfg_arguments(sdfg, dfg, state_dfg, node)

        if not inline and (not unique_functions or not code_already_generated):
            nested_stream.write(
                ('inline ' if codegen is self else '') +
                codegen.generate_nsdfg_header(sdfg, state_dfg, state_id, node, memlet_references, sdfg_label), sdfg,
                state_id, node)

        #############################
        # Generate function contents

        if inline:
            callsite_stream.write('{', sdfg, state_id, node)
            for ref in memlet_references:
                callsite_stream.write('%s %s = %s;' % ref, sdfg, state_id, node)
            # Emit symbol mappings
            # We first emit variables of the form __dacesym_X = Y to avoid
            # overriding symbolic expressions when the symbol names match
            for symname, symval in sorted(node.symbol_mapping.items()):
                if symname in sdfg.constants:
                    continue
                callsite_stream.write(
                    '{dtype} __dacesym_{symname} = {symval};\n'.format(dtype=node.sdfg.symbols[symname],
                                                                       symname=symname,
                                                                       symval=cpp.sym2cpp(symval)), sdfg, state_id,
                    node)
            for symname in sorted(node.symbol_mapping.keys()):
                if symname in sdfg.constants:
                    continue
                callsite_stream.write(
                    '{dtype} {symname} = __dacesym_{symname};\n'.format(symname=symname,
                                                                        dtype=node.sdfg.symbols[symname]), sdfg,
                    state_id, node)
            ## End of symbol mappings
            #############################
            nested_stream = callsite_stream
            nested_global_stream = function_stream

        if not unique_functions or not code_already_generated:
            if not inline:
                self._frame.generate_constants(node.sdfg, nested_stream)

            old_schedule = self._toplevel_schedule
            self._toplevel_schedule = node.schedule

            # Generate code for internal SDFG
            global_code, local_code, used_targets, used_environments = self._frame.generate_code(
                node.sdfg, node.schedule, sdfg_label)
            self._dispatcher._used_environments |= used_environments

            self._toplevel_schedule = old_schedule

            nested_stream.write(local_code)

            # Process outgoing memlets with the internal SDFG
            codegen.process_out_memlets(sdfg,
                                        state_id,
                                        node,
                                        state_dfg,
                                        self._dispatcher,
                                        nested_stream,
                                        True,
                                        nested_global_stream,
                                        skip_wcr=True)

            nested_stream.write('}\n\n', sdfg, state_id, node)

        ########################
        if not inline:
            # Generate function call
            callsite_stream.write(codegen.generate_nsdfg_call(sdfg, state_dfg, node, memlet_references, sdfg_label),
                                  sdfg, state_id, node)

            ###############################################################
            # Write generated code in the proper places (nested SDFG writes
            # location info)
            if not unique_functions or not code_already_generated:
                function_stream.write(global_code)
            function_stream.write(nested_global_stream.getvalue())
            function_stream.write(nested_stream.getvalue())

        self._dispatcher.defined_vars.exit_scope(sdfg)

    def _generate_MapEntry(
        self,
        sdfg,
        dfg,
        state_id,
        node: nodes.MapEntry,
        function_stream,
        callsite_stream,
    ):
        state_dfg = sdfg.node(state_id)
        map_params = node.map.params
        map_name = "__DACEMAP_" + str(state_id) + "_" + str(dfg.node_id(node))

        result = callsite_stream
        map_header = ""

        # Encapsulate map with a C scope
        # TODO: Refactor out of MapEntry generation (generate_scope_header?)
        callsite_stream.write('{', sdfg, state_id, node)

        # Define all input connectors of this map entry
        for e in dynamic_map_inputs(state_dfg, node):
            if e.data.data != e.dst_conn:
                callsite_stream.write(
                    self.memlet_definition(sdfg, e.data, False, e.dst_conn, e.dst.in_connectors[e.dst_conn]), sdfg,
                    state_id, node)

        inner_stream = CodeIOStream()
        self.generate_scope_preamble(sdfg, dfg, state_id, function_stream, callsite_stream, inner_stream)

        # Instrumentation: Pre-scope
        instr = self._dispatcher.instrumentation[node.map.instrument]
        if instr is not None:
            instr.on_scope_entry(sdfg, state_dfg, node, callsite_stream, inner_stream, function_stream)

        # TODO: Refactor to generate_scope_preamble once a general code
        #  generator (that CPU inherits from) is implemented
        if node.map.schedule in (dtypes.ScheduleType.CPU_Multicore, dtypes.ScheduleType.CPU_Multicore_Doacross,
                                 dtypes.ScheduleType.CPU_Persistent):
            # OpenMP header
            in_persistent = False
            if (node.map.schedule == dtypes.ScheduleType.CPU_Multicore or
                node.map.schedule == dtypes.ScheduleType.CPU_Multicore_Doacross):
                in_persistent = is_in_scope(sdfg, state_dfg, node, [dtypes.ScheduleType.CPU_Persistent])
                if in_persistent:
                    # If already in a #pragma omp parallel, no need to use it twice
                    map_header += "#pragma omp for"
                    # TODO(later): barriers and map_header += " nowait"
                else:
                    map_header += "#pragma omp parallel for"

            elif node.map.schedule == dtypes.ScheduleType.CPU_Persistent:
                map_header += "#pragma omp parallel"

            # OpenMP schedule properties
            if not in_persistent:
                if node.map.omp_schedule != dtypes.OMPScheduleType.Default:
                    schedule = " schedule("
                    if node.map.omp_schedule == dtypes.OMPScheduleType.Static:
                        schedule += "static"
                    elif node.map.omp_schedule == dtypes.OMPScheduleType.Dynamic:
                        schedule += "dynamic"
                    elif node.map.omp_schedule == dtypes.OMPScheduleType.Guided:
                        schedule += "guided"
                    else:
                        raise ValueError("Unknown OpenMP schedule type")
                    if node.map.omp_chunk_size > 0:
                        schedule += f", {node.map.omp_chunk_size}"
                    schedule += ")"
                    map_header += schedule

                if node.map.omp_num_threads > 0:
                    map_header += f" num_threads({node.map.omp_num_threads})"

            # OpenMP nested loop properties
            if node.map.schedule == dtypes.ScheduleType.CPU_Multicore and node.map.collapse > 1:
                map_header += ' collapse(%d)' % node.map.collapse
            elif node.map.schedule == dtypes.ScheduleType.CPU_Multicore_Doacross:
                map_header += ' ordered(%d)' % node.map.get_param_num()

        if node.map.unroll:
            if node.map.schedule in (dtypes.ScheduleType.CPU_Multicore, dtypes.ScheduleType.CPU_Persistent):
                raise ValueError("An OpenMP map cannot be unrolled (" + node.map.label + ")")

        result.write(map_header, sdfg, state_id, node)

        if node.map.schedule == dtypes.ScheduleType.CPU_Persistent:
            result.write('{\n', sdfg, state_id, node)

            # Find if bounds are used within the scope
            scope = state_dfg.scope_subgraph(node, False, False)
            fsyms = self._frame.free_symbols(scope)
            # Include external edges
            for n in scope.nodes():
                for e in state_dfg.all_edges(n):
                    fsyms |= e.data.used_symbols(False, e)
            fsyms = set(map(str, fsyms))

            ntid_is_used = '__omp_num_threads' in fsyms
            tid_is_used = node.map.params[0] in fsyms
            if tid_is_used or ntid_is_used:
                function_stream.write('#include <omp.h>', sdfg, state_id, node)
            if tid_is_used:
                result.write(f'auto {node.map.params[0]} = omp_get_thread_num();', sdfg, state_id, node)
            if ntid_is_used:
                result.write(f'auto __omp_num_threads = omp_get_num_threads();', sdfg, state_id, node)
        else:
            # Emit nested loops
            for i, r in enumerate(node.map.range):
                var = map_params[i]
                begin, end, skip = r

                ptr_increments_to_define = self._frame.ptr_increments_to_define[node][i]
                for access in ptr_increments_to_define:
                    ptr_base_name = '__dace_ptr_increment_' + access.data
                    if not self._dispatcher.defined_vars.has(ptr_base_name):
                        desc = sdfg.data(access.data)
                        ptr = cpp.ptr(access.data, desc, sdfg, self._frame)
                        if self._dispatcher.declared_arrays.has(ptr):
                            dtype, ctype = self._dispatcher.declared_arrays.get(ptr)
                        else:
                            dtype, ctype = self._dispatcher.defined_vars.get(ptr)
                        self._dispatcher.defined_vars.add(ptr_base_name, dtype, ctype)
                        offsets_to_add = []
                        scope_stride = None
                        for involved_scope in self._frame._ptr_incremented_accesses[access][1]:
                            para, idx, _, _ = involved_scope
                            if str(para) == var:
                                scope_stride = desc.strides[idx]
                                break
                            offset_expr = '(' + cpp.sym2cpp(para) + ' * ' + cpp.sym2cpp(desc.strides[idx]) + ')'
                            offsets_to_add.append(offset_expr)
                        if begin != 0:
                            if scope_stride is None:
                                raise RuntimeError()
                            offset_expr = '(' + cpp.sym2cpp(begin) + ' * ' + cpp.sym2cpp(scope_stride) + ')'
                            offsets_to_add.append(offset_expr)
                        data_ptr_expr = access.data
                        if offsets_to_add:
                            data_ptr_expr += ' + ' + ' + '.join(offsets_to_add)
                        result.write(
                            '%s %s = %s;\n' %
                            (ctype, ptr_base_name, data_ptr_expr),
                            sdfg,
                            state_id,
                            node
                        )

                if node.map.unroll:
                    result.write("#pragma unroll", sdfg, state_id, node)

                result.write(
                    "for (auto %s = %s; %s < %s; %s += %s) {\n" %
                    (var, cpp.sym2cpp(begin), var, cpp.sym2cpp(end + 1), var, cpp.sym2cpp(skip)),
                    sdfg,
                    state_id,
                    node,
                )

        callsite_stream.write(inner_stream.getvalue())

        # Emit internal transient array allocation
        self._frame.allocate_arrays_in_scope(sdfg, node, function_stream, result)

    def _generate_MapExit(self, sdfg, dfg, state_id, node, function_stream, callsite_stream):
        result = callsite_stream

        # Obtain start of map
        scope_dict = dfg.scope_dict()
        map_node: Optional[nodes.MapEntry] = scope_dict[node]
        state_dfg = sdfg.node(state_id)

        if map_node is None:
            raise ValueError("Exit node " + str(node.map.label) + " is not dominated by a scope entry node")

        # Emit internal transient array deallocation
        self._frame.deallocate_arrays_in_scope(sdfg, map_node, function_stream, result)

        outer_stream = CodeIOStream()

        # Instrumentation: Post-scope
        instr = self._dispatcher.instrumentation[node.map.instrument]
        if instr is not None and not is_devicelevel_gpu(sdfg, state_dfg, node):
            instr.on_scope_exit(sdfg, state_dfg, node, outer_stream, callsite_stream, function_stream)

        self.generate_scope_postamble(sdfg, dfg, state_id, function_stream, outer_stream, callsite_stream)

        if map_node.map.schedule == dtypes.ScheduleType.CPU_Multicore_Doacross:
            if map_node.map.omp_doacross_multi_source:
                result.write("#pragma omp ordered depend(source)", sdfg, state_id, node)

        if map_node.map.schedule == dtypes.ScheduleType.CPU_Persistent:
            result.write("}", sdfg, state_id, node)
        else:
            for i in range(len(map_node.map.range) - 1, -1, -1):
                r = node.map.range[i]
                param = node.map.params[i]
                _, _, skip = r

                ptr_increments_to_update = self._frame.ptr_increments_to_update[map_node][i]
                handled = set()
                for access in ptr_increments_to_update:
                    ptr_base_name = '__dace_ptr_increment_' + access.data
                    if ptr_base_name not in handled:
                        handled.add(ptr_base_name)

                        desc = sdfg.data(access.data)

                        involved_scopes = self._frame._ptr_incremented_accesses[access][1]
                        found_involved_scope = None
                        for involved_scope in involved_scopes:
                            if map_node == involved_scope[2] and param == str(involved_scope[0]):
                                found_involved_scope = involved_scope
                                break

                        if not found_involved_scope:
                            raise RuntimeError()

                        do_increment = True
                        curr_stride = desc.strides[found_involved_scope[1]]
                        if found_involved_scope != involved_scopes[-1]:
                            # Subtract everything added in the loop one hierarchy down.
                            scope_idx = involved_scopes.index(found_involved_scope)
                            prev_param, prev_idx, prev_entry, _ = involved_scopes[scope_idx + 1]
                            prev_range = prev_entry.map.range[prev_entry.map.params.index(str(prev_param))]
                            prev_n_iterations = subsets.Range([prev_range]).num_elements_exact()
                            if prev_n_iterations != curr_stride:
                                stride_expr = cpp.sym2cpp(desc.strides[prev_idx])
                                subtr_expr = '-= (' + cpp.sym2cpp(prev_n_iterations) + ' * ' + stride_expr + ')'
                                result.write('%s %s;\n' % (ptr_base_name, subtr_expr), sdfg, state_id, node)
                            else:
                                do_increment = False

                        if do_increment:
                            stride_expr = cpp.sym2cpp(curr_stride)
                            offset_expr = '+= (' + cpp.sym2cpp(skip) + ' * ' + stride_expr + ')'
                            result.write('%s %s;\n' % (ptr_base_name, offset_expr), sdfg, state_id, node)

                result.write("}", sdfg, state_id, node)

        result.write(outer_stream.getvalue())

        callsite_stream.write('}', sdfg, state_id, node)

    def _generate_ConsumeEntry(
        self,
        sdfg,
        dfg,
        state_id,
        node: nodes.MapEntry,
        function_stream,
        callsite_stream,
    ):
        result = callsite_stream

        constsize = all([not symbolic.issymbolic(v, sdfg.constants) for r in node.map.range for v in r])
        state_dfg = sdfg.nodes()[state_id]

        input_sedge = next(e for e in state_dfg.in_edges(node) if e.dst_conn == "IN_stream")
        output_sedge = next(e for e in state_dfg.out_edges(node) if e.src_conn == "OUT_stream")
        input_stream = state_dfg.memlet_path(input_sedge)[0].src
        input_streamdesc = input_stream.desc(sdfg)

        # Take chunks into account
        if node.consume.chunksize == 1:
            ctype = 'const %s' % input_streamdesc.dtype.ctype
            chunk = "%s& %s" % (ctype, "__dace_" + node.consume.label + "_element")
            self._dispatcher.defined_vars.add("__dace_" + node.consume.label + "_element", DefinedType.Scalar, ctype)
        else:
            ctype = 'const %s *' % input_streamdesc.dtype.ctype
            chunk = "%s %s, size_t %s" % (ctype, "__dace_" + node.consume.label + "_elements",
                                          "__dace_" + node.consume.label + "_numelems")
            self._dispatcher.defined_vars.add("__dace_" + node.consume.label + "_elements", DefinedType.Pointer, ctype)
            self._dispatcher.defined_vars.add("__dace_" + node.consume.label + "_numelems", DefinedType.Scalar,
                                              'size_t')

        # Take quiescence condition into account
        if node.consume.condition is not None:
            condition_string = "[&]() { return %s; }, " % cppunparse.cppunparse(node.consume.condition.code, False)
        else:
            condition_string = ""

        inner_stream = CodeIOStream()

        self.generate_scope_preamble(sdfg, dfg, state_id, function_stream, callsite_stream, inner_stream)

        # Instrumentation: Post-scope
        instr = self._dispatcher.instrumentation[node.consume.instrument]
        if instr is not None:
            instr.on_scope_entry(sdfg, state_dfg, node, callsite_stream, inner_stream, function_stream)

        result.write(
            "dace::Consume<{chunksz}>::template consume{cond}({stream_in}, "
            "{num_pes}, {condition}"
            "[&](int {pe_index}, {element_or_chunk}) {{".format(
                chunksz=node.consume.chunksize,
                cond="" if node.consume.condition is None else "_cond",
                condition=condition_string,
                stream_in=input_stream.data,  # TODO: stream arrays
                element_or_chunk=chunk,
                num_pes=cpp.sym2cpp(node.consume.num_pes),
                pe_index=node.consume.pe_index,
            ),
            sdfg,
            state_id,
            node,
        )

        # Since consume is an alias node, we create an actual array for the
        # consumed element and modify the outgoing memlet path ("OUT_stream")
        # TODO: do this before getting to the codegen (preprocess)
        if node.consume.chunksize == 1:
            newname, _ = sdfg.add_scalar("__dace_" + node.consume.label + "_element",
                                         input_streamdesc.dtype,
                                         transient=True,
                                         storage=dtypes.StorageType.Register,
                                         find_new_name=True)
            ce_node = nodes.AccessNode(newname)
        else:
            newname, _ = sdfg.add_array("__dace_" + node.consume.label + '_elements', [node.consume.chunksize],
                                        input_streamdesc.dtype,
                                        transient=True,
                                        storage=dtypes.StorageType.Register,
                                        find_new_name=True)
            ce_node = nodes.AccessNode(newname)
        state_dfg.add_node(ce_node)
        out_memlet_path = state_dfg.memlet_path(output_sedge)
        state_dfg.remove_edge(out_memlet_path[0])
        state_dfg.add_edge(
            out_memlet_path[0].src,
            out_memlet_path[0].src_conn,
            ce_node,
            None,
            mmlt.Memlet.from_array(ce_node.data, ce_node.desc(sdfg)),
        )
        state_dfg.add_edge(
            ce_node,
            None,
            out_memlet_path[0].dst,
            out_memlet_path[0].dst_conn,
            mmlt.Memlet.from_array(ce_node.data, ce_node.desc(sdfg)),
        )
        for e in out_memlet_path[1:]:
            e.data.data = ce_node.data
        # END of SDFG-rewriting code

        result.write(inner_stream.getvalue())

        # Emit internal transient array allocation
        self._frame.allocate_arrays_in_scope(sdfg, node, function_stream, result)

        # Generate register definitions for inter-tasklet memlets
        scope_dict = dfg.scope_dict()
        for child in dfg.scope_children()[node]:
            if not isinstance(child, nodes.AccessNode):
                continue

            for edge in dfg.edges():
                # Only interested in edges within current scope
                if scope_dict[edge.src] != node or scope_dict[edge.dst] != node:
                    continue
                # code->code edges
                if (isinstance(edge.src, nodes.CodeNode) and isinstance(edge.dst, nodes.CodeNode)):
                    local_name = edge.data.data
                    ctype = node.out_connectors[edge.src_conn].ctype
                    if not local_name:
                        # Very unique name. TODO: Make more intuitive
                        local_name = '__dace_%d_%d_%d_%d_%s' % (sdfg.cfg_id, state_id, dfg.node_id(
                            edge.src), dfg.node_id(edge.dst), edge.src_conn)

                    # Allocate variable type
                    code = '%s %s;' % (ctype, local_name)
                    result.write(code, sdfg, state_id, [edge.src, edge.dst])
                    self._dispatcher.defined_vars.add(local_name, DefinedType.Scalar, ctype)

    def _generate_ConsumeExit(self, sdfg, dfg, state_id, node, function_stream, callsite_stream):
        result = callsite_stream

        # Obtain start of map
        scope_dict = dfg.scope_dict()
        entry_node = scope_dict[node]
        state_dfg = sdfg.node(state_id)

        if entry_node is None:
            raise ValueError("Exit node " + str(node.consume.label) + " is not dominated by a scope entry node")

        # Emit internal transient array deallocation
        self._frame.deallocate_arrays_in_scope(sdfg, entry_node, function_stream, result)

        outer_stream = CodeIOStream()

        # Instrumentation: Post-scope
        instr = self._dispatcher.instrumentation[node.consume.instrument]
        if instr is not None:
            instr.on_scope_exit(sdfg, state_dfg, node, outer_stream, callsite_stream, function_stream)

        self.generate_scope_postamble(sdfg, dfg, state_id, function_stream, outer_stream, callsite_stream)

        result.write("});", sdfg, state_id, node)

        result.write(outer_stream.getvalue())

    def _generate_AccessNode(self, sdfg, dfg, state_id, node, function_stream, callsite_stream):
        state_dfg = sdfg.nodes()[state_id]

        if node not in state_dfg.sink_nodes():
            # NOTE: sink nodes are synchronized at the end of a state
            cpp.presynchronize_streams(sdfg, state_dfg, state_id, node, callsite_stream)

        # Instrumentation: Pre-node
        instr = self._dispatcher.instrumentation[node.instrument]
        if instr is not None:
            instr.on_node_begin(sdfg, state_dfg, node, callsite_stream, callsite_stream, function_stream)

        sdict = state_dfg.scope_dict()
        for edge in state_dfg.in_edges(node):
            predecessor, _, _, _, memlet = edge
            if memlet.data is None:
                continue  # If the edge has to be skipped

            # Determines if this path ends here or has a definite source (array) node
            memlet_path = state_dfg.memlet_path(edge)
            if memlet_path[-1].dst == node:
                src_node = memlet_path[0].src
                # Only generate code in case this is the innermost scope
                # (copies are generated at the inner scope, where both arrays exist)
                if (scope_contains_scope(sdict, src_node, node) and sdict[src_node] != sdict[node]):
                    self._dispatcher.dispatch_copy(
                        src_node,
                        node,
                        edge,
                        sdfg,
                        dfg,
                        state_id,
                        function_stream,
                        callsite_stream,
                    )

        # Process outgoing memlets (array-to-array write should be emitted
        # from the first leading edge out of the array)
        self.process_out_memlets(
            sdfg,
            state_id,
            node,
            dfg,
            self._dispatcher,
            callsite_stream,
            False,
            function_stream,
        )

        # Instrumentation: Post-node
        if instr is not None:
            instr.on_node_end(sdfg, state_dfg, node, callsite_stream, callsite_stream, function_stream)

    # Methods for subclasses to override

    def generate_scope_preamble(self, sdfg, dfg_scope, state_id, function_stream, outer_stream, inner_stream):
        """
        Generates code for the beginning of an SDFG scope, outputting it to
        the given code streams.

        :param sdfg: The SDFG to generate code from.
        :param dfg_scope: The `ScopeSubgraphView` to generate code from.
        :param state_id: The node ID of the state in the given SDFG.
        :param function_stream: A `CodeIOStream` object that will be
                                generated outside the calling code, for
                                use when generating global functions.
        :param outer_stream: A `CodeIOStream` object that points
                             to the code before the scope generation (e.g.,
                             before for-loops or kernel invocations).
        :param inner_stream: A `CodeIOStream` object that points
                             to the beginning of the scope code (e.g.,
                             inside for-loops or beginning of kernel).
        """
        pass

    def generate_scope_postamble(self, sdfg, dfg_scope, state_id, function_stream, outer_stream, inner_stream):
        """
        Generates code for the end of an SDFG scope, outputting it to
        the given code streams.

        :param sdfg: The SDFG to generate code from.
        :param dfg_scope: The `ScopeSubgraphView` to generate code from.
        :param state_id: The node ID of the state in the given SDFG.
        :param function_stream: A `CodeIOStream` object that will be
                                generated outside the calling code, for
                                use when generating global functions.
        :param outer_stream: A `CodeIOStream` object that points
                             to the code after the scope (e.g., after
                             for-loop closing braces or kernel invocations).
        :param inner_stream: A `CodeIOStream` object that points
                             to the end of the inner scope code (e.g.,
                             before for-loop closing braces or end of
                             kernel).
        """
        pass

    def generate_tasklet_preamble(self, sdfg, dfg_scope, state_id, node, function_stream, before_memlets_stream,
                                  after_memlets_stream):
        """
        Generates code for the beginning of a tasklet. This method is
        intended to be overloaded by subclasses.

        :param sdfg: The SDFG to generate code from.
        :param dfg_scope: The `ScopeSubgraphView` to generate code from.
        :param state_id: The node ID of the state in the given SDFG.
        :param node: The tasklet node in the state.
        :param function_stream: A `CodeIOStream` object that will be
                                generated outside the calling code, for
                                use when generating global functions.
        :param before_memlets_stream: A `CodeIOStream` object that will emit
                                      code before input memlets are generated.
        :param after_memlets_stream: A `CodeIOStream` object that will emit code
                                     after input memlets are generated.
        """
        pass

    def generate_tasklet_postamble(self, sdfg, dfg_scope, state_id, node, function_stream, before_memlets_stream,
                                   after_memlets_stream):
        """
        Generates code for the end of a tasklet. This method is intended to be
        overloaded by subclasses.

        :param sdfg: The SDFG to generate code from.
        :param dfg_scope: The `ScopeSubgraphView` to generate code from.
        :param state_id: The node ID of the state in the given SDFG.
        :param node: The tasklet node in the state.
        :param function_stream: A `CodeIOStream` object that will be
                                generated outside the calling code, for
                                use when generating global functions.
        :param before_memlets_stream: A `CodeIOStream` object that will emit
                                      code before output memlets are generated.
        :param after_memlets_stream: A `CodeIOStream` object that will emit code
                                     after output memlets are generated.
        """
        pass

    def make_ptr_vector_cast(self, *args, **kwargs):
        return cpp.make_ptr_vector_cast(*args, **kwargs)<|MERGE_RESOLUTION|>--- conflicted
+++ resolved
@@ -20,11 +20,7 @@
                        dynamic_map_inputs, local_transients)
 from dace.sdfg.scope import is_devicelevel_gpu, is_devicelevel_fpga, is_in_scope
 from dace.sdfg.validation import validate_memlet_data
-<<<<<<< HEAD
 from typing import Optional, Tuple, Union
-=======
-from typing import Union
->>>>>>> da39f652
 from dace.codegen.targets import fpga
 
 
@@ -222,8 +218,6 @@
 
         # Emit memlet as a reference and register defined variable
         conntype = nodedesc.dtype if isinstance(nodedesc, data.StructureView) else dtypes.pointer(nodedesc.dtype)
-<<<<<<< HEAD
-=======
         # atype, aname, value = cpp.emit_memlet_reference(self._dispatcher,
         #                                                 sdfg,
         #                                                 memlet,
@@ -232,7 +226,6 @@
         #                                                 ancestor=0,
         #                                                 is_write=is_write)
         # NOTE: IMPORTANT!!! This is a temporary fix for Views that are used for both reading and writing
->>>>>>> da39f652
         atype, aname, value = cpp.emit_memlet_reference(self._dispatcher,
                                                         sdfg,
                                                         memlet,
@@ -268,25 +261,6 @@
                     value = f'{arrexpr}->{field_name}'
                     if isinstance(stype.members[field_name], data.Scalar):
                         value = '&' + value
-<<<<<<< HEAD
-
-        if not declared:
-            ctypedef = (nodedesc.dtype.ctype if isinstance(nodedesc, data.StructureView) else
-                        dtypes.pointer(nodedesc.dtype).ctype)
-            self._dispatcher.declared_arrays.add(aname, DefinedType.Pointer, ctypedef)
-            if isinstance(nodedesc, data.StructureView):
-                for k, v in nodedesc.members.items():
-                    if isinstance(v, data.Data):
-                        ctypedef = dtypes.pointer(v.dtype).ctype if isinstance(v, data.Array) else v.dtype.ctype
-                        defined_type = DefinedType.Scalar if isinstance(v, data.Scalar) else DefinedType.Pointer
-                        self._dispatcher.declared_arrays.add(f"{name}->{k}", defined_type, ctypedef)
-                        self._dispatcher.defined_vars.add(f"{name}->{k}", defined_type, ctypedef)
-                # TODO: Find a better way to do this (the issue is with pointers of pointers)
-                # if atype.endswith('*'):
-                #     atype = atype[:-1]
-                # if value.startswith('&'):
-                #     value = value[1:]
-=======
         
         def _visit_structure(struct: Union[data.Structure, data.StructureView],
                              prefix: str = '', declare: bool = True, define: bool = True):
@@ -315,7 +289,6 @@
                 _visit_structure(nodedesc, aname)
             else:
                 self._dispatcher.declared_arrays.add(aname, DefinedType.Pointer, ctypedef)
->>>>>>> da39f652
             declaration_stream.write(f'{atype} {aname};', sdfg, state_id, node)
         else:
             if isinstance(nodedesc, data.StructureView):
@@ -635,7 +608,7 @@
             return
         elif (nodedesc.storage == dtypes.StorageType.CPU_Heap
               or (nodedesc.storage == dtypes.StorageType.Register and symbolic.issymbolic(arrsize, sdfg.constants))):
-            callsite_stream.write(f'{operator} {alloc_name};\n', sdfg, state_id, node)
+            callsite_stream.write("delete[] %s;\n" % alloc_name, sdfg, state_id, node)
         elif nodedesc.storage is dtypes.StorageType.CPU_ThreadLocal:
             # Deallocate in each OpenMP thread
             callsite_stream.write(
