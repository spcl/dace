--- conflicted
+++ resolved
@@ -16,17 +16,10 @@
 from dace.frontend import operations
 from dace.sdfg import nodes, utils as sdutils
 from dace.sdfg import (ScopeSubgraphView, SDFG, scope_contains_scope, is_array_stream_view, NodeNotExpandedError,
-<<<<<<< HEAD
                        dynamic_map_inputs)
 from dace.sdfg.scope import is_devicelevel_gpu, is_in_scope
 from dace.sdfg.validation import validate_memlet_data
 from typing import TYPE_CHECKING, Optional, Tuple, Union
-=======
-                       dynamic_map_inputs, local_transients)
-from dace.sdfg.scope import is_devicelevel_gpu, is_devicelevel_fpga, is_in_scope
-from dace.sdfg.validation import validate_memlet_data
-from typing import Union
->>>>>>> c3313fbf
 from dace.codegen.targets import fpga
 
 
@@ -51,9 +44,6 @@
                     _visit_structure(v, args, f'{prefix}->{k}')
                 # NOTE: We should revisit this when we decide if direct access to struct members of container arrays is allowed.
                 elif isinstance(v, data.ContainerArray):
-<<<<<<< HEAD
-                    _visit_structure(v.stype, args, f'{prefix}->{k}')
-=======
 
                     cur_v = v.stype
                     prefix_ = f'{prefix}->{k}'
@@ -64,7 +54,6 @@
 
                     _visit_structure(cur_v, args, prefix_)
 
->>>>>>> c3313fbf
                 if isinstance(v, data.Data):
                     args[f'{prefix}->{k}'] = v
 
@@ -329,17 +318,6 @@
                     if isinstance(v, data.Data):
                         ctypedef = dtypes.pointer(v.dtype).ctype if isinstance(v, data.Array) else v.dtype.ctype
                         defined_type = DefinedType.Scalar if isinstance(v, data.Scalar) else DefinedType.Pointer
-<<<<<<< HEAD
-                        self._dispatcher.declared_arrays.add(f"{name}->{k}", defined_type, ctypedef)
-                        self._dispatcher.defined_vars.add(f"{name}->{k}", defined_type, ctypedef)
-                # TODO: Find a better way to do this (the issue is with pointers of pointers)
-                if atype.endswith('*'):
-                    atype = atype[:-1]
-                if value.startswith('&'):
-                    value = value[1:]
-            declaration_stream.write(f'{atype} {aname};', cfg, state_id, node)
-        allocation_stream.write(f'{aname} = {value};', cfg, state_id, node)
-=======
                         if declare:
                             self._dispatcher.declared_arrays.add(f"{prefix}->{k}", defined_type, ctypedef)
                         if define:
@@ -360,14 +338,13 @@
             if '&' in atype:
                 aname = f'{atype} {aname}'
             else:
-                declaration_stream.write(f'{atype} {aname};', sdfg, state_id, node)
+                declaration_stream.write(f'{atype} {aname};', cfg, state_id, node)
         else:
             if isinstance(nodedesc, data.StructureView):
                 _visit_structure(nodedesc, aname, declare=False)
             else:
                 self._dispatcher.defined_vars.add(aname, DefinedType.Pointer, ctypedef)
-        allocation_stream.write(f'{aname} = {value};', sdfg, state_id, node)
->>>>>>> c3313fbf
+        allocation_stream.write(f'{aname} = {value};', cfg, state_id, node)
 
     def allocate_reference(self, sdfg: SDFG, cfg: ControlFlowRegion, dfg: SDFGState, state_id: int,
                            node: nodes.AccessNode, global_stream: CodeIOStream, declaration_stream: CodeIOStream,
@@ -590,13 +567,7 @@
             ctypedef = dtypes.pointer(nodedesc.dtype).ctype
 
             if not declared:
-<<<<<<< HEAD
                 declaration_stream.write(f'{nodedesc.dtype.ctype} *{name};\n', cfg, state_id, node)
-            allocation_stream.write(
-                "%s = new %s DACE_ALIGN(64)[%s];\n" % (alloc_name, nodedesc.dtype.ctype, cpp.sym2cpp(arrsize)), cfg,
-                state_id, node)
-=======
-                declaration_stream.write(f'{nodedesc.dtype.ctype} *{name};\n', sdfg, state_id, node)
             
             # NOTE: Special case: double pointer
             ctype_str = nodedesc.dtype.ctype
@@ -607,8 +578,7 @@
                 format_str = "{name} = new {ctype} DACE_ALIGN(64)*[{size}];\n"    
             
             allocation_stream.write(format_str.format(name=alloc_name, ctype=ctype_str, size=cpp.sym2cpp(arrsize)),
-                                    sdfg, state_id, node)
->>>>>>> c3313fbf
+                                    cfg, state_id, node)
             define_var(name, DefinedType.Pointer, ctypedef)
 
             if node.setzero:
@@ -700,15 +670,9 @@
             callsite_stream.write(
                 f"""#pragma omp parallel
                 {{
-<<<<<<< HEAD
                     delete[] {name};
                 }}""".format(name=alloc_name),
                 cfg,
-=======
-                    {operator} {alloc_name};
-                }}""",
-                sdfg,
->>>>>>> c3313fbf
                 state_id,
                 node,
             )
@@ -1695,11 +1659,8 @@
         else:
             callsite_stream.write(f'{cdtype.ctype} {edge.src_conn};', cfg, state_id, src_node)
 
-<<<<<<< HEAD
-    def generate_nsdfg_header(self, sdfg, cfg, state, state_id, node, memlet_references, sdfg_label, state_struct=True):
-=======
-    def generate_nsdfg_header(self, sdfg, state, state_id, node, memlet_references, sdfg_label, state_struct=True, gpu=False):
->>>>>>> c3313fbf
+    def generate_nsdfg_header(self, sdfg, cfg, state, state_id, node, memlet_references, sdfg_label, state_struct=True,
+                              gpu=False):
         # TODO: Use a single method for GPU kernels, FPGA modules, and NSDFGs
         arguments = []
 
@@ -1736,11 +1697,7 @@
         arguments = ', '.join(arguments)
         return f'void {sdfg_label}({arguments}) {{'
 
-<<<<<<< HEAD
-    def generate_nsdfg_call(self, sdfg, cfg, state, node, memlet_references, sdfg_label, state_struct=True):
-=======
-    def generate_nsdfg_call(self, sdfg, state, node, memlet_references, sdfg_label, state_struct=True, gpu=False):
->>>>>>> c3313fbf
+    def generate_nsdfg_call(self, sdfg, cfg, state, node, memlet_references, sdfg_label, state_struct=True, gpu=False):
         prepend = []
         if state_struct:
             prepend = ['__state']
@@ -1797,12 +1754,8 @@
     ):
         inline = Config.get_bool('compiler', 'inline_sdfgs')
         self._dispatcher.defined_vars.enter_scope(sdfg, can_access_parent=inline)
-<<<<<<< HEAD
+        self._dispatcher.declared_arrays.enter_scope(sdfg, can_access_parent=inline)
         state_dfg = cfg.nodes()[state_id]
-=======
-        self._dispatcher.declared_arrays.enter_scope(sdfg, can_access_parent=inline)
-        state_dfg = sdfg.nodes()[state_id]
->>>>>>> c3313fbf
 
         fsyms = self._frame.free_symbols(node.sdfg)
         arglist = node.sdfg.arglist(scalars_only=False, free_symbols=fsyms)
