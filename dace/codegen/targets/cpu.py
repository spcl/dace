--- conflicted
+++ resolved
@@ -21,11 +21,9 @@
 from dace.sdfg.validation import validate_memlet_data
 from typing import TYPE_CHECKING, Optional, Tuple, Union
 from dace.codegen.targets import fpga
-<<<<<<< HEAD
 from dace import dtypes
 from dace.codegen.tools.type_inference import infer_expr_type
-=======
->>>>>>> 4245396e
+
 
 if TYPE_CHECKING:
     from dace.codegen.targets.framecode import DaCeCodeGenerator
