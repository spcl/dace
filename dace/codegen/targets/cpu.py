# Copyright 2019-2021 ETH Zurich and the DaCe authors. All rights reserved.
from copy import deepcopy
from dace.sdfg.state import SDFGState
import functools
import itertools
import warnings

from sympy.functions.elementary.complexes import arg

from dace import data, dtypes, registry, memlet as mmlt, sdfg as sd, subsets, symbolic, Config
from dace.codegen import cppunparse, exceptions as cgx
from dace.codegen.prettycode import CodeIOStream
from dace.codegen.targets import cpp
from dace.codegen.common import codeblock_to_cpp, sym2cpp, update_persistent_desc
from dace.codegen.targets.target import TargetCodeGenerator, make_absolute
from dace.codegen.dispatcher import DefinedType, TargetDispatcher
from dace.frontend import operations
from dace.sdfg import nodes, utils as sdutils
from dace.sdfg import (ScopeSubgraphView, SDFG, scope_contains_scope, is_array_stream_view, NodeNotExpandedError,
                       dynamic_map_inputs, local_transients)
from dace.sdfg.scope import is_devicelevel_gpu, is_devicelevel_fpga, is_in_scope
from typing import Union
from dace.codegen.targets import fpga


@registry.autoregister_params(name='cpu')
class CPUCodeGen(TargetCodeGenerator):
    """ SDFG CPU code generator. """

    title = "CPU"
    target_name = "cpu"
    language = "cpp"

    def _define_sdfg_arguments(self, sdfg, arglist):

        # NOTE: Multi-nesting with StructArrays must be further investigated.
        def _visit_structure(struct: data.Structure, args: dict, prefix: str = ''):
            for k, v in struct.members.items():
                if isinstance(v, data.Structure):
                    _visit_structure(v, args, f'{prefix}->{k}')
                elif isinstance(v, data.StructArray):
                    _visit_structure(v.stype, args, f'{prefix}->{k}')
                elif isinstance(v, data.Data):
                    args[f'{prefix}->{k}'] = v

        # Keeps track of generated connectors, so we know how to access them in nested scopes
        args = dict(arglist)
        for name, arg_type in arglist.items():
            if isinstance(arg_type, data.Structure):
                desc = sdfg.arrays[name]
                _visit_structure(arg_type, args, name)
            elif isinstance(arg_type, data.StructArray):
                desc = sdfg.arrays[name]
                desc = desc.stype
                _visit_structure(desc, args, name)

        for name, arg_type in args.items():
            if isinstance(arg_type, data.Scalar):
                # GPU global memory is only accessed via pointers
                # TODO(later): Fix workaround somehow
                if arg_type.storage is dtypes.StorageType.GPU_Global:
                    self._dispatcher.defined_vars.add(name, DefinedType.Pointer, dtypes.pointer(arg_type.dtype).ctype)
                    continue

                self._dispatcher.defined_vars.add(name, DefinedType.Scalar, arg_type.dtype.ctype)
            elif isinstance(arg_type, data.Array):
                self._dispatcher.defined_vars.add(name, DefinedType.Pointer, dtypes.pointer(arg_type.dtype).ctype)
            elif isinstance(arg_type, data.Stream):
                if arg_type.is_stream_array():
                    self._dispatcher.defined_vars.add(name, DefinedType.StreamArray, arg_type.as_arg(name=''))
                else:
                    self._dispatcher.defined_vars.add(name, DefinedType.Stream, arg_type.as_arg(name=''))
            elif isinstance(arg_type, data.Structure):
                self._dispatcher.defined_vars.add(name, DefinedType.Pointer, arg_type.dtype.ctype)
            else:
                raise TypeError("Unrecognized argument type: {t} (value {v})".format(t=type(arg_type).__name__,
                                                                                     v=str(arg_type)))

    def __init__(self, frame_codegen, sdfg):
        self._frame = frame_codegen
        self._dispatcher: TargetDispatcher = frame_codegen.dispatcher
        self.calling_codegen = self
        dispatcher = self._dispatcher

        self._locals = cppunparse.CPPLocals()
        # Scope depth (for defining locals)
        self._ldepth = 0

        # Keep nested SDFG schedule when descending into it
        self._toplevel_schedule = None

        # FIXME: this allows other code generators to change the CPU
        # behavior to assume that arrays point to packed types, thus dividing
        # all addresess by the vector length.
        self._packed_types = False

        # Keep track of traversed nodes
        self._generated_nodes = set()

        # Keep track of generated NestedSDG, and the name of the assigned function
        self._generated_nested_sdfg = dict()

        # Keeps track of generated connectors, so we know how to access them in nested scopes
        arglist = dict(self._frame.arglist)
        self._define_sdfg_arguments(sdfg, arglist)

        # Register dispatchers
        dispatcher.register_node_dispatcher(self)
        dispatcher.register_map_dispatcher(
            [dtypes.ScheduleType.CPU_Multicore, dtypes.ScheduleType.CPU_Persistent, dtypes.ScheduleType.Sequential],
            self)

        cpu_storage = [dtypes.StorageType.CPU_Heap, dtypes.StorageType.CPU_ThreadLocal, dtypes.StorageType.Register]
        dispatcher.register_array_dispatcher(cpu_storage, self)

        # Register CPU copies (all internal pairs)
        for src_storage, dst_storage in itertools.product(cpu_storage, cpu_storage):
            dispatcher.register_copy_dispatcher(src_storage, dst_storage, None, self)

    @staticmethod
    def cmake_options():
        options = []

        if Config.get('compiler', 'cpu', 'executable'):
            compiler = make_absolute(Config.get('compiler', 'cpu', 'executable'))
            options.append('-DCMAKE_CXX_COMPILER="{}"'.format(compiler))

        if Config.get('compiler', 'cpu', 'args'):
            flags = Config.get('compiler', 'cpu', 'args')
            options.append('-DCMAKE_CXX_FLAGS="{}"'.format(flags))

        return options

    def get_generated_codeobjects(self):
        # CPU target generates inline code
        return []

    @property
    def has_initializer(self):
        return False

    @property
    def has_finalizer(self):
        return False

    def generate_scope(
        self,
        sdfg: SDFG,
        dfg_scope: ScopeSubgraphView,
        state_id,
        function_stream,
        callsite_stream,
    ):
        entry_node = dfg_scope.source_nodes()[0]
        cpp.presynchronize_streams(sdfg, dfg_scope, state_id, entry_node, callsite_stream)

        self.generate_node(sdfg, dfg_scope, state_id, entry_node, function_stream, callsite_stream)
        self._dispatcher.dispatch_subgraph(sdfg,
                                           dfg_scope,
                                           state_id,
                                           function_stream,
                                           callsite_stream,
                                           skip_entry_node=True)

    def generate_node(self, sdfg, dfg, state_id, node, function_stream, callsite_stream):
        # Dynamically obtain node generator according to class name
        try:
            gen = getattr(self, "_generate_" + type(node).__name__)
        except AttributeError:
            if isinstance(node, nodes.LibraryNode):
                raise NodeNotExpandedError(sdfg, state_id, dfg.node_id(node))
            raise

        gen(sdfg, dfg, state_id, node, function_stream, callsite_stream)

        # Mark node as "generated"
        self._generated_nodes.add(node)
        self._locals.clear_scope(self._ldepth + 1)

    def allocate_view(self, sdfg: SDFG, dfg: SDFGState, state_id: int, node: nodes.AccessNode,
                      global_stream: CodeIOStream, declaration_stream: CodeIOStream, allocation_stream: CodeIOStream):
        """
        Allocates (creates pointer and refers to original) a view of an
        existing array, scalar, or view.
        """

        name = node.data
        nodedesc = node.desc(sdfg)
        ptrname = cpp.ptr(name, nodedesc, sdfg, self._frame)

        # Check if array is already declared
        declared = self._dispatcher.declared_arrays.has(ptrname)

        # Check directionality of view (referencing dst or src)
        edge = sdutils.get_view_edge(dfg, node)

        # When emitting ArrayInterface, we need to know if this is a read or
        # write variation
        is_write = edge.src is node

        # Allocate the viewed data before the view, if necessary
        mpath = dfg.memlet_path(edge)
        viewed_dnode = mpath[-1].dst if is_write else mpath[0].src
        self._dispatcher.dispatch_allocate(sdfg, dfg, state_id, viewed_dnode, viewed_dnode.desc(sdfg), global_stream,
                                           allocation_stream)

        # Memlet points to view, construct mirror memlet
        memlet = edge.data
        if memlet.data == node.data:
            memlet = deepcopy(memlet)
            memlet.data = viewed_dnode.data
            memlet.subset = memlet.dst_subset if is_write else memlet.src_subset
            if memlet.subset is None:
                memlet.subset = subsets.Range.from_array(viewed_dnode.desc(sdfg))

        # Emit memlet as a reference and register defined variable
        atype, aname, value = cpp.emit_memlet_reference(self._dispatcher,
                                                        sdfg,
                                                        memlet,
                                                        name,
                                                        dtypes.pointer(nodedesc.dtype),
                                                        ancestor=0,
                                                        is_write=is_write)
        if not declared:
            ctypedef = dtypes.pointer(nodedesc.dtype).ctype
            self._dispatcher.declared_arrays.add(aname, DefinedType.Pointer, ctypedef)
            if isinstance(nodedesc, data.StructureView):
                for k, v in nodedesc.members.items():
                    if isinstance(v, data.Data):
                        ctypedef = dtypes.pointer(v.dtype).ctype if isinstance(v, data.Array) else v.dtype.ctype
                        defined_type = DefinedType.Scalar if isinstance(v, data.Scalar) else DefinedType.Pointer
                        self._dispatcher.declared_arrays.add(f"{name}->{k}", defined_type, ctypedef)
                        self._dispatcher.defined_vars.add(f"{name}->{k}", defined_type, ctypedef)
                # TODO: Find a better way to do this (the issue is with pointers of pointers)
                if atype.endswith('*'):
                    atype = atype[:-1]
                if value.startswith('&'):
                    value = value[1:]
            declaration_stream.write(f'{atype} {aname};', sdfg, state_id, node)
        allocation_stream.write(f'{aname} = {value};', sdfg, state_id, node)

    def allocate_reference(self, sdfg: SDFG, dfg: SDFGState, state_id: int, node: nodes.AccessNode,
                           global_stream: CodeIOStream, declaration_stream: CodeIOStream,
                           allocation_stream: CodeIOStream):
        name = node.data
        nodedesc = node.desc(sdfg)
        ptrname = cpp.ptr(name, nodedesc, sdfg, self._frame)

        # Check if reference is already declared
        declared = self._dispatcher.declared_arrays.has(ptrname)

        if not declared:
            declaration_stream.write(f'{nodedesc.dtype.ctype} *{ptrname};', sdfg, state_id, node)
            ctypedef = dtypes.pointer(nodedesc.dtype).ctype
            self._dispatcher.declared_arrays.add(ptrname, DefinedType.Pointer, ctypedef)
            self._dispatcher.defined_vars.add(ptrname, DefinedType.Pointer, ctypedef)

    def declare_array(self, sdfg, dfg, state_id, node, nodedesc, function_stream, declaration_stream):

        fsymbols = self._frame.symbols_and_constants(sdfg)
        # NOTE: `dfg` (state) will be None iff `nodedesc` is non-free symbol dependent
        # (see `DaCeCodeGenerator.determine_allocation_lifetime` in `dace.codegen.targets.framecode`).
        # We add the `dfg is not None` check because the `sdutils.is_nonfree_sym_dependent` check will fail if
        # `nodedesc` is a View and `dfg` is None.
        if dfg and not sdutils.is_nonfree_sym_dependent(node, nodedesc, dfg, fsymbols):
            raise NotImplementedError("The declare_array method should only be used for variables "
                                      "that must have their declaration and allocation separate.")

        name = node.root_data
        ptrname = cpp.ptr(name, nodedesc, sdfg, self._frame)

        if nodedesc.transient is False:
            return

        # Check if array is already declared
        if self._dispatcher.declared_arrays.has(ptrname):
            return

        # Compute array size
        arrsize = nodedesc.total_size
        if not isinstance(nodedesc.dtype, dtypes.opaque):
            arrsize_bytes = arrsize * nodedesc.dtype.bytes

        if (nodedesc.storage == dtypes.StorageType.CPU_Heap or nodedesc.storage == dtypes.StorageType.Register):

            ctypedef = dtypes.pointer(nodedesc.dtype).ctype

            declaration_stream.write(f'{nodedesc.dtype.ctype} *{name} = nullptr;\n', sdfg, state_id, node)
            self._dispatcher.declared_arrays.add(name, DefinedType.Pointer, ctypedef)
            return
        elif nodedesc.storage is dtypes.StorageType.CPU_ThreadLocal:
            # Define pointer once
            # NOTE: OpenMP threadprivate storage MUST be declared globally.
            function_stream.write(
                "{ctype} *{name} = nullptr;\n"
                "#pragma omp threadprivate({name})".format(ctype=nodedesc.dtype.ctype, name=name),
                sdfg,
                state_id,
                node,
            )
            self._dispatcher.declared_arrays.add_global(name, DefinedType.Pointer, '%s *' % nodedesc.dtype.ctype)
        else:
            raise NotImplementedError("Unimplemented storage type " + str(nodedesc.storage))

    def allocate_array(self, sdfg, dfg, state_id, node, nodedesc, function_stream, declaration_stream,
                       allocation_stream, allocate_nested_data: bool = True):
        alloc_name = cpp.ptr(node.data, nodedesc, sdfg, self._frame)
        name = alloc_name

        tokens = node.data.split('.')
        top_desc = sdfg.arrays[tokens[0]]
        # NOTE: Assuming here that all Structure members share transient/storage/lifetime properties.
        # TODO: Study what is needed in the DaCe stack to ensure this assumption is correct.
        top_transient = top_desc.transient
        top_storage = top_desc.storage
        top_lifetime = top_desc.lifetime

        if top_transient is False:
            return

        # Check if array is already allocated
        if self._dispatcher.defined_vars.has(name):
            return
        
        if len(tokens) > 1:
            for i in range(len(tokens) - 1):
                tmp_name = '.'.join(tokens[:i + 1])
                tmp_alloc_name = cpp.ptr(tmp_name, sdfg.arrays[tmp_name], sdfg, self._frame)
                if not self._dispatcher.defined_vars.has(tmp_alloc_name):
                    self.allocate_array(sdfg, dfg, state_id, nodes.AccessNode(tmp_name), sdfg.arrays[tmp_name],
                                        function_stream, declaration_stream, allocation_stream,
                                        allocate_nested_data=False)
            declared = True
        else:
            # Check if array is already declared
            declared = self._dispatcher.declared_arrays.has(name)

        define_var = self._dispatcher.defined_vars.add
        if top_lifetime in (dtypes.AllocationLifetime.Persistent, dtypes.AllocationLifetime.External):
            define_var = self._dispatcher.defined_vars.add_global
            nodedesc = update_persistent_desc(nodedesc, sdfg)

        # Compute array size
        arrsize = nodedesc.total_size
        arrsize_bytes = None
        if not isinstance(nodedesc.dtype, dtypes.opaque):
            arrsize_bytes = arrsize * nodedesc.dtype.bytes

        if isinstance(nodedesc, data.Structure) and not isinstance(nodedesc, data.StructureView):
            declaration_stream.write(f"{nodedesc.ctype} {name} = new {nodedesc.dtype.base_type};\n")
            define_var(name, DefinedType.Pointer, nodedesc.ctype)
<<<<<<< HEAD
            if allocate_nested_data:
                for k, v in nodedesc.members.items():
                    if isinstance(v, data.Data):
                        ctypedef = dtypes.pointer(v.dtype).ctype if isinstance(v, data.Array) else v.dtype.ctype
                        defined_type = DefinedType.Scalar if isinstance(v, data.Scalar) else DefinedType.Pointer
                        self._dispatcher.declared_arrays.add(f"{name}->{k}", defined_type, ctypedef)
                        # NOTE: The access node dataname must "navigate" the structure with dots (not arrows).
                        self.allocate_array(sdfg, dfg, state_id, nodes.AccessNode(f"{node.data}.{k}"), v,
                                            function_stream, declaration_stream, allocation_stream)
=======
            for k, v in nodedesc.members.items():
                if isinstance(v, data.Data):
                    ctypedef = dtypes.pointer(v.dtype).ctype if isinstance(v, data.Array) else v.dtype.ctype
                    defined_type = DefinedType.Scalar if isinstance(v, data.Scalar) else DefinedType.Pointer
                    self._dispatcher.declared_arrays.add(f"{name}->{k}", defined_type, ctypedef)
                    if isinstance(v, data.Scalar):
                        # NOTE: Scalar members are already defined in the struct definition.
                        self._dispatcher.defined_vars.add(f"{name}->{k}", defined_type, ctypedef)
                    else:
                        self.allocate_array(sdfg, dfg, state_id, nodes.AccessNode(f"{name}.{k}"), v, function_stream,
                                            declaration_stream, allocation_stream)
>>>>>>> a46c8020
            return
        if isinstance(nodedesc, (data.StructureView, data.View)):
            return self.allocate_view(sdfg, dfg, state_id, node, function_stream, declaration_stream, allocation_stream)
        if isinstance(nodedesc, data.Reference):
            return self.allocate_reference(sdfg, dfg, state_id, node, function_stream, declaration_stream,
                                           allocation_stream)
        if isinstance(nodedesc, data.Scalar):
            if top_desc is not None and isinstance(top_desc, (data.Structure, data.StructureView)):
                # If this scalar is a field of a structure, there is no need for allocation.
                return

            if node.setzero:
                declaration_stream.write("%s %s = 0;\n" % (nodedesc.dtype.ctype, name), sdfg, state_id, node)
            else:
                declaration_stream.write("%s %s;\n" % (nodedesc.dtype.ctype, name), sdfg, state_id, node)
            define_var(name, DefinedType.Scalar, nodedesc.dtype.ctype)
        elif isinstance(nodedesc, data.Stream):
            ###################################################################
            # Stream directly connected to an array

            if is_array_stream_view(sdfg, dfg, node):
                if state_id is None:
                    raise SyntaxError("Stream-view of array may not be defined in more than one state")

                arrnode = sdfg.arrays[nodedesc.sink]
                state = sdfg.nodes()[state_id]
                edges = state.out_edges(node)
                if len(edges) > 1:
                    raise NotImplementedError("Cannot handle streams writing to multiple arrays.")

                memlet_path = state.memlet_path(edges[0])
                # Allocate the array before its stream view, if necessary
                self.allocate_array(sdfg, dfg, state_id, memlet_path[-1].dst, memlet_path[-1].dst.desc(sdfg),
                                    function_stream, declaration_stream, allocation_stream)

                array_expr = cpp.copy_expr(self._dispatcher,
                                           sdfg,
                                           nodedesc.sink,
                                           edges[0].data,
                                           packed_types=self._packed_types)
                threadlocal = ""
                threadlocal_stores = [dtypes.StorageType.CPU_ThreadLocal, dtypes.StorageType.Register]
                if (sdfg.arrays[nodedesc.sink].storage in threadlocal_stores or nodedesc.storage in threadlocal_stores):
                    threadlocal = "Threadlocal"
                ctype = 'dace::ArrayStreamView%s<%s>' % (threadlocal, arrnode.dtype.ctype)
                declaration_stream.write(
                    "%s %s (%s);\n" % (ctype, name, array_expr),
                    sdfg,
                    state_id,
                    node,
                )
                define_var(name, DefinedType.Stream, ctype)
                return

            ###################################################################
            # Regular stream

            dtype = nodedesc.dtype.ctype
            ctypedef = 'dace::Stream<{}>'.format(dtype)
            if nodedesc.buffer_size != 0:
                definition = "{} {}({});".format(ctypedef, name, nodedesc.buffer_size)
            else:
                definition = "{} {};".format(ctypedef, name)

            declaration_stream.write(definition, sdfg, state_id, node)
            define_var(name, DefinedType.Stream, ctypedef)

        elif (top_storage == dtypes.StorageType.CPU_Heap
              or (top_storage == dtypes.StorageType.Register and
                  ((symbolic.issymbolic(arrsize, sdfg.constants)) or
                   (arrsize_bytes and ((arrsize_bytes > Config.get("compiler", "max_stack_array_size")) == True))))):

            if top_storage == dtypes.StorageType.Register:

                if symbolic.issymbolic(arrsize, sdfg.constants):
                    warnings.warn('Variable-length array %s with size %s '
                                  'detected and was allocated on heap instead of '
                                  '%s' % (name, cpp.sym2cpp(arrsize), top_storage))
                elif (arrsize_bytes > Config.get("compiler", "max_stack_array_size")) == True:
                    warnings.warn("Array {} with size {} detected and was allocated on heap instead of "
                                  "{} since its size is greater than max_stack_array_size ({})".format(
                                      name, cpp.sym2cpp(arrsize_bytes), top_storage,
                                      Config.get("compiler", "max_stack_array_size")))

            ctypedef = dtypes.pointer(nodedesc.dtype).ctype

            if not declared:
                declaration_stream.write(f'{nodedesc.dtype.ctype} *{name};\n', sdfg, state_id, node)
            allocation_stream.write(
                "%s = new %s DACE_ALIGN(64)[%s];\n" % (alloc_name, nodedesc.dtype.ctype, cpp.sym2cpp(arrsize)), sdfg,
                state_id, node)
            define_var(name, DefinedType.Pointer, ctypedef)

            if node.setzero:
                allocation_stream.write("memset(%s, 0, sizeof(%s)*%s);" %
                                        (alloc_name, nodedesc.dtype.ctype, cpp.sym2cpp(arrsize)))
            if nodedesc.start_offset != 0:
                allocation_stream.write(f'{alloc_name} += {cpp.sym2cpp(nodedesc.start_offset)};\n', sdfg, state_id,
                                        node)

            return
        elif (top_storage == dtypes.StorageType.Register):
            ctypedef = dtypes.pointer(nodedesc.dtype).ctype
            if nodedesc.start_offset != 0:
                raise NotImplementedError('Start offset unsupported for registers')
            if node.setzero:
                declaration_stream.write(
                    "%s %s[%s]  DACE_ALIGN(64) = {0};\n" % (nodedesc.dtype.ctype, name, cpp.sym2cpp(arrsize)),
                    sdfg,
                    state_id,
                    node,
                )
                define_var(name, DefinedType.Pointer, ctypedef)
                return
            declaration_stream.write(
                "%s %s[%s]  DACE_ALIGN(64);\n" % (nodedesc.dtype.ctype, name, cpp.sym2cpp(arrsize)),
                sdfg,
                state_id,
                node,
            )
            define_var(name, DefinedType.Pointer, ctypedef)
            return
        elif top_storage is dtypes.StorageType.CPU_ThreadLocal:
            # Define pointer once
            # NOTE: OpenMP threadprivate storage MUST be declared globally.
            if not declared:
                function_stream.write(
                    "{ctype} *{name};\n#pragma omp threadprivate({name})".format(ctype=nodedesc.dtype.ctype, name=name),
                    sdfg,
                    state_id,
                    node,
                )
                self._dispatcher.declared_arrays.add_global(name, DefinedType.Pointer, '%s *' % nodedesc.dtype.ctype)

            # Allocate in each OpenMP thread
            allocation_stream.write(
                """
                #pragma omp parallel
                {{
                    {name} = new {ctype} DACE_ALIGN(64)[{arrsize}];""".format(ctype=nodedesc.dtype.ctype,
                                                                              name=alloc_name,
                                                                              arrsize=cpp.sym2cpp(arrsize)),
                sdfg,
                state_id,
                node,
            )
            if node.setzero:
                allocation_stream.write("memset(%s, 0, sizeof(%s)*%s);" %
                                        (alloc_name, nodedesc.dtype.ctype, cpp.sym2cpp(arrsize)))
            if nodedesc.start_offset != 0:
                allocation_stream.write(f'{alloc_name} += {cpp.sym2cpp(nodedesc.start_offset)};\n', sdfg, state_id,
                                        node)

            # Close OpenMP parallel section
            allocation_stream.write('}')
            self._dispatcher.defined_vars.add_global(name, DefinedType.Pointer, '%s *' % nodedesc.dtype.ctype)
        else:
            raise NotImplementedError("Unimplemented storage type " + str(top_storage))

    def deallocate_array(self, sdfg, dfg, state_id, node, nodedesc, function_stream, callsite_stream):
        arrsize = nodedesc.total_size
        alloc_name = cpp.ptr(node.data, nodedesc, sdfg, self._frame)
        if isinstance(nodedesc, data.Array) and nodedesc.start_offset != 0:
            alloc_name = f'({alloc_name} - {cpp.sym2cpp(nodedesc.start_offset)})'

        if self._dispatcher.declared_arrays.has(alloc_name):
            is_global = nodedesc.lifetime in (dtypes.AllocationLifetime.Global, dtypes.AllocationLifetime.Persistent,
                                              dtypes.AllocationLifetime.External)
            self._dispatcher.declared_arrays.remove(alloc_name, is_global=is_global)

        if isinstance(nodedesc, (data.Scalar, data.StructureView, data.View, data.Stream, data.Reference)):
            return
        elif (nodedesc.storage == dtypes.StorageType.CPU_Heap
              or (nodedesc.storage == dtypes.StorageType.Register and symbolic.issymbolic(arrsize, sdfg.constants))):
            callsite_stream.write("delete[] %s;\n" % alloc_name, sdfg, state_id, node)
        elif nodedesc.storage is dtypes.StorageType.CPU_ThreadLocal:
            # Deallocate in each OpenMP thread
            callsite_stream.write(
                """#pragma omp parallel
                {{
                    delete[] {name};
                }}""".format(name=alloc_name),
                sdfg,
                state_id,
                node,
            )
        else:
            return

    def copy_memory(
        self,
        sdfg,
        dfg,
        state_id,
        src_node,
        dst_node,
        edge,
        function_stream,
        callsite_stream,
    ):
        if isinstance(src_node, nodes.Tasklet):
            src_storage = dtypes.StorageType.Register
            try:
                src_parent = dfg.entry_node(src_node)
            except KeyError:
                src_parent = None
            dst_schedule = None if src_parent is None else src_parent.map.schedule
        else:
            src_storage = src_node.desc(sdfg).storage

        if isinstance(dst_node, nodes.Tasklet):
            dst_storage = dtypes.StorageType.Register
        else:
            dst_storage = dst_node.desc(sdfg).storage

        try:
            dst_parent = dfg.entry_node(dst_node)
        except KeyError:
            dst_parent = None
        dst_schedule = None if dst_parent is None else dst_parent.map.schedule

        state_dfg = sdfg.node(state_id)

        # Emit actual copy
        self._emit_copy(
            sdfg,
            state_id,
            src_node,
            src_storage,
            dst_node,
            dst_storage,
            dst_schedule,
            edge,
            state_dfg,
            callsite_stream,
        )

    def _emit_copy(
        self,
        sdfg,
        state_id,
        src_node,
        src_storage,
        dst_node,
        dst_storage,
        dst_schedule,
        edge,
        dfg,
        stream,
    ):
        u, uconn, v, vconn, memlet = edge
        orig_vconn = vconn

        # Determine memlet directionality
        if isinstance(src_node, nodes.AccessNode) and memlet.data == src_node.data:
            write = True
        elif isinstance(dst_node, nodes.AccessNode) and memlet.data == dst_node.data:
            write = False
        elif isinstance(src_node, nodes.CodeNode) and isinstance(dst_node, nodes.CodeNode):
            # Code->Code copy (not read nor write)
            raise RuntimeError("Copying between code nodes is only supported as part of the participating nodes")
        else:
            raise LookupError("Memlet does not point to any of the nodes")

        if isinstance(dst_node, nodes.Tasklet):
            # Copy into tasklet
            stream.write(
                "    " + self.memlet_definition(sdfg, memlet, False, vconn, dst_node.in_connectors[vconn]),
                sdfg,
                state_id,
                [src_node, dst_node],
            )
            return
        elif isinstance(src_node, nodes.Tasklet):
            # Copy out of tasklet
            stream.write(
                "    " + self.memlet_definition(sdfg, memlet, True, uconn, src_node.out_connectors[uconn]),
                sdfg,
                state_id,
                [src_node, dst_node],
            )
            return
        else:  # Copy array-to-array
            src_nodedesc = src_node.desc(sdfg)
            dst_nodedesc = dst_node.desc(sdfg)

            if write:
                vconn = cpp.ptr(dst_node.data, dst_nodedesc, sdfg, self._frame)
            ctype = dst_nodedesc.dtype.ctype

            #############################################
            # Corner cases

            # Setting a reference
            if isinstance(dst_nodedesc, data.Reference) and orig_vconn == 'set':
                srcptr = cpp.ptr(src_node.data, src_nodedesc, sdfg, self._frame)
                defined_type, _ = self._dispatcher.defined_vars.get(srcptr)
                stream.write(
                    "%s = %s;" % (vconn, cpp.cpp_ptr_expr(sdfg, memlet, defined_type)),
                    sdfg,
                    state_id,
                    [src_node, dst_node],
                )
                return

            # Writing from/to a stream
            if isinstance(sdfg.arrays[memlet.data], data.Stream) or (isinstance(src_node, nodes.AccessNode)
                                                                     and isinstance(src_nodedesc, data.Stream)):
                # Identify whether a stream is writing to an array
                if isinstance(dst_nodedesc, (data.Scalar, data.Array)) and isinstance(src_nodedesc, data.Stream):
                    # Stream -> Array - pop bulk
                    if is_array_stream_view(sdfg, dfg, src_node):
                        return  # Do nothing (handled by ArrayStreamView)

                    array_subset = (memlet.subset if memlet.data == dst_node.data else memlet.other_subset)
                    if array_subset is None:  # Need to use entire array
                        array_subset = subsets.Range.from_array(dst_nodedesc)

                    # stream_subset = (memlet.subset
                    #                  if memlet.data == src_node.data else
                    #                  memlet.other_subset)
                    stream_subset = memlet.subset
                    if memlet.data != src_node.data and memlet.other_subset:
                        stream_subset = memlet.other_subset

                    stream_expr = cpp.cpp_offset_expr(src_nodedesc, stream_subset)
                    array_expr = cpp.cpp_offset_expr(dst_nodedesc, array_subset)
                    assert functools.reduce(lambda a, b: a * b, src_nodedesc.shape, 1) == 1
                    stream.write(
                        "{s}.pop(&{arr}[{aexpr}], {maxsize});".format(s=cpp.ptr(src_node.data, src_nodedesc, sdfg,
                                                                                self._frame),
                                                                      arr=cpp.ptr(dst_node.data, dst_nodedesc, sdfg,
                                                                                  self._frame),
                                                                      aexpr=array_expr,
                                                                      maxsize=cpp.sym2cpp(array_subset.num_elements())),
                        sdfg,
                        state_id,
                        [src_node, dst_node],
                    )
                    return
                # Array -> Stream - push bulk
                if isinstance(src_nodedesc, (data.Scalar, data.Array)) and isinstance(dst_nodedesc, data.Stream):
                    if isinstance(src_nodedesc, data.Scalar):
                        stream.write(
                            "{s}.push({arr});".format(s=cpp.ptr(dst_node.data, dst_nodedesc, sdfg, self._frame),
                                                      arr=cpp.ptr(src_node.data, src_nodedesc, sdfg, self._frame)),
                            sdfg,
                            state_id,
                            [src_node, dst_node],
                        )
                    elif hasattr(src_nodedesc, "src"):  # ArrayStreamView
                        stream.write(
                            "{s}.push({arr});".format(s=cpp.ptr(dst_node.data, dst_nodedesc, sdfg, self._frame),
                                                      arr=cpp.ptr(src_nodedesc.src, sdfg.arrays[src_nodedesc.src], sdfg,
                                                                  self._frame)),
                            sdfg,
                            state_id,
                            [src_node, dst_node],
                        )
                    else:
                        copysize = " * ".join([cpp.sym2cpp(s) for s in memlet.subset.size()])
                        stream.write(
                            "{s}.push({arr}, {size});".format(s=cpp.ptr(dst_node.data, dst_nodedesc, sdfg, self._frame),
                                                              arr=cpp.ptr(src_node.data, src_nodedesc, sdfg,
                                                                          self._frame),
                                                              size=copysize),
                            sdfg,
                            state_id,
                            [src_node, dst_node],
                        )
                    return
                else:
                    # Unknown case
                    raise NotImplementedError

            #############################################

            state_dfg = sdfg.nodes()[state_id]

            copy_shape, src_strides, dst_strides, src_expr, dst_expr = cpp.memlet_copy_to_absolute_strides(
                self._dispatcher, sdfg, state_dfg, edge, src_node, dst_node, self._packed_types)

            # Which numbers to include in the variable argument part
            dynshape, dynsrc, dyndst = 1, 1, 1

            # Dynamic copy dimensions
            if any(symbolic.issymbolic(s, sdfg.constants) for s in copy_shape):
                copy_tmpl = "Dynamic<{type}, {veclen}, {aligned}, {dims}>".format(
                    type=ctype,
                    veclen=1,  # Taken care of in "type"
                    aligned="false",
                    dims=len(copy_shape),
                )
            else:  # Static copy dimensions
                copy_tmpl = "<{type}, {veclen}, {aligned}, {dims}>".format(
                    type=ctype,
                    veclen=1,  # Taken care of in "type"
                    aligned="false",
                    dims=", ".join(cpp.sym2cpp(copy_shape)),
                )
                dynshape = 0

            # Constant src/dst dimensions
            if not any(symbolic.issymbolic(s, sdfg.constants) for s in dst_strides):
                # Constant destination
                shape_tmpl = "template ConstDst<%s>" % ", ".join(cpp.sym2cpp(dst_strides))
                dyndst = 0
            elif not any(symbolic.issymbolic(s, sdfg.constants) for s in src_strides):
                # Constant source
                shape_tmpl = "template ConstSrc<%s>" % ", ".join(cpp.sym2cpp(src_strides))
                dynsrc = 0
            else:
                # Both dynamic
                shape_tmpl = "Dynamic"

            # Parameter pack handling
            stride_tmpl_args = [0] * (dynshape + dynsrc + dyndst) * len(copy_shape)
            j = 0
            for shape, src, dst in zip(copy_shape, src_strides, dst_strides):
                if dynshape > 0:
                    stride_tmpl_args[j] = shape
                    j += 1
                if dynsrc > 0:
                    stride_tmpl_args[j] = src
                    j += 1
                if dyndst > 0:
                    stride_tmpl_args[j] = dst
                    j += 1

            copy_args = ([src_expr, dst_expr] +
                         ([] if memlet.wcr is None else [cpp.unparse_cr(sdfg, memlet.wcr, dst_nodedesc.dtype)]) +
                         cpp.sym2cpp(stride_tmpl_args))

            # Instrumentation: Pre-copy
            for instr in self._dispatcher.instrumentation.values():
                if instr is not None:
                    instr.on_copy_begin(sdfg, state_dfg, src_node, dst_node, edge, stream, None, copy_shape,
                                        src_strides, dst_strides)

            nc = True
            if memlet.wcr is not None:
                nc = not cpp.is_write_conflicted(dfg, edge, sdfg_schedule=self._toplevel_schedule)
            if nc:
                stream.write(
                    """
                    dace::CopyND{copy_tmpl}::{shape_tmpl}::{copy_func}(
                        {copy_args});""".format(
                        copy_tmpl=copy_tmpl,
                        shape_tmpl=shape_tmpl,
                        copy_func="Copy" if memlet.wcr is None else "Accumulate",
                        copy_args=", ".join(copy_args),
                    ),
                    sdfg,
                    state_id,
                    [src_node, dst_node],
                )
            else:  # Conflicted WCR
                if dynshape == 1:
                    warnings.warn('Performance warning: Emitting dynamically-'
                                  'shaped atomic write-conflict resolution of an array.')
                    stream.write(
                        """
                        dace::CopyND{copy_tmpl}::{shape_tmpl}::Accumulate_atomic(
                        {copy_args});""".format(
                            copy_tmpl=copy_tmpl,
                            shape_tmpl=shape_tmpl,
                            copy_args=", ".join(copy_args),
                        ),
                        sdfg,
                        state_id,
                        [src_node, dst_node],
                    )
                elif copy_shape == [1]:  # Special case: accumulating one element
                    dst_expr = self.memlet_view_ctor(sdfg, memlet, dst_nodedesc.dtype, True)
                    stream.write(
                        self.write_and_resolve_expr(
                            sdfg, memlet, nc, dst_expr, '*(' + src_expr + ')', dtype=dst_nodedesc.dtype) + ';', sdfg,
                        state_id, [src_node, dst_node])
                else:
                    warnings.warn('Minor performance warning: Emitting statically-'
                                  'shaped atomic write-conflict resolution of an array.')
                    stream.write(
                        """
                        dace::CopyND{copy_tmpl}::{shape_tmpl}::Accumulate_atomic(
                        {copy_args});""".format(
                            copy_tmpl=copy_tmpl,
                            shape_tmpl=shape_tmpl,
                            copy_args=", ".join(copy_args),
                        ),
                        sdfg,
                        state_id,
                        [src_node, dst_node],
                    )

        #############################################################
        # Instrumentation: Post-copy
        for instr in self._dispatcher.instrumentation.values():
            if instr is not None:
                instr.on_copy_end(sdfg, state_dfg, src_node, dst_node, edge, stream, None)
        #############################################################

    ###########################################################################
    # Memlet handling

    def write_and_resolve_expr(self, sdfg, memlet, nc, outname, inname, indices=None, dtype=None):
        """
        Emits a conflict resolution call from a memlet.
        """

        redtype = operations.detect_reduction_type(memlet.wcr)
        atomic = "_atomic" if not nc else ""
        ptrname = cpp.ptr(memlet.data, sdfg.arrays[memlet.data], sdfg, self._frame)
        defined_type, _ = self._dispatcher.defined_vars.get(ptrname)
        if isinstance(indices, str):
            ptr = '%s + %s' % (cpp.cpp_ptr_expr(sdfg, memlet, defined_type, codegen=self._frame), indices)
        else:
            ptr = cpp.cpp_ptr_expr(sdfg, memlet, defined_type, indices=indices, codegen=self._frame)

        if isinstance(dtype, dtypes.pointer):
            dtype = dtype.base_type

        # If there is a type mismatch and more than one element is used, cast
        # pointer (vector->vector WCR). Otherwise, generate vector->scalar
        # (horizontal) reduction.
        vec_prefix = ''
        vec_suffix = ''
        dst_dtype = sdfg.arrays[memlet.data].dtype
        if (isinstance(dtype, dtypes.vector) and not isinstance(dst_dtype, dtypes.vector)):
            if memlet.subset.num_elements() != 1:
                ptr = f'({dtype.ctype} *)({ptr})'
            else:
                vec_prefix = 'v'
                vec_suffix = f'<{dtype.veclen}>'
                dtype = dtype.base_type

        func = f'{vec_prefix}reduce{atomic}{vec_suffix}'

        # Special call for detected reduction types
        if redtype != dtypes.ReductionType.Custom:
            credtype = "dace::ReductionType::" + str(redtype)[str(redtype).find(".") + 1:]
            return (f'dace::wcr_fixed<{credtype}, {dtype.ctype}>::{func}({ptr}, {inname})')

        # General reduction
        custom_reduction = cpp.unparse_cr(sdfg, memlet.wcr, dtype)
        return (f'dace::wcr_custom<{dtype.ctype}>:: template {func}({custom_reduction}, {ptr}, {inname})')

    def process_out_memlets(self,
                            sdfg,
                            state_id,
                            node,
                            dfg,
                            dispatcher,
                            result,
                            locals_defined,
                            function_stream,
                            skip_wcr=False,
                            codegen=None):
        codegen = codegen or self
        scope_dict = sdfg.nodes()[state_id].scope_dict()

        for edge in dfg.out_edges(node):
            _, uconn, v, _, memlet = edge
            if skip_wcr and memlet.wcr is not None:
                continue
            dst_edge = dfg.memlet_path(edge)[-1]
            dst_node = dst_edge.dst

            # Target is neither a data nor a tasklet node
            if isinstance(node, nodes.AccessNode) and (not isinstance(dst_node, nodes.AccessNode)
                                                       and not isinstance(dst_node, nodes.CodeNode)):
                continue

            # Skip array->code (will be handled as a tasklet input)
            if isinstance(node, nodes.AccessNode) and isinstance(v, nodes.CodeNode):
                continue

            # code->code (e.g., tasklet to tasklet)
            if isinstance(dst_node, nodes.CodeNode) and edge.src_conn:
                shared_data_name = edge.data.data
                if not shared_data_name:
                    # Very unique name. TODO: Make more intuitive
                    shared_data_name = '__dace_%d_%d_%d_%d_%s' % (sdfg.sdfg_id, state_id, dfg.node_id(node),
                                                                  dfg.node_id(dst_node), edge.src_conn)

                result.write(
                    "%s = %s;" % (shared_data_name, edge.src_conn),
                    sdfg,
                    state_id,
                    [edge.src, edge.dst],
                )
                continue

            # If the memlet is not pointing to a data node (e.g. tasklet), then
            # the tasklet will take care of the copy
            if not isinstance(dst_node, nodes.AccessNode):
                continue
            # If the memlet is pointing into an array in an inner scope, then
            # the inner scope (i.e., the output array) must handle it
            if scope_dict[node] != scope_dict[dst_node] and scope_contains_scope(scope_dict, node, dst_node):
                continue

            # Array to tasklet (path longer than 1, handled at tasklet entry)
            if node == dst_node:
                continue

            # Tasklet -> array
            if isinstance(node, nodes.CodeNode):
                if not uconn:
                    raise SyntaxError("Cannot copy memlet without a local connector: {} to {}".format(
                        str(edge.src), str(edge.dst)))

                conntype = node.out_connectors[uconn]
                is_scalar = not isinstance(conntype, dtypes.pointer)
                if isinstance(conntype, dtypes.pointer) and sdfg.arrays[memlet.data].dtype == conntype:
                    is_scalar = True  # Pointer to pointer assignment
                is_stream = isinstance(sdfg.arrays[memlet.data], data.Stream)
                is_refset = isinstance(sdfg.arrays[memlet.data], data.Reference) and dst_edge.dst_conn == 'set'

                if (is_scalar and not memlet.dynamic and not is_stream) or is_refset:
                    out_local_name = "    __" + uconn
                    in_local_name = uconn
                    if not locals_defined:
                        out_local_name = self.memlet_ctor(sdfg, memlet, node.out_connectors[uconn], True)
                        in_memlets = [d for _, _, _, _, d in dfg.in_edges(node)]
                        assert len(in_memlets) == 1
                        in_local_name = self.memlet_ctor(sdfg, in_memlets[0], node.out_connectors[uconn], False)

                    state_dfg = sdfg.nodes()[state_id]

                    if memlet.wcr is not None:
                        nc = not cpp.is_write_conflicted(dfg, edge, sdfg_schedule=self._toplevel_schedule)
                        write_expr = codegen.write_and_resolve_expr(
                            sdfg, memlet, nc, out_local_name, in_local_name, dtype=node.out_connectors[uconn]) + ";"
                    else:
                        if isinstance(node, nodes.NestedSDFG):
                            # This case happens with nested SDFG outputs,
                            # which we skip since the memlets are references
                            continue
                        desc = sdfg.arrays[memlet.data]
                        ptrname = cpp.ptr(memlet.data, desc, sdfg, self._frame)
                        is_global = desc.lifetime in (dtypes.AllocationLifetime.Global,
                                                      dtypes.AllocationLifetime.Persistent,
                                                      dtypes.AllocationLifetime.External)
                        try:
                            defined_type, _ = self._dispatcher.declared_arrays.get(ptrname, is_global=is_global)
                        except KeyError:
                            defined_type, _ = self._dispatcher.defined_vars.get(ptrname, is_global=is_global)

                        if defined_type == DefinedType.Scalar:
                            mname = cpp.ptr(memlet.data, desc, sdfg, self._frame)
                            write_expr = f"{mname} = {in_local_name};"
                        elif defined_type == DefinedType.Pointer and is_refset:
                            mname = cpp.ptr(memlet.data, desc, sdfg, self._frame)
                            write_expr = f"{mname} = {in_local_name};"
                        elif (defined_type == DefinedType.ArrayInterface and not isinstance(desc, data.View)):
                            # Special case: No need to write anything between
                            # array interfaces going out
                            try:
                                deftype, _ = self._dispatcher.defined_vars.get(in_local_name)
                            except KeyError:
                                deftype = None
                            if deftype == DefinedType.ArrayInterface:
                                continue
                            array_expr = cpp.cpp_array_expr(sdfg, memlet, with_brackets=False, codegen=self._frame)
                            decouple_array_interfaces = Config.get_bool("compiler", "xilinx",
                                                                        "decouple_array_interfaces")
                            ptr_str = fpga.fpga_ptr(  # we are on fpga, since this is array interface
                                memlet.data,
                                desc,
                                sdfg,
                                memlet.subset,
                                True,
                                None,
                                None,
                                True,
                                decouple_array_interfaces=decouple_array_interfaces)
                            write_expr = f"*({ptr_str} + {array_expr}) = {in_local_name};"
                        else:
                            desc_dtype = desc.dtype
                            expr = cpp.cpp_array_expr(sdfg, memlet, codegen=self._frame)
                            write_expr = codegen.make_ptr_assignment(in_local_name, conntype, expr, desc_dtype)

                    # Write out
                    result.write(write_expr, sdfg, state_id, node)

            # Dispatch array-to-array outgoing copies here
            elif isinstance(node, nodes.AccessNode):
                if dst_node != node and not isinstance(dst_node, nodes.Tasklet):
                    dispatcher.dispatch_copy(
                        node,
                        dst_node,
                        edge,
                        sdfg,
                        dfg,
                        state_id,
                        function_stream,
                        result,
                    )

    def make_ptr_assignment(self, src_expr, src_dtype, dst_expr, dst_dtype, codegen=None):
        """
        Write source to destination, where the source is a scalar, and the
        destination is a pointer.
        
        :return: String of C++ performing the write.
        """
        codegen = codegen or self
        # If there is a type mismatch, cast pointer
        dst_expr = codegen.make_ptr_vector_cast(dst_expr, dst_dtype, src_dtype, True, DefinedType.Pointer)
        return f"{dst_expr} = {src_expr};"

    def memlet_view_ctor(self, sdfg, memlet, dtype, is_output):
        memlet_params = []

        memlet_name = cpp.ptr(memlet.data, sdfg.arrays[memlet.data], sdfg, self._frame)
        def_type, _ = self._dispatcher.defined_vars.get(memlet_name)

        if def_type == DefinedType.Pointer:
            memlet_expr = memlet_name  # Common case
        elif def_type == DefinedType.Scalar:
            memlet_expr = "&" + memlet_name
        else:
            raise TypeError("Unsupported connector type {}".format(def_type))

        pointer = ''

        if isinstance(memlet.subset, subsets.Indices):

            # FIXME: _packed_types influences how this offset is
            # generated from the FPGA codegen. We should find a nicer solution.
            if self._packed_types is True:
                offset = cpp.cpp_array_expr(sdfg, memlet, False, codegen=self._frame)
            else:
                offset = cpp.cpp_array_expr(sdfg, memlet, False, codegen=self._frame)

            # Compute address
            memlet_params.append(memlet_expr + " + " + offset)
            dims = 0

        else:

            if isinstance(memlet.subset, subsets.Range):

                dims = len(memlet.subset.ranges)

                # FIXME: _packed_types influences how this offset is
                # generated from the FPGA codegen. We should find a nicer
                # solution.
                if self._packed_types is True:
                    offset = cpp.cpp_offset_expr(sdfg.arrays[memlet.data], memlet.subset)
                else:
                    offset = cpp.cpp_offset_expr(sdfg.arrays[memlet.data], memlet.subset)
                if offset == "0":
                    memlet_params.append(memlet_expr)
                else:
                    if def_type != DefinedType.Pointer:
                        raise cgx.CodegenError("Cannot offset address of connector {} of type {}".format(
                            memlet_name, def_type))
                    memlet_params.append(memlet_expr + " + " + offset)

                # Dimensions to remove from view (due to having one value)
                indexdims = []
                strides = sdfg.arrays[memlet.data].strides

                # Figure out dimensions for scalar version
                dimlen = dtype.veclen if isinstance(dtype, dtypes.vector) else 1
                for dim, (rb, re, rs) in enumerate(memlet.subset.ranges):
                    try:
                        # Check for number of elements in contiguous dimension
                        # (with respect to vector length)
                        if strides[dim] == 1 and (re - rb) == dimlen - 1:
                            indexdims.append(dim)
                        elif (re - rb) == 0:  # Elements in other dimensions
                            indexdims.append(dim)
                    except TypeError:
                        # Cannot determine truth value of Relational
                        pass

                # Remove index (one scalar) dimensions
                dims -= len(indexdims)

                if dims > 0:
                    strides = memlet.subset.absolute_strides(strides)
                    # Filter out index dims
                    strides = [s for i, s in enumerate(strides) if i not in indexdims]
                    # Use vector length to adapt strides
                    for i in range(len(strides) - 1):
                        strides[i] /= dimlen
                    memlet_params.extend(sym2cpp(strides))
                    dims = memlet.subset.data_dims()

            else:
                raise RuntimeError('Memlet type "%s" not implemented' % memlet.subset)

        # If there is a type mismatch, cast pointer (used in vector
        # packing/unpacking)
        if dtype != sdfg.arrays[memlet.data].dtype:
            memlet_params[0] = '(%s *)(%s)' % (dtype.ctype, memlet_params[0])

        return "dace::ArrayView%s<%s, %d, 1, 1> (%s)" % (
            "Out" if is_output else "In",
            dtype.ctype,
            dims,
            ", ".join(memlet_params),
        )

    def memlet_definition(self,
                          sdfg: SDFG,
                          memlet: mmlt.Memlet,
                          output: bool,
                          local_name: str,
                          conntype: Union[data.Data, dtypes.typeclass] = None,
                          allow_shadowing=False,
                          codegen=None):
        # TODO: Robust rule set
        if conntype is None:
            raise ValueError('Cannot define memlet for "%s" without connector type' % local_name)
        codegen = codegen or self
        # Convert from Data to typeclass
        if isinstance(conntype, data.Data):
            if isinstance(conntype, data.Array):
                conntype = dtypes.pointer(conntype.dtype)
            else:
                conntype = conntype.dtype

        desc = sdfg.arrays[memlet.data]

        is_scalar = not isinstance(conntype, dtypes.pointer) or desc.dtype == conntype
        is_pointer = isinstance(conntype, dtypes.pointer)

        # Allocate variable type
        memlet_type = conntype.dtype.ctype

        ptr = cpp.ptr(memlet.data, desc, sdfg, self._frame)
        types = None
        # Non-free symbol dependent Arrays due to their shape
        dependent_shape = (isinstance(desc, data.Array) and not isinstance(desc, data.View) and any(
            str(s) not in self._frame.symbols_and_constants(sdfg) for s in self._frame.free_symbols(desc)))
        try:
            # NOTE: It is hard to get access to the view-edge here, so always
            # check the declared-arrays dictionary for Views.
            if dependent_shape or isinstance(desc, data.View):
                types = self._dispatcher.declared_arrays.get(ptr)
        except KeyError:
            pass
        if not types:
            types = self._dispatcher.defined_vars.get(ptr, is_global=True)
        var_type, ctypedef = types

        if fpga.is_fpga_array(desc):
            decouple_array_interfaces = Config.get_bool("compiler", "xilinx", "decouple_array_interfaces")
            ptr = fpga.fpga_ptr(memlet.data,
                                desc,
                                sdfg,
                                memlet.subset,
                                output,
                                self._dispatcher,
                                0,
                                var_type == DefinedType.ArrayInterface and not isinstance(desc, data.View),
                                decouple_array_interfaces=decouple_array_interfaces)

        result = ''
        expr = (cpp.cpp_array_expr(sdfg, memlet, with_brackets=False, codegen=self._frame)
                if var_type in [DefinedType.Pointer, DefinedType.StreamArray, DefinedType.ArrayInterface] else ptr)

        if expr != ptr:
            expr = '%s[%s]' % (ptr, expr)
        # If there is a type mismatch, cast pointer
        expr = codegen.make_ptr_vector_cast(expr, desc.dtype, conntype, is_scalar, var_type)

        defined = None

        if var_type in [DefinedType.Scalar, DefinedType.Pointer, DefinedType.ArrayInterface]:
            if output:
                if is_pointer and var_type == DefinedType.ArrayInterface:
                    result += "{} {} = {};".format(memlet_type, local_name, expr)
                elif not memlet.dynamic or (memlet.dynamic and memlet.wcr is not None):
                    # Dynamic WCR memlets start uninitialized
                    result += "{} {};".format(memlet_type, local_name)
                    defined = DefinedType.Scalar

            else:
                if not memlet.dynamic:
                    if is_scalar:
                        # We can pre-read the value
                        result += "{} {} = {};".format(memlet_type, local_name, expr)
                    else:
                        # constexpr arrays
                        if memlet.data in self._frame.symbols_and_constants(sdfg):
                            result += "const {} {} = {};".format(memlet_type, local_name, expr)
                        else:
                            # Pointer reference
                            result += "{} {} = {};".format(ctypedef, local_name, expr)
                else:
                    # Variable number of reads: get a const reference that can
                    # be read if necessary
                    memlet_type = 'const %s' % memlet_type
                    if is_pointer:
                        # This is done to make the reference constant, otherwise
                        # compilers error out with initial reference value.
                        memlet_type += ' const'
                    result += "{} &{} = {};".format(memlet_type, local_name, expr)
                defined = (DefinedType.Scalar if is_scalar else DefinedType.Pointer)
        elif var_type in [DefinedType.Stream, DefinedType.StreamArray]:
            if not memlet.dynamic and memlet.num_accesses == 1:
                if not output:
                    if isinstance(desc, data.Stream) and desc.is_stream_array():
                        index = cpp.cpp_offset_expr(desc, memlet.subset)
                        expr = f"{memlet.data}[{index}]"
                    result += f'{memlet_type} {local_name} = ({expr}).pop();'
                    defined = DefinedType.Scalar
            else:
                # Just forward actions to the underlying object
                memlet_type = ctypedef
                result += "{} &{} = {};".format(memlet_type, local_name, expr)
                defined = DefinedType.Stream
        else:
            raise TypeError("Unknown variable type: {}".format(var_type))

        if defined is not None:
            self._dispatcher.defined_vars.add(local_name, defined, memlet_type, allow_shadowing=allow_shadowing)

        return result

    def memlet_stream_ctor(self, sdfg, memlet):
        stream = sdfg.arrays[memlet.data]
        ptrname = cpp.ptr(memlet.data, stream, sdfg, self._frame)

        def_type, _ = self._dispatcher.defined_vars.get(ptrname)

        return memlet.data + ("[{}]".format(cpp.cpp_offset_expr(stream, memlet.subset))
                              if isinstance(stream, data.Stream) and stream.is_stream_array() else "")

    def memlet_ctor(self, sdfg, memlet, dtype, is_output):
        ptrname = cpp.ptr(memlet.data, sdfg.arrays[memlet.data], sdfg, self._frame)
        def_type, _ = self._dispatcher.defined_vars.get(ptrname)

        if def_type in [DefinedType.Stream, DefinedType.Object, DefinedType.StreamArray]:
            return self.memlet_stream_ctor(sdfg, memlet)

        elif def_type in [DefinedType.Pointer, DefinedType.Scalar]:
            return self.memlet_view_ctor(sdfg, memlet, dtype, is_output)

        else:
            raise NotImplementedError("Connector type {} not yet implemented".format(def_type))

    #########################################################################
    # Dynamically-called node dispatchers

    def _generate_Tasklet(self, sdfg, dfg, state_id, node, function_stream, callsite_stream, codegen=None):

        # Allow other code generators to call this with a callback
        codegen = codegen or self

        outer_stream_begin = CodeIOStream()
        outer_stream_end = CodeIOStream()
        inner_stream = CodeIOStream()

        # Add code to init and exit functions
        self._frame._initcode.write(codeblock_to_cpp(node.code_init), sdfg)
        self._frame._exitcode.write(codeblock_to_cpp(node.code_exit), sdfg)

        state_dfg: SDFGState = sdfg.nodes()[state_id]

        # Free tasklets need to be presynchronized (e.g., CPU tasklet after
        # GPU->CPU copy)
        if state_dfg.entry_node(node) is None:
            cpp.presynchronize_streams(sdfg, state_dfg, state_id, node, callsite_stream)

        # Prepare preamble and code for after memlets
        after_memlets_stream = CodeIOStream()
        codegen.generate_tasklet_preamble(sdfg, dfg, state_id, node, function_stream, callsite_stream,
                                          after_memlets_stream)

        self._dispatcher.defined_vars.enter_scope(node)

        arrays = set()
        for edge in state_dfg.in_edges(node):
            u = edge.src
            memlet = edge.data
            src_node = state_dfg.memlet_path(edge)[0].src

            if edge.dst_conn:  # Not (None or "")
                if edge.dst_conn in arrays:  # Disallow duplicates
                    raise SyntaxError("Duplicates found in memlets")
                ctype = node.in_connectors[edge.dst_conn].ctype
                # Special case: code->code
                if isinstance(src_node, nodes.CodeNode):
                    shared_data_name = edge.data.data
                    if not shared_data_name:
                        # Very unique name. TODO: Make more intuitive
                        shared_data_name = '__dace_%d_%d_%d_%d_%s' % (sdfg.sdfg_id, state_id, dfg.node_id(src_node),
                                                                      dfg.node_id(node), edge.src_conn)

                    # Read variable from shared storage
                    defined_type, _ = self._dispatcher.defined_vars.get(shared_data_name)
                    if defined_type in (DefinedType.Scalar, DefinedType.Pointer):
                        assign_str = (f"const {ctype} {edge.dst_conn} = {shared_data_name};")
                    else:
                        assign_str = (f"const {ctype} &{edge.dst_conn} = {shared_data_name};")
                    inner_stream.write(assign_str, sdfg, state_id, [edge.src, edge.dst])
                    self._dispatcher.defined_vars.add(edge.dst_conn, defined_type, f"const {ctype}")

                else:
                    self._dispatcher.dispatch_copy(
                        src_node,
                        node,
                        edge,
                        sdfg,
                        dfg,
                        state_id,
                        function_stream,
                        inner_stream,
                    )

                # Also define variables in the C++ unparser scope
                self._locals.define(edge.dst_conn, -1, self._ldepth + 1, ctype)
                arrays.add(edge.dst_conn)

        # Use outgoing edges to preallocate output local vars
        # in two stages: first we preallocate for data<->code cases,
        # followed by code<->code
        tasklet_out_connectors = set()
        for edge in state_dfg.out_edges(node):
            dst_node = state_dfg.memlet_path(edge)[-1].dst
            if isinstance(dst_node, nodes.CodeNode):
                # Handling this in a separate pass just below
                continue

            if edge.src_conn:
                if edge.src_conn in tasklet_out_connectors:  # Disallow duplicates
                    continue

                self._dispatcher.dispatch_output_definition(node, dst_node, edge, sdfg, dfg, state_id, function_stream,
                                                            inner_stream)

                # Also define variables in the C++ unparser scope
                self._locals.define(edge.src_conn, -1, self._ldepth + 1, node.out_connectors[edge.src_conn].ctype)
                tasklet_out_connectors.add(edge.src_conn)

        for edge in state_dfg.out_edges(node):
            # Special case: code->code
            dst_node = state_dfg.memlet_path(edge)[-1].dst
            if edge.src_conn is None:
                continue
            cdtype = node.out_connectors[edge.src_conn]
            ctype = cdtype.ctype
            # Convert dtype to data descriptor
            if isinstance(cdtype, dtypes.pointer):
                arg_type = data.Array(cdtype._typeclass, [1])
            else:
                arg_type = data.Scalar(cdtype)

            if (isinstance(dst_node, nodes.CodeNode) and edge.src_conn not in tasklet_out_connectors):
                memlet = edge.data

                # Generate register definitions for inter-tasklet memlets
                local_name = edge.data.data
                if not local_name:
                    # Very unique name. TODO: Make more intuitive
                    local_name = '__dace_%d_%d_%d_%d_%s' % (sdfg.sdfg_id, state_id, dfg.node_id(node),
                                                            dfg.node_id(dst_node), edge.src_conn)

                # Allocate variable type
                code = "%s %s;" % (ctype, local_name)
                outer_stream_begin.write(code, sdfg, state_id, [edge.src, dst_node])
                if (isinstance(arg_type, data.Scalar) or isinstance(arg_type, dtypes.typeclass)):
                    self._dispatcher.defined_vars.add(local_name, DefinedType.Scalar, ctype, ancestor=1)
                elif isinstance(arg_type, data.Array):
                    self._dispatcher.defined_vars.add(local_name, DefinedType.Pointer, ctype, ancestor=1)
                elif isinstance(arg_type, data.Stream):
                    if arg_type.is_stream_array():
                        self._dispatcher.defined_vars.add(local_name, DefinedType.StreamArray, ctype, ancestor=1)
                    else:
                        self._dispatcher.defined_vars.add(local_name, DefinedType.Stream, ctype, ancestor=1)
                else:
                    raise TypeError("Unrecognized argument type: {}".format(type(arg_type).__name__))

                inner_stream.write("%s %s;" % (ctype, edge.src_conn), sdfg, state_id, [edge.src, edge.dst])
                tasklet_out_connectors.add(edge.src_conn)
                self._dispatcher.defined_vars.add(edge.src_conn, DefinedType.Scalar, ctype)
                self._locals.define(edge.src_conn, -1, self._ldepth + 1, ctype)
                locals_defined = True

        # Emit post-memlet tasklet preamble code
        callsite_stream.write(after_memlets_stream.getvalue())

        # Instrumentation: Pre-tasklet
        instr = self._dispatcher.instrumentation[node.instrument]
        if instr is not None:
            instr.on_node_begin(sdfg, state_dfg, node, outer_stream_begin, inner_stream, function_stream)

        inner_stream.write("\n    ///////////////////\n", sdfg, state_id, node)

        codegen.unparse_tasklet(sdfg, state_id, dfg, node, function_stream, inner_stream, self._locals, self._ldepth,
                                self._toplevel_schedule)

        inner_stream.write("    ///////////////////\n\n", sdfg, state_id, node)

        # Generate pre-memlet tasklet postamble
        after_memlets_stream = CodeIOStream()
        codegen.generate_tasklet_postamble(sdfg, dfg, state_id, node, function_stream, inner_stream,
                                           after_memlets_stream)

        # Process outgoing memlets
        codegen.process_out_memlets(
            sdfg,
            state_id,
            node,
            dfg,
            self._dispatcher,
            inner_stream,
            True,
            function_stream,
        )

        # Instrumentation: Post-tasklet
        if instr is not None:
            instr.on_node_end(sdfg, state_dfg, node, outer_stream_end, inner_stream, function_stream)

        callsite_stream.write(outer_stream_begin.getvalue(), sdfg, state_id, node)
        callsite_stream.write('{', sdfg, state_id, node)
        callsite_stream.write(inner_stream.getvalue(), sdfg, state_id, node)
        callsite_stream.write(after_memlets_stream.getvalue())
        callsite_stream.write('}', sdfg, state_id, node)
        callsite_stream.write(outer_stream_end.getvalue(), sdfg, state_id, node)

        self._locals.clear_scope(self._ldepth + 1)
        self._dispatcher.defined_vars.exit_scope(node)

    def unparse_tasklet(self, sdfg, state_id, dfg, node, function_stream, inner_stream, locals, ldepth,
                        toplevel_schedule):
        # Call the generic CPP unparse_tasklet method
        cpp.unparse_tasklet(sdfg, state_id, dfg, node, function_stream, inner_stream, locals, ldepth, toplevel_schedule,
                            self)

    def define_out_memlet(self, sdfg, state_dfg, state_id, src_node, dst_node, edge, function_stream, callsite_stream):
        cdtype = src_node.out_connectors[edge.src_conn]
        if isinstance(sdfg.arrays[edge.data.data], data.Stream):
            pass
        elif isinstance(cdtype, dtypes.pointer):  # If pointer, also point to output
            desc = sdfg.arrays[edge.data.data]

            # If reference set, do not emit initial assignment
            is_refset = isinstance(desc, data.Reference) and state_dfg.memlet_path(edge)[-1].dst_conn == 'set'

            if not is_refset and not isinstance(desc.dtype, dtypes.pointer):
                ptrname = cpp.ptr(edge.data.data, desc, sdfg, self._frame)
                is_global = desc.lifetime in (dtypes.AllocationLifetime.Global, dtypes.AllocationLifetime.Persistent,
                                              dtypes.AllocationLifetime.External)
                defined_type, _ = self._dispatcher.defined_vars.get(ptrname, is_global=is_global)
                base_ptr = cpp.cpp_ptr_expr(sdfg, edge.data, defined_type, codegen=self._frame)
                callsite_stream.write(f'{cdtype.ctype} {edge.src_conn} = {base_ptr};', sdfg, state_id, src_node)
            else:
                callsite_stream.write(f'{cdtype.as_arg(edge.src_conn)};', sdfg, state_id, src_node)
        else:
            callsite_stream.write(f'{cdtype.ctype} {edge.src_conn};', sdfg, state_id, src_node)

    def generate_nsdfg_header(self, sdfg, state, state_id, node, memlet_references, sdfg_label, state_struct=True):
        # TODO: Use a single method for GPU kernels, FPGA modules, and NSDFGs
        arguments = []

        if state_struct:
            toplevel_sdfg: SDFG = sdfg.sdfg_list[0]
            arguments.append(f'{cpp.mangle_dace_state_struct_name(toplevel_sdfg)} *__state')

        # Add "__restrict__" keywords to arguments that do not alias with others in the context of this SDFG
        restrict_args = []
        for atype, aname, _ in memlet_references:

            def make_restrict(expr: str) -> str:
                # Check whether "restrict" has already been added before and can be added
                if expr.strip().endswith('*'):
                    return '__restrict__'
                else:
                    return ''

            if aname in node.sdfg.arrays and not node.sdfg.arrays[aname].may_alias:
                restrict_args.append(make_restrict(atype))
            else:
                restrict_args.append('')

        arguments += [
            f'{atype} {restrict} {aname}' for (atype, aname, _), restrict in zip(memlet_references, restrict_args)
        ]
        fsyms = node.sdfg.used_symbols(all_symbols=False, keep_defined_in_mapping=True)
        arguments += [
            f'{node.sdfg.symbols[aname].as_arg(aname)}' for aname in sorted(node.symbol_mapping.keys())
            if aname in fsyms and aname not in sdfg.constants
        ]
        arguments = ', '.join(arguments)
        return f'void {sdfg_label}({arguments}) {{'

    def generate_nsdfg_call(self, sdfg, state, node, memlet_references, sdfg_label, state_struct=True):
        prepend = []
        if state_struct:
            prepend = ['__state']
        fsyms = node.sdfg.used_symbols(all_symbols=False, keep_defined_in_mapping=True)
        args = ', '.join(prepend + [argval for _, _, argval in memlet_references] + [
            cpp.sym2cpp(symval) for symname, symval in sorted(node.symbol_mapping.items())
            if symname in fsyms and symname not in sdfg.constants
        ])
        return f'{sdfg_label}({args});'

    def generate_nsdfg_arguments(self, sdfg, dfg, state, node):
        # Connectors that are both input and output share the same name
        inout = set(node.in_connectors.keys() & node.out_connectors.keys())

        for _, _, _, vconn, memlet in state.all_edges(node):
            if (memlet.data in sdfg.arrays and fpga.is_multibank_array(sdfg.arrays[memlet.data])
                    and fpga.parse_location_bank(sdfg.arrays[memlet.data])[0] == "HBM"):

                raise NotImplementedError("HBM in nested SDFGs not supported in non-FPGA code.")

        memlet_references = []
        for _, _, _, vconn, in_memlet in sorted(state.in_edges(node), key=lambda e: e.dst_conn or ''):
            if vconn in inout or in_memlet.data is None:
                continue
            memlet_references.append(
                cpp.emit_memlet_reference(self._dispatcher,
                                          sdfg,
                                          in_memlet,
                                          vconn,
                                          is_write=vconn in node.out_connectors,
                                          conntype=node.in_connectors[vconn]))

        for _, uconn, _, _, out_memlet in sorted(state.out_edges(node), key=lambda e: e.src_conn or ''):
            if out_memlet.data is not None:
                memlet_references.append(
                    cpp.emit_memlet_reference(self._dispatcher,
                                              sdfg,
                                              out_memlet,
                                              uconn,
                                              conntype=node.out_connectors[uconn]))
        return memlet_references

    def _generate_NestedSDFG(
        self,
        sdfg,
        dfg: ScopeSubgraphView,
        state_id,
        node: nodes.NestedSDFG,
        function_stream: CodeIOStream,
        callsite_stream: CodeIOStream,
    ):
        inline = Config.get_bool('compiler', 'inline_sdfgs')
        self._dispatcher.defined_vars.enter_scope(sdfg, can_access_parent=inline)
        state_dfg = sdfg.nodes()[state_id]

        fsyms = self._frame.free_symbols(node.sdfg)
        arglist = node.sdfg.arglist(scalars_only=False, free_symbols=fsyms)
        self._define_sdfg_arguments(node.sdfg, arglist)

        # Quick sanity check.
        # TODO(later): Is this necessary or "can_access_parent" should always be False?
        if inline:
            for nestedarr, ndesc in node.sdfg.arrays.items():
                if (self._dispatcher.defined_vars.has(nestedarr) and ndesc.transient):
                    raise NameError(f'Data name "{nestedarr}" in SDFG "{node.sdfg.name}" '
                                    'already defined in higher scopes and will be shadowed. '
                                    'Please rename or disable inline_sdfgs in the DaCe '
                                    'configuration to compile.')

        # Emit nested SDFG as a separate function
        nested_stream = CodeIOStream()
        nested_global_stream = CodeIOStream()

        unique_functions_conf = Config.get('compiler', 'unique_functions')

        # Backwards compatibility
        if unique_functions_conf is True:
            unique_functions_conf = 'hash'
        elif unique_functions_conf is False:
            unique_functions_conf = 'none'

        if unique_functions_conf == 'hash':
            unique_functions = True
            unique_functions_hash = True
        elif unique_functions_conf == 'unique_name':
            unique_functions = True
            unique_functions_hash = False
        elif unique_functions_conf == 'none':
            unique_functions = False
        else:
            raise ValueError(f'Unknown unique_functions configuration: {unique_functions_conf}')

        if unique_functions and not unique_functions_hash and node.unique_name != "":
            # If the SDFG has a unique name, use it
            sdfg_label = node.unique_name
        else:
            sdfg_label = "%s_%d_%d_%d" % (node.sdfg.name, sdfg.sdfg_id, state_id, dfg.node_id(node))

        code_already_generated = False
        if unique_functions and not inline:
            hash = node.sdfg.hash_sdfg()
            if unique_functions_hash:
                # Use hashing to check whether this Nested SDFG has been already generated. If that is the case,
                # use the saved name to call it, otherwise save the hash and the associated name
                if hash in self._generated_nested_sdfg:
                    code_already_generated = True
                    sdfg_label = self._generated_nested_sdfg[hash]
                else:
                    self._generated_nested_sdfg[hash] = sdfg_label
            else:
                # Use the SDFG label to check if this has been already code generated.
                # Check the hash of the formerly generated SDFG to check that we are not
                # generating different SDFGs with the same name
                if sdfg_label in self._generated_nested_sdfg:
                    code_already_generated = True
                    if hash != self._generated_nested_sdfg[sdfg_label]:
                        raise ValueError(f'Different Nested SDFGs have the same unique name: {sdfg_label}')
                else:
                    self._generated_nested_sdfg[sdfg_label] = hash

        #########################################
        # Take care of nested SDFG I/O (arguments)
        # Arguments are input connectors, output connectors, and symbols
        codegen = self.calling_codegen
        memlet_references = codegen.generate_nsdfg_arguments(sdfg, dfg, state_dfg, node)

        if not inline and (not unique_functions or not code_already_generated):
            nested_stream.write(
                ('inline ' if codegen is self else '') +
                codegen.generate_nsdfg_header(sdfg, state_dfg, state_id, node, memlet_references, sdfg_label), sdfg,
                state_id, node)

        #############################
        # Generate function contents

        if inline:
            callsite_stream.write('{', sdfg, state_id, node)
            for ref in memlet_references:
                callsite_stream.write('%s %s = %s;' % ref, sdfg, state_id, node)
            # Emit symbol mappings
            # We first emit variables of the form __dacesym_X = Y to avoid
            # overriding symbolic expressions when the symbol names match
            for symname, symval in sorted(node.symbol_mapping.items()):
                if symname in sdfg.constants:
                    continue
                callsite_stream.write(
                    '{dtype} __dacesym_{symname} = {symval};\n'.format(dtype=node.sdfg.symbols[symname],
                                                                       symname=symname,
                                                                       symval=cpp.sym2cpp(symval)), sdfg, state_id,
                    node)
            for symname in sorted(node.symbol_mapping.keys()):
                if symname in sdfg.constants:
                    continue
                callsite_stream.write(
                    '{dtype} {symname} = __dacesym_{symname};\n'.format(symname=symname,
                                                                        dtype=node.sdfg.symbols[symname]), sdfg,
                    state_id, node)
            ## End of symbol mappings
            #############################
            nested_stream = callsite_stream
            nested_global_stream = function_stream

        if not unique_functions or not code_already_generated:
            if not inline:
                self._frame.generate_constants(node.sdfg, nested_stream)

            old_schedule = self._toplevel_schedule
            self._toplevel_schedule = node.schedule

            # Generate code for internal SDFG
            global_code, local_code, used_targets, used_environments = self._frame.generate_code(
                node.sdfg, node.schedule, sdfg_label)
            self._dispatcher._used_environments |= used_environments

            self._toplevel_schedule = old_schedule

            nested_stream.write(local_code)

            # Process outgoing memlets with the internal SDFG
            codegen.process_out_memlets(sdfg,
                                        state_id,
                                        node,
                                        state_dfg,
                                        self._dispatcher,
                                        nested_stream,
                                        True,
                                        nested_global_stream,
                                        skip_wcr=True)

            nested_stream.write('}\n\n', sdfg, state_id, node)

        ########################
        if not inline:
            # Generate function call
            callsite_stream.write(codegen.generate_nsdfg_call(sdfg, state_dfg, node, memlet_references, sdfg_label),
                                  sdfg, state_id, node)

            ###############################################################
            # Write generated code in the proper places (nested SDFG writes
            # location info)
            if not unique_functions or not code_already_generated:
                function_stream.write(global_code)
            function_stream.write(nested_global_stream.getvalue())
            function_stream.write(nested_stream.getvalue())

        self._dispatcher.defined_vars.exit_scope(sdfg)

    def _generate_MapEntry(
        self,
        sdfg,
        dfg,
        state_id,
        node: nodes.MapEntry,
        function_stream,
        callsite_stream,
    ):
        state_dfg = sdfg.node(state_id)
        map_params = node.map.params
        map_name = "__DACEMAP_" + str(state_id) + "_" + str(dfg.node_id(node))

        result = callsite_stream
        map_header = ""

        # Encapsulate map with a C scope
        # TODO: Refactor out of MapEntry generation (generate_scope_header?)
        callsite_stream.write('{', sdfg, state_id, node)

        # Define all input connectors of this map entry
        for e in dynamic_map_inputs(state_dfg, node):
            if e.data.data != e.dst_conn:
                callsite_stream.write(
                    self.memlet_definition(sdfg, e.data, False, e.dst_conn, e.dst.in_connectors[e.dst_conn]), sdfg,
                    state_id, node)

        inner_stream = CodeIOStream()
        self.generate_scope_preamble(sdfg, dfg, state_id, function_stream, callsite_stream, inner_stream)

        # Instrumentation: Pre-scope
        instr = self._dispatcher.instrumentation[node.map.instrument]
        if instr is not None:
            instr.on_scope_entry(sdfg, state_dfg, node, callsite_stream, inner_stream, function_stream)

        # TODO: Refactor to generate_scope_preamble once a general code
        #  generator (that CPU inherits from) is implemented
        if node.map.schedule in (dtypes.ScheduleType.CPU_Multicore, dtypes.ScheduleType.CPU_Persistent):
            # OpenMP header
            in_persistent = False
            if node.map.schedule == dtypes.ScheduleType.CPU_Multicore:
                in_persistent = is_in_scope(sdfg, state_dfg, node, [dtypes.ScheduleType.CPU_Persistent])
                if in_persistent:
                    # If already in a #pragma omp parallel, no need to use it twice
                    map_header += "#pragma omp for"
                    # TODO(later): barriers and map_header += " nowait"
                else:
                    map_header += "#pragma omp parallel for"

            elif node.map.schedule == dtypes.ScheduleType.CPU_Persistent:
                map_header += "#pragma omp parallel"

            # OpenMP schedule properties
            if not in_persistent:
                if node.map.omp_schedule != dtypes.OMPScheduleType.Default:
                    schedule = " schedule("
                    if node.map.omp_schedule == dtypes.OMPScheduleType.Static:
                        schedule += "static"
                    elif node.map.omp_schedule == dtypes.OMPScheduleType.Dynamic:
                        schedule += "dynamic"
                    elif node.map.omp_schedule == dtypes.OMPScheduleType.Guided:
                        schedule += "guided"
                    else:
                        raise ValueError("Unknown OpenMP schedule type")
                    if node.map.omp_chunk_size > 0:
                        schedule += f", {node.map.omp_chunk_size}"
                    schedule += ")"
                    map_header += schedule

                if node.map.omp_num_threads > 0:
                    map_header += f" num_threads({node.map.omp_num_threads})"

            # OpenMP nested loop properties
            if node.map.schedule == dtypes.ScheduleType.CPU_Multicore and node.map.collapse > 1:
                map_header += ' collapse(%d)' % node.map.collapse

        if node.map.unroll:
            if node.map.schedule in (dtypes.ScheduleType.CPU_Multicore, dtypes.ScheduleType.CPU_Persistent):
                raise ValueError("An OpenMP map cannot be unrolled (" + node.map.label + ")")

        result.write(map_header, sdfg, state_id, node)

        if node.map.schedule == dtypes.ScheduleType.CPU_Persistent:
            result.write('{\n', sdfg, state_id, node)

            # Find if bounds are used within the scope
            scope = state_dfg.scope_subgraph(node, False, False)
            fsyms = self._frame.free_symbols(scope)
            # Include external edges
            for n in scope.nodes():
                for e in state_dfg.all_edges(n):
                    fsyms |= e.data.used_symbols(False, e)
            fsyms = set(map(str, fsyms))

            ntid_is_used = '__omp_num_threads' in fsyms
            tid_is_used = node.map.params[0] in fsyms
            if tid_is_used or ntid_is_used:
                function_stream.write('#include <omp.h>', sdfg, state_id, node)
            if tid_is_used:
                result.write(f'auto {node.map.params[0]} = omp_get_thread_num();', sdfg, state_id, node)
            if ntid_is_used:
                result.write(f'auto __omp_num_threads = omp_get_num_threads();', sdfg, state_id, node)
        else:
            # Emit nested loops
            for i, r in enumerate(node.map.range):
                var = map_params[i]
                begin, end, skip = r

                if node.map.unroll:
                    result.write("#pragma unroll", sdfg, state_id, node)

                result.write(
                    "for (auto %s = %s; %s < %s; %s += %s) {\n" %
                    (var, cpp.sym2cpp(begin), var, cpp.sym2cpp(end + 1), var, cpp.sym2cpp(skip)),
                    sdfg,
                    state_id,
                    node,
                )

        callsite_stream.write(inner_stream.getvalue())

        # Emit internal transient array allocation
        self._frame.allocate_arrays_in_scope(sdfg, node, function_stream, result)

    def _generate_MapExit(self, sdfg, dfg, state_id, node, function_stream, callsite_stream):
        result = callsite_stream

        # Obtain start of map
        scope_dict = dfg.scope_dict()
        map_node = scope_dict[node]
        state_dfg = sdfg.node(state_id)

        if map_node is None:
            raise ValueError("Exit node " + str(node.map.label) + " is not dominated by a scope entry node")

        # Emit internal transient array deallocation
        self._frame.deallocate_arrays_in_scope(sdfg, map_node, function_stream, result)

        outer_stream = CodeIOStream()

        # Instrumentation: Post-scope
        instr = self._dispatcher.instrumentation[node.map.instrument]
        if instr is not None and not is_devicelevel_gpu(sdfg, state_dfg, node):
            instr.on_scope_exit(sdfg, state_dfg, node, outer_stream, callsite_stream, function_stream)

        self.generate_scope_postamble(sdfg, dfg, state_id, function_stream, outer_stream, callsite_stream)

        if map_node.map.schedule == dtypes.ScheduleType.CPU_Persistent:
            result.write("}", sdfg, state_id, node)
        else:
            for _ in map_node.map.range:
                result.write("}", sdfg, state_id, node)

        result.write(outer_stream.getvalue())

        callsite_stream.write('}', sdfg, state_id, node)

    def _generate_ConsumeEntry(
        self,
        sdfg,
        dfg,
        state_id,
        node: nodes.MapEntry,
        function_stream,
        callsite_stream,
    ):
        result = callsite_stream

        constsize = all([not symbolic.issymbolic(v, sdfg.constants) for r in node.map.range for v in r])
        state_dfg = sdfg.nodes()[state_id]

        input_sedge = next(e for e in state_dfg.in_edges(node) if e.dst_conn == "IN_stream")
        output_sedge = next(e for e in state_dfg.out_edges(node) if e.src_conn == "OUT_stream")
        input_stream = state_dfg.memlet_path(input_sedge)[0].src
        input_streamdesc = input_stream.desc(sdfg)

        # Take chunks into account
        if node.consume.chunksize == 1:
            ctype = 'const %s' % input_streamdesc.dtype.ctype
            chunk = "%s& %s" % (ctype, "__dace_" + node.consume.label + "_element")
            self._dispatcher.defined_vars.add("__dace_" + node.consume.label + "_element", DefinedType.Scalar, ctype)
        else:
            ctype = 'const %s *' % input_streamdesc.dtype.ctype
            chunk = "%s %s, size_t %s" % (ctype, "__dace_" + node.consume.label + "_elements",
                                          "__dace_" + node.consume.label + "_numelems")
            self._dispatcher.defined_vars.add("__dace_" + node.consume.label + "_elements", DefinedType.Pointer, ctype)
            self._dispatcher.defined_vars.add("__dace_" + node.consume.label + "_numelems", DefinedType.Scalar,
                                              'size_t')

        # Take quiescence condition into account
        if node.consume.condition is not None:
            condition_string = "[&]() { return %s; }, " % cppunparse.cppunparse(node.consume.condition.code, False)
        else:
            condition_string = ""

        inner_stream = CodeIOStream()

        self.generate_scope_preamble(sdfg, dfg, state_id, function_stream, callsite_stream, inner_stream)

        # Instrumentation: Post-scope
        instr = self._dispatcher.instrumentation[node.consume.instrument]
        if instr is not None:
            instr.on_scope_entry(sdfg, state_dfg, node, callsite_stream, inner_stream, function_stream)

        result.write(
            "dace::Consume<{chunksz}>::template consume{cond}({stream_in}, "
            "{num_pes}, {condition}"
            "[&](int {pe_index}, {element_or_chunk}) {{".format(
                chunksz=node.consume.chunksize,
                cond="" if node.consume.condition is None else "_cond",
                condition=condition_string,
                stream_in=input_stream.data,  # TODO: stream arrays
                element_or_chunk=chunk,
                num_pes=cpp.sym2cpp(node.consume.num_pes),
                pe_index=node.consume.pe_index,
            ),
            sdfg,
            state_id,
            node,
        )

        # Since consume is an alias node, we create an actual array for the
        # consumed element and modify the outgoing memlet path ("OUT_stream")
        # TODO: do this before getting to the codegen (preprocess)
        if node.consume.chunksize == 1:
            newname, _ = sdfg.add_scalar("__dace_" + node.consume.label + "_element",
                                         input_streamdesc.dtype,
                                         transient=True,
                                         storage=dtypes.StorageType.Register,
                                         find_new_name=True)
            ce_node = nodes.AccessNode(newname)
        else:
            newname, _ = sdfg.add_array("__dace_" + node.consume.label + '_elements', [node.consume.chunksize],
                                        input_streamdesc.dtype,
                                        transient=True,
                                        storage=dtypes.StorageType.Register,
                                        find_new_name=True)
            ce_node = nodes.AccessNode(newname)
        state_dfg.add_node(ce_node)
        out_memlet_path = state_dfg.memlet_path(output_sedge)
        state_dfg.remove_edge(out_memlet_path[0])
        state_dfg.add_edge(
            out_memlet_path[0].src,
            out_memlet_path[0].src_conn,
            ce_node,
            None,
            mmlt.Memlet.from_array(ce_node.data, ce_node.desc(sdfg)),
        )
        state_dfg.add_edge(
            ce_node,
            None,
            out_memlet_path[0].dst,
            out_memlet_path[0].dst_conn,
            mmlt.Memlet.from_array(ce_node.data, ce_node.desc(sdfg)),
        )
        for e in out_memlet_path[1:]:
            e.data.data = ce_node.data
        # END of SDFG-rewriting code

        result.write(inner_stream.getvalue())

        # Emit internal transient array allocation
        self._frame.allocate_arrays_in_scope(sdfg, node, function_stream, result)

        # Generate register definitions for inter-tasklet memlets
        scope_dict = dfg.scope_dict()
        for child in dfg.scope_children()[node]:
            if not isinstance(child, nodes.AccessNode):
                continue

            for edge in dfg.edges():
                # Only interested in edges within current scope
                if scope_dict[edge.src] != node or scope_dict[edge.dst] != node:
                    continue
                # code->code edges
                if (isinstance(edge.src, nodes.CodeNode) and isinstance(edge.dst, nodes.CodeNode)):
                    local_name = edge.data.data
                    ctype = node.out_connectors[edge.src_conn].ctype
                    if not local_name:
                        # Very unique name. TODO: Make more intuitive
                        local_name = '__dace_%d_%d_%d_%d_%s' % (sdfg.sdfg_id, state_id, dfg.node_id(
                            edge.src), dfg.node_id(edge.dst), edge.src_conn)

                    # Allocate variable type
                    code = '%s %s;' % (ctype, local_name)
                    result.write(code, sdfg, state_id, [edge.src, edge.dst])
                    self._dispatcher.defined_vars.add(local_name, DefinedType.Scalar, ctype)

    def _generate_ConsumeExit(self, sdfg, dfg, state_id, node, function_stream, callsite_stream):
        result = callsite_stream

        # Obtain start of map
        scope_dict = dfg.scope_dict()
        entry_node = scope_dict[node]
        state_dfg = sdfg.node(state_id)

        if entry_node is None:
            raise ValueError("Exit node " + str(node.consume.label) + " is not dominated by a scope entry node")

        # Emit internal transient array deallocation
        self._frame.deallocate_arrays_in_scope(sdfg, entry_node, function_stream, result)

        outer_stream = CodeIOStream()

        # Instrumentation: Post-scope
        instr = self._dispatcher.instrumentation[node.consume.instrument]
        if instr is not None:
            instr.on_scope_exit(sdfg, state_dfg, node, outer_stream, callsite_stream, function_stream)

        self.generate_scope_postamble(sdfg, dfg, state_id, function_stream, outer_stream, callsite_stream)

        result.write("});", sdfg, state_id, node)

        result.write(outer_stream.getvalue())

    def _generate_AccessNode(self, sdfg, dfg, state_id, node, function_stream, callsite_stream):
        state_dfg = sdfg.nodes()[state_id]

        if node not in state_dfg.sink_nodes():
            # NOTE: sink nodes are synchronized at the end of a state
            cpp.presynchronize_streams(sdfg, state_dfg, state_id, node, callsite_stream)

        # Instrumentation: Pre-node
        instr = self._dispatcher.instrumentation[node.instrument]
        if instr is not None:
            instr.on_node_begin(sdfg, state_dfg, node, callsite_stream, callsite_stream, function_stream)

        sdict = state_dfg.scope_dict()
        for edge in state_dfg.in_edges(node):
            predecessor, _, _, _, memlet = edge
            if memlet.data is None:
                continue  # If the edge has to be skipped

            # Determines if this path ends here or has a definite source (array) node
            memlet_path = state_dfg.memlet_path(edge)
            if memlet_path[-1].dst == node:
                src_node = memlet_path[0].src
                # Only generate code in case this is the innermost scope
                # (copies are generated at the inner scope, where both arrays exist)
                if (scope_contains_scope(sdict, src_node, node) and sdict[src_node] != sdict[node]):
                    self._dispatcher.dispatch_copy(
                        src_node,
                        node,
                        edge,
                        sdfg,
                        dfg,
                        state_id,
                        function_stream,
                        callsite_stream,
                    )

        # Process outgoing memlets (array-to-array write should be emitted
        # from the first leading edge out of the array)
        self.process_out_memlets(
            sdfg,
            state_id,
            node,
            dfg,
            self._dispatcher,
            callsite_stream,
            False,
            function_stream,
        )

        # Instrumentation: Post-node
        if instr is not None:
            instr.on_node_end(sdfg, state_dfg, node, callsite_stream, callsite_stream, function_stream)

    # Methods for subclasses to override

    def generate_scope_preamble(self, sdfg, dfg_scope, state_id, function_stream, outer_stream, inner_stream):
        """
        Generates code for the beginning of an SDFG scope, outputting it to
        the given code streams.

        :param sdfg: The SDFG to generate code from.
        :param dfg_scope: The `ScopeSubgraphView` to generate code from.
        :param state_id: The node ID of the state in the given SDFG.
        :param function_stream: A `CodeIOStream` object that will be
                                generated outside the calling code, for
                                use when generating global functions.
        :param outer_stream: A `CodeIOStream` object that points
                             to the code before the scope generation (e.g.,
                             before for-loops or kernel invocations).
        :param inner_stream: A `CodeIOStream` object that points
                             to the beginning of the scope code (e.g.,
                             inside for-loops or beginning of kernel).
        """
        pass

    def generate_scope_postamble(self, sdfg, dfg_scope, state_id, function_stream, outer_stream, inner_stream):
        """
        Generates code for the end of an SDFG scope, outputting it to
        the given code streams.

        :param sdfg: The SDFG to generate code from.
        :param dfg_scope: The `ScopeSubgraphView` to generate code from.
        :param state_id: The node ID of the state in the given SDFG.
        :param function_stream: A `CodeIOStream` object that will be
                                generated outside the calling code, for
                                use when generating global functions.
        :param outer_stream: A `CodeIOStream` object that points
                             to the code after the scope (e.g., after
                             for-loop closing braces or kernel invocations).
        :param inner_stream: A `CodeIOStream` object that points
                             to the end of the inner scope code (e.g.,
                             before for-loop closing braces or end of
                             kernel).
        """
        pass

    def generate_tasklet_preamble(self, sdfg, dfg_scope, state_id, node, function_stream, before_memlets_stream,
                                  after_memlets_stream):
        """
        Generates code for the beginning of a tasklet. This method is
        intended to be overloaded by subclasses.

        :param sdfg: The SDFG to generate code from.
        :param dfg_scope: The `ScopeSubgraphView` to generate code from.
        :param state_id: The node ID of the state in the given SDFG.
        :param node: The tasklet node in the state.
        :param function_stream: A `CodeIOStream` object that will be
                                generated outside the calling code, for
                                use when generating global functions.
        :param before_memlets_stream: A `CodeIOStream` object that will emit
                                      code before input memlets are generated.
        :param after_memlets_stream: A `CodeIOStream` object that will emit code
                                     after input memlets are generated.
        """
        pass

    def generate_tasklet_postamble(self, sdfg, dfg_scope, state_id, node, function_stream, before_memlets_stream,
                                   after_memlets_stream):
        """
        Generates code for the end of a tasklet. This method is intended to be
        overloaded by subclasses.

        :param sdfg: The SDFG to generate code from.
        :param dfg_scope: The `ScopeSubgraphView` to generate code from.
        :param state_id: The node ID of the state in the given SDFG.
        :param node: The tasklet node in the state.
        :param function_stream: A `CodeIOStream` object that will be
                                generated outside the calling code, for
                                use when generating global functions.
        :param before_memlets_stream: A `CodeIOStream` object that will emit
                                      code before output memlets are generated.
        :param after_memlets_stream: A `CodeIOStream` object that will emit code
                                     after output memlets are generated.
        """
        pass

    def make_ptr_vector_cast(self, *args, **kwargs):
        return cpp.make_ptr_vector_cast(*args, **kwargs)<|MERGE_RESOLUTION|>--- conflicted
+++ resolved
@@ -349,7 +349,6 @@
         if isinstance(nodedesc, data.Structure) and not isinstance(nodedesc, data.StructureView):
             declaration_stream.write(f"{nodedesc.ctype} {name} = new {nodedesc.dtype.base_type};\n")
             define_var(name, DefinedType.Pointer, nodedesc.ctype)
-<<<<<<< HEAD
             if allocate_nested_data:
                 for k, v in nodedesc.members.items():
                     if isinstance(v, data.Data):
@@ -357,21 +356,12 @@
                         defined_type = DefinedType.Scalar if isinstance(v, data.Scalar) else DefinedType.Pointer
                         self._dispatcher.declared_arrays.add(f"{name}->{k}", defined_type, ctypedef)
                         # NOTE: The access node dataname must "navigate" the structure with dots (not arrows).
-                        self.allocate_array(sdfg, dfg, state_id, nodes.AccessNode(f"{node.data}.{k}"), v,
-                                            function_stream, declaration_stream, allocation_stream)
-=======
-            for k, v in nodedesc.members.items():
-                if isinstance(v, data.Data):
-                    ctypedef = dtypes.pointer(v.dtype).ctype if isinstance(v, data.Array) else v.dtype.ctype
-                    defined_type = DefinedType.Scalar if isinstance(v, data.Scalar) else DefinedType.Pointer
-                    self._dispatcher.declared_arrays.add(f"{name}->{k}", defined_type, ctypedef)
-                    if isinstance(v, data.Scalar):
-                        # NOTE: Scalar members are already defined in the struct definition.
-                        self._dispatcher.defined_vars.add(f"{name}->{k}", defined_type, ctypedef)
-                    else:
-                        self.allocate_array(sdfg, dfg, state_id, nodes.AccessNode(f"{name}.{k}"), v, function_stream,
-                                            declaration_stream, allocation_stream)
->>>>>>> a46c8020
+                        if isinstance(v, data.Scalar):
+                            # NOTE: Scalar members are already defined in the struct definition.
+                            self._dispatcher.defined_vars.add(f"{name}->{k}", defined_type, ctypedef)
+                        else:
+                            self.allocate_array(sdfg, dfg, state_id, nodes.AccessNode(f"{node.data}.{k}"), v,
+                                                    function_stream, declaration_stream, allocation_stream)
             return
         if isinstance(nodedesc, (data.StructureView, data.View)):
             return self.allocate_view(sdfg, dfg, state_id, node, function_stream, declaration_stream, allocation_stream)
