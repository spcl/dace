# Copyright 2019-2021 ETH Zurich and the DaCe authors. All rights reserved.
from copy import deepcopy
from dace.sdfg.graph import MultiConnectorEdge
from dace.sdfg.state import ControlFlowRegion, SDFGState, StateSubgraphView
import functools
import itertools
import warnings

from dace import data, dtypes, registry, memlet as mmlt, subsets, symbolic, Config
from dace.codegen import cppunparse, exceptions as cgx
from dace.codegen.prettycode import CodeIOStream
from dace.codegen.targets import cpp
from dace.codegen.common import codeblock_to_cpp, sym2cpp, update_persistent_desc
from dace.codegen.targets.target import TargetCodeGenerator, make_absolute
from dace.codegen.dispatcher import DefinedType, TargetDispatcher
from dace.frontend import operations
from dace.sdfg import nodes, utils as sdutils
from dace.sdfg import (ScopeSubgraphView, SDFG, scope_contains_scope, is_array_stream_view, NodeNotExpandedError,
                       dynamic_map_inputs)
from dace.sdfg.scope import is_devicelevel_gpu, is_devicelevel_ascend, is_in_scope
from dace.sdfg.validation import validate_memlet_data
from typing import TYPE_CHECKING, Optional, Tuple, Union
from dace.codegen.targets import fpga
<<<<<<< HEAD
from dace import dtypes
from dace.codegen.tools.type_inference import infer_expr_type
=======
>>>>>>> 7e1b31fc

if TYPE_CHECKING:
    from dace.codegen.targets.framecode import DaCeCodeGenerator


@registry.autoregister_params(name='cpu')
class CPUCodeGen(TargetCodeGenerator):
    """ SDFG CPU code generator. """

    title = "CPU"
    target_name = "cpu"
    language = "cpp"

    def _define_sdfg_arguments(self, sdfg, arglist):

        # NOTE: Multi-nesting with container arrays must be further investigated.
        def _visit_structure(struct: data.Structure, args: dict, prefix: str = ''):
            for k, v in struct.members.items():
                if isinstance(v, data.Structure):
                    _visit_structure(v, args, f'{prefix}->{k}')
                elif isinstance(v, data.ContainerArray):
                    _visit_structure(v.stype, args, f'{prefix}->{k}')
                if isinstance(v, data.Data):
                    args[f'{prefix}->{k}'] = v

        # Keeps track of generated connectors, so we know how to access them in nested scopes
        args = dict(arglist)
        for name, arg_type in arglist.items():
            if isinstance(arg_type, data.Structure):
                desc = sdfg.arrays[name]
                _visit_structure(arg_type, args, name)
            elif isinstance(arg_type, data.ContainerArray):
                desc = sdfg.arrays[name]
                desc = desc.stype
                if isinstance(desc, data.Structure):
                    _visit_structure(desc, args, name)

        for name, arg_type in args.items():
            if isinstance(arg_type, data.Scalar):
                # GPU global memory is only accessed via pointers
                # TODO(later): Fix workaround somehow
                if arg_type.storage is dtypes.StorageType.GPU_Global:
                    self._dispatcher.defined_vars.add(name, DefinedType.Pointer, dtypes.pointer(arg_type.dtype).ctype)
                    continue

                self._dispatcher.defined_vars.add(name, DefinedType.Scalar, arg_type.dtype.ctype)
            elif isinstance(arg_type, data.Array):
                self._dispatcher.defined_vars.add(name, DefinedType.Pointer, dtypes.pointer(arg_type.dtype).ctype)
            elif isinstance(arg_type, data.Stream):
                if arg_type.is_stream_array():
                    self._dispatcher.defined_vars.add(name, DefinedType.StreamArray, arg_type.as_arg(name=''))
                else:
                    self._dispatcher.defined_vars.add(name, DefinedType.Stream, arg_type.as_arg(name=''))
            elif isinstance(arg_type, data.Structure):
                self._dispatcher.defined_vars.add(name, DefinedType.Pointer, arg_type.dtype.ctype)
            else:
                raise TypeError("Unrecognized argument type: {t} (value {v})".format(t=type(arg_type).__name__,
                                                                                     v=str(arg_type)))

    def __init__(self, frame_codegen: 'DaCeCodeGenerator', sdfg: SDFG):
        self._frame = frame_codegen
        self._dispatcher: TargetDispatcher = frame_codegen.dispatcher
        self.calling_codegen = self
        dispatcher = self._dispatcher

        self._locals = cppunparse.CPPLocals()
        # Scope depth (for defining locals)
        self._ldepth = 0

        # Keep nested SDFG schedule when descending into it
        self._toplevel_schedule = None

        # FIXME: this allows other code generators to change the CPU
        # behavior to assume that arrays point to packed types, thus dividing
        # all addresess by the vector length.
        self._packed_types = False

        # Keep track of traversed nodes
        self._generated_nodes = set()

        # Keep track of generated NestedSDG, and the name of the assigned function
        self._generated_nested_sdfg = dict()

        # Keeps track of generated connectors, so we know how to access them in nested scopes
        arglist = dict(self._frame.arglist)
        self._define_sdfg_arguments(sdfg, arglist)

        # Register dispatchers
        dispatcher.register_node_dispatcher(self)
        dispatcher.register_map_dispatcher(
            [dtypes.ScheduleType.CPU_Multicore, dtypes.ScheduleType.CPU_Persistent, dtypes.ScheduleType.Sequential],
            self)

        cpu_storage = [dtypes.StorageType.CPU_Heap, dtypes.StorageType.CPU_ThreadLocal, dtypes.StorageType.Register]
        dispatcher.register_array_dispatcher(cpu_storage, self)

        # Register CPU copies (all internal pairs)
        for src_storage, dst_storage in itertools.product(cpu_storage, cpu_storage):
            dispatcher.register_copy_dispatcher(src_storage, dst_storage, None, self)

    @staticmethod
    def cmake_options():
        options = []

        if Config.get('compiler', 'cpu', 'executable'):
            compiler = make_absolute(Config.get('compiler', 'cpu', 'executable'))
            options.append('-DCMAKE_CXX_COMPILER="{}"'.format(compiler))

        if Config.get('compiler', 'cpu', 'args'):
            flags = Config.get('compiler', 'cpu', 'args')
            options.append('-DCMAKE_CXX_FLAGS="{}"'.format(flags))

        return options

    def get_generated_codeobjects(self):
        # CPU target generates inline code
        return []

    @property
    def has_initializer(self):
        return False

    @property
    def has_finalizer(self):
        return False

    def generate_scope(self, sdfg: SDFG, cfg: ControlFlowRegion, dfg_scope: ScopeSubgraphView, state_id: int,
                       function_stream: CodeIOStream, callsite_stream: CodeIOStream) -> None:
        entry_node = dfg_scope.source_nodes()[0]
        cpp.presynchronize_streams(sdfg, cfg, dfg_scope, state_id, entry_node, callsite_stream)

        self.generate_node(sdfg, cfg, dfg_scope, state_id, entry_node, function_stream, callsite_stream)
        self._dispatcher.dispatch_subgraph(sdfg,
                                           cfg,
                                           dfg_scope,
                                           state_id,
                                           function_stream,
                                           callsite_stream,
                                           skip_entry_node=True)

    def generate_node(self, sdfg: SDFG, cfg: ControlFlowRegion, dfg: ScopeSubgraphView, state_id: int, node: nodes.Node,
                      function_stream: CodeIOStream, callsite_stream: CodeIOStream) -> None:
        # Dynamically obtain node generator according to class name
        try:
            gen = getattr(self, "_generate_" + type(node).__name__)
        except AttributeError:
            if isinstance(node, nodes.LibraryNode):
                raise NodeNotExpandedError(sdfg, state_id, dfg.node_id(node))
            raise

        gen(sdfg, cfg, dfg, state_id, node, function_stream, callsite_stream)

        # Mark node as "generated"
        self._generated_nodes.add(node)
        self._locals.clear_scope(self._ldepth + 1)

    def allocate_view(self, sdfg: SDFG, cfg: ControlFlowRegion, dfg: SDFGState, state_id: int, node: nodes.AccessNode,
                      global_stream: CodeIOStream, declaration_stream: CodeIOStream,
                      allocation_stream: CodeIOStream) -> None:
        """
        Allocates (creates pointer and refers to original) a view of an
        existing array, scalar, or view.
        """

        name = node.data
        nodedesc = node.desc(sdfg)
        ptrname = cpp.ptr(name, nodedesc, sdfg, self._frame)

        # Check if array is already declared
        declared = self._dispatcher.declared_arrays.has(ptrname)

        # Check directionality of view (referencing dst or src)
        edge = sdutils.get_view_edge(dfg, node)

        # When emitting ArrayInterface, we need to know if this is a read or
        # write variation
        is_write = edge.src is node

        # Allocate the viewed data before the view, if necessary
        mpath = dfg.memlet_path(edge)
        viewed_dnode: nodes.AccessNode = mpath[-1].dst if is_write else mpath[0].src
        self._dispatcher.dispatch_allocate(sdfg, cfg, dfg, state_id, viewed_dnode, viewed_dnode.desc(sdfg),
                                           global_stream, allocation_stream)

        # Memlet points to view, construct mirror memlet
        memlet = edge.data
        if memlet.data == node.data:
            memlet = deepcopy(memlet)
            memlet.data = viewed_dnode.data
            memlet.subset = memlet.dst_subset if is_write else memlet.src_subset
            if memlet.subset is None:
                memlet.subset = subsets.Range.from_array(viewed_dnode.desc(sdfg))

        # Emit memlet as a reference and register defined variable
        atype, aname, value = cpp.emit_memlet_reference(self._dispatcher,
                                                        sdfg,
                                                        memlet,
                                                        name,
                                                        dtypes.pointer(nodedesc.dtype),
                                                        ancestor=0,
                                                        is_write=is_write)

        # Test for views of container arrays and structs
        if isinstance(sdfg.arrays[viewed_dnode.data], (data.Structure, data.ContainerArray, data.ContainerView)):
            vdesc = sdfg.arrays[viewed_dnode.data]
            ptrname = cpp.ptr(memlet.data, vdesc, sdfg, self._dispatcher.frame)
            field_name = None
            if is_write and mpath[-1].dst_conn:
                field_name = mpath[-1].dst_conn
            elif not is_write and mpath[0].src_conn:
                field_name = mpath[0].src_conn

            # Plain view into a container array
            if isinstance(vdesc, data.ContainerArray) and not isinstance(vdesc.stype, data.Structure):
                offset = cpp.cpp_offset_expr(vdesc, memlet.subset)
                value = f'{ptrname}[{offset}]'
            else:
                if field_name is not None:
                    if isinstance(vdesc, data.ContainerArray):
                        offset = cpp.cpp_offset_expr(vdesc, memlet.subset)
                        arrexpr = f'{ptrname}[{offset}]'
                        stype = vdesc.stype
                    else:
                        arrexpr = f'{ptrname}'
                        stype = vdesc

                    value = f'{arrexpr}->{field_name}'
                    if isinstance(stype.members[field_name], data.Scalar):
                        value = '&' + value

        if not declared:
            ctypedef = dtypes.pointer(nodedesc.dtype).ctype
            self._dispatcher.declared_arrays.add(aname, DefinedType.Pointer, ctypedef)
            if isinstance(nodedesc, data.StructureView):
                for k, v in nodedesc.members.items():
                    if isinstance(v, data.Data):
                        ctypedef = dtypes.pointer(v.dtype).ctype if isinstance(v, data.Array) else v.dtype.ctype
                        defined_type = DefinedType.Scalar if isinstance(v, data.Scalar) else DefinedType.Pointer
                        self._dispatcher.declared_arrays.add(f"{name}->{k}", defined_type, ctypedef)
                        self._dispatcher.defined_vars.add(f"{name}->{k}", defined_type, ctypedef)
                # TODO: Find a better way to do this (the issue is with pointers of pointers)
                if atype.endswith('*'):
                    atype = atype[:-1]
                if value.startswith('&'):
                    value = value[1:]
            declaration_stream.write(f'{atype} {aname};', cfg, state_id, node)
        allocation_stream.write(f'{aname} = {value};', cfg, state_id, node)

    def allocate_reference(self, sdfg: SDFG, cfg: ControlFlowRegion, dfg: SDFGState, state_id: int,
                           node: nodes.AccessNode, global_stream: CodeIOStream, declaration_stream: CodeIOStream,
                           allocation_stream: CodeIOStream) -> None:
        name = node.data
        nodedesc = node.desc(sdfg)
        ptrname = cpp.ptr(name, nodedesc, sdfg, self._frame)

        # Check if reference is already declared
        declared = self._dispatcher.declared_arrays.has(ptrname)

        if not declared:
            declaration_stream.write(f'{nodedesc.dtype.ctype} *{ptrname};', cfg, state_id, node)
            ctypedef = dtypes.pointer(nodedesc.dtype).ctype
            self._dispatcher.declared_arrays.add(ptrname, DefinedType.Pointer, ctypedef)
            self._dispatcher.defined_vars.add(ptrname, DefinedType.Pointer, ctypedef)

    def declare_array(self, sdfg: SDFG, cfg: ControlFlowRegion, dfg: StateSubgraphView, state_id: int, node: nodes.Node,
                      nodedesc: data.Data, function_stream: CodeIOStream, declaration_stream: CodeIOStream) -> None:
        fsymbols = self._frame.symbols_and_constants(sdfg)
        # NOTE: `dfg` (state) will be None iff `nodedesc` is non-free symbol dependent
        # (see `DaCeCodeGenerator.determine_allocation_lifetime` in `dace.codegen.targets.framecode`).
        # We add the `dfg is not None` check because the `sdutils.is_nonfree_sym_dependent` check will fail if
        # `nodedesc` is a View and `dfg` is None.
        if dfg and not sdutils.is_nonfree_sym_dependent(node, nodedesc, dfg, fsymbols):
            raise NotImplementedError("The declare_array method should only be used for variables "
                                      "that must have their declaration and allocation separate.")

        name = node.root_data
        ptrname = cpp.ptr(name, nodedesc, sdfg, self._frame)

        if nodedesc.transient is False:
            return

        # Check if array is already declared
        if self._dispatcher.declared_arrays.has(ptrname):
            return

        # Compute array size
        arrsize = nodedesc.total_size
        if not isinstance(nodedesc.dtype, dtypes.opaque):
            arrsize_bytes = arrsize * nodedesc.dtype.bytes

        if (nodedesc.storage == dtypes.StorageType.CPU_Heap or nodedesc.storage == dtypes.StorageType.Register):

            ctypedef = dtypes.pointer(nodedesc.dtype).ctype

            declaration_stream.write(f'{nodedesc.dtype.ctype} *{name} = nullptr;\n', cfg, state_id, node)
            self._dispatcher.declared_arrays.add(name, DefinedType.Pointer, ctypedef)
            return
        elif nodedesc.storage is dtypes.StorageType.CPU_ThreadLocal:
            # Define pointer once
            # NOTE: OpenMP threadprivate storage MUST be declared globally.
            function_stream.write(
                "{ctype} *{name} = nullptr;\n"
                "#pragma omp threadprivate({name})".format(ctype=nodedesc.dtype.ctype, name=name),
                cfg,
                state_id,
                node,
            )
            self._dispatcher.declared_arrays.add_global(name, DefinedType.Pointer, '%s *' % nodedesc.dtype.ctype)
        else:
            raise NotImplementedError("Unimplemented storage type " + str(nodedesc.storage))

    def allocate_array(self,
                       sdfg: SDFG,
                       cfg: ControlFlowRegion,
                       dfg: StateSubgraphView,
                       state_id: int,
                       node: nodes.AccessNode,
                       nodedesc: data.Data,
                       function_stream: CodeIOStream,
                       declaration_stream: CodeIOStream,
                       allocation_stream: CodeIOStream,
                       allocate_nested_data: bool = True) -> None:
        alloc_name = cpp.ptr(node.data, nodedesc, sdfg, self._frame)
        name = alloc_name

        tokens = node.data.split('.')
        top_desc = sdfg.arrays[tokens[0]]
        # NOTE: Assuming here that all Structure members share transient/storage/lifetime properties.
        # TODO: Study what is needed in the DaCe stack to ensure this assumption is correct.
        top_transient = top_desc.transient
        top_storage = top_desc.storage
        top_lifetime = top_desc.lifetime

        if top_transient is False:
            return

        # Check if array is already allocated
        if self._dispatcher.defined_vars.has(name):
            return

        if len(tokens) > 1:
            for i in range(len(tokens) - 1):
                tmp_name = '.'.join(tokens[:i + 1])
                tmp_alloc_name = cpp.ptr(tmp_name, sdfg.arrays[tmp_name], sdfg, self._frame)
                if not self._dispatcher.defined_vars.has(tmp_alloc_name):
                    self.allocate_array(sdfg,
                                        cfg,
                                        dfg,
                                        state_id,
                                        nodes.AccessNode(tmp_name),
                                        sdfg.arrays[tmp_name],
                                        function_stream,
                                        declaration_stream,
                                        allocation_stream,
                                        allocate_nested_data=False)
            declared = True
        else:
            # Check if array is already declared
            declared = self._dispatcher.declared_arrays.has(name)

        define_var = self._dispatcher.defined_vars.add
        if top_lifetime in (dtypes.AllocationLifetime.Persistent, dtypes.AllocationLifetime.External):
            define_var = self._dispatcher.defined_vars.add_global
            nodedesc = update_persistent_desc(nodedesc, sdfg)

        # Compute array size
        arrsize = nodedesc.total_size
        arrsize_bytes = None
        if not isinstance(nodedesc.dtype, dtypes.opaque):
            arrsize_bytes = arrsize * nodedesc.dtype.bytes

        if isinstance(nodedesc, data.Structure) and not isinstance(nodedesc, data.StructureView):
            declaration_stream.write(f"{nodedesc.ctype} {name} = new {nodedesc.dtype.base_type};\n")
            define_var(name, DefinedType.Pointer, nodedesc.ctype)
            if allocate_nested_data:
                for k, v in nodedesc.members.items():
                    if isinstance(v, data.Data):
                        ctypedef = dtypes.pointer(v.dtype).ctype if isinstance(v, data.Array) else v.dtype.ctype
                        defined_type = DefinedType.Scalar if isinstance(v, data.Scalar) else DefinedType.Pointer
                        self._dispatcher.declared_arrays.add(f"{name}->{k}", defined_type, ctypedef)
                        if isinstance(v, data.Scalar):
                            # NOTE: Scalar members are already defined in the struct definition.
                            self._dispatcher.defined_vars.add(f"{name}->{k}", defined_type, ctypedef)
                        else:
                            self.allocate_array(sdfg, cfg, dfg, state_id, nodes.AccessNode(f"{name}.{k}"), v,
                                                function_stream, declaration_stream, allocation_stream)
            return
        if isinstance(nodedesc, data.View):
            return self.allocate_view(sdfg, cfg, dfg, state_id, node, function_stream, declaration_stream,
                                      allocation_stream)
        if isinstance(nodedesc, data.Reference):
            return self.allocate_reference(sdfg, cfg, dfg, state_id, node, function_stream, declaration_stream,
                                           allocation_stream)
        if isinstance(nodedesc, data.Scalar):
            if node.setzero:
                declaration_stream.write("%s %s = 0;\n" % (nodedesc.dtype.ctype, name), cfg, state_id, node)
            else:
                declaration_stream.write("%s %s;\n" % (nodedesc.dtype.ctype, name), cfg, state_id, node)
            define_var(name, DefinedType.Scalar, nodedesc.dtype.ctype)
        elif isinstance(nodedesc, data.Stream):
            ###################################################################
            # Stream directly connected to an array

            if is_array_stream_view(sdfg, dfg, node):
                if state_id is None:
                    raise SyntaxError("Stream-view of array may not be defined in more than one state")

                arrnode = sdfg.arrays[nodedesc.sink]
                state: SDFGState = cfg.nodes()[state_id]
                edges = state.out_edges(node)
                if len(edges) > 1:
                    raise NotImplementedError("Cannot handle streams writing to multiple arrays.")

                memlet_path = state.memlet_path(edges[0])
                # Allocate the array before its stream view, if necessary
                self.allocate_array(sdfg, cfg, dfg, state_id, memlet_path[-1].dst, memlet_path[-1].dst.desc(sdfg),
                                    function_stream, declaration_stream, allocation_stream)

                array_expr = cpp.copy_expr(self._dispatcher,
                                           sdfg,
                                           nodedesc.sink,
                                           edges[0].data,
                                           packed_types=self._packed_types)
                threadlocal = ""
                threadlocal_stores = [dtypes.StorageType.CPU_ThreadLocal, dtypes.StorageType.Register]
                if (sdfg.arrays[nodedesc.sink].storage in threadlocal_stores or nodedesc.storage in threadlocal_stores):
                    threadlocal = "Threadlocal"
                ctype = 'dace::ArrayStreamView%s<%s>' % (threadlocal, arrnode.dtype.ctype)
                declaration_stream.write(
                    "%s %s (%s);\n" % (ctype, name, array_expr),
                    cfg,
                    state_id,
                    node,
                )
                define_var(name, DefinedType.Stream, ctype)
                return

            ###################################################################
            # Regular stream

            dtype = nodedesc.dtype.ctype
            ctypedef = 'dace::Stream<{}>'.format(dtype)
            if nodedesc.buffer_size != 0:
                definition = "{} {}({});".format(ctypedef, name, nodedesc.buffer_size)
            else:
                definition = "{} {};".format(ctypedef, name)

            declaration_stream.write(definition, cfg, state_id, node)
            define_var(name, DefinedType.Stream, ctypedef)

        elif (nodedesc.storage == dtypes.StorageType.CPU_Heap
              or (nodedesc.storage == dtypes.StorageType.Register and
                  ((symbolic.issymbolic(arrsize, sdfg.constants)) or
                   (arrsize_bytes and ((arrsize_bytes > Config.get("compiler", "max_stack_array_size")) == True))))):

            if nodedesc.storage == dtypes.StorageType.Register:

                if symbolic.issymbolic(arrsize, sdfg.constants):
                    warnings.warn('Variable-length array %s with size %s '
                                  'detected and was allocated on heap instead of '
                                  '%s' % (name, cpp.sym2cpp(arrsize), nodedesc.storage))
                elif (arrsize_bytes > Config.get("compiler", "max_stack_array_size")) == True:
                    warnings.warn("Array {} with size {} detected and was allocated on heap instead of "
                                  "{} since its size is greater than max_stack_array_size ({})".format(
                                      name, cpp.sym2cpp(arrsize_bytes), nodedesc.storage,
                                      Config.get("compiler", "max_stack_array_size")))

            ctypedef = dtypes.pointer(nodedesc.dtype).ctype

            if not declared:
                declaration_stream.write(f'{nodedesc.dtype.ctype} *{name}; // 8\n', cfg, state_id, node)
            allocation_stream.write(
                "%s = static_cast<%s*>(std::aligned_alloc(64, %s * sizeof(%s)));\n" % (alloc_name, nodedesc.dtype.ctype, cpp.sym2cpp(arrsize), nodedesc.dtype.ctype), cfg,
                state_id, node)
            define_var(name, DefinedType.Pointer, ctypedef)

            if node.setzero:
                allocation_stream.write("memset(%s, 0, sizeof(%s)*%s);" %
                                        (alloc_name, nodedesc.dtype.ctype, cpp.sym2cpp(arrsize)))
            if nodedesc.start_offset != 0:
                allocation_stream.write(f'{alloc_name} += {cpp.sym2cpp(nodedesc.start_offset)};\n', cfg, state_id, node)

            return
        elif (nodedesc.storage == dtypes.StorageType.Register):
            ctypedef = dtypes.pointer(nodedesc.dtype).ctype
            if nodedesc.start_offset != 0:
                raise NotImplementedError('Start offset unsupported for registers')
            if node.setzero:
                declaration_stream.write(
                    "%s alignas(64) %s[%s]{0};\n" % (nodedesc.dtype.ctype, name, cpp.sym2cpp(arrsize)),
                    cfg,
                    state_id,
                    node,
                )
                define_var(name, DefinedType.Pointer, ctypedef)
                return
            declaration_stream.write(
                "%s alignas(64) %s[%s];\n" % (nodedesc.dtype.ctype, name, cpp.sym2cpp(arrsize)),
                cfg,
                state_id,
                node,
            )
            define_var(name, DefinedType.Pointer, ctypedef)
            return
        elif nodedesc.storage is dtypes.StorageType.CPU_ThreadLocal:
            # Define pointer once
            # NOTE: OpenMP threadprivate storage MUST be declared globally.
            if not declared:
                function_stream.write(
                    "{ctype} *{name};\n#pragma omp threadprivate({name})".format(ctype=nodedesc.dtype.ctype, name=name),
                    cfg,
                    state_id,
                    node,
                )
                self._dispatcher.declared_arrays.add_global(name, DefinedType.Pointer, '%s *' % nodedesc.dtype.ctype)

            # Allocate in each OpenMP thread
            allocation_stream.write(
                """
                #pragma omp parallel
                {{
                    {name} = static_cast<{ctype}*>(std::aligned_alloc(64, {arrsize} * sizeof({ctype})));""".format(ctype=nodedesc.dtype.ctype,
                                                                              name=alloc_name,
                                                                              arrsize=cpp.sym2cpp(arrsize)),
                cfg,
                state_id,
                node,
            )
            if node.setzero:
                allocation_stream.write("memset(%s, 0, sizeof(%s)*%s);" %
                                        (alloc_name, nodedesc.dtype.ctype, cpp.sym2cpp(arrsize)))
            if nodedesc.start_offset != 0:
                allocation_stream.write(f'{alloc_name} += {cpp.sym2cpp(nodedesc.start_offset)};\n', cfg, state_id, node)

            # Close OpenMP parallel section
            allocation_stream.write('}')
            self._dispatcher.defined_vars.add_global(name, DefinedType.Pointer, '%s *' % nodedesc.dtype.ctype)
        else:
            raise NotImplementedError("Unimplemented storage type " + str(nodedesc.storage))

    def deallocate_array(self, sdfg: SDFG, cfg: ControlFlowRegion, dfg: StateSubgraphView, state_id: int,
                         node: nodes.AccessNode, nodedesc: data.Data, function_stream: CodeIOStream,
                         callsite_stream: CodeIOStream) -> None:
        arrsize = nodedesc.total_size
        alloc_name = cpp.ptr(node.data, nodedesc, sdfg, self._frame)
        if isinstance(nodedesc, data.Array) and nodedesc.start_offset != 0:
            alloc_name = f'({alloc_name} - {cpp.sym2cpp(nodedesc.start_offset)})'

        if self._dispatcher.declared_arrays.has(alloc_name):
            is_global = nodedesc.lifetime in (dtypes.AllocationLifetime.Global, dtypes.AllocationLifetime.Persistent,
                                              dtypes.AllocationLifetime.External)
            self._dispatcher.declared_arrays.remove(alloc_name, is_global=is_global)

        if isinstance(nodedesc, (data.Scalar, data.View, data.Stream, data.Reference)):
            return
        elif (nodedesc.storage == dtypes.StorageType.CPU_Heap
              or (nodedesc.storage == dtypes.StorageType.Register and symbolic.issymbolic(arrsize, sdfg.constants))):
<<<<<<< HEAD
            callsite_stream.write("std::free(%s);\n" % alloc_name, cfg, state_id, node)
=======
            if isinstance(nodedesc, data.Array):
                callsite_stream.write(f"delete[] {alloc_name};\n", cfg, state_id, node)
            else:
                callsite_stream.write(f"delete {alloc_name};\n", cfg, state_id, node)
>>>>>>> 7e1b31fc
        elif nodedesc.storage is dtypes.StorageType.CPU_ThreadLocal:
            # Deallocate in each OpenMP thread
            if isinstance(nodedesc, data.Array):
                deleteop = "delete[]"
            else:
                deleteop = "delete"
            callsite_stream.write(
                f"""#pragma omp parallel
                {{
<<<<<<< HEAD
                    std::free({name});
                }}""".format(name=alloc_name),
=======
                    {deleteop} {alloc_name};
                }}""",
>>>>>>> 7e1b31fc
                cfg,
                state_id,
                node,
            )
        else:
            return

    def copy_memory(
        self,
        sdfg: SDFG,
        cfg: ControlFlowRegion,
        dfg: StateSubgraphView,
        state_id: int,
        src_node: Union[nodes.Tasklet, nodes.AccessNode],
        dst_node: Union[nodes.Tasklet, nodes.AccessNode],
        edge: Tuple[nodes.Node, Optional[str], nodes.Node, Optional[str], mmlt.Memlet],
        function_stream: CodeIOStream,
        callsite_stream: CodeIOStream,
    ) -> None:
        if isinstance(src_node, nodes.Tasklet):
            src_storage = dtypes.StorageType.Register
            try:
                src_parent = dfg.entry_node(src_node)
            except KeyError:
                src_parent = None
            dst_schedule = None if src_parent is None else src_parent.map.schedule
        else:
            src_storage = src_node.desc(sdfg).storage

        if isinstance(dst_node, nodes.Tasklet):
            dst_storage = dtypes.StorageType.Register
        else:
            dst_storage = dst_node.desc(sdfg).storage

        try:
            dst_parent = dfg.entry_node(dst_node)
        except KeyError:
            dst_parent = None
        dst_schedule = None if dst_parent is None else dst_parent.map.schedule

        state_dfg = cfg.node(state_id)

        # Emit actual copy
        self._emit_copy(
            sdfg,
            cfg,
            state_id,
            src_node,
            src_storage,
            dst_node,
            dst_storage,
            dst_schedule,
            edge,
            state_dfg,
            callsite_stream,
        )

    def _emit_copy(
        self,
        sdfg: SDFG,
        cfg: ControlFlowRegion,
        state_id: int,
        src_node: nodes.Node,
        src_storage: dtypes.StorageType,
        dst_node: nodes.Node,
        dst_storage: dtypes.StorageType,
        dst_schedule: dtypes.ScheduleType,
        edge: Tuple[nodes.Node, Optional[str], nodes.Node, Optional[str], mmlt.Memlet],
        dfg: StateSubgraphView,
        stream: CodeIOStream,
    ) -> None:
        u, uconn, v, vconn, memlet = edge
        orig_vconn = vconn

        # Determine memlet directionality
        if isinstance(src_node, nodes.AccessNode) and validate_memlet_data(memlet.data, src_node.data):
            write = True
        elif isinstance(dst_node, nodes.AccessNode) and validate_memlet_data(memlet.data, dst_node.data):
            write = False
        elif isinstance(src_node, nodes.CodeNode) and isinstance(dst_node, nodes.CodeNode):
            # Code->Code copy (not read nor write)
            raise RuntimeError("Copying between code nodes is only supported as part of the participating nodes")
        elif uconn is None and vconn is None and memlet.data is None and dst_schedule == dtypes.ScheduleType.Sequential:
            # Sequential dependency edge
            return
        else:
            raise LookupError("Memlet does not point to any of the nodes")

        if isinstance(dst_node, nodes.Tasklet):
            # Copy into tasklet
            stream.write(
                "    " + self.memlet_definition(sdfg, memlet, False, vconn, dst_node.in_connectors[vconn]),
                cfg,
                state_id,
                [src_node, dst_node],
            )
            return
        elif isinstance(src_node, nodes.Tasklet):
            # Copy out of tasklet
            stream.write(
                "    " + self.memlet_definition(sdfg, memlet, True, uconn, src_node.out_connectors[uconn]),
                cfg,
                state_id,
                [src_node, dst_node],
            )
            return
        else:  # Copy array-to-array
            src_nodedesc = src_node.desc(sdfg)
            dst_nodedesc = dst_node.desc(sdfg)

            if write:
                vconn = cpp.ptr(dst_node.data, dst_nodedesc, sdfg, self._frame)
            ctype = dst_nodedesc.dtype.ctype

            #############################################
            # Corner cases

            # Setting a reference
            if isinstance(dst_nodedesc, data.Reference) and orig_vconn == 'set':
                srcptr = cpp.ptr(src_node.data, src_nodedesc, sdfg, self._frame)
                defined_type, _ = self._dispatcher.defined_vars.get(srcptr)
                stream.write(
                    "%s = %s;" % (vconn, cpp.cpp_ptr_expr(sdfg, memlet, defined_type)),
                    cfg,
                    state_id,
                    [src_node, dst_node],
                )
                return

            # Writing from/to a stream
            if isinstance(sdfg.arrays[memlet.data], data.Stream) or (isinstance(src_node, nodes.AccessNode)
                                                                     and isinstance(src_nodedesc, data.Stream)):
                # Identify whether a stream is writing to an array
                if isinstance(dst_nodedesc, (data.Scalar, data.Array)) and isinstance(src_nodedesc, data.Stream):
                    # Stream -> Array - pop bulk
                    if is_array_stream_view(sdfg, dfg, src_node):
                        return  # Do nothing (handled by ArrayStreamView)

                    array_subset = (memlet.subset if memlet.data == dst_node.data else memlet.other_subset)
                    if array_subset is None:  # Need to use entire array
                        array_subset = subsets.Range.from_array(dst_nodedesc)

                    # stream_subset = (memlet.subset
                    #                  if memlet.data == src_node.data else
                    #                  memlet.other_subset)
                    stream_subset = memlet.subset
                    if memlet.data != src_node.data and memlet.other_subset:
                        stream_subset = memlet.other_subset

                    stream_expr = cpp.cpp_offset_expr(src_nodedesc, stream_subset)
                    array_expr = cpp.cpp_offset_expr(dst_nodedesc, array_subset)
                    assert functools.reduce(lambda a, b: a * b, src_nodedesc.shape, 1) == 1
                    stream.write(
                        "{s}.pop(&{arr}[{aexpr}], {maxsize});".format(s=cpp.ptr(src_node.data, src_nodedesc, sdfg,
                                                                                self._frame),
                                                                      arr=cpp.ptr(dst_node.data, dst_nodedesc, sdfg,
                                                                                  self._frame),
                                                                      aexpr=array_expr,
                                                                      maxsize=cpp.sym2cpp(array_subset.num_elements())),
                        cfg,
                        state_id,
                        [src_node, dst_node],
                    )
                    return
                # Array -> Stream - push bulk
                if isinstance(src_nodedesc, (data.Scalar, data.Array)) and isinstance(dst_nodedesc, data.Stream):
                    if isinstance(src_nodedesc, data.Scalar):
                        stream.write(
                            "{s}.push({arr});".format(s=cpp.ptr(dst_node.data, dst_nodedesc, sdfg, self._frame),
                                                      arr=cpp.ptr(src_node.data, src_nodedesc, sdfg, self._frame)),
                            cfg,
                            state_id,
                            [src_node, dst_node],
                        )
                    elif hasattr(src_nodedesc, "src"):  # ArrayStreamView
                        stream.write(
                            "{s}.push({arr});".format(s=cpp.ptr(dst_node.data, dst_nodedesc, sdfg, self._frame),
                                                      arr=cpp.ptr(src_nodedesc.src, sdfg.arrays[src_nodedesc.src], sdfg,
                                                                  self._frame)),
                            cfg,
                            state_id,
                            [src_node, dst_node],
                        )
                    else:
                        copysize = " * ".join([cpp.sym2cpp(s) for s in memlet.subset.size()])
                        stream.write(
                            "{s}.push({arr}, {size});".format(s=cpp.ptr(dst_node.data, dst_nodedesc, sdfg, self._frame),
                                                              arr=cpp.ptr(src_node.data, src_nodedesc, sdfg,
                                                                          self._frame),
                                                              size=copysize),
                            cfg,
                            state_id,
                            [src_node, dst_node],
                        )
                    return
                else:
                    # Unknown case
                    raise NotImplementedError

            #############################################

            state_dfg: SDFGState = cfg.nodes()[state_id]

            copy_shape, src_strides, dst_strides, src_expr, dst_expr = cpp.memlet_copy_to_absolute_strides(
                self._dispatcher, sdfg, state_dfg, edge, src_node, dst_node, self._packed_types)

            # Which numbers to include in the variable argument part
            dynshape, dynsrc, dyndst = 1, 1, 1

            # Dynamic copy dimensions
            if any(symbolic.issymbolic(s, sdfg.constants) for s in copy_shape):
                copy_tmpl = "Dynamic<{type}, {veclen}, {aligned}, {dims}>".format(
                    type=ctype,
                    veclen=1,  # Taken care of in "type"
                    aligned="false",
                    dims=len(copy_shape),
                )
            else:  # Static copy dimensions
                copy_tmpl = "<{type}, {veclen}, {aligned}, {dims}>".format(
                    type=ctype,
                    veclen=1,  # Taken care of in "type"
                    aligned="false",
                    dims=", ".join(cpp.sym2cpp(copy_shape)),
                )
                dynshape = 0

            # Constant src/dst dimensions
            if not any(symbolic.issymbolic(s, sdfg.constants) for s in dst_strides):
                # Constant destination
                shape_tmpl = "template ConstDst<%s>" % ", ".join(cpp.sym2cpp(dst_strides))
                dyndst = 0
            elif not any(symbolic.issymbolic(s, sdfg.constants) for s in src_strides):
                # Constant source
                shape_tmpl = "template ConstSrc<%s>" % ", ".join(cpp.sym2cpp(src_strides))
                dynsrc = 0
            else:
                # Both dynamic
                shape_tmpl = "Dynamic"

            # Parameter pack handling
            stride_tmpl_args = [0] * (dynshape + dynsrc + dyndst) * len(copy_shape)
            j = 0
            for shape, src, dst in zip(copy_shape, src_strides, dst_strides):
                if dynshape > 0:
                    stride_tmpl_args[j] = shape
                    j += 1
                if dynsrc > 0:
                    stride_tmpl_args[j] = src
                    j += 1
                if dyndst > 0:
                    stride_tmpl_args[j] = dst
                    j += 1

            copy_args = ([src_expr, dst_expr] +
                         ([] if memlet.wcr is None else [cpp.unparse_cr(sdfg, memlet.wcr, dst_nodedesc.dtype)]) +
                         cpp.sym2cpp(stride_tmpl_args))

            # Instrumentation: Pre-copy
            for instr in self._dispatcher.instrumentation.values():
                if instr is not None:
                    instr.on_copy_begin(sdfg, cfg, state_dfg, src_node, dst_node, edge, stream, None, copy_shape,
                                        src_strides, dst_strides)

            nc = True
            if memlet.wcr is not None:
                nc = not cpp.is_write_conflicted(dfg, edge, sdfg_schedule=self._toplevel_schedule)
            if nc:
                stream.write(
                    """
                    dace::CopyND{copy_tmpl}::{shape_tmpl}::{copy_func}(
                        {copy_args});""".format(
                        copy_tmpl=copy_tmpl,
                        shape_tmpl=shape_tmpl,
                        copy_func="Copy" if memlet.wcr is None else "Accumulate",
                        copy_args=", ".join(copy_args),
                    ),
                    cfg,
                    state_id,
                    [src_node, dst_node],
                )
            else:  # Conflicted WCR
                if dynshape == 1:
                    warnings.warn('Performance warning: Emitting dynamically-'
                                  'shaped atomic write-conflict resolution of an array.')
                    stream.write(
                        """
                        dace::CopyND{copy_tmpl}::{shape_tmpl}::Accumulate_atomic(
                        {copy_args});""".format(
                            copy_tmpl=copy_tmpl,
                            shape_tmpl=shape_tmpl,
                            copy_args=", ".join(copy_args),
                        ),
                        cfg,
                        state_id,
                        [src_node, dst_node],
                    )
                elif copy_shape == [1]:  # Special case: accumulating one element
                    dst_expr = self.memlet_view_ctor(sdfg, memlet, dst_nodedesc.dtype, True)
                    stream.write(
                        self.write_and_resolve_expr(
                            sdfg, memlet, nc, dst_expr, '*(' + src_expr + ')', dtype=dst_nodedesc.dtype) + ';', cfg,
                        state_id, [src_node, dst_node])
                else:
                    warnings.warn('Minor performance warning: Emitting statically-'
                                  'shaped atomic write-conflict resolution of an array.')
                    stream.write(
                        """
                        dace::CopyND{copy_tmpl}::{shape_tmpl}::Accumulate_atomic(
                        {copy_args});""".format(
                            copy_tmpl=copy_tmpl,
                            shape_tmpl=shape_tmpl,
                            copy_args=", ".join(copy_args),
                        ),
                        cfg,
                        state_id,
                        [src_node, dst_node],
                    )

        #############################################################
        # Instrumentation: Post-copy
        for instr in self._dispatcher.instrumentation.values():
            if instr is not None:
                instr.on_copy_end(sdfg, cfg, state_dfg, src_node, dst_node, edge, stream, None)
        #############################################################

    ###########################################################################
    # Memlet handling

    def write_and_resolve_expr(self,
                               sdfg: SDFG,
                               memlet: mmlt.Memlet,
                               nc: bool,
                               outname: str,
                               inname: str,
                               indices=None,
                               dtype=None):
        """
        Emits a conflict resolution call from a memlet.
        """

        redtype = operations.detect_reduction_type(memlet.wcr)
        atomic = "_atomic" if not nc else ""
        ptrname = cpp.ptr(memlet.data, sdfg.arrays[memlet.data], sdfg, self._frame)
        defined_type, _ = self._dispatcher.defined_vars.get(ptrname)
        if isinstance(indices, str):
            ptr = '%s + %s' % (cpp.cpp_ptr_expr(sdfg, memlet, defined_type, codegen=self._frame), indices)
        else:
            ptr = cpp.cpp_ptr_expr(sdfg, memlet, defined_type, indices=indices, codegen=self._frame)

        if isinstance(dtype, dtypes.pointer):
            dtype = dtype.base_type

        # If there is a type mismatch and more than one element is used, cast
        # pointer (vector->vector WCR). Otherwise, generate vector->scalar
        # (horizontal) reduction.
        vec_prefix = ''
        vec_suffix = ''
        dst_dtype = sdfg.arrays[memlet.data].dtype
        if (isinstance(dtype, dtypes.vector) and not isinstance(dst_dtype, dtypes.vector)):
            if memlet.subset.num_elements() != 1:
                ptr = f'({dtype.ctype} *)({ptr})'
            else:
                vec_prefix = 'v'
                vec_suffix = f'<{dtype.veclen}>'
                dtype = dtype.base_type

        func = f'{vec_prefix}reduce{atomic}{vec_suffix}'

        # Special call for detected reduction types
        if redtype != dtypes.ReductionType.Custom:
            credtype = "dace::ReductionType::" + str(redtype)[str(redtype).find(".") + 1:]
            return (f'dace::wcr_fixed<{credtype}, {dtype.ctype}>::{func}({ptr}, {inname})')

        # General reduction
        custom_reduction = cpp.unparse_cr(sdfg, memlet.wcr, dtype)
        return (f'dace::wcr_custom<{dtype.ctype}>:: template {func}({custom_reduction}, {ptr}, {inname})')

    def process_out_memlets(self,
                            sdfg: SDFG,
                            cfg: ControlFlowRegion,
                            state_id: int,
                            node: nodes.Node,
                            dfg: StateSubgraphView,
                            dispatcher: TargetDispatcher,
                            result: CodeIOStream,
                            locals_defined: bool,
                            function_stream: CodeIOStream,
                            skip_wcr: bool = False,
                            codegen: Optional[TargetCodeGenerator] = None):
        codegen = codegen if codegen is not None else self
        state: SDFGState = cfg.nodes()[state_id]
        scope_dict = state.scope_dict()

        for edge in dfg.out_edges(node):
            _, uconn, v, _, memlet = edge
            if skip_wcr and memlet.wcr is not None:
                continue
            dst_edge = dfg.memlet_path(edge)[-1]
            dst_node = dst_edge.dst

            # Target is neither a data nor a tasklet node
            if isinstance(node, nodes.AccessNode) and (not isinstance(dst_node, nodes.AccessNode)
                                                       and not isinstance(dst_node, nodes.CodeNode)):
                continue

            # Skip array->code (will be handled as a tasklet input)
            if isinstance(node, nodes.AccessNode) and isinstance(v, nodes.CodeNode):
                continue

            # code->code (e.g., tasklet to tasklet)
            if isinstance(dst_node, nodes.CodeNode) and edge.src_conn:
                shared_data_name = edge.data.data
                if not shared_data_name:
                    # Very unique name. TODO: Make more intuitive
                    shared_data_name = '__dace_%d_%d_%d_%d_%s' % (cfg.cfg_id, state_id, dfg.node_id(node),
                                                                  dfg.node_id(dst_node), edge.src_conn)

                result.write(
                    "%s = std::move(%s); // 4" % (shared_data_name, edge.src_conn),
                    cfg,
                    state_id,
                    [edge.src, edge.dst],
                )
                continue

            # If the memlet is not pointing to a data node (e.g. tasklet), then
            # the tasklet will take care of the copy
            if not isinstance(dst_node, nodes.AccessNode):
                continue
            # If the memlet is pointing into an array in an inner scope, then
            # the inner scope (i.e., the output array) must handle it
            if scope_dict[node] != scope_dict[dst_node] and scope_contains_scope(scope_dict, node, dst_node):
                continue

            # Array to tasklet (path longer than 1, handled at tasklet entry)
            if node == dst_node:
                continue

            # Tasklet -> array
            if isinstance(node, nodes.CodeNode):
                if not uconn:
                    raise SyntaxError("Cannot copy memlet without a local connector: {} to {}".format(
                        str(edge.src), str(edge.dst)))

                conntype = node.out_connectors[uconn]
                is_scalar = not isinstance(conntype, dtypes.pointer)
                if isinstance(conntype, dtypes.pointer) and sdfg.arrays[memlet.data].dtype == conntype:
                    is_scalar = True  # Pointer to pointer assignment
                is_stream = isinstance(sdfg.arrays[memlet.data], data.Stream)
                is_refset = isinstance(sdfg.arrays[memlet.data], data.Reference) and dst_edge.dst_conn == 'set'

                if (is_scalar and not memlet.dynamic and not is_stream) or is_refset:
                    out_local_name = "    __" + uconn
                    in_local_name = uconn
                    if not locals_defined:
                        out_local_name = self.memlet_ctor(sdfg, memlet, node.out_connectors[uconn], True)
                        in_memlets = [d for _, _, _, _, d in dfg.in_edges(node)]
                        assert len(in_memlets) == 1
                        in_local_name = self.memlet_ctor(sdfg, in_memlets[0], node.out_connectors[uconn], False)

                    if memlet.wcr is not None:
                        nc = not cpp.is_write_conflicted(dfg, edge, sdfg_schedule=self._toplevel_schedule)
                        write_expr = codegen.write_and_resolve_expr(
                            sdfg, memlet, nc, out_local_name, in_local_name, dtype=node.out_connectors[uconn]) + ";"
                    else:
                        if isinstance(node, nodes.NestedSDFG):
                            # This case happens with nested SDFG outputs,
                            # which we skip since the memlets are references
                            continue
                        desc = sdfg.arrays[memlet.data]
                        ptrname = cpp.ptr(memlet.data, desc, sdfg, self._frame)
                        is_global = desc.lifetime in (dtypes.AllocationLifetime.Global,
                                                      dtypes.AllocationLifetime.Persistent,
                                                      dtypes.AllocationLifetime.External)
                        try:
                            defined_type, _ = self._dispatcher.declared_arrays.get(ptrname, is_global=is_global)
                        except KeyError:
                            defined_type, _ = self._dispatcher.defined_vars.get(ptrname, is_global=is_global)

                        if defined_type == DefinedType.Scalar:
                            mname = cpp.ptr(memlet.data, desc, sdfg, self._frame)
                            write_expr = f"{mname} = {in_local_name};"
                        elif defined_type == DefinedType.Pointer and is_refset:
                            mname = cpp.ptr(memlet.data, desc, sdfg, self._frame)
                            write_expr = f"{mname} = {in_local_name};"
                        elif (defined_type == DefinedType.ArrayInterface and not isinstance(desc, data.View)):
                            # Special case: No need to write anything between
                            # array interfaces going out
                            try:
                                deftype, _ = self._dispatcher.defined_vars.get(in_local_name)
                            except KeyError:
                                deftype = None
                            if deftype == DefinedType.ArrayInterface:
                                continue
                            array_expr = cpp.cpp_array_expr(sdfg, memlet, with_brackets=False, codegen=self._frame)
                            decouple_array_interfaces = Config.get_bool("compiler", "xilinx",
                                                                        "decouple_array_interfaces")
                            ptr_str = fpga.fpga_ptr(  # we are on fpga, since this is array interface
                                memlet.data,
                                desc,
                                sdfg,
                                memlet.subset,
                                True,
                                None,
                                None,
                                True,
                                decouple_array_interfaces=decouple_array_interfaces)
                            write_expr = f"*({ptr_str} + {array_expr}) = {in_local_name};"
                        else:
                            desc_dtype = desc.dtype
                            expr = cpp.cpp_array_expr(sdfg, memlet, codegen=self._frame)
                            write_expr = codegen.make_ptr_assignment(in_local_name, conntype, expr, desc_dtype)

                    # Write out
                    result.write(write_expr + "// 5", cfg, state_id, node)

            # Dispatch array-to-array outgoing copies here
            elif isinstance(node, nodes.AccessNode):
                if dst_node != node and not isinstance(dst_node, nodes.Tasklet):
                    dispatcher.dispatch_copy(
                        node,
                        dst_node,
                        edge,
                        sdfg,
                        cfg,
                        dfg,
                        state_id,
                        function_stream,
                        result,
                    )

    def make_ptr_assignment(self, src_expr, src_dtype, dst_expr, dst_dtype, codegen=None):
        """
        Write source to destination, where the source is a scalar, and the
        destination is a pointer.

        :return: String of C++ performing the write.
        """
        codegen = codegen or self
        # If there is a type mismatch, cast pointer
        dst_expr = codegen.make_ptr_vector_cast(dst_expr, dst_dtype, src_dtype, True, DefinedType.Pointer)
        return f"{dst_expr} = {src_expr};"

    def memlet_view_ctor(self, sdfg: SDFG, memlet: mmlt.Memlet, dtype, is_output: bool) -> str:
        memlet_params = []

        memlet_name = cpp.ptr(memlet.data, sdfg.arrays[memlet.data], sdfg, self._frame)
        def_type, _ = self._dispatcher.defined_vars.get(memlet_name)

        if def_type == DefinedType.Pointer:
            memlet_expr = memlet_name  # Common case
        elif def_type == DefinedType.Scalar:
            memlet_expr = "&" + memlet_name
        else:
            raise TypeError("Unsupported connector type {}".format(def_type))

        if isinstance(memlet.subset, subsets.Indices):

            # FIXME: _packed_types influences how this offset is
            # generated from the FPGA codegen. We should find a nicer solution.
            if self._packed_types is True:
                offset = cpp.cpp_array_expr(sdfg, memlet, False, codegen=self._frame)
            else:
                offset = cpp.cpp_array_expr(sdfg, memlet, False, codegen=self._frame)

            # Compute address
            memlet_params.append(memlet_expr + " + " + offset)
            dims = 0

        else:

            if isinstance(memlet.subset, subsets.Range):

                dims = len(memlet.subset.ranges)

                # FIXME: _packed_types influences how this offset is
                # generated from the FPGA codegen. We should find a nicer
                # solution.
                if self._packed_types is True:
                    offset = cpp.cpp_offset_expr(sdfg.arrays[memlet.data], memlet.subset)
                else:
                    offset = cpp.cpp_offset_expr(sdfg.arrays[memlet.data], memlet.subset)
                if offset == "0":
                    memlet_params.append(memlet_expr)
                else:
                    if def_type != DefinedType.Pointer:
                        raise cgx.CodegenError("Cannot offset address of connector {} of type {}".format(
                            memlet_name, def_type))
                    memlet_params.append(memlet_expr + " + " + offset)

                # Dimensions to remove from view (due to having one value)
                indexdims = []
                strides = sdfg.arrays[memlet.data].strides

                # Figure out dimensions for scalar version
                dimlen = dtype.veclen if isinstance(dtype, dtypes.vector) else 1
                for dim, (rb, re, rs) in enumerate(memlet.subset.ranges):
                    try:
                        # Check for number of elements in contiguous dimension
                        # (with respect to vector length)
                        if strides[dim] == 1 and (re - rb) == dimlen - 1:
                            indexdims.append(dim)
                        elif (re - rb) == 0:  # Elements in other dimensions
                            indexdims.append(dim)
                    except TypeError:
                        # Cannot determine truth value of Relational
                        pass

                # Remove index (one scalar) dimensions
                dims -= len(indexdims)

                if dims > 0:
                    strides = memlet.subset.absolute_strides(strides)
                    # Filter out index dims
                    strides = [s for i, s in enumerate(strides) if i not in indexdims]
                    # Use vector length to adapt strides
                    for i in range(len(strides) - 1):
                        strides[i] /= dimlen
                    memlet_params.extend(sym2cpp(strides))
                    dims = memlet.subset.data_dims()

            else:
                raise RuntimeError('Memlet type "%s" not implemented' % memlet.subset)

        # If there is a type mismatch, cast pointer (used in vector
        # packing/unpacking)
        if dtype != sdfg.arrays[memlet.data].dtype:
            memlet_params[0] = '(%s *)(%s)' % (dtype.ctype, memlet_params[0])

        return "dace::ArrayView%s<%s, %d, 1, 1> (%s)" % (
            "Out" if is_output else "In",
            dtype.ctype,
            dims,
            ", ".join(memlet_params),
        )

    def memlet_definition(self,
                          sdfg: SDFG,
                          memlet: mmlt.Memlet,
                          output: bool,
                          local_name: str,
                          conntype: Union[data.Data, dtypes.typeclass] = None,
                          allow_shadowing: bool = False,
                          codegen: 'CPUCodeGen' = None):
        # TODO: Robust rule set
        if conntype is None:
            raise ValueError('Cannot define memlet for "%s" without connector type' % local_name)
        codegen = codegen or self
        # Convert from Data to typeclass
        if isinstance(conntype, data.Data):
            if isinstance(conntype, data.Array):
                conntype = dtypes.pointer(conntype.dtype)
            else:
                conntype = conntype.dtype

        desc = sdfg.arrays[memlet.data]

        is_scalar = not isinstance(conntype, dtypes.pointer) or desc.dtype == conntype
        is_pointer = isinstance(conntype, dtypes.pointer)

        # Allocate variable type
        memlet_type = conntype.dtype.ctype

        ptr = cpp.ptr(memlet.data, desc, sdfg, self._frame)
        types = None
        # Non-free symbol dependent Arrays due to their shape
        dependent_shape = (isinstance(desc, data.Array) and not isinstance(desc, data.View) and any(
            str(s) not in self._frame.symbols_and_constants(sdfg) for s in self._frame.free_symbols(desc)))
        try:
            # NOTE: It is hard to get access to the view-edge here, so always
            # check the declared-arrays dictionary for Views.
            if dependent_shape or isinstance(desc, data.View):
                types = self._dispatcher.declared_arrays.get(ptr)
        except KeyError:
            pass
        if not types:
            types = self._dispatcher.defined_vars.get(ptr, is_global=True)
        var_type, ctypedef = types

        if fpga.is_fpga_array(desc):
            decouple_array_interfaces = Config.get_bool("compiler", "xilinx", "decouple_array_interfaces")
            ptr = fpga.fpga_ptr(memlet.data,
                                desc,
                                sdfg,
                                memlet.subset,
                                output,
                                self._dispatcher,
                                0,
                                var_type == DefinedType.ArrayInterface and not isinstance(desc, data.View),
                                decouple_array_interfaces=decouple_array_interfaces)

        result = ''
        expr = (cpp.cpp_array_expr(sdfg, memlet, with_brackets=False, codegen=self._frame)
                if var_type in [DefinedType.Pointer, DefinedType.StreamArray, DefinedType.ArrayInterface] else ptr)

        if expr != ptr:
            expr = '%s[%s]' % (ptr, expr)
        # If there is a type mismatch, cast pointer
        expr = codegen.make_ptr_vector_cast(expr, desc.dtype, conntype, is_scalar, var_type)

        defined = None

        if var_type in [DefinedType.Scalar, DefinedType.Pointer, DefinedType.ArrayInterface]:
            if output:
                if is_pointer and var_type == DefinedType.ArrayInterface:
                    result += "{} {} = {};".format(memlet_type, local_name, expr)
                elif not memlet.dynamic or (memlet.dynamic and memlet.wcr is not None):
                    # Dynamic WCR memlets start uninitialized
                    result += "{} {};".format(memlet_type, local_name)
                    defined = DefinedType.Scalar

            else:
                if not memlet.dynamic:
                    if is_scalar:
                        # We can pre-read the value
                        result += "{} {} = {};".format(memlet_type, local_name, expr)
                    else:
                        # constexpr arrays
                        if memlet.data in self._frame.symbols_and_constants(sdfg):
                            result += "const {} {} = {};".format(memlet_type, local_name, expr)
                        else:
                            # Pointer reference
                            result += "{} {} = {};".format(ctypedef, local_name, expr)
                else:
                    # Variable number of reads: get a const reference that can
                    # be read if necessary
                    memlet_type = 'const %s' % memlet_type
                    if is_pointer:
                        result += "{} {} = {};".format(memlet_type, local_name, expr)
                    else:
                        result += "{} &{} = {};".format(memlet_type, local_name, expr)
                defined = (DefinedType.Scalar if is_scalar else DefinedType.Pointer)
        elif var_type in [DefinedType.Stream, DefinedType.StreamArray]:
            if not memlet.dynamic and memlet.num_accesses == 1:
                if not output:
                    if isinstance(desc, data.Stream) and desc.is_stream_array():
                        index = cpp.cpp_offset_expr(desc, memlet.subset)
                        expr = f"{memlet.data}[{index}]"
                    result += f'{memlet_type} {local_name} = ({expr}).pop();'
                    defined = DefinedType.Scalar
            else:
                # Just forward actions to the underlying object
                memlet_type = ctypedef
                result += "{} &{} = {};".format(memlet_type, local_name, expr)
                defined = DefinedType.Stream
        else:
            raise TypeError("Unknown variable type: {}".format(var_type))

        if defined is not None:
            self._dispatcher.defined_vars.add(local_name, defined, memlet_type, allow_shadowing=allow_shadowing)

        return result

    def memlet_stream_ctor(self, sdfg: SDFG, memlet: mmlt.Memlet) -> str:
        stream = sdfg.arrays[memlet.data]
        return memlet.data + ("[{}]".format(cpp.cpp_offset_expr(stream, memlet.subset))
                              if isinstance(stream, data.Stream) and stream.is_stream_array() else "")

    def memlet_ctor(self, sdfg: SDFG, memlet: mmlt.Memlet, dtype, is_output: bool) -> str:
        ptrname = cpp.ptr(memlet.data, sdfg.arrays[memlet.data], sdfg, self._frame)
        def_type, _ = self._dispatcher.defined_vars.get(ptrname)

        if def_type in [DefinedType.Stream, DefinedType.Object, DefinedType.StreamArray]:
            return self.memlet_stream_ctor(sdfg, memlet)

        elif def_type in [DefinedType.Pointer, DefinedType.Scalar]:
            return self.memlet_view_ctor(sdfg, memlet, dtype, is_output)

        else:
            raise NotImplementedError("Connector type {} not yet implemented".format(def_type))

    #########################################################################
    # Dynamically-called node dispatchers

    def _generate_Tasklet(self,
                          sdfg: SDFG,
                          cfg: ControlFlowRegion,
                          dfg: StateSubgraphView,
                          state_id: int,
                          node: nodes.Tasklet,
                          function_stream: CodeIOStream,
                          callsite_stream: CodeIOStream,
                          codegen=None):

        # Allow other code generators to call this with a callback
        codegen = codegen or self

        outer_stream_begin = CodeIOStream()
        outer_stream_end = CodeIOStream()
        inner_stream = CodeIOStream()

        # Add code to init and exit functions
        self._frame._initcode.write(codeblock_to_cpp(node.code_init), sdfg)
        self._frame._exitcode.write(codeblock_to_cpp(node.code_exit), sdfg)

        state_dfg: SDFGState = cfg.nodes()[state_id]

        # Free tasklets need to be presynchronized (e.g., CPU tasklet after
        # GPU->CPU copy)
        if state_dfg.entry_node(node) is None:
            cpp.presynchronize_streams(sdfg, cfg, state_dfg, state_id, node, callsite_stream)

        # Prepare preamble and code for after memlets
        after_memlets_stream = CodeIOStream()
        codegen.generate_tasklet_preamble(sdfg, cfg, dfg, state_id, node, function_stream, callsite_stream,
                                          after_memlets_stream)

        self._dispatcher.defined_vars.enter_scope(node)
        arrays = set()
        for edge in state_dfg.in_edges(node):
            u = edge.src
            memlet = edge.data
            src_node = state_dfg.memlet_path(edge)[0].src

            if edge.dst_conn:  # Not (None or "")
                if edge.dst_conn in arrays:  # Disallow duplicates
                    raise SyntaxError("Duplicates found in memlets")
                ctype = node.in_connectors[edge.dst_conn].ctype
                # Special case: code->code
                if isinstance(src_node, nodes.CodeNode):
                    shared_data_name = edge.data.data
                    if not shared_data_name:
                        # Very unique name. TODO: Make more intuitive
                        shared_data_name = '__dace_%d_%d_%d_%d_%s' % (cfg.cfg_id, state_id, dfg.node_id(src_node),
                                                                      dfg.node_id(node), edge.src_conn)

                    # Read variable from shared storage
                    defined_type, _ = self._dispatcher.defined_vars.get(shared_data_name)
                    access_type = ""
                    if hasattr(self.calling_codegen, '_get_templated_type') and \
                        callable(getattr(self.calling_codegen, '_get_templated_type')):
                        data_type, access_type = self.calling_codegen._get_templated_type(sdfg.arrays[memlet.data], sdfg.arrays[memlet.data].storage)
                        assign_str = (f"const {data_type} {access_type} {edge.dst_conn} = {shared_data_name}; // 3.2")
                    elif defined_type in (DefinedType.Scalar, DefinedType.Pointer):
                        assign_str = (f"const {ctype} {edge.dst_conn} = {shared_data_name};")
                    else:
                        assign_str = (f"const {ctype} &{edge.dst_conn} = {shared_data_name};")
                    inner_stream.write(assign_str + "// 3", cfg, state_id, [edge.src, edge.dst])
                    self._dispatcher.defined_vars.add(edge.dst_conn, defined_type, f"const {ctype}")

                else:

                    self._dispatcher.dispatch_copy(
                        src_node,
                        node,
                        edge,
                        sdfg,
                        cfg,
                        dfg,
                        state_id,
                        function_stream,
                        inner_stream,
                    )

                # Also define variables in the C++ unparser scope
                self._locals.define(edge.dst_conn, -1, self._ldepth + 1, ctype)
                arrays.add(edge.dst_conn)
        # Use outgoing edges to preallocate output local vars
        # in two stages: first we preallocate for data<->code cases,
        # followed by code<->code
        tasklet_out_connectors = set()
        for edge in state_dfg.out_edges(node):
            dst_node = state_dfg.memlet_path(edge)[-1].dst
            if isinstance(dst_node, nodes.CodeNode):
                # Handling this in a separate pass just below
                continue

            if edge.src_conn:
                if edge.src_conn in tasklet_out_connectors:  # Disallow duplicates
                    continue

                self._dispatcher.dispatch_output_definition(node, dst_node, edge, sdfg, cfg, dfg, state_id,
                                                            function_stream, inner_stream)

                # Also define variables in the C++ unparser scope
                self._locals.define(edge.src_conn, -1, self._ldepth + 1, node.out_connectors[edge.src_conn].ctype)
                tasklet_out_connectors.add(edge.src_conn)


        for edge in state_dfg.out_edges(node):
            # Special case: code->code
            dst_node = state_dfg.memlet_path(edge)[-1].dst
            if edge.src_conn is None:
                continue
            cdtype = node.out_connectors[edge.src_conn]
            ctype = cdtype.ctype
            # Convert dtype to data descriptor
            if isinstance(cdtype, dtypes.pointer):
                arg_type = data.Array(cdtype._typeclass, [1])
            else:
                arg_type = data.Scalar(cdtype)

            if (isinstance(dst_node, nodes.CodeNode) and edge.src_conn not in tasklet_out_connectors):
                memlet = edge.data

                # Generate register definitions for inter-tasklet memlets
                local_name = edge.data.data
                if not local_name:
                    # Very unique name. TODO: Make more intuitive
                    local_name = '__dace_%d_%d_%d_%d_%s' % (cfg.cfg_id, state_id, dfg.node_id(node),
                                                            dfg.node_id(dst_node), edge.src_conn)

                # Allocate variable type
                data_type = ctype
                _data = sdfg.arrays[local_name]
                access_type = ""
                if hasattr(self.calling_codegen, '_get_templated_type') and \
                    callable(getattr(self.calling_codegen, '_get_templated_type')):
                    data_type, access_type = self.calling_codegen._get_templated_type(_data, _data.storage)

                code = "%s %s;" % (data_type, local_name)
                outer_stream_begin.write(code, cfg, state_id, [edge.src, dst_node])
                if (isinstance(arg_type, data.Scalar) or isinstance(arg_type, dtypes.typeclass)):
                    self._dispatcher.defined_vars.add(local_name, DefinedType.Scalar, ctype, ancestor=1)
                elif isinstance(arg_type, data.Array):
                    self._dispatcher.defined_vars.add(local_name, DefinedType.Pointer, ctype, ancestor=1)
                elif isinstance(arg_type, data.Stream):
                    if arg_type.is_stream_array():
                        self._dispatcher.defined_vars.add(local_name, DefinedType.StreamArray, ctype, ancestor=1)
                    else:
                        self._dispatcher.defined_vars.add(local_name, DefinedType.Stream, ctype, ancestor=1)
                else:
                    raise TypeError("Unrecognized argument type: {}".format(type(arg_type).__name__))


                # AscendC code-gen requires wrapping of the type relevant for dataflow in
                # templates

                access_type = ""
                if hasattr(self.calling_codegen, '_get_templated_type') and \
                    callable(getattr(self.calling_codegen, '_get_templated_type')):
                    data_type, access_type = self.calling_codegen._get_templated_type(_data, _data.storage)

                inner_stream.write("%s %s; // 9" % (data_type, edge.src_conn), cfg, state_id, [edge.src, edge.dst])
                tasklet_out_connectors.add(edge.src_conn)
                self._dispatcher.defined_vars.add(edge.src_conn, DefinedType.Scalar, ctype)
                self._locals.define(edge.src_conn, -1, self._ldepth + 1, ctype)
                locals_defined = True


        # Emit post-memlet tasklet preamble code
        callsite_stream.write(after_memlets_stream.getvalue())

        # Instrumentation: Pre-tasklet
        instr = self._dispatcher.instrumentation[node.instrument]
        if instr is not None:
            instr.on_node_begin(sdfg, cfg, state_dfg, node, outer_stream_begin, inner_stream, function_stream)

        inner_stream.write("\n    ///////////////////\n", cfg, state_id, node)

        codegen.unparse_tasklet(sdfg, cfg, state_id, dfg, node, function_stream, inner_stream, self._locals,
                                self._ldepth, self._toplevel_schedule)

        inner_stream.write("    ///////////////////\n\n", cfg, state_id, node)

        # Generate pre-memlet tasklet postamble
        after_memlets_stream = CodeIOStream()
        codegen.generate_tasklet_postamble(sdfg, cfg, dfg, state_id, node, function_stream, inner_stream,
                                           after_memlets_stream)

        # Process outgoing memlets
        codegen.process_out_memlets(
            sdfg,
            cfg,
            state_id,
            node,
            dfg,
            self._dispatcher,
            inner_stream,
            True,
            function_stream,
        )
        # Instrumentation: Post-tasklet
        if instr is not None:
            instr.on_node_end(sdfg, cfg, state_dfg, node, outer_stream_end, inner_stream, function_stream)

        callsite_stream.write(outer_stream_begin.getvalue(), cfg, state_id, node)
        callsite_stream.write('{', cfg, state_id, node)
        callsite_stream.write(inner_stream.getvalue(), cfg, state_id, node)
        callsite_stream.write(after_memlets_stream.getvalue())
        callsite_stream.write('}', cfg, state_id, node)
        callsite_stream.write(outer_stream_end.getvalue(), cfg, state_id, node)
        self._locals.clear_scope(self._ldepth + 1)
        self._dispatcher.defined_vars.exit_scope(node)

    def unparse_tasklet(self, sdfg, cfg, state_id, dfg, node, function_stream, inner_stream, locals, ldepth,
                        toplevel_schedule):
        # Call the generic CPP unparse_tasklet method
        cpp.unparse_tasklet(sdfg, cfg, state_id, dfg, node, function_stream, inner_stream, locals, ldepth,
                            toplevel_schedule, self)

    def define_out_memlet(self, sdfg: SDFG, cfg: ControlFlowRegion, state_dfg: StateSubgraphView, state_id: int,
                          src_node: nodes.Node, dst_node: nodes.Node, edge: MultiConnectorEdge[mmlt.Memlet],
                          function_stream: CodeIOStream, callsite_stream: CodeIOStream) -> None:
        cdtype = src_node.out_connectors[edge.src_conn]
        if isinstance(sdfg.arrays[edge.data.data], data.Stream):
            pass
        elif isinstance(cdtype, dtypes.pointer):  # If pointer, also point to output
            desc = sdfg.arrays[edge.data.data]

            # If reference set, do not emit initial assignment
            is_refset = isinstance(desc, data.Reference) and state_dfg.memlet_path(edge)[-1].dst_conn == 'set'

            if not is_refset and not isinstance(desc.dtype, dtypes.pointer):
                ptrname = cpp.ptr(edge.data.data, desc, sdfg, self._frame)
                is_global = desc.lifetime in (dtypes.AllocationLifetime.Global, dtypes.AllocationLifetime.Persistent,
                                              dtypes.AllocationLifetime.External)
                defined_type, _ = self._dispatcher.defined_vars.get(ptrname, is_global=is_global)
                base_ptr = cpp.cpp_ptr_expr(sdfg, edge.data, defined_type, codegen=self._frame)
                callsite_stream.write(f'{cdtype.ctype} {edge.src_conn} = {base_ptr}; // 7', cfg, state_id, src_node)
            else:
                callsite_stream.write(f'{cdtype.as_arg(edge.src_conn)}; // 7', cfg, state_id, src_node)
        else:
            callsite_stream.write(f'{cdtype.ctype} {edge.src_conn}; // 7', cfg, state_id, src_node)

    def generate_nsdfg_header(self, sdfg, cfg, state, state_id, node, memlet_references, sdfg_label, state_struct=True):
        # TODO: Use a single method for GPU kernels, FPGA modules, and NSDFGs
        arguments = []

        if state_struct:
            toplevel_sdfg: SDFG = sdfg.cfg_list[0]
            arguments.append(f'{cpp.mangle_dace_state_struct_name(toplevel_sdfg)} *__state')

        # Add "__restrict__" keywords to arguments that do not alias with others in the context of this SDFG
        restrict_args = []
        for atype, aname, _ in memlet_references:

            def make_restrict(expr: str) -> str:
                # Check whether "restrict" has already been added before and can be added
                if expr.strip().endswith('*'):
                    return '__restrict__'
                else:
                    return ''

            if aname in node.sdfg.arrays and not node.sdfg.arrays[aname].may_alias:
                restrict_args.append(make_restrict(atype))
            else:
                restrict_args.append('')

        arguments += [
            f'{atype} {restrict} {aname}' for (atype, aname, _), restrict in zip(memlet_references, restrict_args)
        ]
        fsyms = node.sdfg.used_symbols(all_symbols=False, keep_defined_in_mapping=True)
        arguments += [
            f'{node.sdfg.symbols[aname].as_arg(aname)}' for aname in sorted(node.symbol_mapping.keys())
            if aname in fsyms and aname not in sdfg.constants
        ]
        arguments = ', '.join(arguments)
        return f'void {sdfg_label}({arguments}) {{'

    def generate_nsdfg_call(self, sdfg, cfg, state, node, memlet_references, sdfg_label, state_struct=True):
        prepend = []
        if state_struct:
            prepend = ['__state']
        fsyms = node.sdfg.used_symbols(all_symbols=False, keep_defined_in_mapping=True)
        args = ', '.join(prepend + [argval for _, _, argval in memlet_references] + [
            cpp.sym2cpp(symval) for symname, symval in sorted(node.symbol_mapping.items())
            if symname in fsyms and symname not in sdfg.constants
        ])
        return f'{sdfg_label}({args});'

    def generate_nsdfg_arguments(self, sdfg, cfg, dfg, state, node):
        # Connectors that are both input and output share the same name
        inout = set(node.in_connectors.keys() & node.out_connectors.keys())

        for _, _, _, vconn, memlet in state.all_edges(node):
            if (memlet.data in sdfg.arrays and fpga.is_multibank_array(sdfg.arrays[memlet.data])
                    and fpga.parse_location_bank(sdfg.arrays[memlet.data])[0] == "HBM"):

                raise NotImplementedError("HBM in nested SDFGs not supported in non-FPGA code.")

        memlet_references = []
        for _, _, _, vconn, in_memlet in sorted(state.in_edges(node), key=lambda e: e.dst_conn or ''):
            if vconn in inout or in_memlet.data is None:
                continue
            memlet_references.append(
                cpp.emit_memlet_reference(self._dispatcher,
                                          sdfg,
                                          in_memlet,
                                          vconn,
                                          is_write=vconn in node.out_connectors,
                                          conntype=node.in_connectors[vconn]))

        for _, uconn, _, _, out_memlet in sorted(state.out_edges(node), key=lambda e: e.src_conn or ''):
            if out_memlet.data is not None:
                memlet_references.append(
                    cpp.emit_memlet_reference(self._dispatcher,
                                              sdfg,
                                              out_memlet,
                                              uconn,
                                              conntype=node.out_connectors[uconn]))
        return memlet_references

    def _generate_NestedSDFG(
        self,
        sdfg: SDFG,
        cfg: ControlFlowRegion,
        dfg: ScopeSubgraphView,
        state_id: int,
        node: nodes.NestedSDFG,
        function_stream: CodeIOStream,
        callsite_stream: CodeIOStream,
    ):
        inline = Config.get_bool('compiler', 'inline_sdfgs')
        self._dispatcher.defined_vars.enter_scope(sdfg, can_access_parent=inline)
        state_dfg = cfg.nodes()[state_id]

        fsyms = self._frame.free_symbols(node.sdfg)
        arglist = node.sdfg.arglist(scalars_only=False, free_symbols=fsyms)
        self._define_sdfg_arguments(node.sdfg, arglist)

        # Quick sanity check.
        # TODO(later): Is this necessary or "can_access_parent" should always be False?
        if inline:
            for nestedarr, ndesc in node.sdfg.arrays.items():
                if (self._dispatcher.defined_vars.has(nestedarr) and ndesc.transient):
                    raise NameError(f'Data name "{nestedarr}" in SDFG "{node.sdfg.name}" '
                                    'already defined in higher scopes and will be shadowed. '
                                    'Please rename or disable inline_sdfgs in the DaCe '
                                    'configuration to compile.')

        # Emit nested SDFG as a separate function
        nested_stream = CodeIOStream()
        nested_global_stream = CodeIOStream()

        unique_functions_conf = Config.get('compiler', 'unique_functions')

        # Backwards compatibility
        if unique_functions_conf is True:
            unique_functions_conf = 'hash'
        elif unique_functions_conf is False:
            unique_functions_conf = 'none'

        if unique_functions_conf == 'hash':
            unique_functions = True
            unique_functions_hash = True
        elif unique_functions_conf == 'unique_name':
            unique_functions = True
            unique_functions_hash = False
        elif unique_functions_conf == 'none':
            unique_functions = False
        else:
            raise ValueError(f'Unknown unique_functions configuration: {unique_functions_conf}')

        if unique_functions and not unique_functions_hash and node.unique_name != "":
            # If the SDFG has a unique name, use it
            sdfg_label = node.unique_name
        else:
            sdfg_label = "%s_%d_%d_%d" % (node.sdfg.name, cfg.cfg_id, state_id, dfg.node_id(node))

        code_already_generated = False
        if unique_functions and not inline:
            hash = node.sdfg.hash_sdfg()
            if unique_functions_hash:
                # Use hashing to check whether this Nested SDFG has been already generated. If that is the case,
                # use the saved name to call it, otherwise save the hash and the associated name
                if hash in self._generated_nested_sdfg:
                    code_already_generated = True
                    sdfg_label = self._generated_nested_sdfg[hash]
                else:
                    self._generated_nested_sdfg[hash] = sdfg_label
            else:
                # Use the SDFG label to check if this has been already code generated.
                # Check the hash of the formerly generated SDFG to check that we are not
                # generating different SDFGs with the same name
                if sdfg_label in self._generated_nested_sdfg:
                    code_already_generated = True
                    if hash != self._generated_nested_sdfg[sdfg_label]:
                        raise ValueError(f'Different Nested SDFGs have the same unique name: {sdfg_label}')
                else:
                    self._generated_nested_sdfg[sdfg_label] = hash

        #########################################
        # Take care of nested SDFG I/O (arguments)
        # Arguments are input connectors, output connectors, and symbols
        codegen = self.calling_codegen
        memlet_references = codegen.generate_nsdfg_arguments(sdfg, cfg, dfg, state_dfg, node)

        if not inline and (not unique_functions or not code_already_generated):
            nested_stream.write(
                ('inline ' if codegen is self else '') +
                codegen.generate_nsdfg_header(sdfg, cfg, state_dfg, state_id, node, memlet_references, sdfg_label), cfg,
                state_id, node)

        #############################
        # Generate function contents

        if inline:
            callsite_stream.write('{', cfg, state_id, node)
            for ref in memlet_references:
                callsite_stream.write('%s %s = %s;' % ref, cfg, state_id, node)
            # Emit symbol mappings
            # We first emit variables of the form __dacesym_X = Y to avoid
            # overriding symbolic expressions when the symbol names match
            for symname, symval in sorted(node.symbol_mapping.items()):
                if symname in sdfg.constants:
                    continue
                callsite_stream.write(
                    '{dtype} __dacesym_{symname} = {symval};\n'.format(dtype=node.sdfg.symbols[symname],
                                                                       symname=symname,
                                                                       symval=cpp.sym2cpp(symval)), cfg, state_id, node)
            for symname in sorted(node.symbol_mapping.keys()):
                if symname in sdfg.constants:
                    continue
                callsite_stream.write(
                    '{dtype} {symname} = __dacesym_{symname};\n'.format(symname=symname,
                                                                        dtype=node.sdfg.symbols[symname]), cfg,
                    state_id, node)
            ## End of symbol mappings
            #############################
            nested_stream = callsite_stream
            nested_global_stream = function_stream

        if not unique_functions or not code_already_generated:
            if not inline:
                self._frame.generate_constants(node.sdfg, nested_stream)

            old_schedule = self._toplevel_schedule
            self._toplevel_schedule = node.schedule

            # Generate code for internal SDFG
            global_code, local_code, used_targets, used_environments = self._frame.generate_code(
                node.sdfg, node.schedule, sdfg_label)
            self._dispatcher._used_environments |= used_environments

            self._toplevel_schedule = old_schedule

            nested_stream.write(local_code)

            # Process outgoing memlets with the internal SDFG
            codegen.process_out_memlets(sdfg,
                                        cfg,
                                        state_id,
                                        node,
                                        state_dfg,
                                        self._dispatcher,
                                        nested_stream,
                                        True,
                                        nested_global_stream,
                                        skip_wcr=True)

            nested_stream.write('}\n\n', cfg, state_id, node)

        ########################
        if not inline:
            # Generate function call
            callsite_stream.write(
                codegen.generate_nsdfg_call(sdfg, cfg, state_dfg, node, memlet_references, sdfg_label), cfg, state_id,
                node)

            ###############################################################
            # Write generated code in the proper places (nested SDFG writes
            # location info)
            if not unique_functions or not code_already_generated:
                function_stream.write(global_code)
            function_stream.write(nested_global_stream.getvalue())
            function_stream.write(nested_stream.getvalue())

        self._dispatcher.defined_vars.exit_scope(sdfg)

    def _generate_MapEntry(
        self,
        sdfg: SDFG,
        cfg: ControlFlowRegion,
        dfg: StateSubgraphView,
        state_id: int,
        node: nodes.MapEntry,
        function_stream: CodeIOStream,
        callsite_stream: CodeIOStream,
    ):
        state_dfg = cfg.state(state_id)
        map_params = node.map.params
        map_param_types = node.map.param_types

        result = callsite_stream
        map_header = ""

        # Encapsulate map with a C scope
        # TODO: Refactor out of MapEntry generation (generate_scope_header?)
        callsite_stream.write('{', cfg, state_id, node)

        # Define all input connectors of this map entry
        for e in dynamic_map_inputs(state_dfg, node):
            if cpp.ptr(e.data.data, sdfg.arrays[e.data.data], sdfg, self._frame) != e.dst_conn:
                callsite_stream.write(
                    self.memlet_definition(sdfg, e.data, False, e.dst_conn, e.dst.in_connectors[e.dst_conn]), cfg,
                    state_id, node)

        inner_stream = CodeIOStream()
        self.generate_scope_preamble(sdfg, dfg, state_id, function_stream, callsite_stream, inner_stream)

        # Instrumentation: Pre-scope
        instr = self._dispatcher.instrumentation[node.map.instrument]
        if instr is not None:
            instr.on_scope_entry(sdfg, cfg, state_dfg, node, callsite_stream, inner_stream, function_stream)

        # TODO: Refactor to generate_scope_preamble once a general code
        #  generator (that CPU inherits from) is implemented
        if node.map.schedule in (dtypes.ScheduleType.CPU_Multicore, dtypes.ScheduleType.CPU_Persistent):
            # OpenMP header
            in_persistent = False
            if node.map.schedule == dtypes.ScheduleType.CPU_Multicore:
                in_persistent = is_in_scope(sdfg, state_dfg, node, [dtypes.ScheduleType.CPU_Persistent])
                if in_persistent:
                    # If already in a #pragma omp parallel, no need to use it twice
                    map_header += "#pragma omp for"
                    # TODO(later): barriers and map_header += " nowait"
                else:
                    map_header += "#pragma omp parallel for"

            elif node.map.schedule == dtypes.ScheduleType.CPU_Persistent:
                schedule = ""
                if node.map.omp_num_threads != 0:
                    schedule += f" num_threads({node.map.omp_num_threads})"
                if node.map.omp_bind is not None:
                    schedule += f" proc_bind({node.map.omp_bind})"
                    raise Exception(node.map.omp_bind)

                map_header += f"#pragma omp parallel {schedule}"

            # OpenMP schedule properties
            if not in_persistent:
                if node.map.omp_schedule != dtypes.OMPScheduleType.Default:
                    schedule = " schedule("
                    if node.map.omp_schedule == dtypes.OMPScheduleType.Static:
                        schedule += "static"
                    elif node.map.omp_schedule == dtypes.OMPScheduleType.Dynamic:
                        schedule += "dynamic"
                    elif node.map.omp_schedule == dtypes.OMPScheduleType.Guided:
                        schedule += "guided"
                    else:
                        raise ValueError("Unknown OpenMP schedule type")
                    if node.map.omp_chunk_size > 0:
                        schedule += f", {node.map.omp_chunk_size}"
                    schedule += ")"
                    map_header += schedule

                if node.map.omp_num_threads > 0:
                    map_header += f" num_threads({node.map.omp_num_threads})"

            # OpenMP nested loop properties
            if node.map.schedule == dtypes.ScheduleType.CPU_Multicore and node.map.collapse > 1:
                map_header += ' collapse(%d)' % node.map.collapse

        if node.map.unroll:
            if node.map.schedule in (dtypes.ScheduleType.CPU_Multicore, dtypes.ScheduleType.CPU_Persistent):
                raise ValueError("An OpenMP map cannot be unrolled (" + node.map.label + ")")

        result.write(map_header, cfg, state_id, node)

        if node.map.schedule == dtypes.ScheduleType.CPU_Persistent:
            result.write('{\n', cfg, state_id, node)

            # Find if bounds are used within the scope
            scope = state_dfg.scope_subgraph(node, False, False)
            fsyms = self._frame.free_symbols(scope)
            # Include external edges
            for n in scope.nodes():
                for e in state_dfg.all_edges(n):
                    fsyms |= e.data.used_symbols(False, e)
            fsyms = set(map(str, fsyms))

            ntid_is_used = '__omp_num_threads' in fsyms
            tid_is_used = node.map.params[0] in fsyms
            if tid_is_used or ntid_is_used:
                function_stream.write('#include <omp.h>', cfg, state_id, node)
            if tid_is_used:
                # Before
                result.write(f'//auto {node.map.params[0]} = omp_get_thread_num();', cfg, state_id, node)
                # After
                # Unlike CUDA the the dimensions of this map need to be the same as threads
                # Generate: #pragma omp parallel num_threads(<accumulated map dims>) instead of #pragma omp parallel
                accum = 1
                _i = 0
                for param, maprange in zip(reversed(node.map.params), reversed(node.map.range)):
                    beg,end,step = maprange
                    mapdim = int((end+1-beg)//step)
                    if _i == 0:
                        result.write(f'auto {param} = {step} * (omp_get_thread_num() % {mapdim});', cfg, state_id, node)
                    else:
                        result.write(f'auto {param} = {step} * (omp_get_thread_num() / {accum});', cfg, state_id, node)
                    _i += 1
                    accum *= mapdim

            if ntid_is_used:
                result.write(f'auto __omp_num_threads = omp_get_num_threads();', cfg, state_id, node)
        else:
            # Emit nested loops
            for i, r in enumerate(node.map.range):
                var = map_params[i]
                if var in map_param_types.keys():
                    var_type = map_param_types[var]
                else:
                    var_type = dtypes.result_type_of(infer_expr_type(r[0], state_dfg.symbols_defined_at(node)),
                                                     infer_expr_type(r[1], state_dfg.symbols_defined_at(node)))

                begin, end, skip = r

                if node.map.unroll:
                    if node.map.unroll_mask is None:
                        unroll_pragma = "#pragma unroll"
                        if node.map.unroll_factor:
                            unroll_pragma += f" {node.map.unroll_factor}"
                        result.write(unroll_pragma, cfg, state_id, node)
                    else:
                        if len(node.map.unroll_mask) == len(node.map.range):
                            if node.map.unroll_mask[i]:
                                unroll_pragma = "#pragma unroll"
                                if node.map.unroll_factor:
                                    unroll_pragma += f" {node.map.unroll_factor}"
                                result.write(unroll_pragma, cfg, state_id, node)
                        else:
                            unroll_pragma = "#pragma unroll"
                            if node.map.unroll_factor:
                                unroll_pragma += f" {node.map.unroll_factor}"
                            result.write(unroll_pragma, cfg, state_id, node)
                result.write(
                    "for (%s %s = %s; %s < %s; %s += %s) {\n" %
                    (var_type, var, cpp.sym2cpp(begin), var, cpp.sym2cpp(end + 1), var, cpp.sym2cpp(skip)),
                    cfg,
                    state_id,
                    node,
                )

        callsite_stream.write(inner_stream.getvalue())

        # Emit internal transient array allocation
        self._frame.allocate_arrays_in_scope(sdfg, cfg, node, function_stream, result)

    def _generate_MapExit(self, sdfg: SDFG, cfg: ControlFlowRegion, dfg: StateSubgraphView, state_id: int,
                          node: nodes.MapExit, function_stream: CodeIOStream, callsite_stream: CodeIOStream) -> None:
        result = callsite_stream

        # Obtain start of map
        scope_dict = dfg.scope_dict()
        map_node = scope_dict[node]
        state_dfg = cfg.state(state_id)

        if map_node is None:
            raise ValueError("Exit node " + str(node.map.label) + " is not dominated by a scope entry node")

        # Emit internal transient array deallocation
        self._frame.deallocate_arrays_in_scope(sdfg, cfg, map_node, function_stream, result)

        outer_stream = CodeIOStream()

        # Instrumentation: Post-scope
        instr = self._dispatcher.instrumentation[node.map.instrument]
        if instr is not None and not is_devicelevel_gpu(sdfg, state_dfg, node) and not is_devicelevel_ascend(sdfg, state_dfg, node):
            instr.on_scope_exit(sdfg, cfg, state_dfg, node, outer_stream, callsite_stream, function_stream)

        self.generate_scope_postamble(sdfg, dfg, state_id, function_stream, outer_stream, callsite_stream)

        if map_node.map.schedule == dtypes.ScheduleType.CPU_Persistent:
            result.write("}", cfg, state_id, node)
        else:
            for _ in map_node.map.range:
                result.write("}", cfg, state_id, node)

        result.write(outer_stream.getvalue())

        callsite_stream.write('}', cfg, state_id, node)

    def _generate_ConsumeEntry(
        self,
        sdfg: SDFG,
        cfg: ControlFlowRegion,
        dfg: StateSubgraphView,
        state_id: int,
        node: nodes.ConsumeEntry,
        function_stream: CodeIOStream,
        callsite_stream: CodeIOStream,
    ) -> None:
        result = callsite_stream

        state_dfg: SDFGState = cfg.nodes()[state_id]

        input_sedge = next(e for e in state_dfg.in_edges(node) if e.dst_conn == "IN_stream")
        output_sedge = next(e for e in state_dfg.out_edges(node) if e.src_conn == "OUT_stream")
        input_stream = state_dfg.memlet_path(input_sedge)[0].src
        input_streamdesc = input_stream.desc(sdfg)

        # Take chunks into account
        if node.consume.chunksize == 1:
            ctype = 'const %s' % input_streamdesc.dtype.ctype
            chunk = "%s& %s" % (ctype, "__dace_" + node.consume.label + "_element")
            self._dispatcher.defined_vars.add("__dace_" + node.consume.label + "_element", DefinedType.Scalar, ctype)
        else:
            ctype = 'const %s *' % input_streamdesc.dtype.ctype
            chunk = "%s %s, size_t %s" % (ctype, "__dace_" + node.consume.label + "_elements",
                                          "__dace_" + node.consume.label + "_numelems")
            self._dispatcher.defined_vars.add("__dace_" + node.consume.label + "_elements", DefinedType.Pointer, ctype)
            self._dispatcher.defined_vars.add("__dace_" + node.consume.label + "_numelems", DefinedType.Scalar,
                                              'size_t')

        # Take quiescence condition into account
        if node.consume.condition is not None:
            condition_string = "[&]() { return %s; }, " % cppunparse.cppunparse(node.consume.condition.code, False)
        else:
            condition_string = ""

        inner_stream = CodeIOStream()

        self.generate_scope_preamble(sdfg, dfg, state_id, function_stream, callsite_stream, inner_stream)

        # Instrumentation: Post-scope
        instr = self._dispatcher.instrumentation[node.consume.instrument]
        if instr is not None:
            instr.on_scope_entry(sdfg, state_dfg, node, callsite_stream, inner_stream, function_stream)

        result.write(
            "dace::Consume<{chunksz}>::template consume{cond}({stream_in}, "
            "{num_pes}, {condition}"
            "[&](int {pe_index}, {element_or_chunk}) {{".format(
                chunksz=node.consume.chunksize,
                cond="" if node.consume.condition is None else "_cond",
                condition=condition_string,
                stream_in=input_stream.data,  # TODO: stream arrays
                element_or_chunk=chunk,
                num_pes=cpp.sym2cpp(node.consume.num_pes),
                pe_index=node.consume.pe_index,
            ),
            cfg,
            state_id,
            node,
        )

        # Since consume is an alias node, we create an actual array for the
        # consumed element and modify the outgoing memlet path ("OUT_stream")
        # TODO: do this before getting to the codegen (preprocess)
        if node.consume.chunksize == 1:
            newname, _ = sdfg.add_scalar("__dace_" + node.consume.label + "_element",
                                         input_streamdesc.dtype,
                                         transient=True,
                                         storage=dtypes.StorageType.Register,
                                         find_new_name=True)
            ce_node = nodes.AccessNode(newname)
        else:
            newname, _ = sdfg.add_array("__dace_" + node.consume.label + '_elements', [node.consume.chunksize],
                                        input_streamdesc.dtype,
                                        transient=True,
                                        storage=dtypes.StorageType.Register,
                                        find_new_name=True)
            ce_node = nodes.AccessNode(newname)
        state_dfg.add_node(ce_node)
        out_memlet_path = state_dfg.memlet_path(output_sedge)
        state_dfg.remove_edge(out_memlet_path[0])
        state_dfg.add_edge(
            out_memlet_path[0].src,
            out_memlet_path[0].src_conn,
            ce_node,
            None,
            mmlt.Memlet.from_array(ce_node.data, ce_node.desc(sdfg)),
        )
        state_dfg.add_edge(
            ce_node,
            None,
            out_memlet_path[0].dst,
            out_memlet_path[0].dst_conn,
            mmlt.Memlet.from_array(ce_node.data, ce_node.desc(sdfg)),
        )
        for e in out_memlet_path[1:]:
            e.data.data = ce_node.data
        # END of SDFG-rewriting code

        result.write(inner_stream.getvalue())

        # Emit internal transient array allocation
        self._frame.allocate_arrays_in_scope(sdfg, cfg, node, function_stream, result)

        # Generate register definitions for inter-tasklet memlets
        scope_dict = dfg.scope_dict()
        for child in dfg.scope_children()[node]:
            if not isinstance(child, nodes.AccessNode):
                continue

            for edge in dfg.edges():
                # Only interested in edges within current scope
                if scope_dict[edge.src] != node or scope_dict[edge.dst] != node:
                    continue
                # code->code edges
                if (isinstance(edge.src, nodes.CodeNode) and isinstance(edge.dst, nodes.CodeNode)):
                    local_name = edge.data.data
                    ctype = node.out_connectors[edge.src_conn].ctype
                    if not local_name:
                        # Very unique name. TODO: Make more intuitive
                        local_name = '__dace_%d_%d_%d_%d_%s' % (cfg.cfg_id, state_id, dfg.node_id(
                            edge.src), dfg.node_id(edge.dst), edge.src_conn)

                    # Allocate variable type
                    code = '%s %s;' % (ctype, local_name)
                    result.write(code, cfg, state_id, [edge.src, edge.dst])
                    self._dispatcher.defined_vars.add(local_name, DefinedType.Scalar, ctype)

    def _generate_ConsumeExit(self, sdfg: SDFG, cfg: ControlFlowRegion, dfg: StateSubgraphView, state_id: int,
                              node: nodes.ConsumeExit, function_stream: CodeIOStream,
                              callsite_stream: CodeIOStream) -> None:
        result = callsite_stream

        # Obtain start of map
        scope_dict = dfg.scope_dict()
        entry_node = scope_dict[node]
        state_dfg: SDFGState = cfg.node(state_id)

        if entry_node is None:
            raise ValueError("Exit node " + str(node.consume.label) + " is not dominated by a scope entry node")

        # Emit internal transient array deallocation
        self._frame.deallocate_arrays_in_scope(sdfg, cfg, entry_node, function_stream, result)

        outer_stream = CodeIOStream()

        # Instrumentation: Post-scope
        instr = self._dispatcher.instrumentation[node.consume.instrument]
        if instr is not None:
            instr.on_scope_exit(sdfg, state_dfg, node, outer_stream, callsite_stream, function_stream)

        self.generate_scope_postamble(sdfg, dfg, state_id, function_stream, outer_stream, callsite_stream)

        result.write("});", cfg, state_id, node)

        result.write(outer_stream.getvalue())

    def _generate_AccessNode(self, sdfg: SDFG, cfg: ControlFlowRegion, dfg: StateSubgraphView, state_id: int,
                             node: nodes.Node, function_stream: CodeIOStream, callsite_stream: CodeIOStream) -> None:
        state_dfg: SDFGState = cfg.nodes()[state_id]

        if node not in state_dfg.sink_nodes():
            # NOTE: sink nodes are synchronized at the end of a state
            cpp.presynchronize_streams(sdfg, cfg, state_dfg, state_id, node, callsite_stream)

        # Instrumentation: Pre-node
        instr = self._dispatcher.instrumentation[node.instrument]
        if instr is not None:
            instr.on_node_begin(sdfg, cfg, state_dfg, node, callsite_stream, callsite_stream, function_stream)

        sdict = state_dfg.scope_dict()
        for edge in state_dfg.in_edges(node):
            predecessor, _, _, _, memlet = edge
            if memlet.data is None:
                continue  # If the edge has to be skipped

            # Determines if this path ends here or has a definite source (array) node
            memlet_path = state_dfg.memlet_path(edge)
            if memlet_path[-1].dst == node:
                src_node = memlet_path[0].src
                # Only generate code in case this is the innermost scope
                # (copies are generated at the inner scope, where both arrays exist)
                if (scope_contains_scope(sdict, src_node, node) and sdict[src_node] != sdict[node]):
                    self._dispatcher.dispatch_copy(
                        src_node,
                        node,
                        edge,
                        sdfg,
                        cfg,
                        dfg,
                        state_id,
                        function_stream,
                        callsite_stream,
                    )

        # Process outgoing memlets (array-to-array write should be emitted
        # from the first leading edge out of the array)
        self.process_out_memlets(
            sdfg,
            cfg,
            state_id,
            node,
            dfg,
            self._dispatcher,
            callsite_stream,
            False,
            function_stream,
        )

        # Instrumentation: Post-node
        if instr is not None:
            instr.on_node_end(sdfg, cfg, state_dfg, node, callsite_stream, callsite_stream, function_stream)

    # Methods for subclasses to override

    def generate_scope_preamble(self, sdfg, dfg_scope, state_id, function_stream, outer_stream, inner_stream):
        """
        Generates code for the beginning of an SDFG scope, outputting it to
        the given code streams.

        :param sdfg: The SDFG to generate code from.
        :param dfg_scope: The `ScopeSubgraphView` to generate code from.
        :param state_id: The node ID of the state in the given SDFG.
        :param function_stream: A `CodeIOStream` object that will be
                                generated outside the calling code, for
                                use when generating global functions.
        :param outer_stream: A `CodeIOStream` object that points
                             to the code before the scope generation (e.g.,
                             before for-loops or kernel invocations).
        :param inner_stream: A `CodeIOStream` object that points
                             to the beginning of the scope code (e.g.,
                             inside for-loops or beginning of kernel).
        """
        pass

    def generate_scope_postamble(self, sdfg, dfg_scope, state_id, function_stream, outer_stream, inner_stream):
        """
        Generates code for the end of an SDFG scope, outputting it to
        the given code streams.

        :param sdfg: The SDFG to generate code from.
        :param dfg_scope: The `ScopeSubgraphView` to generate code from.
        :param state_id: The node ID of the state in the given SDFG.
        :param function_stream: A `CodeIOStream` object that will be
                                generated outside the calling code, for
                                use when generating global functions.
        :param outer_stream: A `CodeIOStream` object that points
                             to the code after the scope (e.g., after
                             for-loop closing braces or kernel invocations).
        :param inner_stream: A `CodeIOStream` object that points
                             to the end of the inner scope code (e.g.,
                             before for-loop closing braces or end of
                             kernel).
        """
        pass

    def generate_tasklet_preamble(self, sdfg, cfg, dfg_scope, state_id, node, function_stream, before_memlets_stream,
                                  after_memlets_stream):
        """
        Generates code for the beginning of a tasklet. This method is
        intended to be overloaded by subclasses.

        :param sdfg: The SDFG to generate code from.
        :param dfg_scope: The `ScopeSubgraphView` to generate code from.
        :param state_id: The node ID of the state in the given SDFG.
        :param node: The tasklet node in the state.
        :param function_stream: A `CodeIOStream` object that will be
                                generated outside the calling code, for
                                use when generating global functions.
        :param before_memlets_stream: A `CodeIOStream` object that will emit
                                      code before input memlets are generated.
        :param after_memlets_stream: A `CodeIOStream` object that will emit code
                                     after input memlets are generated.
        """
        pass

    def generate_tasklet_postamble(self, sdfg, cfg, dfg_scope, state_id, node, function_stream, before_memlets_stream,
                                   after_memlets_stream):
        """
        Generates code for the end of a tasklet. This method is intended to be
        overloaded by subclasses.

        :param sdfg: The SDFG to generate code from.
        :param dfg_scope: The `ScopeSubgraphView` to generate code from.
        :param state_id: The node ID of the state in the given SDFG.
        :param node: The tasklet node in the state.
        :param function_stream: A `CodeIOStream` object that will be
                                generated outside the calling code, for
                                use when generating global functions.
        :param before_memlets_stream: A `CodeIOStream` object that will emit
                                      code before output memlets are generated.
        :param after_memlets_stream: A `CodeIOStream` object that will emit code
                                     after output memlets are generated.
        """
        pass

    def make_ptr_vector_cast(self, *args, **kwargs):
        return cpp.make_ptr_vector_cast(*args, **kwargs)<|MERGE_RESOLUTION|>--- conflicted
+++ resolved
@@ -21,12 +21,8 @@
 from dace.sdfg.validation import validate_memlet_data
 from typing import TYPE_CHECKING, Optional, Tuple, Union
 from dace.codegen.targets import fpga
-<<<<<<< HEAD
 from dace import dtypes
 from dace.codegen.tools.type_inference import infer_expr_type
-=======
->>>>>>> 7e1b31fc
-
 if TYPE_CHECKING:
     from dace.codegen.targets.framecode import DaCeCodeGenerator
 
@@ -583,14 +579,7 @@
             return
         elif (nodedesc.storage == dtypes.StorageType.CPU_Heap
               or (nodedesc.storage == dtypes.StorageType.Register and symbolic.issymbolic(arrsize, sdfg.constants))):
-<<<<<<< HEAD
             callsite_stream.write("std::free(%s);\n" % alloc_name, cfg, state_id, node)
-=======
-            if isinstance(nodedesc, data.Array):
-                callsite_stream.write(f"delete[] {alloc_name};\n", cfg, state_id, node)
-            else:
-                callsite_stream.write(f"delete {alloc_name};\n", cfg, state_id, node)
->>>>>>> 7e1b31fc
         elif nodedesc.storage is dtypes.StorageType.CPU_ThreadLocal:
             # Deallocate in each OpenMP thread
             if isinstance(nodedesc, data.Array):
@@ -600,13 +589,8 @@
             callsite_stream.write(
                 f"""#pragma omp parallel
                 {{
-<<<<<<< HEAD
-                    std::free({name});
-                }}""".format(name=alloc_name),
-=======
-                    {deleteop} {alloc_name};
+                    std::free({alloc_name});
                 }}""",
->>>>>>> 7e1b31fc
                 cfg,
                 state_id,
                 node,
