--- conflicted
+++ resolved
@@ -435,7 +435,6 @@
             arrsize_bytes = arrsize * nodedesc.dtype.bytes
 
         if isinstance(nodedesc, data.Structure) and not isinstance(nodedesc, data.StructureView):
-<<<<<<< HEAD
             declaration_stream.write(f"{nodedesc.as_arg(name=name)} = new {nodedesc.dtype.base_type};\n")
             define_var(name, DefinedType.Pointer, nodedesc.dtype)
             for k, v in nodedesc.members.items():
@@ -445,22 +444,7 @@
                     self._dispatcher.declared_arrays.add(f"{name}->{k}", defined_type, ctypedef)
                     self.allocate_array(sdfg, cfg, dfg, state_id, nodes.AccessNode(f"{name}.{k}"), v, function_stream,
                                         declaration_stream, allocation_stream)
-=======
-            declaration_stream.write(f"{nodedesc.ctype} {name} = new {nodedesc.dtype.base_type};\n")
-            define_var(name, DefinedType.Pointer, nodedesc.ctype)
-            if allocate_nested_data:
-                for k, v in nodedesc.members.items():
-                    if isinstance(v, data.Data):
-                        ctypedef = dtypes.pointer(v.dtype).ctype if isinstance(v, data.Array) else v.dtype.ctype
-                        defined_type = DefinedType.Scalar if isinstance(v, data.Scalar) else DefinedType.Pointer
-                        self._dispatcher.declared_arrays.add(f"{name}->{k}", defined_type, ctypedef)
-                        if isinstance(v, data.Scalar):
-                            # NOTE: Scalar members are already defined in the struct definition.
-                            self._dispatcher.defined_vars.add(f"{name}->{k}", defined_type, ctypedef)
-                        else:
-                            self.allocate_array(sdfg, cfg, dfg, state_id, nodes.AccessNode(f"{name}.{k}"), v,
-                                                function_stream, declaration_stream, allocation_stream)
->>>>>>> b36142b0
+
             return
         if isinstance(nodedesc, data.View):
             return self.allocate_view(sdfg, cfg, dfg, state_id, node, function_stream, declaration_stream,
