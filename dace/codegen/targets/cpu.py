# Copyright 2019-2021 ETH Zurich and the DaCe authors. All rights reserved.
from copy import deepcopy
from dace.sdfg.state import SDFGState
import functools
import itertools
import warnings

from sympy.functions.elementary.complexes import arg

from dace import data, dtypes, registry, memlet as mmlt, sdfg as sd, subsets, symbolic, Config
from dace.codegen import cppunparse, exceptions as cgx
from dace.codegen.prettycode import CodeIOStream
from dace.codegen.targets import cpp
from dace.codegen.common import codeblock_to_cpp, sym2cpp, update_persistent_desc
from dace.codegen.targets.target import TargetCodeGenerator, make_absolute
from dace.codegen.dispatcher import DefinedType, TargetDispatcher
from dace.frontend import operations
from dace.sdfg import nodes, utils as sdutils
from dace.sdfg import (ScopeSubgraphView, SDFG, scope_contains_scope, is_array_stream_view, NodeNotExpandedError,
                       dynamic_map_inputs, local_transients)
from dace.sdfg.scope import is_devicelevel_gpu, is_devicelevel_fpga, is_in_scope
from typing import Union
from dace.codegen.targets import fpga


@registry.autoregister_params(name='cpu')
class CPUCodeGen(TargetCodeGenerator):
    """ SDFG CPU code generator. """

    title = "CPU"
    target_name = "cpu"
    language = "cpp"

    def __init__(self, frame_codegen, sdfg):
        self._frame = frame_codegen
        self._dispatcher: TargetDispatcher = frame_codegen.dispatcher
        self.calling_codegen = self
        dispatcher = self._dispatcher

        self._locals = cppunparse.CPPLocals()
        # Scope depth (for defining locals)
        self._ldepth = 0

        # Keep nested SDFG schedule when descending into it
        self._toplevel_schedule = None

        # FIXME: this allows other code generators to change the CPU
        # behavior to assume that arrays point to packed types, thus dividing
        # all addresess by the vector length.
        self._packed_types = False

        # Keep track of traversed nodes
        self._generated_nodes = set()

        # Keep track of generated NestedSDG, and the name of the assigned function
        self._generated_nested_sdfg = dict()

        # NOTE: Multi-nesting with container arrays must be further investigated.
        def _visit_structure(struct: data.Structure, args: dict, prefix: str = ''):
            for k, v in struct.members.items():
                if isinstance(v, data.Structure):
                    _visit_structure(v, args, f'{prefix}->{k}')
                elif isinstance(v, data.ContainerArray):
                    _visit_structure(v.stype, args, f'{prefix}->{k}')
                elif isinstance(v, data.Data):
                    args[f'{prefix}->{k}'] = v

        # Keeps track of generated connectors, so we know how to access them in nested scopes
        arglist = dict(self._frame.arglist)
        for name, arg_type in self._frame.arglist.items():
            if isinstance(arg_type, data.Structure):
                desc = sdfg.arrays[name]
                _visit_structure(arg_type, arglist, name)
            elif isinstance(arg_type, data.ContainerArray):
                desc = sdfg.arrays[name]
                desc = desc.stype
                if isinstance(desc, data.Structure):
                    _visit_structure(desc, arglist, name)

        for name, arg_type in arglist.items():
            if isinstance(arg_type, (data.Scalar, data.Structure)):
                # GPU global memory is only accessed via pointers
                # TODO(later): Fix workaround somehow
                if arg_type.storage is dtypes.StorageType.GPU_Global:
                    self._dispatcher.defined_vars.add(name, DefinedType.Pointer, dtypes.pointer(arg_type.dtype).ctype)
                    continue

                self._dispatcher.defined_vars.add(name, DefinedType.Scalar, arg_type.dtype.ctype)
            elif isinstance(arg_type, data.Array):
                self._dispatcher.defined_vars.add(name, DefinedType.Pointer, dtypes.pointer(arg_type.dtype).ctype)
            elif isinstance(arg_type, data.Stream):
                if arg_type.is_stream_array():
                    self._dispatcher.defined_vars.add(name, DefinedType.StreamArray, arg_type.as_arg(name=''))
                else:
                    self._dispatcher.defined_vars.add(name, DefinedType.Stream, arg_type.as_arg(name=''))
            else:
                raise TypeError("Unrecognized argument type: {t} (value {v})".format(t=type(arg_type).__name__,
                                                                                     v=str(arg_type)))

        # Register dispatchers
        dispatcher.register_node_dispatcher(self)
        dispatcher.register_map_dispatcher(
            [dtypes.ScheduleType.CPU_Multicore, dtypes.ScheduleType.CPU_Persistent, dtypes.ScheduleType.Sequential],
            self)

        cpu_storage = [dtypes.StorageType.CPU_Heap, dtypes.StorageType.CPU_ThreadLocal, dtypes.StorageType.Register]
        dispatcher.register_array_dispatcher(cpu_storage, self)

        # Register CPU copies (all internal pairs)
        for src_storage, dst_storage in itertools.product(cpu_storage, cpu_storage):
            dispatcher.register_copy_dispatcher(src_storage, dst_storage, None, self)

    @staticmethod
    def cmake_options():
        options = []

        if Config.get('compiler', 'cpu', 'executable'):
            compiler = make_absolute(Config.get('compiler', 'cpu', 'executable'))
            options.append('-DCMAKE_CXX_COMPILER="{}"'.format(compiler))

        if Config.get('compiler', 'cpu', 'args'):
            flags = Config.get('compiler', 'cpu', 'args')
            options.append('-DCMAKE_CXX_FLAGS="{}"'.format(flags))

        return options

    def get_generated_codeobjects(self):
        # CPU target generates inline code
        return []

    @property
    def has_initializer(self):
        return False

    @property
    def has_finalizer(self):
        return False

    def generate_scope(
        self,
        sdfg: SDFG,
        dfg_scope: ScopeSubgraphView,
        state_id,
        function_stream,
        callsite_stream,
    ):
        entry_node = dfg_scope.source_nodes()[0]
        cpp.presynchronize_streams(sdfg, dfg_scope, state_id, entry_node, callsite_stream)

        self.generate_node(sdfg, dfg_scope, state_id, entry_node, function_stream, callsite_stream)
        self._dispatcher.dispatch_subgraph(sdfg,
                                           dfg_scope,
                                           state_id,
                                           function_stream,
                                           callsite_stream,
                                           skip_entry_node=True)

    def generate_node(self, sdfg, dfg, state_id, node, function_stream, callsite_stream):
        # Dynamically obtain node generator according to class name
        try:
            gen = getattr(self, "_generate_" + type(node).__name__)
        except AttributeError:
            if isinstance(node, nodes.LibraryNode):
                raise NodeNotExpandedError(sdfg, state_id, dfg.node_id(node))
            raise

        gen(sdfg, dfg, state_id, node, function_stream, callsite_stream)

        # Mark node as "generated"
        self._generated_nodes.add(node)
        self._locals.clear_scope(self._ldepth + 1)

    def allocate_view(self, sdfg: SDFG, dfg: SDFGState, state_id: int, node: nodes.AccessNode,
                      global_stream: CodeIOStream, declaration_stream: CodeIOStream, allocation_stream: CodeIOStream):
        """
        Allocates (creates pointer and refers to original) a view of an
        existing array, scalar, or view.
        """

        name = node.data
        nodedesc = node.desc(sdfg)
        ptrname = cpp.ptr(name, nodedesc, sdfg, self._frame)

        # Check if array is already declared
        declared = self._dispatcher.declared_arrays.has(ptrname)

        # Check directionality of view (referencing dst or src)
        edge = sdutils.get_view_edge(dfg, node)

        # When emitting ArrayInterface, we need to know if this is a read or
        # write variation
        is_write = edge.src is node

        # Allocate the viewed data before the view, if necessary
        mpath = dfg.memlet_path(edge)
        viewed_dnode = mpath[-1].dst if is_write else mpath[0].src
        self._dispatcher.dispatch_allocate(sdfg, dfg, state_id, viewed_dnode, viewed_dnode.desc(sdfg), global_stream,
                                           allocation_stream)

        # Memlet points to view, construct mirror memlet
        memlet = edge.data
        if memlet.data == node.data:
            memlet = deepcopy(memlet)
            memlet.data = viewed_dnode.data
            memlet.subset = memlet.dst_subset if is_write else memlet.src_subset
            if memlet.subset is None:
                memlet.subset = subsets.Range.from_array(viewed_dnode.desc(sdfg))

        # Emit memlet as a reference and register defined variable
        atype, aname, value = cpp.emit_memlet_reference(self._dispatcher,
                                                        sdfg,
                                                        memlet,
                                                        name,
                                                        dtypes.pointer(nodedesc.dtype),
                                                        ancestor=0,
                                                        is_write=is_write)

<<<<<<< HEAD
        # Test for struct views
        if isinstance(sdfg.arrays[viewed_dnode.data], (data.Structure, data.StructArray)):
=======
        # Test for views of container arrays and structs
        if isinstance(sdfg.arrays[viewed_dnode.data], (data.Structure, data.ContainerArray, data.ContainerView)):
>>>>>>> 4aee8d11
            vdesc = sdfg.arrays[viewed_dnode.data]
            ptrname = cpp.ptr(memlet.data, vdesc, sdfg, self._dispatcher.frame)
            field_name = None
            if is_write and mpath[-1].dst_conn:
                field_name = mpath[-1].dst_conn
            elif not is_write and mpath[0].src_conn:
                field_name = mpath[0].src_conn

            # Plain view into a container array
<<<<<<< HEAD
            if isinstance(vdesc, data.StructArray) and not isinstance(vdesc.stype, data.Structure):
=======
            if isinstance(vdesc, data.ContainerArray) and not isinstance(vdesc.stype, data.Structure):
>>>>>>> 4aee8d11
                offset = cpp.cpp_offset_expr(vdesc, memlet.subset)
                value = f'{ptrname}[{offset}]'
            else:
                if field_name is not None:
                    if isinstance(vdesc, data.StructArray):
                        offset = cpp.cpp_offset_expr(vdesc, memlet.subset)
                        arrexpr = f'{ptrname}[{offset}]'
                        stype = vdesc.stype
                    else:
                        arrexpr = f'{ptrname}'
                        stype = vdesc

                    value = f'{arrexpr}->{field_name}'
                    if isinstance(stype.members[field_name], data.Scalar):
                        value = '&' + value

        if not declared:
            ctypedef = dtypes.pointer(nodedesc.dtype).ctype
            self._dispatcher.declared_arrays.add(aname, DefinedType.Pointer, ctypedef)
            if isinstance(nodedesc, data.StructureView):
                for k, v in nodedesc.members.items():
                    if isinstance(v, data.Data):
                        ctypedef = dtypes.pointer(v.dtype).ctype if isinstance(v, data.Array) else v.dtype.ctype
                        defined_type = DefinedType.Scalar if isinstance(v, data.Scalar) else DefinedType.Pointer
                        self._dispatcher.declared_arrays.add(f"{name}->{k}", defined_type, ctypedef)
                        self._dispatcher.defined_vars.add(f"{name}->{k}", defined_type, ctypedef)
                # TODO: Find a better way to do this (the issue is with pointers of pointers)
                if atype.endswith('*'):
                    atype = atype[:-1]
                if value.startswith('&'):
                    value = value[1:]
            declaration_stream.write(f'{atype} {aname};', sdfg, state_id, node)
        allocation_stream.write(f'{aname} = {value};', sdfg, state_id, node)

    def allocate_reference(self, sdfg: SDFG, dfg: SDFGState, state_id: int, node: nodes.AccessNode,
                           global_stream: CodeIOStream, declaration_stream: CodeIOStream,
                           allocation_stream: CodeIOStream):
        name = node.data
        nodedesc = node.desc(sdfg)
        ptrname = cpp.ptr(name, nodedesc, sdfg, self._frame)

        # Check if reference is already declared
        declared = self._dispatcher.declared_arrays.has(ptrname)

        if not declared:
            declaration_stream.write(f'{nodedesc.dtype.ctype} *{ptrname};', sdfg, state_id, node)
            ctypedef = dtypes.pointer(nodedesc.dtype).ctype
            self._dispatcher.declared_arrays.add(ptrname, DefinedType.Pointer, ctypedef)
            self._dispatcher.defined_vars.add(ptrname, DefinedType.Pointer, ctypedef)

    def declare_array(self, sdfg, dfg, state_id, node, nodedesc, function_stream, declaration_stream):

        fsymbols = self._frame.symbols_and_constants(sdfg)
        # NOTE: `dfg` (state) will be None iff `nodedesc` is non-free symbol dependent
        # (see `DaCeCodeGenerator.determine_allocation_lifetime` in `dace.codegen.targets.framecode`).
        # We add the `dfg is not None` check because the `sdutils.is_nonfree_sym_dependent` check will fail if
        # `nodedesc` is a View and `dfg` is None.
        if dfg and not sdutils.is_nonfree_sym_dependent(node, nodedesc, dfg, fsymbols):
            raise NotImplementedError("The declare_array method should only be used for variables "
                                      "that must have their declaration and allocation separate.")

        name = node.data
        ptrname = cpp.ptr(name, nodedesc, sdfg, self._frame)

        if nodedesc.transient is False:
            return

        # Check if array is already declared
        if self._dispatcher.declared_arrays.has(ptrname):
            return

        # Compute array size
        arrsize = nodedesc.total_size
        if not isinstance(nodedesc.dtype, dtypes.opaque):
            arrsize_bytes = arrsize * nodedesc.dtype.bytes

        if (nodedesc.storage == dtypes.StorageType.CPU_Heap or nodedesc.storage == dtypes.StorageType.Register):

            ctypedef = dtypes.pointer(nodedesc.dtype).ctype

            declaration_stream.write(f'{nodedesc.dtype.ctype} *{name} = nullptr;\n', sdfg, state_id, node)
            self._dispatcher.declared_arrays.add(name, DefinedType.Pointer, ctypedef)
            return
        elif nodedesc.storage is dtypes.StorageType.CPU_ThreadLocal:
            # Define pointer once
            # NOTE: OpenMP threadprivate storage MUST be declared globally.
            function_stream.write(
                "{ctype} *{name} = nullptr;\n"
                "#pragma omp threadprivate({name})".format(ctype=nodedesc.dtype.ctype, name=name),
                sdfg,
                state_id,
                node,
            )
            self._dispatcher.declared_arrays.add_global(name, DefinedType.Pointer, '%s *' % nodedesc.dtype.ctype)
        else:
            raise NotImplementedError("Unimplemented storage type " + str(nodedesc.storage))

    def allocate_array(self, sdfg, dfg, state_id, node, nodedesc, function_stream, declaration_stream,
                       allocation_stream):
        name = node.data
        alloc_name = cpp.ptr(name, nodedesc, sdfg, self._frame)
        name = alloc_name

        if nodedesc.transient is False:
            return

        # Check if array is already allocated
        if self._dispatcher.defined_vars.has(name):
            return

        # Check if array is already declared
        declared = self._dispatcher.declared_arrays.has(name)

        define_var = self._dispatcher.defined_vars.add
        if nodedesc.lifetime in (dtypes.AllocationLifetime.Persistent, dtypes.AllocationLifetime.External):
            define_var = self._dispatcher.defined_vars.add_global
            nodedesc = update_persistent_desc(nodedesc, sdfg)

        # Compute array size
        arrsize = nodedesc.total_size
        arrsize_bytes = None
        if not isinstance(nodedesc.dtype, dtypes.opaque):
            arrsize_bytes = arrsize * nodedesc.dtype.bytes

        if isinstance(nodedesc, data.Structure) and not isinstance(nodedesc, data.StructureView):
            declaration_stream.write(f"{nodedesc.ctype} {name} = new {nodedesc.dtype.base_type};\n")
            define_var(name, DefinedType.Pointer, nodedesc.ctype)
            for k, v in nodedesc.members.items():
                if isinstance(v, data.Data):
                    ctypedef = dtypes.pointer(v.dtype).ctype if isinstance(v, data.Array) else v.dtype.ctype
                    defined_type = DefinedType.Scalar if isinstance(v, data.Scalar) else DefinedType.Pointer
                    self._dispatcher.declared_arrays.add(f"{name}->{k}", defined_type, ctypedef)
                    self.allocate_array(sdfg, dfg, state_id, nodes.AccessNode(f"{name}.{k}"), v, function_stream,
                                        declaration_stream, allocation_stream)
            return
        if isinstance(nodedesc, data.View):
            return self.allocate_view(sdfg, dfg, state_id, node, function_stream, declaration_stream, allocation_stream)
        if isinstance(nodedesc, data.Reference):
            return self.allocate_reference(sdfg, dfg, state_id, node, function_stream, declaration_stream,
                                           allocation_stream)
        if isinstance(nodedesc, data.Scalar):
            if node.setzero:
                declaration_stream.write("%s %s = 0;\n" % (nodedesc.dtype.ctype, name), sdfg, state_id, node)
            else:
                declaration_stream.write("%s %s;\n" % (nodedesc.dtype.ctype, name), sdfg, state_id, node)
            define_var(name, DefinedType.Scalar, nodedesc.dtype.ctype)
        elif isinstance(nodedesc, data.Stream):
            ###################################################################
            # Stream directly connected to an array

            if is_array_stream_view(sdfg, dfg, node):
                if state_id is None:
                    raise SyntaxError("Stream-view of array may not be defined in more than one state")

                arrnode = sdfg.arrays[nodedesc.sink]
                state = sdfg.nodes()[state_id]
                edges = state.out_edges(node)
                if len(edges) > 1:
                    raise NotImplementedError("Cannot handle streams writing to multiple arrays.")

                memlet_path = state.memlet_path(edges[0])
                # Allocate the array before its stream view, if necessary
                self.allocate_array(sdfg, dfg, state_id, memlet_path[-1].dst, memlet_path[-1].dst.desc(sdfg),
                                    function_stream, declaration_stream, allocation_stream)

                array_expr = cpp.copy_expr(self._dispatcher,
                                           sdfg,
                                           nodedesc.sink,
                                           edges[0].data,
                                           packed_types=self._packed_types)
                threadlocal = ""
                threadlocal_stores = [dtypes.StorageType.CPU_ThreadLocal, dtypes.StorageType.Register]
                if (sdfg.arrays[nodedesc.sink].storage in threadlocal_stores or nodedesc.storage in threadlocal_stores):
                    threadlocal = "Threadlocal"
                ctype = 'dace::ArrayStreamView%s<%s>' % (threadlocal, arrnode.dtype.ctype)
                declaration_stream.write(
                    "%s %s (%s);\n" % (ctype, name, array_expr),
                    sdfg,
                    state_id,
                    node,
                )
                define_var(name, DefinedType.Stream, ctype)
                return

            ###################################################################
            # Regular stream

            dtype = nodedesc.dtype.ctype
            ctypedef = 'dace::Stream<{}>'.format(dtype)
            if nodedesc.buffer_size != 0:
                definition = "{} {}({});".format(ctypedef, name, nodedesc.buffer_size)
            else:
                definition = "{} {};".format(ctypedef, name)

            declaration_stream.write(definition, sdfg, state_id, node)
            define_var(name, DefinedType.Stream, ctypedef)

        elif (nodedesc.storage == dtypes.StorageType.CPU_Heap
              or (nodedesc.storage == dtypes.StorageType.Register and
                  ((symbolic.issymbolic(arrsize, sdfg.constants)) or
                   (arrsize_bytes and ((arrsize_bytes > Config.get("compiler", "max_stack_array_size")) == True))))):

            if nodedesc.storage == dtypes.StorageType.Register:

                if symbolic.issymbolic(arrsize, sdfg.constants):
                    warnings.warn('Variable-length array %s with size %s '
                                  'detected and was allocated on heap instead of '
                                  '%s' % (name, cpp.sym2cpp(arrsize), nodedesc.storage))
                elif (arrsize_bytes > Config.get("compiler", "max_stack_array_size")) == True:
                    warnings.warn("Array {} with size {} detected and was allocated on heap instead of "
                                  "{} since its size is greater than max_stack_array_size ({})".format(
                                      name, cpp.sym2cpp(arrsize_bytes), nodedesc.storage,
                                      Config.get("compiler", "max_stack_array_size")))

            ctypedef = dtypes.pointer(nodedesc.dtype).ctype

            if not declared:
                declaration_stream.write(f'{nodedesc.dtype.ctype} *{name};\n', sdfg, state_id, node)
            allocation_stream.write(
                "%s = new %s DACE_ALIGN(64)[%s];\n" % (alloc_name, nodedesc.dtype.ctype, cpp.sym2cpp(arrsize)), sdfg,
                state_id, node)
            define_var(name, DefinedType.Pointer, ctypedef)

            if node.setzero:
                allocation_stream.write("memset(%s, 0, sizeof(%s)*%s);" %
                                        (alloc_name, nodedesc.dtype.ctype, cpp.sym2cpp(arrsize)))
            if nodedesc.start_offset != 0:
                allocation_stream.write(f'{alloc_name} += {cpp.sym2cpp(nodedesc.start_offset)};\n', sdfg, state_id,
                                        node)

            return
        elif (nodedesc.storage == dtypes.StorageType.Register):
            ctypedef = dtypes.pointer(nodedesc.dtype).ctype
            if nodedesc.start_offset != 0:
                raise NotImplementedError('Start offset unsupported for registers')
            if node.setzero:
                declaration_stream.write(
                    "%s %s[%s]  DACE_ALIGN(64) = {0};\n" % (nodedesc.dtype.ctype, name, cpp.sym2cpp(arrsize)),
                    sdfg,
                    state_id,
                    node,
                )
                define_var(name, DefinedType.Pointer, ctypedef)
                return
            declaration_stream.write(
                "%s %s[%s]  DACE_ALIGN(64);\n" % (nodedesc.dtype.ctype, name, cpp.sym2cpp(arrsize)),
                sdfg,
                state_id,
                node,
            )
            define_var(name, DefinedType.Pointer, ctypedef)
            return
        elif nodedesc.storage is dtypes.StorageType.CPU_ThreadLocal:
            # Define pointer once
            # NOTE: OpenMP threadprivate storage MUST be declared globally.
            if not declared:
                function_stream.write(
                    "{ctype} *{name};\n#pragma omp threadprivate({name})".format(ctype=nodedesc.dtype.ctype, name=name),
                    sdfg,
                    state_id,
                    node,
                )
                self._dispatcher.declared_arrays.add_global(name, DefinedType.Pointer, '%s *' % nodedesc.dtype.ctype)

            # Allocate in each OpenMP thread
            allocation_stream.write(
                """
                #pragma omp parallel
                {{
                    {name} = new {ctype} DACE_ALIGN(64)[{arrsize}];""".format(ctype=nodedesc.dtype.ctype,
                                                                              name=alloc_name,
                                                                              arrsize=cpp.sym2cpp(arrsize)),
                sdfg,
                state_id,
                node,
            )
            if node.setzero:
                allocation_stream.write("memset(%s, 0, sizeof(%s)*%s);" %
                                        (alloc_name, nodedesc.dtype.ctype, cpp.sym2cpp(arrsize)))
            if nodedesc.start_offset != 0:
                allocation_stream.write(f'{alloc_name} += {cpp.sym2cpp(nodedesc.start_offset)};\n', sdfg, state_id,
                                        node)

            # Close OpenMP parallel section
            allocation_stream.write('}')
            self._dispatcher.defined_vars.add_global(name, DefinedType.Pointer, '%s *' % nodedesc.dtype.ctype)
        else:
            raise NotImplementedError("Unimplemented storage type " + str(nodedesc.storage))

    def deallocate_array(self, sdfg, dfg, state_id, node, nodedesc, function_stream, callsite_stream):
        arrsize = nodedesc.total_size
        alloc_name = cpp.ptr(node.data, nodedesc, sdfg, self._frame)
        if isinstance(nodedesc, data.Array) and nodedesc.start_offset != 0:
            alloc_name = f'({alloc_name} - {cpp.sym2cpp(nodedesc.start_offset)})'

        if self._dispatcher.declared_arrays.has(alloc_name):
            is_global = nodedesc.lifetime in (dtypes.AllocationLifetime.Global, dtypes.AllocationLifetime.Persistent,
                                              dtypes.AllocationLifetime.External)
            self._dispatcher.declared_arrays.remove(alloc_name, is_global=is_global)

<<<<<<< HEAD
        # Special case for structures
        operator = 'delete[]'
        if isinstance(nodedesc, data.Structure) and not isinstance(nodedesc, data.StructureView):
            operator = 'delete'

        if isinstance(nodedesc, (data.Scalar, data.StructureView, data.View, data.Stream, data.Reference)):
=======
        if isinstance(nodedesc, (data.Scalar, data.View, data.Stream, data.Reference)):
>>>>>>> 4aee8d11
            return
        elif (nodedesc.storage == dtypes.StorageType.CPU_Heap
              or (nodedesc.storage == dtypes.StorageType.Register and symbolic.issymbolic(arrsize, sdfg.constants))):
            callsite_stream.write(f'{operator} {alloc_name};\n', sdfg, state_id, node)
        elif nodedesc.storage is dtypes.StorageType.CPU_ThreadLocal:
            # Deallocate in each OpenMP thread
            callsite_stream.write(
                f"""#pragma omp parallel
                {{
                    {operator} {alloc_name};
                }}""",
                sdfg,
                state_id,
                node,
            )
        else:
            return

    def copy_memory(
        self,
        sdfg,
        dfg,
        state_id,
        src_node,
        dst_node,
        edge,
        function_stream,
        callsite_stream,
    ):
        if isinstance(src_node, nodes.Tasklet):
            src_storage = dtypes.StorageType.Register
            try:
                src_parent = dfg.entry_node(src_node)
            except KeyError:
                src_parent = None
            dst_schedule = None if src_parent is None else src_parent.map.schedule
        else:
            src_storage = src_node.desc(sdfg).storage

        if isinstance(dst_node, nodes.Tasklet):
            dst_storage = dtypes.StorageType.Register
        else:
            dst_storage = dst_node.desc(sdfg).storage

        try:
            dst_parent = dfg.entry_node(dst_node)
        except KeyError:
            dst_parent = None
        dst_schedule = None if dst_parent is None else dst_parent.map.schedule

        state_dfg = sdfg.node(state_id)

        # Emit actual copy
        self._emit_copy(
            sdfg,
            state_id,
            src_node,
            src_storage,
            dst_node,
            dst_storage,
            dst_schedule,
            edge,
            state_dfg,
            callsite_stream,
        )

    def _emit_copy(
        self,
        sdfg,
        state_id,
        src_node,
        src_storage,
        dst_node,
        dst_storage,
        dst_schedule,
        edge,
        dfg,
        stream,
    ):
        u, uconn, v, vconn, memlet = edge
        orig_vconn = vconn

        # Determine memlet directionality
        if isinstance(src_node, nodes.AccessNode) and memlet.data == src_node.data:
            write = True
        elif isinstance(dst_node, nodes.AccessNode) and memlet.data == dst_node.data:
            write = False
        elif isinstance(src_node, nodes.CodeNode) and isinstance(dst_node, nodes.CodeNode):
            # Code->Code copy (not read nor write)
            raise RuntimeError("Copying between code nodes is only supported as part of the participating nodes")
        else:
            raise LookupError("Memlet does not point to any of the nodes")

        if isinstance(dst_node, nodes.Tasklet):
            # Copy into tasklet
            stream.write(
                "    " + self.memlet_definition(sdfg, memlet, False, vconn, dst_node.in_connectors[vconn]),
                sdfg,
                state_id,
                [src_node, dst_node],
            )
            return
        elif isinstance(src_node, nodes.Tasklet):
            # Copy out of tasklet
            stream.write(
                "    " + self.memlet_definition(sdfg, memlet, True, uconn, src_node.out_connectors[uconn]),
                sdfg,
                state_id,
                [src_node, dst_node],
            )
            return
        else:  # Copy array-to-array
            src_nodedesc = src_node.desc(sdfg)
            dst_nodedesc = dst_node.desc(sdfg)

            if write:
                vconn = cpp.ptr(dst_node.data, dst_nodedesc, sdfg, self._frame)
            ctype = dst_nodedesc.dtype.ctype

            #############################################
            # Corner cases

            # Writing one index
            if (isinstance(memlet.subset, subsets.Indices) and memlet.wcr is None
                    and self._dispatcher.defined_vars.get(vconn)[0] == DefinedType.Scalar):
                stream.write(
                    "%s = %s;" % (vconn, self.memlet_ctor(sdfg, memlet, dst_nodedesc.dtype, False)),
                    sdfg,
                    state_id,
                    [src_node, dst_node],
                )
                return

            # Setting a reference
            if isinstance(dst_nodedesc, data.Reference) and orig_vconn == 'set':
                srcptr = cpp.ptr(src_node.data, src_nodedesc, sdfg, self._frame)
                defined_type, _ = self._dispatcher.defined_vars.get(srcptr)
                stream.write(
                    "%s = %s;" % (vconn, cpp.cpp_ptr_expr(sdfg, memlet, defined_type)),
                    sdfg,
                    state_id,
                    [src_node, dst_node],
                )
                return

            # Writing from/to a stream
            if isinstance(sdfg.arrays[memlet.data], data.Stream) or (isinstance(src_node, nodes.AccessNode)
                                                                     and isinstance(src_nodedesc, data.Stream)):
                # Identify whether a stream is writing to an array
                if isinstance(dst_nodedesc, (data.Scalar, data.Array)) and isinstance(src_nodedesc, data.Stream):
                    # Stream -> Array - pop bulk
                    if is_array_stream_view(sdfg, dfg, src_node):
                        return  # Do nothing (handled by ArrayStreamView)

                    array_subset = (memlet.subset if memlet.data == dst_node.data else memlet.other_subset)
                    if array_subset is None:  # Need to use entire array
                        array_subset = subsets.Range.from_array(dst_nodedesc)

                    # stream_subset = (memlet.subset
                    #                  if memlet.data == src_node.data else
                    #                  memlet.other_subset)
                    stream_subset = memlet.subset
                    if memlet.data != src_node.data and memlet.other_subset:
                        stream_subset = memlet.other_subset

                    stream_expr = cpp.cpp_offset_expr(src_nodedesc, stream_subset)
                    array_expr = cpp.cpp_offset_expr(dst_nodedesc, array_subset)
                    assert functools.reduce(lambda a, b: a * b, src_nodedesc.shape, 1) == 1
                    stream.write(
                        "{s}.pop(&{arr}[{aexpr}], {maxsize});".format(s=cpp.ptr(src_node.data, src_nodedesc, sdfg,
                                                                                self._frame),
                                                                      arr=cpp.ptr(dst_node.data, dst_nodedesc, sdfg,
                                                                                  self._frame),
                                                                      aexpr=array_expr,
                                                                      maxsize=cpp.sym2cpp(array_subset.num_elements())),
                        sdfg,
                        state_id,
                        [src_node, dst_node],
                    )
                    return
                # Array -> Stream - push bulk
                if isinstance(src_nodedesc, (data.Scalar, data.Array)) and isinstance(dst_nodedesc, data.Stream):
                    if isinstance(src_nodedesc, data.Scalar):
                        stream.write(
                            "{s}.push({arr});".format(s=cpp.ptr(dst_node.data, dst_nodedesc, sdfg, self._frame),
                                                      arr=cpp.ptr(src_node.data, src_nodedesc, sdfg, self._frame)),
                            sdfg,
                            state_id,
                            [src_node, dst_node],
                        )
                    elif hasattr(src_nodedesc, "src"):  # ArrayStreamView
                        stream.write(
                            "{s}.push({arr});".format(s=cpp.ptr(dst_node.data, dst_nodedesc, sdfg, self._frame),
                                                      arr=cpp.ptr(src_nodedesc.src, sdfg.arrays[src_nodedesc.src], sdfg,
                                                                  self._frame)),
                            sdfg,
                            state_id,
                            [src_node, dst_node],
                        )
                    else:
                        copysize = " * ".join([cpp.sym2cpp(s) for s in memlet.subset.size()])
                        stream.write(
                            "{s}.push({arr}, {size});".format(s=cpp.ptr(dst_node.data, dst_nodedesc, sdfg, self._frame),
                                                              arr=cpp.ptr(src_node.data, src_nodedesc, sdfg,
                                                                          self._frame),
                                                              size=copysize),
                            sdfg,
                            state_id,
                            [src_node, dst_node],
                        )
                    return
                else:
                    # Unknown case
                    raise NotImplementedError

            #############################################

            state_dfg = sdfg.nodes()[state_id]

            copy_shape, src_strides, dst_strides, src_expr, dst_expr = cpp.memlet_copy_to_absolute_strides(
                self._dispatcher, sdfg, state_dfg, edge, src_node, dst_node, self._packed_types)

            # Which numbers to include in the variable argument part
            dynshape, dynsrc, dyndst = 1, 1, 1

            # Dynamic copy dimensions
            if any(symbolic.issymbolic(s, sdfg.constants) for s in copy_shape):
                copy_tmpl = "Dynamic<{type}, {veclen}, {aligned}, {dims}>".format(
                    type=ctype,
                    veclen=1,  # Taken care of in "type"
                    aligned="false",
                    dims=len(copy_shape),
                )
            else:  # Static copy dimensions
                copy_tmpl = "<{type}, {veclen}, {aligned}, {dims}>".format(
                    type=ctype,
                    veclen=1,  # Taken care of in "type"
                    aligned="false",
                    dims=", ".join(cpp.sym2cpp(copy_shape)),
                )
                dynshape = 0

            # Constant src/dst dimensions
            if not any(symbolic.issymbolic(s, sdfg.constants) for s in dst_strides):
                # Constant destination
                shape_tmpl = "template ConstDst<%s>" % ", ".join(cpp.sym2cpp(dst_strides))
                dyndst = 0
            elif not any(symbolic.issymbolic(s, sdfg.constants) for s in src_strides):
                # Constant source
                shape_tmpl = "template ConstSrc<%s>" % ", ".join(cpp.sym2cpp(src_strides))
                dynsrc = 0
            else:
                # Both dynamic
                shape_tmpl = "Dynamic"

            # Parameter pack handling
            stride_tmpl_args = [0] * (dynshape + dynsrc + dyndst) * len(copy_shape)
            j = 0
            for shape, src, dst in zip(copy_shape, src_strides, dst_strides):
                if dynshape > 0:
                    stride_tmpl_args[j] = shape
                    j += 1
                if dynsrc > 0:
                    stride_tmpl_args[j] = src
                    j += 1
                if dyndst > 0:
                    stride_tmpl_args[j] = dst
                    j += 1

            copy_args = ([src_expr, dst_expr] +
                         ([] if memlet.wcr is None else [cpp.unparse_cr(sdfg, memlet.wcr, dst_nodedesc.dtype)]) +
                         cpp.sym2cpp(stride_tmpl_args))

            # Instrumentation: Pre-copy
            for instr in self._dispatcher.instrumentation.values():
                if instr is not None:
                    instr.on_copy_begin(sdfg, state_dfg, src_node, dst_node, edge, stream, None, copy_shape,
                                        src_strides, dst_strides)

            nc = True
            if memlet.wcr is not None:
                nc = not cpp.is_write_conflicted(dfg, edge, sdfg_schedule=self._toplevel_schedule)
            if nc:
                stream.write(
                    """
                    dace::CopyND{copy_tmpl}::{shape_tmpl}::{copy_func}(
                        {copy_args});""".format(
                        copy_tmpl=copy_tmpl,
                        shape_tmpl=shape_tmpl,
                        copy_func="Copy" if memlet.wcr is None else "Accumulate",
                        copy_args=", ".join(copy_args),
                    ),
                    sdfg,
                    state_id,
                    [src_node, dst_node],
                )
            else:  # Conflicted WCR
                if dynshape == 1:
                    warnings.warn('Performance warning: Emitting dynamically-'
                                  'shaped atomic write-conflict resolution of an array.')
                    stream.write(
                        """
                        dace::CopyND{copy_tmpl}::{shape_tmpl}::Accumulate_atomic(
                        {copy_args});""".format(
                            copy_tmpl=copy_tmpl,
                            shape_tmpl=shape_tmpl,
                            copy_args=", ".join(copy_args),
                        ),
                        sdfg,
                        state_id,
                        [src_node, dst_node],
                    )
                elif copy_shape == [1]:  # Special case: accumulating one element
                    dst_expr = self.memlet_view_ctor(sdfg, memlet, dst_nodedesc.dtype, True)
                    stream.write(
                        self.write_and_resolve_expr(
                            sdfg, memlet, nc, dst_expr, '*(' + src_expr + ')', dtype=dst_nodedesc.dtype) + ';', sdfg,
                        state_id, [src_node, dst_node])
                else:
                    warnings.warn('Minor performance warning: Emitting statically-'
                                  'shaped atomic write-conflict resolution of an array.')
                    stream.write(
                        """
                        dace::CopyND{copy_tmpl}::{shape_tmpl}::Accumulate_atomic(
                        {copy_args});""".format(
                            copy_tmpl=copy_tmpl,
                            shape_tmpl=shape_tmpl,
                            copy_args=", ".join(copy_args),
                        ),
                        sdfg,
                        state_id,
                        [src_node, dst_node],
                    )

        #############################################################
        # Instrumentation: Post-copy
        for instr in self._dispatcher.instrumentation.values():
            if instr is not None:
                instr.on_copy_end(sdfg, state_dfg, src_node, dst_node, edge, stream, None)
        #############################################################

    ###########################################################################
    # Memlet handling

    def write_and_resolve_expr(self, sdfg, memlet, nc, outname, inname, indices=None, dtype=None):
        """
        Emits a conflict resolution call from a memlet.
        """

        redtype = operations.detect_reduction_type(memlet.wcr)
        atomic = "_atomic" if not nc else ""
        ptrname = cpp.ptr(memlet.data, sdfg.arrays[memlet.data], sdfg, self._frame)
        defined_type, _ = self._dispatcher.defined_vars.get(ptrname)
        if isinstance(indices, str):
            ptr = '%s + %s' % (cpp.cpp_ptr_expr(sdfg, memlet, defined_type, codegen=self._frame), indices)
        else:
            ptr = cpp.cpp_ptr_expr(sdfg, memlet, defined_type, indices=indices, codegen=self._frame)

        if isinstance(dtype, dtypes.pointer):
            dtype = dtype.base_type

        # If there is a type mismatch and more than one element is used, cast
        # pointer (vector->vector WCR). Otherwise, generate vector->scalar
        # (horizontal) reduction.
        vec_prefix = ''
        vec_suffix = ''
        dst_dtype = sdfg.arrays[memlet.data].dtype
        if (isinstance(dtype, dtypes.vector) and not isinstance(dst_dtype, dtypes.vector)):
            if memlet.subset.num_elements() != 1:
                ptr = f'({dtype.ctype} *)({ptr})'
            else:
                vec_prefix = 'v'
                vec_suffix = f'<{dtype.veclen}>'
                dtype = dtype.base_type

        func = f'{vec_prefix}reduce{atomic}{vec_suffix}'

        # Special call for detected reduction types
        if redtype != dtypes.ReductionType.Custom:
            credtype = "dace::ReductionType::" + str(redtype)[str(redtype).find(".") + 1:]
            return (f'dace::wcr_fixed<{credtype}, {dtype.ctype}>::{func}({ptr}, {inname})')

        # General reduction
        custom_reduction = cpp.unparse_cr(sdfg, memlet.wcr, dtype)
        return (f'dace::wcr_custom<{dtype.ctype}>:: template {func}({custom_reduction}, {ptr}, {inname})')

    def process_out_memlets(self,
                            sdfg,
                            state_id,
                            node,
                            dfg,
                            dispatcher,
                            result,
                            locals_defined,
                            function_stream,
                            skip_wcr=False,
                            codegen=None):
        codegen = codegen or self
        scope_dict = sdfg.nodes()[state_id].scope_dict()

        for edge in dfg.out_edges(node):
            _, uconn, v, _, memlet = edge
            if skip_wcr and memlet.wcr is not None:
                continue
            dst_edge = dfg.memlet_path(edge)[-1]
            dst_node = dst_edge.dst

            # Target is neither a data nor a tasklet node
            if isinstance(node, nodes.AccessNode) and (not isinstance(dst_node, nodes.AccessNode)
                                                       and not isinstance(dst_node, nodes.CodeNode)):
                continue

            # Skip array->code (will be handled as a tasklet input)
            if isinstance(node, nodes.AccessNode) and isinstance(v, nodes.CodeNode):
                continue

            # code->code (e.g., tasklet to tasklet)
            if isinstance(dst_node, nodes.CodeNode) and edge.src_conn:
                shared_data_name = edge.data.data
                if not shared_data_name:
                    # Very unique name. TODO: Make more intuitive
                    shared_data_name = '__dace_%d_%d_%d_%d_%s' % (sdfg.sdfg_id, state_id, dfg.node_id(node),
                                                                  dfg.node_id(dst_node), edge.src_conn)

                result.write(
                    "%s = %s;" % (shared_data_name, edge.src_conn),
                    sdfg,
                    state_id,
                    [edge.src, edge.dst],
                )
                continue

            # If the memlet is not pointing to a data node (e.g. tasklet), then
            # the tasklet will take care of the copy
            if not isinstance(dst_node, nodes.AccessNode):
                continue
            # If the memlet is pointing into an array in an inner scope, then
            # the inner scope (i.e., the output array) must handle it
            if scope_dict[node] != scope_dict[dst_node] and scope_contains_scope(scope_dict, node, dst_node):
                continue

            # Array to tasklet (path longer than 1, handled at tasklet entry)
            if node == dst_node:
                continue

            # Tasklet -> array
            if isinstance(node, nodes.CodeNode):
                if not uconn:
                    raise SyntaxError("Cannot copy memlet without a local connector: {} to {}".format(
                        str(edge.src), str(edge.dst)))

                conntype = node.out_connectors[uconn]
                is_scalar = not isinstance(conntype, dtypes.pointer)
                if isinstance(conntype, dtypes.pointer) and sdfg.arrays[memlet.data].dtype == conntype:
                    is_scalar = True  # Pointer to pointer assignment
                is_stream = isinstance(sdfg.arrays[memlet.data], data.Stream)
                is_refset = isinstance(sdfg.arrays[memlet.data], data.Reference) and dst_edge.dst_conn == 'set'

                if (is_scalar and not memlet.dynamic and not is_stream) or is_refset:
                    out_local_name = "    __" + uconn
                    in_local_name = uconn
                    if not locals_defined:
                        out_local_name = self.memlet_ctor(sdfg, memlet, node.out_connectors[uconn], True)
                        in_memlets = [d for _, _, _, _, d in dfg.in_edges(node)]
                        assert len(in_memlets) == 1
                        in_local_name = self.memlet_ctor(sdfg, in_memlets[0], node.out_connectors[uconn], False)

                    state_dfg = sdfg.nodes()[state_id]

                    if memlet.wcr is not None:
                        nc = not cpp.is_write_conflicted(dfg, edge, sdfg_schedule=self._toplevel_schedule)
                        write_expr = codegen.write_and_resolve_expr(
                            sdfg, memlet, nc, out_local_name, in_local_name, dtype=node.out_connectors[uconn]) + ";"
                    else:
                        if isinstance(node, nodes.NestedSDFG):
                            # This case happens with nested SDFG outputs,
                            # which we skip since the memlets are references
                            continue
                        desc = sdfg.arrays[memlet.data]
                        ptrname = cpp.ptr(memlet.data, desc, sdfg, self._frame)
                        is_global = desc.lifetime in (dtypes.AllocationLifetime.Global,
                                                      dtypes.AllocationLifetime.Persistent,
                                                      dtypes.AllocationLifetime.External)
                        try:
                            defined_type, _ = self._dispatcher.declared_arrays.get(ptrname, is_global=is_global)
                        except KeyError:
                            defined_type, _ = self._dispatcher.defined_vars.get(ptrname, is_global=is_global)

                        if defined_type == DefinedType.Scalar:
                            mname = cpp.ptr(memlet.data, desc, sdfg, self._frame)
                            write_expr = f"{mname} = {in_local_name};"
                        elif defined_type == DefinedType.Pointer and is_refset:
                            mname = cpp.ptr(memlet.data, desc, sdfg, self._frame)
                            write_expr = f"{mname} = {in_local_name};"
                        elif (defined_type == DefinedType.ArrayInterface and not isinstance(desc, data.View)):
                            # Special case: No need to write anything between
                            # array interfaces going out
                            try:
                                deftype, _ = self._dispatcher.defined_vars.get(in_local_name)
                            except KeyError:
                                deftype = None
                            if deftype == DefinedType.ArrayInterface:
                                continue
                            array_expr = cpp.cpp_array_expr(sdfg, memlet, with_brackets=False, codegen=self._frame)
                            decouple_array_interfaces = Config.get_bool("compiler", "xilinx",
                                                                        "decouple_array_interfaces")
                            ptr_str = fpga.fpga_ptr(  # we are on fpga, since this is array interface
                                memlet.data,
                                desc,
                                sdfg,
                                memlet.subset,
                                True,
                                None,
                                None,
                                True,
                                decouple_array_interfaces=decouple_array_interfaces)
                            write_expr = f"*({ptr_str} + {array_expr}) = {in_local_name};"
                        else:
                            desc_dtype = desc.dtype
                            expr = cpp.cpp_array_expr(sdfg, memlet, codegen=self._frame)
                            write_expr = codegen.make_ptr_assignment(in_local_name, conntype, expr, desc_dtype)

                    # Write out
                    result.write(write_expr, sdfg, state_id, node)

            # Dispatch array-to-array outgoing copies here
            elif isinstance(node, nodes.AccessNode):
                if dst_node != node and not isinstance(dst_node, nodes.Tasklet):
                    dispatcher.dispatch_copy(
                        node,
                        dst_node,
                        edge,
                        sdfg,
                        dfg,
                        state_id,
                        function_stream,
                        result,
                    )

    def make_ptr_assignment(self, src_expr, src_dtype, dst_expr, dst_dtype, codegen=None):
        """
        Write source to destination, where the source is a scalar, and the
        destination is a pointer.
        
        :return: String of C++ performing the write.
        """
        codegen = codegen or self
        # If there is a type mismatch, cast pointer
        dst_expr = codegen.make_ptr_vector_cast(dst_expr, dst_dtype, src_dtype, True, DefinedType.Pointer)
        return f"{dst_expr} = {src_expr};"

    def memlet_view_ctor(self, sdfg, memlet, dtype, is_output):
        memlet_params = []

        memlet_name = cpp.ptr(memlet.data, sdfg.arrays[memlet.data], sdfg, self._frame)
        def_type, _ = self._dispatcher.defined_vars.get(memlet_name)

        if def_type == DefinedType.Pointer:
            memlet_expr = memlet_name  # Common case
        elif def_type == DefinedType.Scalar:
            memlet_expr = "&" + memlet_name
        else:
            raise TypeError("Unsupported connector type {}".format(def_type))

        pointer = ''

        if isinstance(memlet.subset, subsets.Indices):

            # FIXME: _packed_types influences how this offset is
            # generated from the FPGA codegen. We should find a nicer solution.
            if self._packed_types is True:
                offset = cpp.cpp_array_expr(sdfg, memlet, False, codegen=self._frame)
            else:
                offset = cpp.cpp_array_expr(sdfg, memlet, False, codegen=self._frame)

            # Compute address
            memlet_params.append(memlet_expr + " + " + offset)
            dims = 0

        else:

            if isinstance(memlet.subset, subsets.Range):

                dims = len(memlet.subset.ranges)

                # FIXME: _packed_types influences how this offset is
                # generated from the FPGA codegen. We should find a nicer
                # solution.
                if self._packed_types is True:
                    offset = cpp.cpp_offset_expr(sdfg.arrays[memlet.data], memlet.subset)
                else:
                    offset = cpp.cpp_offset_expr(sdfg.arrays[memlet.data], memlet.subset)
                if offset == "0":
                    memlet_params.append(memlet_expr)
                else:
                    if def_type != DefinedType.Pointer:
                        raise cgx.CodegenError("Cannot offset address of connector {} of type {}".format(
                            memlet_name, def_type))
                    memlet_params.append(memlet_expr + " + " + offset)

                # Dimensions to remove from view (due to having one value)
                indexdims = []
                strides = sdfg.arrays[memlet.data].strides

                # Figure out dimensions for scalar version
                dimlen = dtype.veclen if isinstance(dtype, dtypes.vector) else 1
                for dim, (rb, re, rs) in enumerate(memlet.subset.ranges):
                    try:
                        # Check for number of elements in contiguous dimension
                        # (with respect to vector length)
                        if strides[dim] == 1 and (re - rb) == dimlen - 1:
                            indexdims.append(dim)
                        elif (re - rb) == 0:  # Elements in other dimensions
                            indexdims.append(dim)
                    except TypeError:
                        # Cannot determine truth value of Relational
                        pass

                # Remove index (one scalar) dimensions
                dims -= len(indexdims)

                if dims > 0:
                    strides = memlet.subset.absolute_strides(strides)
                    # Filter out index dims
                    strides = [s for i, s in enumerate(strides) if i not in indexdims]
                    # Use vector length to adapt strides
                    for i in range(len(strides) - 1):
                        strides[i] /= dimlen
                    memlet_params.extend(sym2cpp(strides))
                    dims = memlet.subset.data_dims()

            else:
                raise RuntimeError('Memlet type "%s" not implemented' % memlet.subset)

        # If there is a type mismatch, cast pointer (used in vector
        # packing/unpacking)
        if dtype != sdfg.arrays[memlet.data].dtype:
            memlet_params[0] = '(%s *)(%s)' % (dtype.ctype, memlet_params[0])

        return "dace::ArrayView%s<%s, %d, 1, 1> (%s)" % (
            "Out" if is_output else "In",
            dtype.ctype,
            dims,
            ", ".join(memlet_params),
        )

    def memlet_definition(self,
                          sdfg: SDFG,
                          memlet: mmlt.Memlet,
                          output: bool,
                          local_name: str,
                          conntype: Union[data.Data, dtypes.typeclass] = None,
                          allow_shadowing=False,
                          codegen=None):
        # TODO: Robust rule set
        if conntype is None:
            raise ValueError('Cannot define memlet for "%s" without connector type' % local_name)
        codegen = codegen or self
        # Convert from Data to typeclass
        if isinstance(conntype, data.Data):
            if isinstance(conntype, data.Array):
                conntype = dtypes.pointer(conntype.dtype)
            else:
                conntype = conntype.dtype

        desc = sdfg.arrays[memlet.data]

        is_scalar = not isinstance(conntype, dtypes.pointer) or desc.dtype == conntype
        is_pointer = isinstance(conntype, dtypes.pointer)

        # Allocate variable type
        memlet_type = conntype.dtype.ctype

        ptr = cpp.ptr(memlet.data, desc, sdfg, self._frame)
        types = None
        # Non-free symbol dependent Arrays due to their shape
        dependent_shape = (isinstance(desc, data.Array) and not isinstance(desc, data.View) and any(
            str(s) not in self._frame.symbols_and_constants(sdfg) for s in self._frame.free_symbols(desc)))
        try:
            # NOTE: It is hard to get access to the view-edge here, so always
            # check the declared-arrays dictionary for Views.
            if dependent_shape or isinstance(desc, data.View):
                types = self._dispatcher.declared_arrays.get(ptr)
        except KeyError:
            pass
        if not types:
            types = self._dispatcher.defined_vars.get(ptr, is_global=True)
        var_type, ctypedef = types

        if fpga.is_fpga_array(desc):
            decouple_array_interfaces = Config.get_bool("compiler", "xilinx", "decouple_array_interfaces")
            ptr = fpga.fpga_ptr(memlet.data,
                                desc,
                                sdfg,
                                memlet.subset,
                                output,
                                self._dispatcher,
                                0,
                                var_type == DefinedType.ArrayInterface and not isinstance(desc, data.View),
                                decouple_array_interfaces=decouple_array_interfaces)

        result = ''
        expr = (cpp.cpp_array_expr(sdfg, memlet, with_brackets=False, codegen=self._frame)
                if var_type in [DefinedType.Pointer, DefinedType.StreamArray, DefinedType.ArrayInterface] else ptr)

        if expr != ptr:
            expr = '%s[%s]' % (ptr, expr)
        # If there is a type mismatch, cast pointer
        expr = codegen.make_ptr_vector_cast(expr, desc.dtype, conntype, is_scalar, var_type)

        defined = None

        if var_type in [DefinedType.Scalar, DefinedType.Pointer, DefinedType.ArrayInterface]:
            if output:
                if is_pointer and var_type == DefinedType.ArrayInterface:
                    result += "{} {} = {};".format(memlet_type, local_name, expr)
                elif not memlet.dynamic or (memlet.dynamic and memlet.wcr is not None):
                    # Dynamic WCR memlets start uninitialized
                    result += "{} {};".format(memlet_type, local_name)
                    defined = DefinedType.Scalar

            else:
                if not memlet.dynamic:
                    if is_scalar:
                        # We can pre-read the value
                        result += "{} {} = {};".format(memlet_type, local_name, expr)
                    else:
                        # constexpr arrays
                        if memlet.data in self._frame.symbols_and_constants(sdfg):
                            result += "const {} {} = {};".format(memlet_type, local_name, expr)
                        else:
                            # Pointer reference
                            result += "{} {} = {};".format(ctypedef, local_name, expr)
                else:
                    # Variable number of reads: get a const reference that can
                    # be read if necessary
                    memlet_type = 'const %s' % memlet_type
                    if is_pointer:
                        # This is done to make the reference constant, otherwise
                        # compilers error out with initial reference value.
                        memlet_type += ' const'
                    result += "{} &{} = {};".format(memlet_type, local_name, expr)
                defined = (DefinedType.Scalar if is_scalar else DefinedType.Pointer)
        elif var_type in [DefinedType.Stream, DefinedType.StreamArray]:
            if not memlet.dynamic and memlet.num_accesses == 1:
                if not output:
                    if isinstance(desc, data.Stream) and desc.is_stream_array():
                        index = cpp.cpp_offset_expr(desc, memlet.subset)
                        expr = f"{memlet.data}[{index}]"
                    result += f'{memlet_type} {local_name} = ({expr}).pop();'
                    defined = DefinedType.Scalar
            else:
                # Just forward actions to the underlying object
                memlet_type = ctypedef
                result += "{} &{} = {};".format(memlet_type, local_name, expr)
                defined = DefinedType.Stream
        else:
            raise TypeError("Unknown variable type: {}".format(var_type))

        if defined is not None:
            self._dispatcher.defined_vars.add(local_name, defined, memlet_type, allow_shadowing=allow_shadowing)

        return result

    def memlet_stream_ctor(self, sdfg, memlet):
        stream = sdfg.arrays[memlet.data]
        ptrname = cpp.ptr(memlet.data, stream, sdfg, self._frame)

        def_type, _ = self._dispatcher.defined_vars.get(ptrname)

        return memlet.data + ("[{}]".format(cpp.cpp_offset_expr(stream, memlet.subset))
                              if isinstance(stream, data.Stream) and stream.is_stream_array() else "")

    def memlet_ctor(self, sdfg, memlet, dtype, is_output):
        ptrname = cpp.ptr(memlet.data, sdfg.arrays[memlet.data], sdfg, self._frame)
        def_type, _ = self._dispatcher.defined_vars.get(ptrname)

        if def_type in [DefinedType.Stream, DefinedType.Object, DefinedType.StreamArray]:
            return self.memlet_stream_ctor(sdfg, memlet)

        elif def_type in [DefinedType.Pointer, DefinedType.Scalar]:
            return self.memlet_view_ctor(sdfg, memlet, dtype, is_output)

        else:
            raise NotImplementedError("Connector type {} not yet implemented".format(def_type))

    #########################################################################
    # Dynamically-called node dispatchers

    def _generate_Tasklet(self, sdfg, dfg, state_id, node, function_stream, callsite_stream, codegen=None):

        # Allow other code generators to call this with a callback
        codegen = codegen or self

        outer_stream_begin = CodeIOStream()
        outer_stream_end = CodeIOStream()
        inner_stream = CodeIOStream()

        # Add code to init and exit functions
        self._frame._initcode.write(codeblock_to_cpp(node.code_init), sdfg)
        self._frame._exitcode.write(codeblock_to_cpp(node.code_exit), sdfg)

        state_dfg: SDFGState = sdfg.nodes()[state_id]

        # Free tasklets need to be presynchronized (e.g., CPU tasklet after
        # GPU->CPU copy)
        if state_dfg.entry_node(node) is None:
            cpp.presynchronize_streams(sdfg, state_dfg, state_id, node, callsite_stream)

        # Prepare preamble and code for after memlets
        after_memlets_stream = CodeIOStream()
        codegen.generate_tasklet_preamble(sdfg, dfg, state_id, node, function_stream, callsite_stream,
                                          after_memlets_stream)

        self._dispatcher.defined_vars.enter_scope(node)

        arrays = set()
        for edge in state_dfg.in_edges(node):
            u = edge.src
            memlet = edge.data
            src_node = state_dfg.memlet_path(edge)[0].src

            if edge.dst_conn:  # Not (None or "")
                if edge.dst_conn in arrays:  # Disallow duplicates
                    raise SyntaxError("Duplicates found in memlets")
                ctype = node.in_connectors[edge.dst_conn].ctype
                # Special case: code->code
                if isinstance(src_node, nodes.CodeNode):
                    shared_data_name = edge.data.data
                    if not shared_data_name:
                        # Very unique name. TODO: Make more intuitive
                        shared_data_name = '__dace_%d_%d_%d_%d_%s' % (sdfg.sdfg_id, state_id, dfg.node_id(src_node),
                                                                      dfg.node_id(node), edge.src_conn)

                    # Read variable from shared storage
                    defined_type, _ = self._dispatcher.defined_vars.get(shared_data_name)
                    if defined_type in (DefinedType.Scalar, DefinedType.Pointer):
                        assign_str = (f"const {ctype} {edge.dst_conn} = {shared_data_name};")
                    else:
                        assign_str = (f"const {ctype} &{edge.dst_conn} = {shared_data_name};")
                    inner_stream.write(assign_str, sdfg, state_id, [edge.src, edge.dst])
                    self._dispatcher.defined_vars.add(edge.dst_conn, defined_type, f"const {ctype}")

                else:
                    self._dispatcher.dispatch_copy(
                        src_node,
                        node,
                        edge,
                        sdfg,
                        dfg,
                        state_id,
                        function_stream,
                        inner_stream,
                    )

                # Also define variables in the C++ unparser scope
                self._locals.define(edge.dst_conn, -1, self._ldepth + 1, ctype)
                arrays.add(edge.dst_conn)

        # Use outgoing edges to preallocate output local vars
        # in two stages: first we preallocate for data<->code cases,
        # followed by code<->code
        tasklet_out_connectors = set()
        for edge in state_dfg.out_edges(node):
            dst_node = state_dfg.memlet_path(edge)[-1].dst
            if isinstance(dst_node, nodes.CodeNode):
                # Handling this in a separate pass just below
                continue

            if edge.src_conn:
                if edge.src_conn in tasklet_out_connectors:  # Disallow duplicates
                    continue

                self._dispatcher.dispatch_output_definition(node, dst_node, edge, sdfg, dfg, state_id, function_stream,
                                                            inner_stream)

                # Also define variables in the C++ unparser scope
                self._locals.define(edge.src_conn, -1, self._ldepth + 1, node.out_connectors[edge.src_conn].ctype)
                tasklet_out_connectors.add(edge.src_conn)

        for edge in state_dfg.out_edges(node):
            # Special case: code->code
            dst_node = state_dfg.memlet_path(edge)[-1].dst
            if edge.src_conn is None:
                continue
            cdtype = node.out_connectors[edge.src_conn]
            ctype = cdtype.ctype
            # Convert dtype to data descriptor
            if isinstance(cdtype, dtypes.pointer):
                arg_type = data.Array(cdtype._typeclass, [1])
            else:
                arg_type = data.Scalar(cdtype)

            if (isinstance(dst_node, nodes.CodeNode) and edge.src_conn not in tasklet_out_connectors):
                memlet = edge.data

                # Generate register definitions for inter-tasklet memlets
                local_name = edge.data.data
                if not local_name:
                    # Very unique name. TODO: Make more intuitive
                    local_name = '__dace_%d_%d_%d_%d_%s' % (sdfg.sdfg_id, state_id, dfg.node_id(node),
                                                            dfg.node_id(dst_node), edge.src_conn)

                # Allocate variable type
                code = "%s %s;" % (ctype, local_name)
                outer_stream_begin.write(code, sdfg, state_id, [edge.src, dst_node])
                if (isinstance(arg_type, data.Scalar) or isinstance(arg_type, dtypes.typeclass)):
                    self._dispatcher.defined_vars.add(local_name, DefinedType.Scalar, ctype, ancestor=1)
                elif isinstance(arg_type, data.Array):
                    self._dispatcher.defined_vars.add(local_name, DefinedType.Pointer, ctype, ancestor=1)
                elif isinstance(arg_type, data.Stream):
                    if arg_type.is_stream_array():
                        self._dispatcher.defined_vars.add(local_name, DefinedType.StreamArray, ctype, ancestor=1)
                    else:
                        self._dispatcher.defined_vars.add(local_name, DefinedType.Stream, ctype, ancestor=1)
                else:
                    raise TypeError("Unrecognized argument type: {}".format(type(arg_type).__name__))

                inner_stream.write("%s %s;" % (ctype, edge.src_conn), sdfg, state_id, [edge.src, edge.dst])
                tasklet_out_connectors.add(edge.src_conn)
                self._dispatcher.defined_vars.add(edge.src_conn, DefinedType.Scalar, ctype)
                self._locals.define(edge.src_conn, -1, self._ldepth + 1, ctype)
                locals_defined = True

        # Emit post-memlet tasklet preamble code
        callsite_stream.write(after_memlets_stream.getvalue())

        # Instrumentation: Pre-tasklet
        instr = self._dispatcher.instrumentation[node.instrument]
        if instr is not None:
            instr.on_node_begin(sdfg, state_dfg, node, outer_stream_begin, inner_stream, function_stream)

        inner_stream.write("\n    ///////////////////\n", sdfg, state_id, node)

        codegen.unparse_tasklet(sdfg, state_id, dfg, node, function_stream, inner_stream, self._locals, self._ldepth,
                                self._toplevel_schedule)

        inner_stream.write("    ///////////////////\n\n", sdfg, state_id, node)

        # Generate pre-memlet tasklet postamble
        after_memlets_stream = CodeIOStream()
        codegen.generate_tasklet_postamble(sdfg, dfg, state_id, node, function_stream, inner_stream,
                                           after_memlets_stream)

        # Process outgoing memlets
        codegen.process_out_memlets(
            sdfg,
            state_id,
            node,
            dfg,
            self._dispatcher,
            inner_stream,
            True,
            function_stream,
        )

        # Instrumentation: Post-tasklet
        if instr is not None:
            instr.on_node_end(sdfg, state_dfg, node, outer_stream_end, inner_stream, function_stream)

        callsite_stream.write(outer_stream_begin.getvalue(), sdfg, state_id, node)
        callsite_stream.write('{', sdfg, state_id, node)
        callsite_stream.write(inner_stream.getvalue(), sdfg, state_id, node)
        callsite_stream.write(after_memlets_stream.getvalue())
        callsite_stream.write('}', sdfg, state_id, node)
        callsite_stream.write(outer_stream_end.getvalue(), sdfg, state_id, node)

        self._locals.clear_scope(self._ldepth + 1)
        self._dispatcher.defined_vars.exit_scope(node)

    def unparse_tasklet(self, sdfg, state_id, dfg, node, function_stream, inner_stream, locals, ldepth,
                        toplevel_schedule):
        # Call the generic CPP unparse_tasklet method
        cpp.unparse_tasklet(sdfg, state_id, dfg, node, function_stream, inner_stream, locals, ldepth, toplevel_schedule,
                            self)

    def define_out_memlet(self, sdfg, state_dfg, state_id, src_node, dst_node, edge, function_stream, callsite_stream):
        cdtype = src_node.out_connectors[edge.src_conn]
        if isinstance(sdfg.arrays[edge.data.data], data.Stream):
            pass
        elif isinstance(cdtype, dtypes.pointer):  # If pointer, also point to output
            desc = sdfg.arrays[edge.data.data]

            # If reference set, do not emit initial assignment
            is_refset = isinstance(desc, data.Reference) and state_dfg.memlet_path(edge)[-1].dst_conn == 'set'

            if not is_refset and not isinstance(desc.dtype, dtypes.pointer):
                ptrname = cpp.ptr(edge.data.data, desc, sdfg, self._frame)
                is_global = desc.lifetime in (dtypes.AllocationLifetime.Global, dtypes.AllocationLifetime.Persistent,
                                              dtypes.AllocationLifetime.External)
                defined_type, _ = self._dispatcher.defined_vars.get(ptrname, is_global=is_global)
                base_ptr = cpp.cpp_ptr_expr(sdfg, edge.data, defined_type, codegen=self._frame)
                callsite_stream.write(f'{cdtype.ctype} {edge.src_conn} = {base_ptr};', sdfg, state_id, src_node)
            else:
                callsite_stream.write(f'{cdtype.as_arg(edge.src_conn)};', sdfg, state_id, src_node)
        else:
            callsite_stream.write(f'{cdtype.ctype} {edge.src_conn};', sdfg, state_id, src_node)

    def generate_nsdfg_header(self, sdfg, state, state_id, node, memlet_references, sdfg_label, state_struct=True):
        # TODO: Use a single method for GPU kernels, FPGA modules, and NSDFGs
        arguments = []

        if state_struct:
            toplevel_sdfg: SDFG = sdfg.sdfg_list[0]
            arguments.append(f'{cpp.mangle_dace_state_struct_name(toplevel_sdfg)} *__state')

        # Add "__restrict__" keywords to arguments that do not alias with others in the context of this SDFG
        restrict_args = []
        for atype, aname, _ in memlet_references:

            def make_restrict(expr: str) -> str:
                # Check whether "restrict" has already been added before and can be added
                if expr.strip().endswith('*'):
                    return '__restrict__'
                else:
                    return ''

            if aname in node.sdfg.arrays and not node.sdfg.arrays[aname].may_alias:
                restrict_args.append(make_restrict(atype))
            else:
                restrict_args.append('')

        arguments += [
            f'{atype} {restrict} {aname}' for (atype, aname, _), restrict in zip(memlet_references, restrict_args)
        ]
        fsyms = node.sdfg.used_symbols(all_symbols=False, keep_defined_in_mapping=True)
        arguments += [
            f'{node.sdfg.symbols[aname].as_arg(aname)}' for aname in sorted(node.symbol_mapping.keys())
            if aname in fsyms and aname not in sdfg.constants
        ]
        arguments = ', '.join(arguments)
        return f'void {sdfg_label}({arguments}) {{'

    def generate_nsdfg_call(self, sdfg, state, node, memlet_references, sdfg_label, state_struct=True):
        prepend = []
        if state_struct:
            prepend = ['__state']
        fsyms = node.sdfg.used_symbols(all_symbols=False, keep_defined_in_mapping=True)
        args = ', '.join(prepend + [argval for _, _, argval in memlet_references] + [
            cpp.sym2cpp(symval) for symname, symval in sorted(node.symbol_mapping.items())
            if symname in fsyms and symname not in sdfg.constants
        ])
        return f'{sdfg_label}({args});'

    def generate_nsdfg_arguments(self, sdfg, dfg, state, node):
        # Connectors that are both input and output share the same name
        inout = set(node.in_connectors.keys() & node.out_connectors.keys())

        for _, _, _, vconn, memlet in state.all_edges(node):
            if (memlet.data in sdfg.arrays and fpga.is_multibank_array(sdfg.arrays[memlet.data])
                    and fpga.parse_location_bank(sdfg.arrays[memlet.data])[0] == "HBM"):

                raise NotImplementedError("HBM in nested SDFGs not supported in non-FPGA code.")

        memlet_references = []
        for _, _, _, vconn, in_memlet in sorted(state.in_edges(node), key=lambda e: e.dst_conn or ''):
            if vconn in inout or in_memlet.data is None:
                continue
            memlet_references.append(
                cpp.emit_memlet_reference(self._dispatcher,
                                          sdfg,
                                          in_memlet,
                                          vconn,
                                          is_write=vconn in node.out_connectors,
                                          conntype=node.in_connectors[vconn]))

        for _, uconn, _, _, out_memlet in sorted(state.out_edges(node), key=lambda e: e.src_conn or ''):
            if out_memlet.data is not None:
                memlet_references.append(
                    cpp.emit_memlet_reference(self._dispatcher,
                                              sdfg,
                                              out_memlet,
                                              uconn,
                                              conntype=node.out_connectors[uconn]))
        return memlet_references

    def _generate_NestedSDFG(
        self,
        sdfg,
        dfg: ScopeSubgraphView,
        state_id,
        node: nodes.NestedSDFG,
        function_stream: CodeIOStream,
        callsite_stream: CodeIOStream,
    ):
        inline = Config.get_bool('compiler', 'inline_sdfgs')
        self._dispatcher.defined_vars.enter_scope(sdfg, can_access_parent=inline)
        state_dfg = sdfg.nodes()[state_id]

        # Quick sanity check.
        # TODO(later): Is this necessary or "can_access_parent" should always be False?
        if inline:
            for nestedarr, ndesc in node.sdfg.arrays.items():
                if (self._dispatcher.defined_vars.has(nestedarr) and ndesc.transient):
                    raise NameError(f'Data name "{nestedarr}" in SDFG "{node.sdfg.name}" '
                                    'already defined in higher scopes and will be shadowed. '
                                    'Please rename or disable inline_sdfgs in the DaCe '
                                    'configuration to compile.')

        # Emit nested SDFG as a separate function
        nested_stream = CodeIOStream()
        nested_global_stream = CodeIOStream()

        unique_functions_conf = Config.get('compiler', 'unique_functions')

        # Backwards compatibility
        if unique_functions_conf is True:
            unique_functions_conf = 'hash'
        elif unique_functions_conf is False:
            unique_functions_conf = 'none'

        if unique_functions_conf == 'hash':
            unique_functions = True
            unique_functions_hash = True
        elif unique_functions_conf == 'unique_name':
            unique_functions = True
            unique_functions_hash = False
        elif unique_functions_conf == 'none':
            unique_functions = False
        else:
            raise ValueError(f'Unknown unique_functions configuration: {unique_functions_conf}')

        if unique_functions and not unique_functions_hash and node.unique_name != "":
            # If the SDFG has a unique name, use it
            sdfg_label = node.unique_name
        else:
            sdfg_label = "%s_%d_%d_%d" % (node.sdfg.name, sdfg.sdfg_id, state_id, dfg.node_id(node))

        code_already_generated = False
        if unique_functions and not inline:
            hash = node.sdfg.hash_sdfg()
            if unique_functions_hash:
                # Use hashing to check whether this Nested SDFG has been already generated. If that is the case,
                # use the saved name to call it, otherwise save the hash and the associated name
                if hash in self._generated_nested_sdfg:
                    code_already_generated = True
                    sdfg_label = self._generated_nested_sdfg[hash]
                else:
                    self._generated_nested_sdfg[hash] = sdfg_label
            else:
                # Use the SDFG label to check if this has been already code generated.
                # Check the hash of the formerly generated SDFG to check that we are not
                # generating different SDFGs with the same name
                if sdfg_label in self._generated_nested_sdfg:
                    code_already_generated = True
                    if hash != self._generated_nested_sdfg[sdfg_label]:
                        raise ValueError(f'Different Nested SDFGs have the same unique name: {sdfg_label}')
                else:
                    self._generated_nested_sdfg[sdfg_label] = hash

        #########################################
        # Take care of nested SDFG I/O (arguments)
        # Arguments are input connectors, output connectors, and symbols
        codegen = self.calling_codegen
        memlet_references = codegen.generate_nsdfg_arguments(sdfg, dfg, state_dfg, node)

        if not inline and (not unique_functions or not code_already_generated):
            nested_stream.write(
                ('inline ' if codegen is self else '') +
                codegen.generate_nsdfg_header(sdfg, state_dfg, state_id, node, memlet_references, sdfg_label), sdfg,
                state_id, node)

        #############################
        # Generate function contents

        if inline:
            callsite_stream.write('{', sdfg, state_id, node)
            for ref in memlet_references:
                callsite_stream.write('%s %s = %s;' % ref, sdfg, state_id, node)
            # Emit symbol mappings
            # We first emit variables of the form __dacesym_X = Y to avoid
            # overriding symbolic expressions when the symbol names match
            for symname, symval in sorted(node.symbol_mapping.items()):
                if symname in sdfg.constants:
                    continue
                callsite_stream.write(
                    '{dtype} __dacesym_{symname} = {symval};\n'.format(dtype=node.sdfg.symbols[symname],
                                                                       symname=symname,
                                                                       symval=cpp.sym2cpp(symval)), sdfg, state_id,
                    node)
            for symname in sorted(node.symbol_mapping.keys()):
                if symname in sdfg.constants:
                    continue
                callsite_stream.write(
                    '{dtype} {symname} = __dacesym_{symname};\n'.format(symname=symname,
                                                                        dtype=node.sdfg.symbols[symname]), sdfg,
                    state_id, node)
            ## End of symbol mappings
            #############################
            nested_stream = callsite_stream
            nested_global_stream = function_stream

        if not unique_functions or not code_already_generated:
            if not inline:
                self._frame.generate_constants(node.sdfg, nested_stream)

            old_schedule = self._toplevel_schedule
            self._toplevel_schedule = node.schedule

            # Generate code for internal SDFG
            global_code, local_code, used_targets, used_environments = self._frame.generate_code(
                node.sdfg, node.schedule, sdfg_label)
            self._dispatcher._used_environments |= used_environments

            self._toplevel_schedule = old_schedule

            nested_stream.write(local_code)

            # Process outgoing memlets with the internal SDFG
            codegen.process_out_memlets(sdfg,
                                        state_id,
                                        node,
                                        state_dfg,
                                        self._dispatcher,
                                        nested_stream,
                                        True,
                                        nested_global_stream,
                                        skip_wcr=True)

            nested_stream.write('}\n\n', sdfg, state_id, node)

        ########################
        if not inline:
            # Generate function call
            callsite_stream.write(codegen.generate_nsdfg_call(sdfg, state_dfg, node, memlet_references, sdfg_label),
                                  sdfg, state_id, node)

            ###############################################################
            # Write generated code in the proper places (nested SDFG writes
            # location info)
            if not unique_functions or not code_already_generated:
                function_stream.write(global_code)
            function_stream.write(nested_global_stream.getvalue())
            function_stream.write(nested_stream.getvalue())

        self._dispatcher.defined_vars.exit_scope(sdfg)

    def _generate_MapEntry(
        self,
        sdfg,
        dfg,
        state_id,
        node: nodes.MapEntry,
        function_stream,
        callsite_stream,
    ):
        state_dfg = sdfg.node(state_id)
        map_params = node.map.params
        map_name = "__DACEMAP_" + str(state_id) + "_" + str(dfg.node_id(node))

        result = callsite_stream
        map_header = ""

        # Encapsulate map with a C scope
        # TODO: Refactor out of MapEntry generation (generate_scope_header?)
        callsite_stream.write('{', sdfg, state_id, node)

        # Define all input connectors of this map entry
        for e in dynamic_map_inputs(state_dfg, node):
            if e.data.data != e.dst_conn:
                callsite_stream.write(
                    self.memlet_definition(sdfg, e.data, False, e.dst_conn, e.dst.in_connectors[e.dst_conn]), sdfg,
                    state_id, node)

        inner_stream = CodeIOStream()
        self.generate_scope_preamble(sdfg, dfg, state_id, function_stream, callsite_stream, inner_stream)

        # Instrumentation: Pre-scope
        instr = self._dispatcher.instrumentation[node.map.instrument]
        if instr is not None:
            instr.on_scope_entry(sdfg, state_dfg, node, callsite_stream, inner_stream, function_stream)

        # TODO: Refactor to generate_scope_preamble once a general code
        #  generator (that CPU inherits from) is implemented
        if node.map.schedule in (dtypes.ScheduleType.CPU_Multicore, dtypes.ScheduleType.CPU_Persistent):
            # OpenMP header
            in_persistent = False
            if node.map.schedule == dtypes.ScheduleType.CPU_Multicore:
                in_persistent = is_in_scope(sdfg, state_dfg, node, [dtypes.ScheduleType.CPU_Persistent])
                if in_persistent:
                    # If already in a #pragma omp parallel, no need to use it twice
                    map_header += "#pragma omp for"
                    # TODO(later): barriers and map_header += " nowait"
                else:
                    map_header += "#pragma omp parallel for"

            elif node.map.schedule == dtypes.ScheduleType.CPU_Persistent:
                map_header += "#pragma omp parallel"

            # OpenMP schedule properties
            if not in_persistent:
                if node.map.omp_schedule != dtypes.OMPScheduleType.Default:
                    schedule = " schedule("
                    if node.map.omp_schedule == dtypes.OMPScheduleType.Static:
                        schedule += "static"
                    elif node.map.omp_schedule == dtypes.OMPScheduleType.Dynamic:
                        schedule += "dynamic"
                    elif node.map.omp_schedule == dtypes.OMPScheduleType.Guided:
                        schedule += "guided"
                    else:
                        raise ValueError("Unknown OpenMP schedule type")
                    if node.map.omp_chunk_size > 0:
                        schedule += f", {node.map.omp_chunk_size}"
                    schedule += ")"
                    map_header += schedule

                if node.map.omp_num_threads > 0:
                    map_header += f" num_threads({node.map.omp_num_threads})"

            # OpenMP nested loop properties
            if node.map.schedule == dtypes.ScheduleType.CPU_Multicore and node.map.collapse > 1:
                map_header += ' collapse(%d)' % node.map.collapse

        if node.map.unroll:
            if node.map.schedule in (dtypes.ScheduleType.CPU_Multicore, dtypes.ScheduleType.CPU_Persistent):
                raise ValueError("An OpenMP map cannot be unrolled (" + node.map.label + ")")

        result.write(map_header, sdfg, state_id, node)

        if node.map.schedule == dtypes.ScheduleType.CPU_Persistent:
            result.write('{\n', sdfg, state_id, node)

            # Find if bounds are used within the scope
            scope = state_dfg.scope_subgraph(node, False, False)
            fsyms = self._frame.free_symbols(scope)
            # Include external edges
            for n in scope.nodes():
                for e in state_dfg.all_edges(n):
                    fsyms |= e.data.used_symbols(False, e)
            fsyms = set(map(str, fsyms))

            ntid_is_used = '__omp_num_threads' in fsyms
            tid_is_used = node.map.params[0] in fsyms
            if tid_is_used or ntid_is_used:
                function_stream.write('#include <omp.h>', sdfg, state_id, node)
            if tid_is_used:
                result.write(f'auto {node.map.params[0]} = omp_get_thread_num();', sdfg, state_id, node)
            if ntid_is_used:
                result.write(f'auto __omp_num_threads = omp_get_num_threads();', sdfg, state_id, node)
        else:
            # Emit nested loops
            for i, r in enumerate(node.map.range):
                var = map_params[i]
                begin, end, skip = r

                if node.map.unroll:
                    result.write("#pragma unroll", sdfg, state_id, node)

                result.write(
                    "for (auto %s = %s; %s < %s; %s += %s) {\n" %
                    (var, cpp.sym2cpp(begin), var, cpp.sym2cpp(end + 1), var, cpp.sym2cpp(skip)),
                    sdfg,
                    state_id,
                    node,
                )

        callsite_stream.write(inner_stream.getvalue())

        # Emit internal transient array allocation
        self._frame.allocate_arrays_in_scope(sdfg, node, function_stream, result)

    def _generate_MapExit(self, sdfg, dfg, state_id, node, function_stream, callsite_stream):
        result = callsite_stream

        # Obtain start of map
        scope_dict = dfg.scope_dict()
        map_node = scope_dict[node]
        state_dfg = sdfg.node(state_id)

        if map_node is None:
            raise ValueError("Exit node " + str(node.map.label) + " is not dominated by a scope entry node")

        # Emit internal transient array deallocation
        self._frame.deallocate_arrays_in_scope(sdfg, map_node, function_stream, result)

        outer_stream = CodeIOStream()

        # Instrumentation: Post-scope
        instr = self._dispatcher.instrumentation[node.map.instrument]
        if instr is not None and not is_devicelevel_gpu(sdfg, state_dfg, node):
            instr.on_scope_exit(sdfg, state_dfg, node, outer_stream, callsite_stream, function_stream)

        self.generate_scope_postamble(sdfg, dfg, state_id, function_stream, outer_stream, callsite_stream)

        if map_node.map.schedule == dtypes.ScheduleType.CPU_Persistent:
            result.write("}", sdfg, state_id, node)
        else:
            for _ in map_node.map.range:
                result.write("}", sdfg, state_id, node)

        result.write(outer_stream.getvalue())

        callsite_stream.write('}', sdfg, state_id, node)

    def _generate_ConsumeEntry(
        self,
        sdfg,
        dfg,
        state_id,
        node: nodes.MapEntry,
        function_stream,
        callsite_stream,
    ):
        result = callsite_stream

        constsize = all([not symbolic.issymbolic(v, sdfg.constants) for r in node.map.range for v in r])
        state_dfg = sdfg.nodes()[state_id]

        input_sedge = next(e for e in state_dfg.in_edges(node) if e.dst_conn == "IN_stream")
        output_sedge = next(e for e in state_dfg.out_edges(node) if e.src_conn == "OUT_stream")
        input_stream = state_dfg.memlet_path(input_sedge)[0].src
        input_streamdesc = input_stream.desc(sdfg)

        # Take chunks into account
        if node.consume.chunksize == 1:
            ctype = 'const %s' % input_streamdesc.dtype.ctype
            chunk = "%s& %s" % (ctype, "__dace_" + node.consume.label + "_element")
            self._dispatcher.defined_vars.add("__dace_" + node.consume.label + "_element", DefinedType.Scalar, ctype)
        else:
            ctype = 'const %s *' % input_streamdesc.dtype.ctype
            chunk = "%s %s, size_t %s" % (ctype, "__dace_" + node.consume.label + "_elements",
                                          "__dace_" + node.consume.label + "_numelems")
            self._dispatcher.defined_vars.add("__dace_" + node.consume.label + "_elements", DefinedType.Pointer, ctype)
            self._dispatcher.defined_vars.add("__dace_" + node.consume.label + "_numelems", DefinedType.Scalar,
                                              'size_t')

        # Take quiescence condition into account
        if node.consume.condition is not None:
            condition_string = "[&]() { return %s; }, " % cppunparse.cppunparse(node.consume.condition.code, False)
        else:
            condition_string = ""

        inner_stream = CodeIOStream()

        self.generate_scope_preamble(sdfg, dfg, state_id, function_stream, callsite_stream, inner_stream)

        # Instrumentation: Post-scope
        instr = self._dispatcher.instrumentation[node.consume.instrument]
        if instr is not None:
            instr.on_scope_entry(sdfg, state_dfg, node, callsite_stream, inner_stream, function_stream)

        result.write(
            "dace::Consume<{chunksz}>::template consume{cond}({stream_in}, "
            "{num_pes}, {condition}"
            "[&](int {pe_index}, {element_or_chunk}) {{".format(
                chunksz=node.consume.chunksize,
                cond="" if node.consume.condition is None else "_cond",
                condition=condition_string,
                stream_in=input_stream.data,  # TODO: stream arrays
                element_or_chunk=chunk,
                num_pes=cpp.sym2cpp(node.consume.num_pes),
                pe_index=node.consume.pe_index,
            ),
            sdfg,
            state_id,
            node,
        )

        # Since consume is an alias node, we create an actual array for the
        # consumed element and modify the outgoing memlet path ("OUT_stream")
        # TODO: do this before getting to the codegen (preprocess)
        if node.consume.chunksize == 1:
            newname, _ = sdfg.add_scalar("__dace_" + node.consume.label + "_element",
                                         input_streamdesc.dtype,
                                         transient=True,
                                         storage=dtypes.StorageType.Register,
                                         find_new_name=True)
            ce_node = nodes.AccessNode(newname)
        else:
            newname, _ = sdfg.add_array("__dace_" + node.consume.label + '_elements', [node.consume.chunksize],
                                        input_streamdesc.dtype,
                                        transient=True,
                                        storage=dtypes.StorageType.Register,
                                        find_new_name=True)
            ce_node = nodes.AccessNode(newname)
        state_dfg.add_node(ce_node)
        out_memlet_path = state_dfg.memlet_path(output_sedge)
        state_dfg.remove_edge(out_memlet_path[0])
        state_dfg.add_edge(
            out_memlet_path[0].src,
            out_memlet_path[0].src_conn,
            ce_node,
            None,
            mmlt.Memlet.from_array(ce_node.data, ce_node.desc(sdfg)),
        )
        state_dfg.add_edge(
            ce_node,
            None,
            out_memlet_path[0].dst,
            out_memlet_path[0].dst_conn,
            mmlt.Memlet.from_array(ce_node.data, ce_node.desc(sdfg)),
        )
        for e in out_memlet_path[1:]:
            e.data.data = ce_node.data
        # END of SDFG-rewriting code

        result.write(inner_stream.getvalue())

        # Emit internal transient array allocation
        self._frame.allocate_arrays_in_scope(sdfg, node, function_stream, result)

        # Generate register definitions for inter-tasklet memlets
        scope_dict = dfg.scope_dict()
        for child in dfg.scope_children()[node]:
            if not isinstance(child, nodes.AccessNode):
                continue

            for edge in dfg.edges():
                # Only interested in edges within current scope
                if scope_dict[edge.src] != node or scope_dict[edge.dst] != node:
                    continue
                # code->code edges
                if (isinstance(edge.src, nodes.CodeNode) and isinstance(edge.dst, nodes.CodeNode)):
                    local_name = edge.data.data
                    ctype = node.out_connectors[edge.src_conn].ctype
                    if not local_name:
                        # Very unique name. TODO: Make more intuitive
                        local_name = '__dace_%d_%d_%d_%d_%s' % (sdfg.sdfg_id, state_id, dfg.node_id(
                            edge.src), dfg.node_id(edge.dst), edge.src_conn)

                    # Allocate variable type
                    code = '%s %s;' % (ctype, local_name)
                    result.write(code, sdfg, state_id, [edge.src, edge.dst])
                    self._dispatcher.defined_vars.add(local_name, DefinedType.Scalar, ctype)

    def _generate_ConsumeExit(self, sdfg, dfg, state_id, node, function_stream, callsite_stream):
        result = callsite_stream

        # Obtain start of map
        scope_dict = dfg.scope_dict()
        entry_node = scope_dict[node]
        state_dfg = sdfg.node(state_id)

        if entry_node is None:
            raise ValueError("Exit node " + str(node.consume.label) + " is not dominated by a scope entry node")

        # Emit internal transient array deallocation
        self._frame.deallocate_arrays_in_scope(sdfg, entry_node, function_stream, result)

        outer_stream = CodeIOStream()

        # Instrumentation: Post-scope
        instr = self._dispatcher.instrumentation[node.consume.instrument]
        if instr is not None:
            instr.on_scope_exit(sdfg, state_dfg, node, outer_stream, callsite_stream, function_stream)

        self.generate_scope_postamble(sdfg, dfg, state_id, function_stream, outer_stream, callsite_stream)

        result.write("});", sdfg, state_id, node)

        result.write(outer_stream.getvalue())

    def _generate_AccessNode(self, sdfg, dfg, state_id, node, function_stream, callsite_stream):
        state_dfg = sdfg.nodes()[state_id]

        if node not in state_dfg.sink_nodes():
            # NOTE: sink nodes are synchronized at the end of a state
            cpp.presynchronize_streams(sdfg, state_dfg, state_id, node, callsite_stream)

        # Instrumentation: Pre-node
        instr = self._dispatcher.instrumentation[node.instrument]
        if instr is not None:
            instr.on_node_begin(sdfg, state_dfg, node, callsite_stream, callsite_stream, function_stream)

        sdict = state_dfg.scope_dict()
        for edge in state_dfg.in_edges(node):
            predecessor, _, _, _, memlet = edge
            if memlet.data is None:
                continue  # If the edge has to be skipped

            # Determines if this path ends here or has a definite source (array) node
            memlet_path = state_dfg.memlet_path(edge)
            if memlet_path[-1].dst == node:
                src_node = memlet_path[0].src
                # Only generate code in case this is the innermost scope
                # (copies are generated at the inner scope, where both arrays exist)
                if (scope_contains_scope(sdict, src_node, node) and sdict[src_node] != sdict[node]):
                    self._dispatcher.dispatch_copy(
                        src_node,
                        node,
                        edge,
                        sdfg,
                        dfg,
                        state_id,
                        function_stream,
                        callsite_stream,
                    )

        # Process outgoing memlets (array-to-array write should be emitted
        # from the first leading edge out of the array)
        self.process_out_memlets(
            sdfg,
            state_id,
            node,
            dfg,
            self._dispatcher,
            callsite_stream,
            False,
            function_stream,
        )

        # Instrumentation: Post-node
        if instr is not None:
            instr.on_node_end(sdfg, state_dfg, node, callsite_stream, callsite_stream, function_stream)

    # Methods for subclasses to override

    def generate_scope_preamble(self, sdfg, dfg_scope, state_id, function_stream, outer_stream, inner_stream):
        """
        Generates code for the beginning of an SDFG scope, outputting it to
        the given code streams.

        :param sdfg: The SDFG to generate code from.
        :param dfg_scope: The `ScopeSubgraphView` to generate code from.
        :param state_id: The node ID of the state in the given SDFG.
        :param function_stream: A `CodeIOStream` object that will be
                                generated outside the calling code, for
                                use when generating global functions.
        :param outer_stream: A `CodeIOStream` object that points
                             to the code before the scope generation (e.g.,
                             before for-loops or kernel invocations).
        :param inner_stream: A `CodeIOStream` object that points
                             to the beginning of the scope code (e.g.,
                             inside for-loops or beginning of kernel).
        """
        pass

    def generate_scope_postamble(self, sdfg, dfg_scope, state_id, function_stream, outer_stream, inner_stream):
        """
        Generates code for the end of an SDFG scope, outputting it to
        the given code streams.

        :param sdfg: The SDFG to generate code from.
        :param dfg_scope: The `ScopeSubgraphView` to generate code from.
        :param state_id: The node ID of the state in the given SDFG.
        :param function_stream: A `CodeIOStream` object that will be
                                generated outside the calling code, for
                                use when generating global functions.
        :param outer_stream: A `CodeIOStream` object that points
                             to the code after the scope (e.g., after
                             for-loop closing braces or kernel invocations).
        :param inner_stream: A `CodeIOStream` object that points
                             to the end of the inner scope code (e.g.,
                             before for-loop closing braces or end of
                             kernel).
        """
        pass

    def generate_tasklet_preamble(self, sdfg, dfg_scope, state_id, node, function_stream, before_memlets_stream,
                                  after_memlets_stream):
        """
        Generates code for the beginning of a tasklet. This method is
        intended to be overloaded by subclasses.

        :param sdfg: The SDFG to generate code from.
        :param dfg_scope: The `ScopeSubgraphView` to generate code from.
        :param state_id: The node ID of the state in the given SDFG.
        :param node: The tasklet node in the state.
        :param function_stream: A `CodeIOStream` object that will be
                                generated outside the calling code, for
                                use when generating global functions.
        :param before_memlets_stream: A `CodeIOStream` object that will emit
                                      code before input memlets are generated.
        :param after_memlets_stream: A `CodeIOStream` object that will emit code
                                     after input memlets are generated.
        """
        pass

    def generate_tasklet_postamble(self, sdfg, dfg_scope, state_id, node, function_stream, before_memlets_stream,
                                   after_memlets_stream):
        """
        Generates code for the end of a tasklet. This method is intended to be
        overloaded by subclasses.

        :param sdfg: The SDFG to generate code from.
        :param dfg_scope: The `ScopeSubgraphView` to generate code from.
        :param state_id: The node ID of the state in the given SDFG.
        :param node: The tasklet node in the state.
        :param function_stream: A `CodeIOStream` object that will be
                                generated outside the calling code, for
                                use when generating global functions.
        :param before_memlets_stream: A `CodeIOStream` object that will emit
                                      code before output memlets are generated.
        :param after_memlets_stream: A `CodeIOStream` object that will emit code
                                     after output memlets are generated.
        """
        pass

    def make_ptr_vector_cast(self, *args, **kwargs):
        return cpp.make_ptr_vector_cast(*args, **kwargs)<|MERGE_RESOLUTION|>--- conflicted
+++ resolved
@@ -215,13 +215,8 @@
                                                         ancestor=0,
                                                         is_write=is_write)
 
-<<<<<<< HEAD
-        # Test for struct views
-        if isinstance(sdfg.arrays[viewed_dnode.data], (data.Structure, data.StructArray)):
-=======
         # Test for views of container arrays and structs
         if isinstance(sdfg.arrays[viewed_dnode.data], (data.Structure, data.ContainerArray, data.ContainerView)):
->>>>>>> 4aee8d11
             vdesc = sdfg.arrays[viewed_dnode.data]
             ptrname = cpp.ptr(memlet.data, vdesc, sdfg, self._dispatcher.frame)
             field_name = None
@@ -231,16 +226,12 @@
                 field_name = mpath[0].src_conn
 
             # Plain view into a container array
-<<<<<<< HEAD
-            if isinstance(vdesc, data.StructArray) and not isinstance(vdesc.stype, data.Structure):
-=======
             if isinstance(vdesc, data.ContainerArray) and not isinstance(vdesc.stype, data.Structure):
->>>>>>> 4aee8d11
                 offset = cpp.cpp_offset_expr(vdesc, memlet.subset)
                 value = f'{ptrname}[{offset}]'
             else:
                 if field_name is not None:
-                    if isinstance(vdesc, data.StructArray):
+                    if isinstance(vdesc, data.ContainerArray):
                         offset = cpp.cpp_offset_expr(vdesc, memlet.subset)
                         arrexpr = f'{ptrname}[{offset}]'
                         stype = vdesc.stype
@@ -536,16 +527,12 @@
                                               dtypes.AllocationLifetime.External)
             self._dispatcher.declared_arrays.remove(alloc_name, is_global=is_global)
 
-<<<<<<< HEAD
         # Special case for structures
         operator = 'delete[]'
         if isinstance(nodedesc, data.Structure) and not isinstance(nodedesc, data.StructureView):
             operator = 'delete'
 
-        if isinstance(nodedesc, (data.Scalar, data.StructureView, data.View, data.Stream, data.Reference)):
-=======
         if isinstance(nodedesc, (data.Scalar, data.View, data.Stream, data.Reference)):
->>>>>>> 4aee8d11
             return
         elif (nodedesc.storage == dtypes.StorageType.CPU_Heap
               or (nodedesc.storage == dtypes.StorageType.Register and symbolic.issymbolic(arrsize, sdfg.constants))):
