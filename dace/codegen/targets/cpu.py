--- conflicted
+++ resolved
@@ -8,17 +8,10 @@
 from dace.codegen.prettycode import CodeIOStream
 from dace.codegen.targets import cpp
 from dace.codegen.targets.common import codeblock_to_cpp
-<<<<<<< HEAD
 from dace.codegen.targets.cpp import *
 from dace.codegen.targets import rtl
-from dace.codegen.targets.target import TargetCodeGenerator, make_absolute, \
-    DefinedType
-from dace.codegen.targets.target import (TargetCodeGenerator, make_absolute,
-                                         DefinedType, TargetDispatcher)
-=======
-from dace.codegen.targets.target import TargetCodeGenerator, make_absolute
+from dace.codegen.targets.target import TargetCodeGenerator, make_absolute, DefinedType, TargetDispatcher
 from dace.codegen.dispatcher import DefinedType, TargetDispatcher
->>>>>>> 8d06c49e
 from dace.frontend import operations
 from dace.sdfg import nodes
 from dace.sdfg import (ScopeSubgraphView, SDFG, scope_contains_scope,
