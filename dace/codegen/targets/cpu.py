--- conflicted
+++ resolved
@@ -1210,14 +1210,8 @@
                               node)
         callsite_stream.write('{', sdfg, state_id, node)
         callsite_stream.write(inner_stream.getvalue(), sdfg, state_id, node)
-<<<<<<< HEAD
         callsite_stream.write('}', sdfg, state_id, node)
-        callsite_stream.write(outer_stream_end.getvalue(), sdfg, state_id,
-                              node)
-=======
-        callsite_stream.write("}\n", sdfg, state_id, node)
         callsite_stream.write(outer_stream_end.getvalue(), sdfg, state_id, node)
->>>>>>> 2ab24816
 
         self._dispatcher.defined_vars.exit_scope(node)
 
