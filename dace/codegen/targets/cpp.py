--- conflicted
+++ resolved
@@ -1105,18 +1105,9 @@
 
         # Replace values with their code-generated names (for example, persistent arrays)
         desc = self.sdfg.arrays[t.id]
-<<<<<<< HEAD
-        to_write = ptr(t.id, desc, self.sdfg, self.codegen)
-        if isinstance(desc, data.View):
-            # In the case of a view we obtain a pointer that needs to be dereferenced first.
-            to_write = f"(*{to_write})"
-        self.write(to_write)
-    
-=======
         ref = '' if not isinstance(desc, data.View) else '*'
         self.write(ref + ptr(t.id, desc, self.sdfg, self.codegen))
-
->>>>>>> d184921b
+    
     def _Attribute(self, t: ast.Attribute):
         from dace.frontend.python.astutils import rname, unparse
 
