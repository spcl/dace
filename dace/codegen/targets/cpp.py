--- conflicted
+++ resolved
@@ -247,60 +247,10 @@
             and desc.storage != dtypes.StorageType.CPU_ThreadLocal):
         from dace.codegen.targets.cuda import CUDACodeGen  # Avoid import loop
         if not CUDACodeGen._in_device_code:  # GPU kernels cannot access state
-<<<<<<< HEAD
-            return f'__state->{name}'
-    if (desc is not None and utils.is_hbm_array_with_distributed_index(desc)):
-        if (subset_info_hbm == None):
-            raise ValueError(
-                "Cannot generate name for HBM bank without subset info")
-        elif (isinstance(subset_info_hbm, int)):
-            name = f"hbm{subset_info_hbm}_{name}"
-        elif (isinstance(subset_info_hbm, subsets.Subset)):
-            if (sdfg == None):
-                raise ValueError(
-                    "Cannot generate name for HBM bank using subset if sdfg not provided"
-                )
-            low, high = utils.get_multibank_ranges_from_subset(
-                subset_info_hbm, sdfg)
-            if (low + 1 != high):
-                raise ValueError(
-                    "ptr cannot generate HBM names for subsets accessing more than one HBM bank"
-                )
-            name = f"hbm{low}_{name}"
-            subset_info_hbm = low  #used for arrayinterface name where it must be int
-    if is_array_interface:
-        if is_write is None:
-            raise ValueError("is_write must be set for ArrayInterface.")
-        ptr_in = f"__{name}_in"
-        ptr_out = f"__{name}_out"
-        if dispatcher is not None:
-            # DaCe allows reading from an output connector, even though it
-            # is not an input connector. If this occurs, panic and read
-            # from the output interface instead
-            if is_write or not dispatcher.defined_vars.has(ptr_in, ancestor):
-                # Throw a KeyError if this pointer also doesn't exist
-                dispatcher.defined_vars.get(ptr_out, ancestor)
-                # Otherwise use it
-                name = ptr_out
-            else:
-                name = ptr_in
-        else:
-            # We might call this before the variable is even defined (e.g., because
-            # we are about to define it), so if the dispatcher is not passed, just
-            # return the appropriate string
-            name = ptr_out if is_write else ptr_in
-        # Append the interface id, if provided
-        if interface_id is not None:
-            if isinstance(interface_id, tuple):
-                name = f"{name}_{interface_id[subset_info_hbm]}"
-            else:
-                name = f"{name}_{interface_id}"
-=======
             if not sdfg:
                 raise ValueError("Missing SDFG value")
             return f'__state->__{sdfg.sdfg_id}_{name}'
 
->>>>>>> a139af4a
     return name
 
 
@@ -578,13 +528,8 @@
         :param indices: A tuple of indices to use for expression.
         :return: A string in C++ syntax with the correct offset
     """
-<<<<<<< HEAD
-    if utils.is_hbm_array_with_distributed_index(d):
-        subset_in = utils.modify_distributed_subset(subset_in, 0)
-=======
-    if fpga_utils.is_hbm_array(d):
+    if fpga_utils.is_hbm_array_with_distributed_index(d):
         subset_in = fpga_utils.modify_distributed_subset(subset_in, 0)
->>>>>>> a139af4a
 
     # Offset according to parameters, then offset according to array
     if offset is not None:
