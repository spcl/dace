--- conflicted
+++ resolved
@@ -1420,13 +1420,8 @@
                 evaluated_constant = symbolic.evaluate(unparsed, self.constants)
                 evaluated = symbolic.symstr(evaluated_constant, cpp_mode=True)
                 value = ast.parse(evaluated).body[0].value
-<<<<<<< HEAD
-                if isinstance(evaluated_node, numbers.Number) and evaluated_node != (value.value if sys.version_info
-                                                                                     >= (3, 8) else value.n):
-=======
                 if isinstance(evaluated_node, numbers.Number) and evaluated_node != (value.value if sys.version_info >=
                                                                                      (3, 8) else value.n):
->>>>>>> b36142b0
                     raise TypeError
                 node.right = ast.parse(evaluated).body[0].value
             except (TypeError, AttributeError, NameError, KeyError, ValueError, SyntaxError):
