--- conflicted
+++ resolved
@@ -1078,7 +1078,6 @@
 
         # Replace values with their code-generated names (for example, persistent arrays)
         desc = self.sdfg.arrays[t.id]
-<<<<<<< HEAD
         to_write = ptr(t.id, desc, self.sdfg, self.codegen)
         if isinstance(desc, data.StructureView):
             to_write = f"(*{to_write})"
@@ -1092,12 +1091,6 @@
             self.write(f'->{t.attr}')
             return
 
-=======
-        self.write(ptr(t.id, desc, self.sdfg, self.codegen))
-    
-    def _Attribute(self, t: ast.Attribute):
-        from dace.frontend.python.astutils import rname
->>>>>>> fb7f56c0
         name = rname(t)
         if name not in self.sdfg.arrays:
             return super()._Attribute(t)
