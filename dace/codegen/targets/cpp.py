# Copyright 2019-2023 ETH Zurich and the DaCe authors. All rights reserved.
"""
Helper functions for C++ code generation.
NOTE: The C++ code generator is currently located in cpu.py.
"""
import ast
import copy
import functools
import itertools
import math
import numbers
import sys
import warnings

import sympy as sp
from six import StringIO
from typing import IO, TYPE_CHECKING, List, Optional, Tuple, Union

import dace
from dace import data, subsets, symbolic, dtypes, memlet as mmlt, nodes
from dace.codegen import common, cppunparse
from dace.codegen.common import (sym2cpp, find_incoming_edges, codeblock_to_cpp)
from dace.codegen.dispatcher import DefinedType
from dace.config import Config
from dace.frontend import operations
from dace.frontend.python import astutils
from dace.frontend.python.astutils import ExtNodeTransformer, rname, unparse
from dace.sdfg import nodes, graph as gr, utils
from dace.properties import LambdaProperty
from dace.sdfg import SDFG, is_devicelevel_gpu, SDFGState
from dace.codegen.targets import fpga

if TYPE_CHECKING:
    from dace.codegen.dispatcher import TargetDispatcher


def mangle_dace_state_struct_name(sdfg: Union[SDFG, str]) -> str:
    """This function creates a unique type name for the `SDFG`'s state `struct`.

    The function uses the `compiler.codegen_state_struct_suffix`
    configuration entry for deriving the type name of the state `struct`.

    :param sdfg:    The SDFG for which the name should be generated.
    """
    name = sdfg if isinstance(sdfg, str) else sdfg.name
    state_suffix = Config.get("compiler", "codegen_state_struct_suffix")
    type_name = f"{name}{state_suffix}"
    if not dtypes.validate_name(type_name):
        raise ValueError(f"The mangled type name `{type_name}` of the state struct of SDFG '{name}' is invalid.")
    return type_name


def copy_expr(
    dispatcher,
    sdfg,
    data_name,
    memlet,
    is_write=None,  # Otherwise it's a read
    offset=None,
    relative_offset=True,
    packed_types=False,
):
    data_desc = sdfg.arrays[data_name]
    # NOTE: Are there any cases where a mix of '.' and '->' is needed when traversing nested structs?
    # TODO: Study this when changing Structures to be (optionally?) non-pointers.
    tokens = data_name.split('.')
    if len(tokens) > 1 and tokens[0] in sdfg.arrays and isinstance(sdfg.arrays[tokens[0]], data.Structure):
        name = data_name.replace('.', '->')
    else:
        name = data_name
    ptrname = ptr(data_name, data_desc, sdfg, dispatcher.frame)
    if relative_offset:
        s = memlet.subset
        o = offset
    else:
        if offset is None:
            s = None
        elif not isinstance(offset, subsets.Subset):
            s = subsets.Indices(offset)
        else:
            s = offset
        o = None
    if s is not None:
        offset_cppstr = cpp_offset_expr(data_desc, s, o)
    else:
        offset_cppstr = "0"
    dt = ""

    is_global = data_desc.lifetime in (dtypes.AllocationLifetime.Global, dtypes.AllocationLifetime.Persistent,
                                       dtypes.AllocationLifetime.External)
    defined_types = None
    # Non-free symbol dependent Arrays due to their shape
    dependent_shape = (isinstance(data_desc, data.Array) and not isinstance(data_desc, data.View) and any(
        str(s) not in dispatcher.frame.symbols_and_constants(sdfg) for s in dispatcher.frame.free_symbols(data_desc)))
    try:
        # NOTE: It is hard to get access to the view-edge here, so always check
        # the declared-arrays dictionary for Views.
        if dependent_shape or isinstance(data_desc, data.View):
            defined_types = dispatcher.declared_arrays.get(ptrname, is_global=is_global)
    except KeyError:
        pass
    if not defined_types:
        defined_types = dispatcher.defined_vars.get(ptrname, is_global=is_global)
    def_type, _ = defined_types
    if fpga.is_fpga_array(data_desc):
        # get conf flag
        decouple_array_interfaces = Config.get_bool("compiler", "xilinx", "decouple_array_interfaces")

        # TODO: Study structures on FPGAs. Should probably use 'name' instead of 'data_name' here.
        expr = fpga.fpga_ptr(
            data_name,
            data_desc,
            sdfg,
            s,
            is_write,
            dispatcher,
            0,
            def_type == DefinedType.ArrayInterface
            # If this is a view, it has already been renamed
            and not isinstance(data_desc, data.View),
            decouple_array_interfaces=decouple_array_interfaces)
    else:
        expr = ptr(name, data_desc, sdfg, dispatcher.frame)

    add_offset = offset_cppstr != "0"

    if def_type in [DefinedType.Pointer, DefinedType.ArrayInterface]:
        return "{}{}{}".format(dt, expr, " + {}".format(offset_cppstr) if add_offset else "")

    elif def_type == DefinedType.StreamArray:
        return "{}[{}]".format(expr, offset_cppstr)

    elif def_type == DefinedType.FPGA_ShiftRegister:
        return expr

    elif def_type in [DefinedType.Scalar, DefinedType.Stream, DefinedType.Object]:

        if add_offset:
            raise TypeError("Tried to offset address of scalar {}: {}".format(data_name, offset_cppstr))

        if def_type == DefinedType.Scalar:
            return "{}&{}".format(dt, expr)
        else:
            return data_name
    else:
        raise NotImplementedError("copy_expr not implemented "
                                  "for connector type: {}".format(def_type))


def memlet_copy_to_absolute_strides(dispatcher: 'TargetDispatcher',
                                    sdfg: SDFG,
                                    state: SDFGState,
                                    edge: gr.MultiConnectorEdge[mmlt.Memlet],
                                    src_node: nodes.AccessNode,
                                    dst_node: nodes.AccessNode,
                                    packed_types: bool = False):
    memlet = edge.data
    copy_shape = memlet.subset.size_exact()
    src_nodedesc = src_node.desc(sdfg)
    dst_nodedesc = dst_node.desc(sdfg)
    src_expr, dst_expr = None, None

    # Take both source and destination subset into account for computing copy shape.
    src_subset = memlet.get_src_subset(edge, state)
    dst_subset = memlet.get_dst_subset(edge, state)
    is_src_write = not memlet._is_data_src

    if dispatcher is not None:
        src_expr = copy_expr(dispatcher,
                             sdfg,
                             src_node.data,
                             memlet,
                             is_write=is_src_write,
                             offset=src_subset,
                             relative_offset=False,
                             packed_types=packed_types)
        dst_expr = copy_expr(dispatcher,
                             sdfg,
                             dst_node.data,
                             memlet,
                             is_write=(not is_src_write),
                             offset=dst_subset,
                             relative_offset=False,
                             packed_types=packed_types)
    if src_subset is None:
        src_subset = subsets.Range.from_array(src_nodedesc)
    if dst_subset is None:
        dst_subset = subsets.Range.from_array(dst_nodedesc)

    src_strides = src_subset.absolute_strides(src_nodedesc.strides)
    dst_strides = dst_subset.absolute_strides(dst_nodedesc.strides)

    # Try to turn into degenerate/strided ND copies
    result = ndcopy_to_strided_copy(
        copy_shape,
        src_nodedesc.shape,
        src_strides,
        dst_nodedesc.shape,
        dst_strides,
        memlet.subset,
        src_subset,
        dst_subset,
    )
    if result is not None:
        copy_shape, src_strides, dst_strides = result
    else:
        # If other_subset is defined, reduce its dimensionality by
        # removing the "empty" dimensions (size = 1) and filter the
        # corresponding strides out
        src_strides = ([stride
                        for stride, s in zip(src_strides, src_subset.size()) if s != 1] + src_strides[len(src_subset):]
                       )  # Include tiles
        if not src_strides:
            src_strides = [1]
        dst_strides = ([stride
                        for stride, s in zip(dst_strides, dst_subset.size()) if s != 1] + dst_strides[len(dst_subset):]
                       )  # Include tiles
        if not dst_strides:
            dst_strides = [1]
        copy_shape = [s for s in copy_shape if s != 1]
        if not copy_shape:
            copy_shape = [1]

    # Extend copy shape to the largest among the data dimensions,
    # and extend other array with the appropriate strides
    if len(dst_strides) != len(copy_shape) or len(src_strides) != len(copy_shape):
        if memlet.data == src_node.data:
            copy_shape, dst_strides = reshape_strides(src_subset, src_strides, dst_strides, copy_shape)
        elif memlet.data == dst_node.data:
            copy_shape, src_strides = reshape_strides(dst_subset, dst_strides, src_strides, copy_shape)

    return copy_shape, src_strides, dst_strides, src_expr, dst_expr


def ptr(name: str, desc: data.Data, sdfg: SDFG = None, framecode=None) -> str:
    """
    Returns a string that points to the data based on its name and descriptor.

    :param name: Data name.
    :param desc: Data descriptor.
    :return: C-compatible name that can be used to access the data.
    """
    from dace.codegen.targets.framecode import DaCeCodeGenerator  # Avoid import loop
    framecode: DaCeCodeGenerator = framecode

    if '.' in name:
        root = name.split('.')[0]
        if root in sdfg.arrays and isinstance(sdfg.arrays[root], data.Structure):
            name = name.replace('.', '->')

    # Special case: If memory is persistent and defined in this SDFG, add state
    # struct to name
    if (desc.transient and desc.lifetime in (dtypes.AllocationLifetime.Persistent, dtypes.AllocationLifetime.External)):
        from dace.codegen.targets.cuda import CUDACodeGen  # Avoid import loop

        if desc.storage == dtypes.StorageType.CPU_ThreadLocal:  # Use unambiguous name for thread-local arrays
            return f'__{sdfg.cfg_id}_{name}'
        elif not CUDACodeGen._in_device_code:  # GPU kernels cannot access state
            return f'__state->__{sdfg.cfg_id}_{name}'
        elif (sdfg, name) in framecode.where_allocated and framecode.where_allocated[(sdfg, name)] is not sdfg:
            return f'__{sdfg.cfg_id}_{name}'
    elif (desc.transient and sdfg is not None and framecode is not None and (sdfg, name) in framecode.where_allocated
          and framecode.where_allocated[(sdfg, name)] is not sdfg):
        # Array allocated for another SDFG, use unambiguous name
        return f'__{sdfg.cfg_id}_{name}'

    return name


def emit_memlet_reference(dispatcher,
                          sdfg: SDFG,
                          memlet: mmlt.Memlet,
                          pointer_name: str,
                          conntype: dtypes.typeclass,
                          ancestor: int = 1,
                          is_write: bool = None,
                          device_code: bool = False,
                          decouple_array_interfaces: bool = False) -> Tuple[str, str, str]:
    """
    Returns a tuple of three strings with a definition of a reference to an
    existing memlet. Used in nested SDFG arguments.

    :param device_code: boolean flag indicating whether we are in the process of generating FPGA device code
    :param decouple_array_interfaces: boolean flag, used for Xilinx FPGA code generation. It indicates whether or not
        we are generating code by decoupling reads/write from memory.
    :return: A tuple of the form (type, name, value).
    """
    desc = sdfg.arrays[memlet.data]
    typedef = conntype.ctype
    offset = cpp_offset_expr(desc, memlet.subset)
    offset_expr = '[' + offset + ']'
    is_scalar = not isinstance(conntype, dtypes.pointer) or (isinstance(conntype, dtypes.pointer) and
                                                             isinstance(desc, data.ContainerArray))
    ptrname = ptr(memlet.data, desc, sdfg, dispatcher.frame)
    ref = ''

    # Get defined type (pointer, stream etc.) and change the type definition
    # accordingly.
    defined_types = None
    try:
        if (isinstance(desc, data.Array) and not isinstance(desc, data.View) and any(
                str(s) not in dispatcher.frame.symbols_and_constants(sdfg)
                for s in dispatcher.frame.free_symbols(desc))):
            defined_types = dispatcher.declared_arrays.get(ptrname, ancestor)
    except KeyError:
        pass
    if not defined_types:
        defined_types = dispatcher.defined_vars.get(ptrname, ancestor)
    defined_type, defined_ctype = defined_types

    if fpga.is_fpga_array(desc):

        datadef = fpga.fpga_ptr(memlet.data,
                                desc,
                                sdfg,
                                memlet.subset,
                                is_write,
                                dispatcher,
                                ancestor,
                                defined_type == DefinedType.ArrayInterface,
                                decouple_array_interfaces=decouple_array_interfaces)

    else:
        datadef = ptr(memlet.data, desc, sdfg, dispatcher.frame)

    def make_const(expr: str) -> str:
        # check whether const has already been added before
        if not expr.startswith("const "):
            return "const " + expr
        else:
            return expr

    if (defined_type == DefinedType.Pointer
            or (defined_type == DefinedType.ArrayInterface and isinstance(desc, data.View))):
        if not is_scalar and desc.dtype == conntype.base_type:
            # Cast potential consts
            typedef = defined_ctype

        if is_scalar:
            defined_type = DefinedType.Scalar
            if is_write is False:
                typedef = make_const(typedef)
<<<<<<< HEAD
            if not isinstance(desc, data.StructArray):
=======
            if not isinstance(desc, data.ContainerArray):
>>>>>>> da39f652
                ref = '&'
        else:
            # constexpr arrays
            if memlet.data in dispatcher.frame.symbols_and_constants(sdfg):
                ref = '*'
                typedef = make_const(typedef)

    elif defined_type == DefinedType.ArrayInterface:
        base_ctype = conntype.base_type.ctype
        typedef = f"{base_ctype}*" if is_write else f"const {base_ctype}*"
        is_scalar = False
    elif defined_type == DefinedType.Scalar:
        typedef = defined_ctype if is_scalar else (defined_ctype + '*')
        if is_write is False and not isinstance(desc, data.Structure):
            typedef = make_const(typedef)
        ref = '&' if is_scalar else ''
        defined_type = DefinedType.Scalar if is_scalar else DefinedType.Pointer
        offset_expr = ''
    elif defined_type in (DefinedType.Stream, DefinedType.Object):
        typedef = defined_ctype
        ref = '&'
        offset_expr = ''
        if not is_scalar:
            conntype = conntype.base_type
            is_scalar = True
    elif defined_type == DefinedType.StreamArray:
        # Stream array to stream (reference)
        if memlet.subset.num_elements() == 1:
            ref = '&'
            typedef = defined_ctype
            is_scalar = True  # Avoid "&" in expression below
            conntype = conntype.base_type  # Avoid vector-esque casts
            defined_type = DefinedType.Stream
        else:
            # Stream array to stream array (pointer)
            ref = ''
            typedef = defined_ctype
            defined_type = DefinedType.StreamArray
    elif defined_type == DefinedType.FPGA_ShiftRegister:
        ref = '&' if is_scalar else ''
        defined_type = DefinedType.Pointer
    else:
        raise TypeError('Unsupported memlet type "%s"' % defined_type.name)

    if (not device_code and defined_type != DefinedType.ArrayInterface and desc.storage == dace.StorageType.FPGA_Global
            and not isinstance(desc, dace.data.Scalar)):
        # This is a device buffer accessed on the host.
        # Can not be accessed with offset different than zero. Check this if we can:
        if (isinstance(offset, int) and int(offset) != 0) or (isinstance(offset, str) and offset.isnumeric()
                                                              and int(offset) != 0):
            raise TypeError("Can not offset device buffers from host code ({}, offset {})".format(datadef, offset))
        # Device buffers are passed by reference
        expr = datadef
        ref = '&'
    else:
        # Cast as necessary
        expr = make_ptr_vector_cast(datadef + offset_expr, desc.dtype, conntype, is_scalar, defined_type)

    # Register defined variable
    dispatcher.defined_vars.add(pointer_name, defined_type, typedef, allow_shadowing=True)

    # NOTE: `expr` may only be a name or a sequence of names and dots. The latter indicates nested data and structures.
    # NOTE: Since structures are implemented as pointers, we replace dots with arrows.
    expr = expr.replace('.', '->')

    return (typedef + ref, pointer_name, expr)


def reshape_strides(subset, strides, original_strides, copy_shape):
    """ Helper function that reshapes a shape to the given strides. """
    # TODO(later): Address original strides in the computation of the
    #              result strides.
    original_copy_shape = subset.size()
    dims = len(copy_shape)

    reduced_tile_sizes = [ts for ts, s in zip(subset.tile_sizes, original_copy_shape) if s != 1]

    reshaped_copy = copy_shape + [ts for ts in subset.tile_sizes if ts != 1]
    reshaped_copy[:len(copy_shape)] = [s / ts for s, ts in zip(copy_shape, reduced_tile_sizes)]

    new_strides = [0] * len(reshaped_copy)
    elements_remaining = functools.reduce(sp.Mul, copy_shape, 1)
    tiledim = 0
    for i in range(len(copy_shape)):
        new_strides[i] = elements_remaining / reshaped_copy[i]
        elements_remaining = new_strides[i]
        if reduced_tile_sizes[i] != 1:
            new_strides[dims + tiledim] = (elements_remaining / reshaped_copy[dims + tiledim])
            elements_remaining = new_strides[dims + tiledim]
            tiledim += 1

    return reshaped_copy, new_strides


def _is_c_contiguous(shape, strides):
    """
    Returns True if the strides represent a non-padded, C-contiguous (last
    dimension contiguous) array.
    """
    computed_strides = tuple(data._prod(shape[i + 1:]) for i in range(len(shape)))
    return tuple(strides) == computed_strides


def ndcopy_to_strided_copy(
    copy_shape,
    src_shape,
    src_strides,
    dst_shape,
    dst_strides,
    subset,
    src_subset,
    dst_subset,
):
    """ Detects situations where an N-dimensional copy can be degenerated into
        a (faster) 1D copy or 2D strided copy. Returns new copy
        dimensions and offsets to emulate the requested copy.

        :return: a 3-tuple: copy_shape, src_strides, dst_strides
    """

    # Cannot degenerate tiled copies
    if any(ts != 1 for ts in subset.tile_sizes):
        return None

    # If the copy is contiguous, the difference between the first and last
    # pointers should be the shape of the copy
    first_src_index = src_subset.at([0] * src_subset.dims(), src_strides)
    first_dst_index = dst_subset.at([0] * dst_subset.dims(), dst_strides)
    last_src_index = src_subset.at([d - 1 for d in src_subset.size()], src_strides)
    last_dst_index = dst_subset.at([d - 1 for d in dst_subset.size()], dst_strides)
    copy_length = functools.reduce(lambda x, y: x * y, copy_shape)
    src_copylen = last_src_index - first_src_index + 1
    dst_copylen = last_dst_index - first_dst_index + 1

    # Make expressions symbolic and simplify
    copy_length = symbolic.pystr_to_symbolic(copy_length).simplify()
    src_copylen = symbolic.pystr_to_symbolic(src_copylen).simplify()
    dst_copylen = symbolic.pystr_to_symbolic(dst_copylen).simplify()

    # Detect 1D copies. The first condition is the general one, whereas the
    # second one applies when the arrays are completely equivalent in strides
    # and shapes to the copy. The second condition is there because sometimes
    # the symbolic math engine fails to produce the same expressions for both
    # arrays.
    if (tuple(src_strides) == tuple(dst_strides)
            and ((src_copylen == copy_length and dst_copylen == copy_length) or
                 (tuple(src_shape) == tuple(copy_shape) and tuple(dst_shape) == tuple(copy_shape)))):
        # Emit 1D copy of the whole array
        return [src_copylen], [1], [1]
    # Another case of non-strided 1D copy: all indices match and copy length
    # matches pointer difference, as well as match in contiguity and padding
    elif (first_src_index == first_dst_index and last_src_index == last_dst_index and copy_length == src_copylen
          and _is_c_contiguous(src_shape, src_strides) and _is_c_contiguous(dst_shape, dst_strides)):
        # Emit 1D copy of the whole array
        return [src_copylen], [1], [1]
    # 1D strided copy
    elif (sum([0 if c == 1 else 1 for c in copy_shape]) == 1 and len(src_subset) == len(dst_subset)):
        # Find the copied dimension:
        # In copy shape
        copydim = next(i for i, c in enumerate(copy_shape) if c != 1)

        # In source strides
        src_copy_shape = src_subset.size_exact()
        if copy_shape == src_copy_shape:
            srcdim = copydim
        else:
            try:
                srcdim = next(i for i, c in enumerate(src_copy_shape) if c != 1)
            except StopIteration:
                # NOTE: This is the old stride computation code for FPGA
                # compatibility
                if len(copy_shape) == len(src_shape):
                    srcdim = copydim
                else:
                    srcdim = next(i for i, c in enumerate(src_shape) if c != 1)

        # In destination strides
        dst_copy_shape = dst_subset.size_exact()
        if copy_shape == dst_copy_shape:
            dstdim = copydim
        else:
            try:
                dstdim = next(i for i, c in enumerate(dst_copy_shape) if c != 1)
            except StopIteration:
                # NOTE: This is the old stride computation code for FPGA
                # compatibility
                if len(copy_shape) == len(dst_shape):
                    dstdim = copydim
                else:
                    dstdim = next(i for i, c in enumerate(dst_shape) if c != 1)

        # Return new copy
        return [copy_shape[copydim]], [src_strides[srcdim]], [dst_strides[dstdim]]
    else:
        return None


def cpp_offset_expr(d: data.Data, subset_in: subsets.Subset, offset=None, packed_veclen=1, indices=None):
    """ Creates a C++ expression that can be added to a pointer in order
        to offset it to the beginning of the given subset and offset.

        :param d: The data structure to use for sizes/strides.
        :param subset_in: The subset to offset by.
        :param offset: An additional list of offsets or a Subset object
        :param packed_veclen: If packed types are targeted, specifies the
                              vector length that the final offset should be
                              divided by.
        :param indices: A tuple of indices to use for expression.
        :return: A string in C++ syntax with the correct offset
    """
    if fpga.is_multibank_array_with_distributed_index(d):
        subset_in = fpga.modify_distributed_subset(subset_in, 0)

    # Offset according to parameters, then offset according to array
    if offset is not None:
        subset = subset_in.offset_new(offset, False)
        subset.offset(d.offset, False)
    else:
        subset = subset_in.offset_new(d.offset, False)

    # Obtain start range from offsetted subset
    indices = indices or ([0] * len(d.strides))

    index = subset.at(indices, d.strides)
    if packed_veclen > 1:
        index /= packed_veclen

    return sym2cpp(index)


def cpp_array_expr(sdfg,
                   memlet,
                   with_brackets=True,
                   offset=None,
                   relative_offset=True,
                   packed_veclen=1,
                   use_other_subset=False,
                   indices=None,
                   referenced_array=None,
                   codegen=None):
    """ Converts an Indices/Range object to a C++ array access string. """
    subset = memlet.subset if not use_other_subset else memlet.other_subset
    s = subset if relative_offset else subsets.Indices(offset)
    o = offset if relative_offset else None
    desc = (sdfg.arrays[memlet.data] if referenced_array is None else referenced_array)
    offset_cppstr = cpp_offset_expr(desc, s, o, packed_veclen, indices=indices)

    # NOTE: Are there any cases where a mix of '.' and '->' is needed when traversing nested structs?
    # TODO: Study this when changing Structures to be (optionally?) non-pointers.
    tokens = memlet.data.split('.')
    if len(tokens) > 1 and tokens[0] in sdfg.arrays and isinstance(sdfg.arrays[tokens[0]], data.Structure):
        name = memlet.data.replace('.', '->')
    else:
        name = memlet.data

    if with_brackets:
        if fpga.is_fpga_array(desc):
            # get conf flag
            decouple_array_interfaces = Config.get_bool("compiler", "xilinx", "decouple_array_interfaces")
            # TODO: Study structures on FPGAs. Should probably use 'name' instead of 'memlet.data' here.
            ptrname = fpga.fpga_ptr(memlet.data,
                                    desc,
                                    sdfg,
                                    subset,
                                    decouple_array_interfaces=decouple_array_interfaces)
        else:
            ptrname = ptr(name, desc, sdfg, codegen)
        return "%s[%s]" % (ptrname, offset_cppstr)
    else:
        return offset_cppstr


def make_ptr_vector_cast(dst_expr, dst_dtype, src_dtype, is_scalar, defined_type):
    """
    If there is a type mismatch, cast pointer type. Used mostly in vector types.
    """
    if src_dtype != dst_dtype:
        if is_scalar:
            dst_expr = '*(%s *)(&%s)' % (src_dtype.ctype, dst_expr)
        elif src_dtype.base_type != dst_dtype:
            dst_expr = '(%s)(&%s)' % (src_dtype.ctype, dst_expr)
        elif defined_type in [DefinedType.Pointer, DefinedType.ArrayInterface]:
            dst_expr = '&' + dst_expr
    elif not is_scalar:
        dst_expr = '&' + dst_expr
    return dst_expr


def cpp_ptr_expr(sdfg,
                 memlet,
                 defined_type,
                 offset=None,
                 relative_offset=True,
                 use_other_subset=False,
                 indices=None,
                 is_write=None,
                 codegen=None,
                 decouple_array_interface=False):
    """ Converts a memlet to a C++ pointer expression. """
    subset = memlet.subset if not use_other_subset else memlet.other_subset
    s = subset if relative_offset else subsets.Indices(offset)
    o = offset if relative_offset else None
    desc = sdfg.arrays[memlet.data]
    if isinstance(indices, str):
        offset_cppstr = indices
    else:
        offset_cppstr = cpp_offset_expr(desc, s, o, indices=indices)
    if fpga.is_fpga_array(desc):
        dname = fpga.fpga_ptr(memlet.data,
                              desc,
                              sdfg,
                              s,
                              is_write,
                              None,
                              None,
                              defined_type == DefinedType.ArrayInterface,
                              decouple_array_interfaces=decouple_array_interface)
    else:
        dname = ptr(memlet.data, desc, sdfg, codegen)

    if defined_type == DefinedType.Scalar:
        dname = '&' + dname

    if offset_cppstr == '0':
        return dname
    else:
        return '%s + %s' % (dname, offset_cppstr)


def _check_range_conflicts(subset, a, itersym, b, step):
    found = False
    if isinstance(step, symbolic.SymExpr):
        step = step.approx
    for rb, re, _ in subset.ndrange():
        m = rb.match(a * itersym + b)
        if m is None:
            continue
        if (m[a] >= 1) != True:
            continue
        if re != rb:
            if isinstance(rb, symbolic.SymExpr):
                rb = rb.approx
            if isinstance(re, symbolic.SymExpr):
                re = re.approx

            # If False or indeterminate, the range may
            # overlap across iterations
            if ((re - rb) >= m[a] * step) != False:
                continue

            m = re.match(a * itersym + b)
            if m is None:
                continue
            if (m[a] >= 1) != True:
                continue
        found = True
        break
    return found


def _check_map_conflicts(map, edge):
    for itervar, (_, _, mapskip) in zip(map.params, map.range):
        itersym = symbolic.pystr_to_symbolic(itervar)
        a = sp.Wild('a', exclude=[itersym])
        b = sp.Wild('b', exclude=[itersym])
        if not _check_range_conflicts(edge.data.subset, a, itersym, b, mapskip):
            return False
    # If matches all map params, good to go
    return True


def write_conflicted_map_params(map, edge):
    result = []
    for itervar, (_, _, mapskip) in zip(map.params, map.range):
        itersym = symbolic.pystr_to_symbolic(itervar)
        a = sp.Wild('a', exclude=[itersym])
        b = sp.Wild('b', exclude=[itersym])
        if not _check_range_conflicts(edge.data.subset, a, itersym, b, mapskip):
            result.append(itervar)

    return result


def is_write_conflicted(dfg, edge, datanode=None, sdfg_schedule=None):
    """
    Detects whether a write-conflict-resolving edge can be emitted without
    using atomics or critical sections.
    """
    return (is_write_conflicted_with_reason(dfg, edge, datanode, sdfg_schedule) is not None)


def is_write_conflicted_with_reason(dfg, edge, datanode=None, sdfg_schedule=None):
    """
    Detects whether a write-conflict-resolving edge can be emitted without
    using atomics or critical sections, returning the node or SDFG that caused
    the decision.
    
    :return: None if the conflict is nonatomic, otherwise returns the scope entry
             node or SDFG that caused the decision to be made.
    """

    if edge.data.wcr_nonatomic or edge.data.wcr is None:
        return None

    # If it's an entire SDFG, it's probably write-conflicted
    if isinstance(dfg, SDFG):
        if datanode is None:
            return dfg
        in_edges = find_incoming_edges(datanode, dfg)
        if len(in_edges) != 1:
            return dfg
        if (isinstance(in_edges[0].src, nodes.ExitNode)
                and (in_edges[0].src.map.schedule == dtypes.ScheduleType.Sequential
                     or in_edges[0].src.map.schedule == dtypes.ScheduleType.Snitch)):
            return None
        return dfg
    elif isinstance(dfg, gr.SubgraphView):
        dfg = dfg.graph

    # Traverse memlet path to determine conflicts.
    # If no conflicts will occur, write without atomics
    # (e.g., if the array has been defined in a non-parallel schedule context)
    while edge is not None:
        path = dfg.memlet_path(edge)
        for e in path:
            if (isinstance(e.dst, nodes.ExitNode) and (e.dst.map.schedule != dtypes.ScheduleType.Sequential
                                                       and e.dst.map.schedule != dtypes.ScheduleType.Snitch)):
                if _check_map_conflicts(e.dst.map, e):
                    # This map is parallel w.r.t. WCR
                    # print('PAR: Continuing from map')
                    continue
                # print('SEQ: Map is conflicted')
                return dfg.entry_node(e.dst)
            # Should never happen (no such thing as write-conflicting reads)
            if (isinstance(e.src, nodes.EntryNode) and e.src.map.schedule != dtypes.ScheduleType.Sequential):
                warnings.warn('Unexpected WCR path to have write-conflicting reads')
                return e.src

        sdfg = dfg.parent
        dst = path[-1].dst
        # Unexpected case
        if not isinstance(dst, nodes.AccessNode):
            warnings.warn('Unexpected WCR path to not end in access node')
            return dst

        if dfg.in_degree(dst) > 0:
            for x, y in itertools.combinations(dfg.in_edges(dst), 2):
                x, y = x.data.subset, y.data.subset
                if subsets.intersects(x, y):
                    return dst

        # If this is a nested SDFG and the access leads outside
        if not sdfg.arrays[dst.data].transient:
            if sdfg.parent_nsdfg_node is not None:
                dfg = sdfg.parent
                nsdfg = sdfg.parent_nsdfg_node
                edge = next(iter(dfg.out_edges_by_connector(nsdfg, dst.data)))
            else:
                break
        else:
            # Memlet path ends here, transient. We can thus safely write here
            edge = None
            # print('PAR: Reached transient')
            return None

    return None


class LambdaToFunction(ast.NodeTransformer):

    def visit_Lambda(self, node: ast.Lambda):
        newbody = [ast.Return(value=node.body)]
        newnode = ast.FunctionDef(name="_anonymous", args=node.args, body=newbody, decorator_list=[])
        newnode = ast.copy_location(newnode, node)
        return ast.fix_missing_locations(newnode)


def unparse_cr_split(sdfg, wcr_ast):
    """ Parses various types of WCR functions, returning a 2-tuple of body (in
        C++), and a list of arguments. """
    if isinstance(wcr_ast, ast.Lambda):
        # Convert the lambda expression into a function that we can parse
        funcdef = LambdaToFunction().visit(wcr_ast)
        return unparse_cr_split(sdfg, funcdef)
    elif isinstance(wcr_ast, ast.FunctionDef):
        # Process data structure initializers
        sinit = StructInitializer(sdfg)
        body = [sinit.visit(stmt) for stmt in wcr_ast.body]

        # Construct a C++ lambda function out of a function
        args = [n.arg for n in wcr_ast.args.args]
        return cppunparse.cppunparse(body, expr_semicolon=False), args
    elif isinstance(wcr_ast, ast.Module):
        return unparse_cr_split(sdfg, wcr_ast.body[0].value)
    elif isinstance(wcr_ast, str):
        return unparse_cr_split(sdfg, LambdaProperty.from_string(wcr_ast))
    else:
        raise NotImplementedError("INVALID TYPE OF WCR: " + type(wcr_ast).__name__)


def unparse_cr(sdfg, wcr_ast, dtype):
    """ Outputs a C++ version of a conflict resolution lambda. """
    body_cpp, args = unparse_cr_split(sdfg, wcr_ast)

    ctype = 'auto' if dtype is None else dtype.ctype

    # Construct a C++ lambda function out of a function
    return '[] (%s) { %s }' % (', '.join('const %s& %s' % (ctype, a) for a in args), body_cpp)


def connected_to_gpu_memory(node: nodes.Node, state: SDFGState, sdfg: SDFG):
    for e in state.all_edges(node):
        path = state.memlet_path(e)
        if ((isinstance(path[0].src, nodes.AccessNode)
             and path[0].src.desc(sdfg).storage is dtypes.StorageType.GPU_Global)):
            return True
    return False


def unparse_tasklet(sdfg, state_id, dfg, node, function_stream, callsite_stream, locals, ldepth, toplevel_schedule,
                    codegen):

    if node.label is None or node.label == "":
        return ""

    state_dfg = sdfg.nodes()[state_id]

    # Not [], "" or None
    if not node.code:
        return ""

    # Not [], "" or None
    if node.code_global and node.code_global.code:
        function_stream.write(
            codeblock_to_cpp(node.code_global),
            sdfg,
            state_id,
            node,
        )
        function_stream.write("\n", sdfg, state_id, node)

    # add node state_fields to the statestruct
    codegen._frame.statestruct.extend(node.state_fields)

    # If raw C++ code, return the code directly
    if node.language != dtypes.Language.Python:
        # If this code runs on the host and is associated with a GPU stream,
        # set the stream to a local variable.
        max_streams = int(Config.get("compiler", "cuda", "max_concurrent_streams"))
        if not is_devicelevel_gpu(sdfg, state_dfg, node) and (hasattr(node, "_cuda_stream")
                                                              or connected_to_gpu_memory(node, state_dfg, sdfg)):
            if max_streams >= 0:
                callsite_stream.write(
                    'int __dace_current_stream_id = %d;\n%sStream_t __dace_current_stream = __state->gpu_context->streams[__dace_current_stream_id];'
                    % (node._cuda_stream, common.get_gpu_backend()),
                    sdfg,
                    state_id,
                    node,
                )
            else:
                callsite_stream.write(
                    '%sStream_t __dace_current_stream = nullptr;' % common.get_gpu_backend(),
                    sdfg,
                    state_id,
                    node,
                )

        if node.language != dtypes.Language.CPP and node.language != dtypes.Language.MLIR:
            raise ValueError("Only Python, C++ or MLIR code supported in CPU codegen, got: {}".format(node.language))

        if node.language == dtypes.Language.MLIR:
            # Inline import because mlir.utils depends on pyMLIR which may not be installed
            # Doesn't cause crashes due to missing pyMLIR if a MLIR tasklet is not present
            from dace.codegen.targets.mlir import utils

            mlir_func_uid = "_" + str(sdfg.cfg_id) + "_" + str(state_id) + "_" + str(dfg.node_id(node))

            mlir_ast = utils.get_ast(node.code.code)
            mlir_is_generic = utils.is_generic(mlir_ast)
            mlir_entry_func = utils.get_entry_func(mlir_ast, mlir_is_generic, mlir_func_uid)

            # Arguments of the MLIR must match the input connector names of the tasklet (the "%" excluded)
            mlir_in_typed = ""
            mlir_in_untyped = ""

            for mlir_arg in utils.get_entry_args(mlir_entry_func, mlir_is_generic):
                mlir_arg_name = mlir_arg[0]
                mlir_arg_type = node.in_connectors[mlir_arg_name].ctype
                mlir_in_typed = mlir_in_typed + mlir_arg_type + " " + mlir_arg_name + ", "
                mlir_in_untyped = mlir_in_untyped + mlir_arg_name + ", "

            mlir_in_typed = mlir_in_typed[:-2]
            mlir_in_untyped = mlir_in_untyped[:-2]

            mlir_out = next(iter(node.out_connectors.items()))
            mlir_out_type = mlir_out[1].ctype
            mlir_out_name = mlir_out[0]

            # MLIR tools such as mlir-opt and mlir-translate as well as the LLVM compiler "lc" will be required to compile the MLIR tasklet
            function_stream.write('extern "C" ' + mlir_out_type + ' mlir_entry' + mlir_func_uid + '(' + mlir_in_typed +
                                  ');\n\n')
            callsite_stream.write(mlir_out_name + " = mlir_entry" + mlir_func_uid + "(" + mlir_in_untyped + ");")

        if node.language == dtypes.Language.CPP:
            callsite_stream.write(type(node).__properties__["code"].to_string(node.code), sdfg, state_id, node)

        if not is_devicelevel_gpu(sdfg, state_dfg, node) and hasattr(node, "_cuda_stream"):
            # Get GPU codegen
            from dace.codegen.targets import cuda  # Avoid import loop
            try:
                gpu_codegen = next(cg for cg in codegen._dispatcher.used_targets if isinstance(cg, cuda.CUDACodeGen))
            except StopIteration:
                return
            synchronize_streams(sdfg, state_dfg, state_id, node, node, callsite_stream, gpu_codegen)
        return

    body = node.code.code

    # Map local names to memlets (for WCR detection)
    memlets = {}
    for edge in state_dfg.all_edges(node):
        u, uconn, v, vconn, memlet = edge
        if u == node:
            memlet_nc = not is_write_conflicted(dfg, edge, sdfg_schedule=toplevel_schedule)
            memlet_wcr = memlet.wcr
            if uconn in u.out_connectors:
                conntype = u.out_connectors[uconn]
            else:
                conntype = None

            memlets[uconn] = (memlet, memlet_nc, memlet_wcr, conntype)
        elif v == node:
            if vconn in v.in_connectors:
                conntype = v.in_connectors[vconn]
            else:
                conntype = None

            memlets[vconn] = (memlet, False, None, conntype)

    # To prevent variables-redefinition, build dictionary with all the previously defined symbols
    defined_symbols = state_dfg.symbols_defined_at(node)

    defined_symbols.update(
        {k: v.dtype if hasattr(v, 'dtype') else dtypes.typeclass(type(v))
         for k, v in sdfg.constants.items()})

    for connector, (memlet, _, _, conntype) in memlets.items():
        if connector is not None:
            defined_symbols.update({connector: conntype})

    callsite_stream.write("// Tasklet code (%s)\n" % node.label, sdfg, state_id, node)
    for stmt in body:
        stmt = copy.deepcopy(stmt)
        rk = StructInitializer(sdfg).visit(stmt)
        if isinstance(stmt, ast.Expr):
            rk = DaCeKeywordRemover(sdfg, memlets, sdfg.constants, codegen).visit_TopLevelExpr(stmt)
        else:
            rk = DaCeKeywordRemover(sdfg, memlets, sdfg.constants, codegen).visit(stmt)

        if rk is not None:
            # Unparse to C++ and add 'auto' declarations if locals not declared
            result = StringIO()
            cppunparse.CPPUnparser(rk, ldepth + 1, locals, result, defined_symbols=defined_symbols)
            callsite_stream.write(result.getvalue(), sdfg, state_id, node)


def shape_to_strides(shape):
    """ Constructs strides from shape (for objects with no special strides). """
    strides = []
    curstride = 1
    for s in reversed(shape):
        strides.append(curstride)
        curstride *= s
    return list(reversed(strides))


class InterstateEdgeUnparser(cppunparse.CPPUnparser):
    """
    An extension of the Python->C++ unparser that allows including
    multidimensional array expressions from an existing SDFGs. Used in
    inter-state edge code generation.
    """

    def __init__(self, sdfg: SDFG, tree: ast.AST, file: IO[str], defined_symbols=None, codegen=None):
        self.sdfg = sdfg
        self.codegen = codegen
        super().__init__(tree, 0, cppunparse.CPPLocals(), file, expr_semicolon=False, defined_symbols=defined_symbols)

    def _Name(self, t: ast.Name):
        if t.id not in self.sdfg.arrays:
            return super()._Name(t)

        # Replace values with their code-generated names (for example, persistent arrays)
        desc = self.sdfg.arrays[t.id]
        self.write(ptr(t.id, desc, self.sdfg, self.codegen))
    
    def _Attribute(self, t: ast.Attribute):
        from dace.frontend.python.astutils import rname
        name = rname(t)
        if name not in self.sdfg.arrays:
            return super()._Attribute(t)

        # Replace values with their code-generated names (for example, persistent arrays)
        desc = self.sdfg.arrays[name]
        self.write(ptr(name, desc, self.sdfg, self.codegen))

    def _Subscript(self, t: ast.Subscript):
        from dace.frontend.python.astutils import subscript_to_slice
        target, rng = subscript_to_slice(t, self.sdfg.arrays)
        rng = subsets.Range(rng)
        if rng.num_elements() != 1:
            raise SyntaxError('Range subscripts disallowed in interstate edges')

        memlet = mmlt.Memlet(data=target, subset=rng)

        if target not in self.sdfg.arrays:
            # This could be an FPGA array whose name has been mangled
            unqualified = fpga.unqualify_fpga_array_name(self.sdfg, target)
            desc = self.sdfg.arrays[unqualified]
            self.write(cpp_array_expr(self.sdfg, memlet, referenced_array=desc, codegen=self.codegen))
        else:
            self.write(cpp_array_expr(self.sdfg, memlet, codegen=self.codegen))


class DaCeKeywordRemover(ExtNodeTransformer):
    """ Removes memlets and other DaCe keywords from a Python AST, and
        converts array accesses to C++ methods that can be generated.

        Used for unparsing Python tasklets into C++ that uses the DaCe
        runtime.

        :note: Assumes that the DaCe syntax is correct (as verified by the
               Python frontend).
    """

    def __init__(self, sdfg, memlets, constants, codegen):
        self.sdfg = sdfg
        self.memlets = memlets
        self.constants = constants
        self.codegen = codegen
        self.allow_casts = True
        self._decouple_array_interfaces = Config.get_bool("compiler", "xilinx", "decouple_array_interfaces")

    def visit_TopLevelExpr(self, node):
        # This is a DaCe shift, omit it
        if isinstance(node.value, ast.BinOp):
            if isinstance(node.value.op, ast.LShift) or isinstance(node.value.op, ast.RShift):
                return None
        return self.generic_visit(node)

    def visit_AugAssign(self, node):
        if not isinstance(node.target, ast.Subscript):
            return self.generic_visit(node)

        target = rname(node.target)
        if target not in self.memlets:
            return self.generic_visit(node)

        raise SyntaxError("Augmented assignments (e.g. +=) not allowed on " + "array memlets")

    def _replace_assignment(self, newnode: ast.AST, node: ast.Assign) -> ast.AST:
        locfix = ast.copy_location(newnode, node.value)
        if len(node.targets) == 1:
            return locfix
        # More than one target, i.e., x = y = z
        return ast.copy_location(ast.Assign(targets=node.targets[:-1], value=locfix), node)

    def _subscript_expr(self, slicenode: ast.AST, target: str) -> symbolic.SymbolicType:
        visited_slice = self.visit(slicenode)

        if isinstance(visited_slice, ast.Index):
            visited_slice = visited_slice.value

        # Collect strides for index expressions
        if target in self.constants:
            strides = shape_to_strides(self.constants[target].shape)
        else:
            memlet = self.memlets[target][0]
            dtype = self.memlets[target][3]
            dname = memlet.data
            strides = self.sdfg.arrays[dname].strides
            # Get memlet absolute strides, including tile sizes
            strides = memlet.subset.absolute_strides(strides)
            # Filter ("squeeze") strides w.r.t. scalar dimensions
            dimlen = dtype.veclen if isinstance(dtype, dtypes.vector) else 1
            subset_size = memlet.subset.size()
            indexdims = [i for i, s in enumerate(subset_size) if s == 1]
            # Pointer to a single element can use all strides
            is_scalar = not isinstance(dtype, dtypes.pointer)
            if is_scalar or data._prod(subset_size) != 1:
                strides = [
                    s for i, s in enumerate(strides) if i not in indexdims and not (s == 1 and subset_size[i] == dimlen)
                ]

        if isinstance(visited_slice, ast.Tuple):
            # If slice is multi-dimensional and writes to array with more than 1 elements, then:
            # - Assume this is indirection (?)
            # - Soft-squeeze the slice (remove unit-modes) to match the treatment of the strides above.
            if target not in self.constants:
                desc = self.sdfg.arrays[dname]
                if isinstance(desc, data.Array) and data._prod(desc.shape) != 1:
                    elts = [e for i, e in enumerate(visited_slice.elts) if desc.shape[i] != 1]
            else:
                elts = visited_slice.elts
            if len(strides) != len(elts):
                raise SyntaxError('Invalid number of dimensions in expression (expected %d, '
                                  'got %d)' % (len(strides), len(elts)))

            return sum(symbolic.pystr_to_symbolic(unparse(elt)) * s for elt, s in zip(elts, strides))

        if len(strides) != 1:
            raise SyntaxError('Missing dimensions in expression (expected %d, got one)' % len(strides))

        try:
            return symbolic.pystr_to_symbolic(unparse(visited_slice)) * strides[0]
        except (TypeError, sp.SympifyError):
            # Fallback in case of .pop() or other C++ mannerisms
            return f'({unparse(visited_slice)}) * {strides[0]}'

    def visit_Assign(self, node):
        target = rname(node.targets[-1])
        if target not in self.memlets:
            return self.generic_visit(node)

        memlet, nc, wcr, dtype = self.memlets[target]
        value = self.visit(astutils.copy_tree(node.value))

        if not isinstance(node.targets[-1], ast.Subscript):
            # Dynamic accesses or streams -> every access counts
            try:
                desc = (self.sdfg.arrays[memlet.data] if memlet and memlet.data else None)
                if memlet and memlet.data and (memlet.dynamic or isinstance(desc, data.Stream)):
                    ptrname = ptr(memlet.data, desc, self.sdfg, self.codegen._frame)
                    if wcr is not None:
                        newnode = ast.Name(
                            id=self.codegen.write_and_resolve_expr(self.sdfg,
                                                                   memlet,
                                                                   nc,
                                                                   target,
                                                                   cppunparse.cppunparse(value, expr_semicolon=False),
                                                                   dtype=dtype))
                        node.value = ast.copy_location(newnode, node.value)
                        return node
                    elif isinstance(desc, data.Stream):
                        if desc.is_stream_array():
                            index = cpp_offset_expr(desc, memlet.subset)
                            target = f"{ptrname}[{index}]"
                        else:
                            target = ptrname
                        newnode = ast.Name(id="%s.push(%s);" % (
                            target,
                            cppunparse.cppunparse(value, expr_semicolon=False),
                        ))
                    else:
                        var_type, ctypedef = self.codegen._dispatcher.defined_vars.get(ptrname)
                        if var_type == DefinedType.Scalar:
                            newnode = ast.Name(id="%s = %s;" % (
                                ptrname,
                                cppunparse.cppunparse(value, expr_semicolon=False),
                            ))
                        elif (var_type != DefinedType.ArrayInterface or isinstance(desc, data.View)):
                            newnode = ast.Name(id="%s = %s;" % (
                                cpp_array_expr(self.sdfg, memlet, codegen=self.codegen._frame),
                                cppunparse.cppunparse(value, expr_semicolon=False),
                            ))
                        else:
                            array_interface_name = fpga.fpga_ptr(
                                ptrname,
                                desc,
                                self.sdfg,
                                memlet.dst_subset,
                                True,
                                None,
                                None,
                                True,
                                decouple_array_interfaces=self._decouple_array_interfaces)
                            newnode = ast.Name(
                                id=f"{array_interface_name}"
                                f"[{cpp_array_expr(self.sdfg, memlet, with_brackets=False, codegen=self.codegen._frame)}]"
                                f" = {cppunparse.cppunparse(value, expr_semicolon=False)};")

                    return self._replace_assignment(newnode, node)
            except TypeError:  # cannot determine truth value of Relational
                pass

            return self.generic_visit(node)

        subscript = self._subscript_expr(node.targets[-1].slice, target)

        if wcr is not None:
            newnode = ast.Name(
                id=self.codegen.write_and_resolve_expr(self.sdfg,
                                                       memlet,
                                                       nc,
                                                       target,
                                                       cppunparse.cppunparse(value, expr_semicolon=False),
                                                       indices=sym2cpp(subscript),
                                                       dtype=dtype) + ';')
        else:
            newnode = ast.Name(id="%s[%s] = %s;" %
                               (target, sym2cpp(subscript), cppunparse.cppunparse(value, expr_semicolon=False)))

        return self._replace_assignment(newnode, node)

    def visit_Subscript(self, node):
        target = rname(node)
        if target not in self.memlets and target not in self.constants:
            return self.generic_visit(node)

        subscript = self._subscript_expr(node.slice, target)

        # New subscript is created as a name AST object (rather than a
        # subscript), as otherwise the visitor will recursively descend into
        # the new expression and modify it erroneously.
        defined = set(self.memlets.keys()) | set(self.constants.keys())
        newnode = ast.Name(id="%s[%s]" % (target, sym2cpp(subscript, defined)))

        return ast.copy_location(newnode, node)

    def visit_Call(self, node: ast.Call):
        funcname = rname(node.func)
        if (funcname in self.sdfg.symbols and isinstance(self.sdfg.symbols[funcname], dtypes.callback)):
            # Visit arguments without changing their types
            self.allow_casts = False
            result = self.generic_visit(node)
            self.allow_casts = True
            return result
        else:
            return self.generic_visit(node)

    def visit_Name(self, node: ast.Name):
        name = rname(node)
        if name not in self.memlets:
            return self.generic_visit(node)
        memlet, nc, wcr, dtype = self.memlets[name]
        if node.id in self.sdfg.arrays:
            ptrname = ptr(node.id, self.sdfg.arrays[node.id], self.sdfg, self.codegen._frame)
        else:
            ptrname = node.id
        try:
            defined_type, _ = self.codegen._dispatcher.defined_vars.get(ptrname)
        except KeyError:
            defined_type = None
        if (self.allow_casts and isinstance(dtype, dtypes.pointer) and memlet.subset.num_elements() == 1):
            # Special case for pointer to pointer assignment
            if memlet.data in self.sdfg.arrays and self.sdfg.arrays[memlet.data].dtype == dtype:
                return self.generic_visit(node)
            return ast.parse(f"{name}[0]").body[0].value
        elif (self.allow_casts and (defined_type in (DefinedType.Stream, DefinedType.StreamArray))
              and memlet.dynamic):
            return ast.parse(f"{name}.pop()").body[0].value
        else:
            return self.generic_visit(node)

    def visit_Expr(self, node):
        # Check for DaCe function calls
        if isinstance(node.value, ast.Call):
            # Some calls should not be parsed
            if rname(node.value.func) == "define_local":
                return None
            elif rname(node.value.func) == "define_local_scalar":
                return None
            elif rname(node.value.func) == "define_stream":
                return None
            elif rname(node.value.func) == "define_streamarray":
                return None

        return self.generic_visit(node)

    def visit_FunctionDef(self, node):
        # Do not parse internal functions
        return None

    def visit_BinOp(self, node: ast.BinOp):
        # Special case for integer powers
        if isinstance(node.op, ast.Pow):
            from dace.frontend.python import astutils
            try:
                evaluated_node = astutils.evalnode(node.right, {**self.constants, 'dace': dace, 'math': math})
                unparsed = symbolic.pystr_to_symbolic(evaluated_node)
                evaluated_constant = symbolic.evaluate(unparsed, self.constants)
                evaluated = symbolic.symstr(evaluated_constant, cpp_mode=True)
                value = ast.parse(evaluated).body[0].value
                if isinstance(evaluated_node, numbers.Number) and evaluated_node != (
                        value.value if sys.version_info >= (3, 8) else value.n):
                    raise TypeError
                node.right = ast.parse(evaluated).body[0].value
            except (TypeError, AttributeError, NameError, KeyError, ValueError, SyntaxError):
                return self.generic_visit(node)

        return self.generic_visit(node)

    # Replace default modules (e.g., math) with dace::math::
    def visit_Attribute(self, node):
        attrname = rname(node)
        module_name = attrname[:attrname.rfind(".")]
        func_name = attrname[attrname.rfind(".") + 1:]
        if module_name in dtypes._ALLOWED_MODULES:
            cppmodname = dtypes._ALLOWED_MODULES[module_name]
            return ast.copy_location(ast.Name(id=(cppmodname + func_name), ctx=ast.Load), node)
        return self.generic_visit(node)


class StructInitializer(ExtNodeTransformer):
    """ Replace struct creation calls with compound literal struct
        initializers in tasklets. """

    def __init__(self, sdfg: SDFG):
        self._structs = {}
        if sdfg is None:
            return

        # Find all struct types in SDFG
        for array in sdfg.arrays.values():
            if array is None or not hasattr(array, "dtype"):
                continue
            if isinstance(array.dtype, dace.dtypes.struct):
                self._structs[array.dtype.name] = array.dtype

    def visit_Call(self, node):
        if isinstance(node.func, ast.Name) and (node.func.id.startswith('__DACESTRUCT_')
                                                or node.func.id in self._structs):
            fields = ', '.join([
                '.%s = %s' % (rname(arg.arg), cppunparse.pyexpr2cpp(arg.value))
                for arg in sorted(node.keywords, key=lambda x: x.arg)
            ])

            tname = node.func.id
            if node.func.id.startswith('__DACESTRUCT_'):
                tname = node.func.id[len('__DACESTRUCT_'):]

            return ast.copy_location(ast.Name(id="%s { %s }" % (tname, fields), ctx=ast.Load), node)

        return self.generic_visit(node)


# TODO: This should be in the CUDA code generator. Add appropriate conditions to node dispatch predicate
def presynchronize_streams(sdfg, dfg, state_id, node, callsite_stream):
    state_dfg = sdfg.nodes()[state_id]
    if hasattr(node, "_cuda_stream") or is_devicelevel_gpu(sdfg, state_dfg, node):
        return
    for e in state_dfg.in_edges(node):
        if hasattr(e.src, "_cuda_stream") and e.src._cuda_stream != 'nullptr':
            cudastream = "__state->gpu_context->streams[%d]" % e.src._cuda_stream
            callsite_stream.write(
                "DACE_GPU_CHECK(%sStreamSynchronize(%s));" % (common.get_gpu_backend(), cudastream),
                sdfg,
                state_id,
                [e.src, e.dst],
            )


# TODO: This should be in the CUDA code generator. Add appropriate conditions to node dispatch predicate
def synchronize_streams(sdfg, dfg, state_id, node, scope_exit, callsite_stream, codegen):
    # Post-kernel stream synchronization (with host or other streams)
    max_streams = int(Config.get("compiler", "cuda", "max_concurrent_streams"))
    if max_streams >= 0:
        cudastream = "__state->gpu_context->streams[%d]" % node._cuda_stream
    else:  # Only default stream is used
        cudastream = 'nullptr'

    ########################################################
    # Memory synchronization

    # Try to see if we are removing the last element of a pooled allocation, and if so release the memory
    to_remove = set()
    for (sd, name), (state, terminators) in codegen.pool_release.items():
        if sd is not sdfg or state is not dfg:
            continue
        if len(terminators) == 0:  # Already empty, let end-of-state handle
            continue
        if scope_exit not in terminators:
            continue

        # If we are the ones to remove the last terminator, release memory
        terminators.remove(scope_exit)
        if len(terminators) == 0:
            backend = common.get_gpu_backend()
            desc = sd.arrays[name]
            ptrname = ptr(name, desc, sd, codegen._frame)
            if isinstance(desc, data.Array) and desc.start_offset != 0:
                ptrname = f'({ptrname} - {sym2cpp(desc.start_offset)})'
            if Config.get_bool('compiler', 'cuda', 'syncdebug'):
                callsite_stream.write(f'DACE_GPU_CHECK({backend}FreeAsync({ptrname}, {cudastream}));\n', sdfg, state_id,
                                      scope_exit)
                callsite_stream.write(f'DACE_GPU_CHECK({backend}DeviceSynchronize());')
            else:
                callsite_stream.write(f'{backend}FreeAsync({ptrname}, {cudastream});\n', sdfg, state_id, scope_exit)
            to_remove.add((sd, name))

    # Clear all released memory from tracking
    for sd, name in to_remove:
        del codegen.pool_release[(sd, name)]

    ########################################################
    # Stream synchronization

    # Synchronize end of kernel with output data (multiple kernels
    # lead to same data node)
    if max_streams >= 0 and hasattr(node, "_cuda_stream"):
        backend = common.get_gpu_backend()

        for edge in dfg.out_edges(scope_exit):

            if (isinstance(edge.dst, nodes.AccessNode) and hasattr(edge.dst, '_cuda_stream')
                    and edge.dst._cuda_stream != node._cuda_stream):
                callsite_stream.write(
                    """DACE_GPU_CHECK({backend}EventRecord(__state->gpu_context->events[{ev}], {src_stream}));
DACE_GPU_CHECK({backend}StreamWaitEvent(__state->gpu_context->streams[{dst_stream}], __state->gpu_context->events[{ev}], 0));"""
                    .format(
                        ev=edge._cuda_event if hasattr(edge, "_cuda_event") else 0,
                        src_stream=cudastream,
                        dst_stream=edge.dst._cuda_stream,
                        backend=backend,
                    ),
                    sdfg,
                    state_id,
                    [edge.src, edge.dst],
                )
                continue

            # If a view, get the relevant access node
            dstnode = edge.dst
            while isinstance(sdfg.arrays[dstnode.data], data.View):
                dstnode = dfg.out_edges(dstnode)[0].dst

            # We need the streams leading out of the output data
            for e in dfg.out_edges(dstnode):
                if isinstance(e.dst, nodes.AccessNode):
                    continue
                # If no stream at destination: synchronize stream with host.
                if not hasattr(e.dst, "_cuda_stream"):
                    pass
                    # Done at destination

                # If different stream at destination: record event and wait
                # for it in target stream.
                elif e.dst._cuda_stream != node._cuda_stream:
                    callsite_stream.write(
                        """{backend}EventRecord(__state->gpu_context->events[{ev}], {src_stream});
    {backend}StreamWaitEvent(__state->gpu_context->streams[{dst_stream}], __state->gpu_context->events[{ev}], 0);""".
                        format(
                            ev=e._cuda_event if hasattr(e, "_cuda_event") else 0,
                            src_stream=cudastream,
                            dst_stream=e.dst._cuda_stream,
                            backend=backend,
                        ),
                        sdfg,
                        state_id,
                        [e.src, e.dst],
                    )
                # Otherwise, no synchronization necessary<|MERGE_RESOLUTION|>--- conflicted
+++ resolved
@@ -340,11 +340,7 @@
             defined_type = DefinedType.Scalar
             if is_write is False:
                 typedef = make_const(typedef)
-<<<<<<< HEAD
-            if not isinstance(desc, data.StructArray):
-=======
             if not isinstance(desc, data.ContainerArray):
->>>>>>> da39f652
                 ref = '&'
         else:
             # constexpr arrays
