--- conflicted
+++ resolved
@@ -55,40 +55,33 @@
         offset_cppstr = "0"
     dt = ""
 
-<<<<<<< HEAD
-    def_type, _ = dispatcher.defined_vars.get(data_name)
-
+    is_global = data_desc.lifetime in (dtypes.AllocationLifetime.Global,
+                                      dtypes.AllocationLifetime.Persistent)
+    defined_types = None
+    try:
+        if (isinstance(data_desc, data.Array)
+                and not isinstance(data_desc, data.View) and any(
+                    str(s) not in sdfg.free_symbols.union(sdfg.constants.keys())
+                    for s in data_desc.free_symbols)):
+            defined_types = dispatcher.declared_arrays.get(data_name,
+                                                           is_global=is_global)
+    except KeyError:
+        pass
+    if not defined_types:
+        defined_types = dispatcher.defined_vars.get(data_name,
+                                                    is_global=is_global)
+    def_type, _ = defined_types
     expr = ptr(
         data_name,
         data_desc,
+        sdfg, 
         hbm_bank,
-        sdfg,
         is_write,
         dispatcher,
         0,
         def_type == DefinedType.ArrayInterface
         # If this is a view, it has already been renamed
         and not isinstance(data_desc, data.View))
-=======
-    expr = ptr(dataname, datadesc, sdfg)
-
-    is_global = datadesc.lifetime in (dtypes.AllocationLifetime.Global,
-                                      dtypes.AllocationLifetime.Persistent)
-    defined_types = None
-    try:
-        if (isinstance(datadesc, data.Array)
-                and not isinstance(datadesc, data.View) and any(
-                    str(s) not in sdfg.free_symbols.union(sdfg.constants.keys())
-                    for s in datadesc.free_symbols)):
-            defined_types = dispatcher.declared_arrays.get(dataname,
-                                                           is_global=is_global)
-    except KeyError:
-        pass
-    if not defined_types:
-        defined_types = dispatcher.defined_vars.get(dataname,
-                                                    is_global=is_global)
-    def_type, _ = defined_types
->>>>>>> 7d0529f8
 
     add_offset = offset_cppstr != "0"
 
@@ -243,19 +236,15 @@
     return copy_shape, src_strides, dst_strides, src_expr, dst_expr
 
 
-<<<<<<< HEAD
 def ptr(name: str,
         desc: data.Data = None,
+        sdfg: dace.SDFG = None,
         subset_info_hbm: Union[subsets.Subset, int] = None,
-        sdfg: dace.SDFG = None,
         is_write: bool = None,
         dispatcher=None,
         ancestor: int = 0,
         is_array_interface: bool = False,
         interface_id: Union[int, List[int]] = None) -> str:
-=======
-def ptr(name: str, desc: data.Data, sdfg: SDFG = None) -> str:
->>>>>>> 7d0529f8
     """
     Returns a string that points to the data based on its name, and various other conditions
     that may apply for that data field.
@@ -273,8 +262,9 @@
             and desc.storage != dtypes.StorageType.CPU_ThreadLocal):
         from dace.codegen.targets.cuda import CUDACodeGen  # Avoid import loop
         if not CUDACodeGen._in_device_code:  # GPU kernels cannot access state
-<<<<<<< HEAD
-            return f'__state->{name}'
+            if not sdfg:
+                raise ValueError("Missing SDFG value")
+            return f'__state->__{sdfg.sdfg_id}_{name}'
     if (desc is not None and utils.is_hbm_array(desc)):
         if (subset_info_hbm == None):
             raise ValueError(
@@ -321,12 +311,6 @@
                 name = f"{name}_{interface_id[subset_info_hbm]}"
             else:
                 name = f"{name}_{interface_id}"
-=======
-            if not sdfg:
-                raise ValueError("Missing SDFG value")
-            return f'__state->__{sdfg.sdfg_id}_{name}'
-
->>>>>>> 7d0529f8
     return name
 
 
@@ -349,10 +333,6 @@
     """
     desc = sdfg.arrays[memlet.data]
     typedef = conntype.ctype
-<<<<<<< HEAD
-=======
-    datadef = ptr(memlet.data, desc, sdfg)
->>>>>>> 7d0529f8
     offset = cpp_offset_expr(desc, memlet.subset)
     offset_expr = '[' + offset + ']'
     is_scalar = not isinstance(conntype, dtypes.pointer)
@@ -360,14 +340,6 @@
 
     # Get defined type (pointer, stream etc.) and change the type definition
     # accordingly.
-<<<<<<< HEAD
-    defined_type, defined_ctype = dispatcher.defined_vars.get(
-        memlet.data, ancestor)
-
-    datadef = ptr(memlet.data, desc, bank_info, sdfg, is_write, dispatcher,
-                  ancestor, defined_type == DefinedType.ArrayInterface)
-
-=======
     defined_types = None
     try:
         if (isinstance(desc, data.Array) and not isinstance(desc, data.View)
@@ -381,7 +353,9 @@
     if not defined_types:
         defined_types = dispatcher.defined_vars.get(memlet.data, ancestor)
     defined_type, defined_ctype = defined_types
->>>>>>> 7d0529f8
+    datadef = ptr(memlet.data, desc, sdfg, bank_info, is_write, dispatcher,
+                  ancestor, defined_type == DefinedType.ArrayInterface)
+    
     if (defined_type == DefinedType.Pointer
             or (defined_type == DefinedType.ArrayInterface
                 and isinstance(desc, data.View))):
@@ -650,11 +624,7 @@
     offset_cppstr = cpp_offset_expr(desc, s, o, packed_veclen, indices=indices)
 
     if with_brackets:
-<<<<<<< HEAD
-        ptrname = ptr(memlet.data, desc, subset, sdfg)
-=======
-        ptrname = ptr(memlet.data, desc, sdfg)
->>>>>>> 7d0529f8
+        ptrname = ptr(memlet.data, desc, sdfg, subset)
         return "%s[%s]" % (ptrname, offset_cppstr)
     else:
         return offset_cppstr
@@ -694,17 +664,8 @@
         offset_cppstr = indices
     else:
         offset_cppstr = cpp_offset_expr(desc, s, o, indices=indices)
-<<<<<<< HEAD
-    dname = ptr(memlet.data, desc, memlet.subset, sdfg, is_write, None, None,
+    dname = ptr(memlet.data, desc, sdfg, memlet.subset, is_write, None, None,
                 defined_type == DefinedType.ArrayInterface)
-=======
-    dname = ptr(memlet.data, desc, sdfg)
-
-    if defined_type == DefinedType.ArrayInterface:
-        if is_write is None:
-            raise ValueError("is_write must be set for ArrayInterface.")
-        dname = array_interface_variable(dname, is_write, None)
->>>>>>> 7d0529f8
 
     if defined_type == DefinedType.Scalar:
         dname = '&' + dname
@@ -1272,8 +1233,9 @@
                             ))
                         else:
                             array_interface_name = ptr(memlet.data, desc,
+                                                        self.sdfg,
                                                        memlet.dst_subset,
-                                                       self.sdfg, True, None,
+                                                        True, None,
                                                        None, True)
                             newnode = ast.Name(
                                 id=f"{array_interface_name}"
