--- conflicted
+++ resolved
@@ -19,6 +19,7 @@
 from dace.codegen.prettycode import CodeIOStream
 from dace.codegen.targets.target import make_absolute
 from dace.codegen.targets import cpp, fpga
+from dace.codegen.targets.common import codeblock_to_cpp
 from dace.codegen.tools.type_inference import infer_expr_type
 from dace.codegen.targets.common import sym2cpp
 from dace.frontend.python.astutils import rname, unparse
@@ -75,18 +76,11 @@
             return
         # Keep track of generated converters and constantsto avoid multiple definition
         self.generated_converters = set()
-<<<<<<< HEAD
-        self.generated_constants = set()
-
-=======
         # constants
         self.generated_constants = set()
->>>>>>> 4a9642c5
         # Channel mangles
         self.channel_mangle = defaultdict(dict)
         # Modules name mangles
-        self.module_mange = defaultdict(dict)
-
         self.module_mange = defaultdict(dict)
 
         super().__init__(*args, **kwargs)
@@ -227,11 +221,7 @@
     def create_mangled_module_name(self, module_name, kernel_id):
         '''
         Memorize and returns the mangled name of a module (OpenCL kernel)
-<<<<<<< HEAD
-        The dictionary is organized as (module_name) : {kernel_id: mangled_name)
-=======
         The dictionary is organized as {module_name: {kernel_id: mangled_name}}
->>>>>>> 4a9642c5
         '''
 
         if kernel_id not in self.module_mange[module_name]:
@@ -620,19 +610,11 @@
         # "_cra_slave_inst", which is 15 characters, so we restrict to
         # 61 - 15 = 46, and round down to 36 to be conservative, since
         # internally could still fail while dealing with RTL.
-<<<<<<< HEAD
-        # Therefore we cut down names longer than that
-=======
         # However, in this way we could have name clashes (e.g., if we have two almost identical NestedSDFG).
         # Therefore we explicitly take care of this by mangling the name
         module_function_name = self.create_mangled_module_name(
             module_function_name[0:36], self._kernel_count)
->>>>>>> 4a9642c5
-
-        # But tha is no more sufficient: indeed, if we two almost identical NestedSDFG, it could happen
-        # that we have module name clashes. Therefore we also take care of this
-        module_function_name = self.create_mangled_module_name(
-            module_function_name[0:36], self._kernel_count)
+
         # Unrolling processing elements: if there first scope of the subgraph
         # is an unrolled map, generate a processing element for each iteration
         scope_children = subgraph.scope_children()
@@ -826,7 +808,6 @@
             desc = sdfg.arrays[in_memlet.data]
             defined_type, defined_ctype = self._dispatcher.defined_vars.get(
                 in_memlet.data, 1)
-
             if isinstance(desc, dace.data.Array) and (
                     desc.storage == dtypes.StorageType.FPGA_Global
                     or desc.storage == dtypes.StorageType.FPGA_Local):
@@ -1365,16 +1346,9 @@
                 callsite_stream.write(result.getvalue(), sdfg, state_id, node)
 
     def generate_constants(self, sdfg, callsite_stream):
-<<<<<<< HEAD
-        # To avoid constants being multiple defined, define it the first time
-        # that we encounter it, and then we only declare it (as extern)
-
-        # Write constants
-=======
         # To avoid a constant being multiple defined, define it once and
         # declare it as extern everywhere else.
 
->>>>>>> 4a9642c5
         for cstname, (csttype, cstval) in sdfg.constants_prop.items():
             if isinstance(csttype, dace.data.Array):
                 const_str = "__constant " + csttype.dtype.ctype + \
@@ -1394,15 +1368,9 @@
                     const_str = "extern " + const_str + ";\n"
                 callsite_stream.write(const_str, sdfg)
             else:
-<<<<<<< HEAD
-                # this is a scalar. Now, definining this as an exter has the drawback
-                # that it is not resolved at compile time, preventing us to allocate fast memory
-                # Therefore, we will stick here a nice #define
-=======
                 # This is a scalar: defining it as an extern variable has the drawback
                 # that it is not resolved at compile time, preventing the compiler to
                 # allocate fast memory. Therefore, we will use a #define
->>>>>>> 4a9642c5
                 callsite_stream.write(f"#define {cstname} {sym2cpp(cstval)}\n",
                                       sdfg)
 
