--- conflicted
+++ resolved
@@ -1407,104 +1407,4 @@
             self._dispatcher.dispatch_allocate(sdfg, state, None, arr_node,
                                                None, host_code_stream)
             self._dispatcher.dispatch_initialize(sdfg, state, None, arr_node,
-<<<<<<< HEAD
                                                  None, host_code_stream)
-=======
-                                                 None, host_code_stream)
-
-
-# ------------------------------------------------------------------------------
-
-
-@dace.serialize.serializable
-class PipelineEntry(dace.graph.nodes.MapEntry):
-    @staticmethod
-    def map_type():
-        return Pipeline
-
-    @property
-    def pipeline(self):
-        return self._map
-
-    @pipeline.setter
-    def pipeline(self, val):
-        self._map = val
-
-
-@dace.serialize.serializable
-class PipelineExit(dace.graph.nodes.MapExit):
-    @staticmethod
-    def map_type():
-        return Pipeline
-
-    @property
-    def pipeline(self):
-        return self._map
-
-    @pipeline.setter
-    def pipeline(self, val):
-        self._map = val
-
-
-@make_properties
-class Pipeline(dace.graph.nodes.Map):
-    """ This a convenience-subclass of Map that allows easier implementation of
-        loop nests (using regular Map indices) that need a constant-sized
-        initialization and drain phase (e.g., N*M + c iterations), which would
-        otherwise need a flattened one-dimensional map.
-    """
-    init_size = Property(dtype=int,
-                         desc="Number of initialization iterations.")
-    init_overlap = Property(
-        dtype=int,
-        desc="Whether to increment regular map indices during initialization.")
-    drain_size = Property(dtype=int, desc="Number of drain iterations.")
-    drain_overlap = Property(
-        dtype=int,
-        desc="Whether to increment regular map indices during pipeline drain.")
-
-    def __init__(self,
-                 *args,
-                 init_size=0,
-                 init_overlap=False,
-                 drain_size=0,
-                 drain_overlap=False,
-                 **kwargs):
-        super(Pipeline, self).__init__(*args, **kwargs)
-        self.init_size = init_size
-        self.init_overlap = init_overlap
-        self.drain_size = drain_size
-        self.drain_overlap = drain_overlap
-
-    def iterator_str(self):
-        return "__" + "".join(self.params)
-
-    def loop_bound_str(self):
-        bound = 1
-        for begin, end, step in self.range:
-            bound *= (step + end - begin) // step
-        # Add init and drain phases when relevant
-        add_str = (" + " + sym2cpp(self.init_size)
-                   if self.init_size != 0 and not self.init_overlap else "")
-        add_str += (" + " + sym2cpp(self.drain_size)
-                    if self.drain_size != 0 and not self.drain_overlap else "")
-        return sym2cpp(bound) + add_str
-
-    def init_condition(self):
-        """Variable that can be checked to see if pipeline is currently in
-           initialization phase."""
-        if self.init_size <= 0:
-            raise ValueError("No init condition exists for " + self.label)
-        return self.iterator_str() + "_init"
-
-    def drain_condition(self):
-        """Variable that can be checked to see if pipeline is currently in
-           draining phase."""
-        if self.drain_size <= 0:
-            raise ValueError("No drain condition exists for " + self.label)
-        return self.iterator_str() + "_drain"
-
-
-PipelineEntry = indirect_properties(Pipeline,
-                                    lambda obj: obj.map)(PipelineEntry)
->>>>>>> e7e96e6a
