--- conflicted
+++ resolved
@@ -1452,7 +1452,6 @@
                 if Config.get('compiler', 'fpga_vendor').lower() == "intel_fpga":
                     raise NotImplementedError("n-dimensional copies are not supported for Intel FPGA's")
 
-<<<<<<< HEAD
                 #Compute all required sizes
                 src_copy_offset = [
                     cpp.sym2cpp(start) for start, _, _ in memlet.src_subset
@@ -1518,37 +1517,21 @@
                 ])
 
             def apply_cast(ptrstr):
-=======
-                ptr_str = (fpga_ptr(src_node.data, src_nodedesc, sdfg,
-                                          src_subset) +
-                           (" + {}".format(offset_src) if outgoing_memlet
-                            and str(offset_src) != "0" else ""))
->>>>>>> f1af54e0
                 if cast:
                     return "reinterpret_cast<{} const *>({})".format(
                         device_dtype.ctype, ptrstr)
                 return ptrstr
 
-<<<<<<< HEAD
             dst_subset = memlet.dst_subset or memlet.subset
             src_subset = memlet.src_subset or memlet.subset
-=======
-                callsite_stream.write(
-                    "{}.CopyFromHost({}, {}, {});".format(
-                        fpga_ptr(dst_node.data, dst_nodedesc, sdfg,
-                                       dst_subset),
-                        (offset_dst if not outgoing_memlet else 0), copysize,
-                        ptr_str), sdfg, state_id, [src_node, dst_node])
->>>>>>> f1af54e0
 
             if host_to_device:
-                ptr_str = fpga_utils.ptr(src_node.data, src_nodedesc, sdfg,
+                ptr_str = fpga_ptr(src_node.data, src_nodedesc, sdfg,
 							  src_subset)
 
-<<<<<<< HEAD
                 if isNDCopy:
                     callsite_stream.write(
-                        f"{fpga_utils.ptr(dst_node.data, dst_nodedesc, sdfg, dst_subset)}.CopyBlockFromHost("
+                        f"{fpga_ptr(dst_node.data, dst_nodedesc, sdfg, dst_subset)}.CopyBlockFromHost("
                         f"{cpp.to_cpp_array(src_copy_offset, 'size_t', True)}, "
                         f"{cpp.to_cpp_array(dst_copy_offset, 'size_t')}, "
                         f"{cpp.to_cpp_array(copy_shape_cpp, 'size_t')}, "
@@ -1560,17 +1543,17 @@
                     if offset_src != "0":
                         ptr_str = f"{ptr_str} + {offset_src}"
                     callsite_stream.write(
-                        f"{fpga_utils.ptr(dst_node.data, dst_nodedesc, sdfg, dst_subset)}.CopyFromHost("
+                        f"{fpga_ptr(dst_node.data, dst_nodedesc, sdfg, dst_subset)}.CopyFromHost("
                         f"{offset_dst}, {copysize}, {apply_cast(ptr_str)});",
                         sdfg, state_id, [src_node, dst_node])
 
             elif device_to_host:
-                ptr_str = fpga_utils.ptr(dst_node.data, dst_nodedesc, sdfg, 
+                ptr_str = fpga_ptr(dst_node.data, dst_nodedesc, sdfg, 
                                 dst_subset)
 
                 if isNDCopy:
                     callsite_stream.write(
-                        f"{fpga_utils.ptr(src_node.data, src_nodedesc, sdfg, src_subset)}.CopyBlockToHost("
+                        f"{fpga_ptr(src_node.data, src_nodedesc, sdfg, src_subset)}.CopyBlockToHost("
                         f"{cpp.to_cpp_array(dst_copy_offset, 'size_t', True)}, "
                         f"{cpp.to_cpp_array(src_copy_offset, 'size_t')}, "
                         f"{cpp.to_cpp_array(copy_shape_cpp, 'size_t')}, "
@@ -1582,33 +1565,16 @@
                     if offset_dst != "0":
                         ptr_str = f"{ptr_str} + {offset_dst}"
                     callsite_stream.write(
-                        f"{fpga_utils.ptr(src_node.data, src_nodedesc, sdfg, src_subset)}.CopyToHost("
+                        f"{fpga_ptr(src_node.data, src_nodedesc, sdfg, src_subset)}.CopyToHost("
                         f"{offset_src}, {copysize}, {apply_cast(ptr_str)});",
                         sdfg, state_id, [src_node, dst_node])
-=======
-                ptr_str = (fpga_ptr(dst_node.data, dst_nodedesc, sdfg,
-                                          dst_subset) +
-                           (" + {}".format(offset_dst) if outgoing_memlet
-                            and str(offset_dst) != "0" else ""))
-                if cast:
-                    ptr_str = "reinterpret_cast<{} *>({})".format(
-                        device_dtype.ctype, ptr_str)
-
-                callsite_stream.write(
-                    "{}.CopyToHost({}, {}, {});".format(
-                        fpga_ptr(src_node.data, src_nodedesc, sdfg,
-                                       src_subset),
-                        (offset_src if outgoing_memlet else 0), copysize,
-                        ptr_str), sdfg, state_id, [src_node, dst_node])
->>>>>>> f1af54e0
 
             elif device_to_device:
-                ptr_str_src = fpga_utils.ptr(src_node.data, src_nodedesc, sdfg,
+                ptr_str_src = fpga_ptr(src_node.data, src_nodedesc, sdfg,
                                        src_subset)
-                ptr_str_dst = fpga_utils.ptr(dst_node.data, dst_nodedesc, sdfg,
+                ptr_str_dst = fpga_ptr(dst_node.data, dst_nodedesc, sdfg,
                                        dst_subset)
 
-<<<<<<< HEAD
                 if isNDCopy:
                     callsite_stream.write(
                         f"{ptr_str_src}.CopyBlockToDevice("
@@ -1623,17 +1589,6 @@
                         f"{ptr_str_src}.CopyToDevice({offset_src}, {copysize}, "
                         f"{ptr_str_dst}, {offset_dst});", sdfg, state_id,
                         [src_node, dst_node])
-=======
-                callsite_stream.write(
-                    "{}.CopyToDevice({}, {}, {}, {});".format(
-                        fpga_ptr(src_node.data, src_nodedesc, sdfg,
-                                       src_subset),
-                        (offset_src if outgoing_memlet else 0), copysize,
-                        fpga_ptr(dst_node.data, dst_nodedesc, sdfg,
-                                       dst_subset),
-                        (offset_dst if not outgoing_memlet else 0)), sdfg,
-                    state_id, [src_node, dst_node])
->>>>>>> f1af54e0
 
         # Reject copying to/from local memory from/to outside the FPGA
         elif (data_to_data
