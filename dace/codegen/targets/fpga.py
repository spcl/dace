# Copyright 2019-2021 ETH Zurich and the DaCe authors. All rights reserved.
from copy import deepcopy
from six import StringIO
import collections
import enum
import functools
import itertools
import re
import warnings
import sympy as sp
import numpy as np
from typing import Dict, Union

import dace
from dace.codegen.targets import cpp
from dace import subsets, data as dt, dtypes
from dace import memlet
from dace.config import Config
from dace.frontend import operations
from dace.sdfg import SDFG, nodes, utils, dynamic_map_inputs
from dace.sdfg import ScopeSubgraphView, find_input_arraynode, find_output_arraynode
from dace.codegen import exceptions as cgx
from dace.codegen.codeobject import CodeObject
from dace.codegen.dispatcher import DefinedType
from dace.codegen.prettycode import CodeIOStream
from dace.codegen.targets.target import (TargetCodeGenerator, IllegalCopy,
                                         make_absolute)
from dace.codegen import cppunparse
from dace.properties import Property, make_properties, indirect_properties
from dace.symbolic import evaluate
import dace.symbolic

_CPU_STORAGE_TYPES = {
    dtypes.StorageType.CPU_Heap, dtypes.StorageType.CPU_ThreadLocal,
    dtypes.StorageType.CPU_Pinned
}
_FPGA_STORAGE_TYPES = {
    dtypes.StorageType.FPGA_Global, dtypes.StorageType.FPGA_Local,
    dtypes.StorageType.FPGA_Registers, dtypes.StorageType.FPGA_ShiftRegister
}


def vector_element_type_of(dtype):
    if isinstance(dtype, dace.pointer):
        # "Dereference" the pointer type and try again
        return vector_element_type_of(dtype.base_type)
    elif isinstance(dtype, dace.vector):
        return dtype.base_type
    return dtype


def is_fpga_kernel(sdfg, state):
    """
    Returns whether the given state is an FPGA kernel and should be dispatched
    to the FPGA code generator.
    :return: True if this is an FPGA kernel, False otherwise.
    """
    if ("is_FPGA_kernel" in state.location
            and state.location["is_FPGA_kernel"] == False):
        return False
    data_nodes = state.data_nodes()
    if len(data_nodes) == 0:
        return False
    for n in data_nodes:
        if n.desc(sdfg).storage not in (dtypes.StorageType.FPGA_Global,
                                        dtypes.StorageType.FPGA_Local,
                                        dtypes.StorageType.FPGA_Registers,
                                        dtypes.StorageType.FPGA_ShiftRegister):
            return False
    return True


class FPGACodeGen(TargetCodeGenerator):
    # Set by deriving class
    target_name = None
    title = None
    language = None

    def __init__(self, frame_codegen, sdfg: SDFG):

        # The inheriting class must set target_name, title and language.

        self._in_device_code = False
        self._cpu_codegen = None
        self._frame = frame_codegen
        self._dispatcher = frame_codegen.dispatcher
        self._kernel_count = 0
        self._global_sdfg = sdfg
        self._program_name = sdfg.name

        # Verify that we did not miss the allocation of any global arrays, even
        # if they're nested deep in the SDFG
        self._allocated_global_arrays = set()
        self._unrolled_pes = set()

        # Register dispatchers
        self._cpu_codegen = self._dispatcher.get_generic_node_dispatcher()

        self._host_codes = []
        self._kernel_codes = []
        # any other kind of generated file if any (name, code object)
        self._other_codes = {}
        self._bank_assignments = {}  # {(data name, sdfg): (type, id)}
        self._stream_connections = {}  # { name: [src, dst] }

        # Register additional FPGA dispatchers
        self._dispatcher.register_map_dispatcher(
            [dtypes.ScheduleType.FPGA_Device], self)

        self._dispatcher.register_state_dispatcher(
            self,
            predicate=is_fpga_kernel)

        self._dispatcher.register_node_dispatcher(
            self,
            predicate=lambda sdfg, state, node: self._in_device_code and not (
                isinstance(node, nodes.Tasklet) and node.language == dtypes.
                Language.SystemVerilog))

        fpga_storage = [
            dtypes.StorageType.FPGA_Global,
            dtypes.StorageType.FPGA_Local,
            dtypes.StorageType.FPGA_Registers,
            dtypes.StorageType.FPGA_ShiftRegister,
        ]
        self._dispatcher.register_array_dispatcher(fpga_storage, self)

        # Register permitted copies
        for storage_from in itertools.chain(fpga_storage,
                                            [dtypes.StorageType.Register]):
            for storage_to in itertools.chain(fpga_storage,
                                              [dtypes.StorageType.Register]):
                if (storage_from == dtypes.StorageType.Register
                        and storage_to == dtypes.StorageType.Register):
                    continue
                self._dispatcher.register_copy_dispatcher(
                    storage_from, storage_to, None, self)
        self._dispatcher.register_copy_dispatcher(
            dtypes.StorageType.FPGA_Global, dtypes.StorageType.CPU_Heap, None,
            self)
        self._dispatcher.register_copy_dispatcher(
            dtypes.StorageType.FPGA_Global, dtypes.StorageType.CPU_ThreadLocal,
            None, self)
        self._dispatcher.register_copy_dispatcher(
            dtypes.StorageType.CPU_Heap, dtypes.StorageType.FPGA_Global, None,
            self)
        self._dispatcher.register_copy_dispatcher(
            dtypes.StorageType.CPU_ThreadLocal, dtypes.StorageType.FPGA_Global,
            None, self)

        # Memory width converters (gearboxing) to generate globally
        self.converters_to_generate = set()

    @property
    def has_initializer(self):
        return True

    @property
    def has_finalizer(self):
        return False

    def on_target_used(self) -> None:
        # Right before finalizing code, write FPGA context to state structure
        self._frame.statestruct.append('dace::fpga::Context *fpga_context;')

    def generate_state(self, sdfg, state, function_stream, callsite_stream):
        """Generate a kernel that runs all connected components within a state
           as concurrent dataflow modules."""

        state_id = sdfg.node_id(state)

        # Determine independent components
        subgraphs = dace.sdfg.concurrent_subgraphs(state)

        # Generate kernel code
        shared_transients = set(sdfg.shared_transients())

        if not self._in_device_code:

            # Allocate global memory transients, unless they are shared with
            # other states
            all_transients = set(state.all_transients())
            allocated = set(shared_transients)
            for node in state.data_nodes():
                data = node.desc(sdfg)
                if node.data not in all_transients or node.data in allocated:
                    continue
                if (data.storage == dtypes.StorageType.FPGA_Global
                        # and isinstance(data, dt.Array)
                        and not isinstance(data, dt.View)):
                    allocated.add(node.data)
                    self._dispatcher.dispatch_allocate(sdfg, state, state_id,
                                                       node, function_stream,
                                                       callsite_stream)

            # Create a unique kernel name to avoid name clashes
            # If this kernels comes from a Nested SDFG, use that name also
            if sdfg.parent_nsdfg_node is not None:
                kernel_name = "{}_{}_{}".format(sdfg.parent_nsdfg_node.label,
                                                state.label, sdfg.sdfg_id)
            else:
                kernel_name = "{}_{}".format(state.label, sdfg.sdfg_id)
            # Vitis HLS removes double underscores, which leads to a compilation
            # error down the road due to kernel name mismatch. Remove them here
            # to prevent this
            while True:
                _kernel_name = kernel_name.replace("__", "_")
                if kernel_name == _kernel_name:
                    break
                else:
                    kernel_name = _kernel_name

            # Generate kernel code
            self.generate_kernel(sdfg, state, kernel_name, subgraphs,
                                 function_stream, callsite_stream)
            # Emit the connections ini file
            if len(self._stream_connections) > 0:
                ini_stream = CodeIOStream()
                ini_stream.write('[connectivity]')
                for _, (src, dst) in self._stream_connections.items():
                    ini_stream.write('stream_connect={}:{}'.format(src, dst))
                self._other_codes['link.ini'] = ini_stream

        else:  # self._in_device_code == True

            to_allocate = dace.sdfg.local_transients(sdfg, state, None)
            allocated = set()
            for node in state.data_nodes():
                data = node.desc(sdfg)
                if node.data not in to_allocate or node.data in allocated:
                    continue
                # Make sure there are no global transients in the nested state
                # that are thus not gonna be allocated
                if data.storage == dtypes.StorageType.FPGA_Global and not isinstance(
                        data, dt.View):
                    raise cgx.CodegenError(
                        "Cannot allocate global memory from device code.")
                allocated.add(node.data)
                # Allocate transients
                self._dispatcher.dispatch_allocate(sdfg, state, state_id, node,
                                                   function_stream,
                                                   callsite_stream)

            self.generate_nested_state(sdfg, state, state.label, subgraphs,
                                       function_stream, callsite_stream)

    @staticmethod
    def shared_data(subgraphs):
        """Returns a set of data objects that are shared between two or more of
           the specified subgraphs."""
        shared = set()
        if len(subgraphs) >= 2:
            seen = {}
            for sg in subgraphs:
                for node in sg:
                    if isinstance(node, dace.sdfg.nodes.AccessNode):
                        if node.data in seen:
                            if seen[node.data] != sg:
                                shared.add(node.data)
                        else:
                            seen[node.data] = sg
        return shared

    def make_parameters(self, sdfg, state, subgraphs):
        """
        Determines the parameters that must be passed to the passed list of
        subgraphs, as well as to the global kernel.
        :return: A tuple with the following six entries:
                 - Data container parameters that should be passed from the
                   host to the FPGA kernel.
                 - Data containers that are local to the kernel, but must be
                   allocated by the host prior to invoking the kernel.
                 - A dictionary mapping from each processing element subgraph
                   to which parameters it needs (from the total list of
                   parameters).
                 - Parameters that must be passed to the kernel from the host,
                   but that do not exist before the CPU calls the kernel
                   wrapper.
                 - A dictionary of which memory interfaces should be assigned to
                   which memory banks.
                 - External streams that connect different FPGA kernels, and
                   must be defined during the compilation flow.
        """

        # Get a set of data nodes that are shared across subgraphs
        shared_data = self.shared_data(subgraphs)
        # Transients that are accessed in other states in this SDFG
        used_outside = sdfg.shared_transients()

        # Build a dictionary of arrays to arbitrary data nodes referring to
        # them, needed to trace memory bank assignments and to pass to the array
        # allocator
        data_to_node: Dict[str: dace.nodes.Node] = {}

        global_data_parameters = set()
        # Count appearances of each global array to create multiple interfaces
        global_interfaces: Dict[str, int] = collections.defaultdict(int)

        top_level_local_data = set()
        subgraph_parameters = collections.OrderedDict()  # {subgraph: [params]}
        nested_global_transients = set()
        # [(Is an output, dataname string, data object, interface)]
        external_streams: Set[tuple[bool, str, dt, dict[str, int]]] = set()

        # Mapping from global arrays to memory interfaces
        bank_assignments: Dict[str, (str, int)] = {}

        # Mapping from symbol to a unique parameter tuple
        all_symbols = {
            k: (False, k, dt.Scalar(v), None)
            for k, v in sdfg.symbols.items() if k not in sdfg.constants
        }
        # Symbols that will be passed as parameters to the top-level kernel
        global_symbols = set()

        # Sorting by name, then by input/output, then by interface id
        sort_func = lambda t: f"{t[1]}{t[0]}{t[3]}"

        for subgraph in subgraphs:
            data_to_node.update({
                node.data: node
                for node in subgraph.nodes()
                if isinstance(node, dace.sdfg.nodes.AccessNode)
            })
            subsdfg = subgraph.parent
            candidates = []  # type: List[Tuple[bool,str,Data]]
            # [(is an output, dataname string, data object)]
            for n in subgraph.source_nodes():
                # Check if the node is connected to an RTL tasklet, in which
                # case it should be an external stream
                dsts = [e.dst for e in state.out_edges(n)]
                srcs = [e.src for e in state.in_edges(n)]
                tasks = [
                    t for t in dsts + srcs if isinstance(t, dace.nodes.Tasklet)
                ]
                external = any([
                    t.language == dtypes.Language.SystemVerilog for t in tasks
                ])
                if external:
                    external_streams |= {
                        (True, e.data.data, subsdfg.arrays[e.data.data], None)
                        for e in state.out_edges(n)
                        if isinstance(subsdfg.arrays[e.data.data], dt.Stream)
                    }
                else:
                    candidates += [(False, e.data.data,
                                    subsdfg.arrays[e.data.data])
                                   for e in state.in_edges(n)]
            for n in subgraph.sink_nodes():
                # Check if the node is connected to an RTL tasklet, in which
                # case it should be an external stream
                dsts = [e.dst for e in state.out_edges(n)]
                srcs = [e.src for e in state.in_edges(n)]
                tasks = [
                    t for t in dsts + srcs if isinstance(t, dace.nodes.Tasklet)
                ]
                external = any([
                    t.language == dtypes.Language.SystemVerilog for t in tasks
                ])
                if external:
                    external_streams |= {
                        (False, e.data.data, subsdfg.arrays[e.data.data], None)
                        for e in state.in_edges(n)
                        if isinstance(subsdfg.arrays[e.data.data], dt.Stream)
                    }
                else:
                    candidates += [(True, e.data.data,
                                    subsdfg.arrays[e.data.data])
                                   for e in state.out_edges(n)]
            # Find other data nodes that are used internally
            for n, scope in subgraph.all_nodes_recursive():
                if isinstance(n, dace.sdfg.nodes.AccessNode):
                    # Add nodes if they are outer-level, or an inner-level
                    # transient (inner-level inputs/outputs are just connected
                    # to data in the outer layers, whereas transients can be
                    # independent).
                    # Views are not nested global transients
                    if scope == subgraph or n.desc(scope).transient:
                        if scope.out_degree(n) > 0:
                            candidates.append((False, n.data, n.desc(scope)))
                        if scope.in_degree(n) > 0:
                            candidates.append((True, n.data, n.desc(scope)))
                        if scope != subgraph:
                            if (isinstance(n.desc(scope), dt.Array)
                                    and n.desc(scope).storage
                                    == dtypes.StorageType.FPGA_Global
                                    and not isinstance(n.desc(scope), dt.View)):
                                nested_global_transients.add(n)
            subgraph_parameters[subgraph] = set()
            # For each subgraph, keep a listing of array to current interface ID
            data_to_interface: Dict[str, int] = {}

            # Differentiate global and local arrays. The former are allocated
            # from the host and passed to the device code, while the latter are
            # (statically) allocated on the device side.
            for is_output, dataname, desc in candidates:
                # Ignore views, as these never need to be explicitly passed
                if isinstance(desc, dt.View):
                    continue
                # Only distinguish between inputs and outputs for arrays
                if not isinstance(desc, dt.Array):
                    is_output = None
                # If this is a global array, assign the correct interface ID and
                # memory interface (e.g., DDR or HBM bank)
                if (isinstance(desc, dt.Array)
                        and desc.storage == dtypes.StorageType.FPGA_Global):
                    if dataname in data_to_interface:
                        interface_id = data_to_interface[dataname]
                    else:
                        # Get and update global memory interface ID
                        if("hbmbank" in desc.location):
                            if_ids = []
                            for bank in utils.iterate_multibank_arrays(dataname, desc, ):
                                ptr_str = cpp.ptr(dataname, desc, bank)
                                if_id = global_interfaces[ptr_str]
                                global_interfaces[ptr_str] += 1
                                if_ids.append(if_id)
                            interface_id = tuple(if_ids)
                            data_to_interface[dataname] = interface_id
                        else:
                            interface_id = global_interfaces[dataname]
                            global_interfaces[dataname] += 1
                            data_to_interface[dataname] = interface_id
                    # Collect the memory bank specification, if present, by
                    # traversing outwards to where the data container is
                    # actually allocated
                    inner_node = data_to_node[dataname]
                    trace = utils.trace_nested_access(inner_node, subgraph,
                                                      sdfg)
                    bank = None
                    banktype = None
                    for (trace_in, trace_out), _, _, trace_sdfg in trace:
                        trace_node = trace_in or trace_out
                        trace_name = trace_node.data
                        trace_desc = trace_node.desc(trace_sdfg)
                        if "bank" in trace_desc.location or "hbmbank" in trace_desc.location:
                            if "bank" in trace_desc.location and "hbmbank" in trace_desc.location:
                                raise cgx.CodegenError("Found memory bank specifier "
                                    f"with bank and hbmbank defined for {trace_name}")
                            if("bank" in trace_desc.location):
                                trace_bank = trace_desc.location["bank"]
                                trace_type = "DDR"
                            else:
                                #this only refers to one bank because of the preprocessed candidates
                                trace_bank = trace_desc.location["hbmbank"]
                                trace_type = "HBM"
                            if (bank is not None and banktype is not None
                                    and (bank != trace_bank or banktype != trace_type)):
                                raise cgx.CodegenError(
                                    "Found inconsistent memory bank "
                                    f"specifier for {trace_name}.")
                            bank = trace_bank
                            banktype = trace_type
                        
                    # Make sure the array has been allocated on this bank in the
                    # outermost scope
                    if bank is not None:
                        outer_node = trace[0][0][0] or trace[0][0][1]
                        outer_desc = outer_node.desc(trace[0][2])
                        okhbm, okbank = False, False
                        if banktype == "HBM":
                            okhbm = "hbmbank" in outer_desc.location and outer_desc.location["hbmbank"] == bank
                        if banktype == "DDR":
                            okbank = "bank" in outer_desc.location and outer_desc.location["bank"] == bank
                        if not (okhbm or okbank):
                            raise cgx.CodegenError(
                                "Memory bank allocation must be present on "
                                f"outermost data descriptor {outer_node.data} "
                                "to be allocated correctly.")
                        bank_assignments[dataname] = (banktype, bank)
                    else:
                        #Is it ok to default set this?
                        bank_assignments[dataname] = ("DDR", 0) 
                else:
                    interface_id = None
                if (not desc.transient
                        or desc.storage == dtypes.StorageType.FPGA_Global
                        or dataname in used_outside):
                    # Add the data as a parameter to this PE
                    subgraph_parameters[subgraph].add(
                        (is_output, dataname, desc, interface_id))
                    # Global data is passed from outside the kernel
                    global_data_parameters.add(
                        (is_output, dataname, desc, interface_id))
                elif dataname in shared_data:
                    # Add the data as a parameter to this PE
                    subgraph_parameters[subgraph].add(
                        (is_output, dataname, desc, interface_id))
                    # Must be allocated outside PEs and passed to them
                    top_level_local_data.add(dataname)
            # Order by name
            subgraph_parameters[subgraph] = list(
                sorted(subgraph_parameters[subgraph], key=sort_func))
            # Append symbols used in this subgraph
            for k in sorted(subgraph.free_symbols):
                if k not in sdfg.constants:
                    param = all_symbols[k]
                    subgraph_parameters[subgraph].append(param)
                    global_symbols.add(param)

        # Order by name
        global_data_parameters = list(
            sorted(global_data_parameters, key=sort_func))
        global_data_parameters += sorted(global_symbols, key=sort_func)
        external_streams = list(sorted(external_streams, key=sort_func))
        nested_global_transients = list(sorted(nested_global_transients))

        stream_names = {sname for _, sname, _, _ in external_streams}
        top_level_local_data = [
            data_to_node[name] for name in sorted(top_level_local_data)
            if name not in stream_names
        ]

        return (global_data_parameters, top_level_local_data,
                subgraph_parameters, nested_global_transients, bank_assignments,
                external_streams)

    def generate_nested_state(self, sdfg, state, nest_name, subgraphs,
                              function_stream, callsite_stream):

        for sg in subgraphs:
            self._dispatcher.dispatch_subgraph(sdfg,
                                               sg,
                                               sdfg.node_id(state),
                                               function_stream,
                                               callsite_stream,
                                               skip_entry_node=False)

    def generate_scope(self, sdfg, dfg_scope, state_id, function_stream,
                       callsite_stream):

        if not self._in_device_code:
            # If we're not already generating kernel code we need to set up the
            # kernel launch
            subgraphs = [dfg_scope]
            return self.generate_kernel(
                sdfg, sdfg.node(state_id),
                dfg_scope.source_nodes()[0].map.label.replace(" ", "_"),
                subgraphs, function_stream, callsite_stream)

        self.generate_node(sdfg, dfg_scope, state_id,
                           dfg_scope.source_nodes()[0], function_stream,
                           callsite_stream)

        self._dispatcher.dispatch_subgraph(sdfg,
                                           dfg_scope,
                                           state_id,
                                           function_stream,
                                           callsite_stream,
                                           skip_entry_node=True)

    def allocate_array(self, sdfg, dfg, state_id, node, function_stream,
                       declaration_stream, allocation_stream):

        result_decl = StringIO()
        result_alloc = StringIO()
        nodedesc = node.desc(sdfg)
        arrsize = nodedesc.total_size
        is_dynamically_sized = dace.symbolic.issymbolic(arrsize, sdfg.constants)
        dataname = node.data

        if not isinstance(nodedesc, dt.Stream):
            # Unless this is a Stream, if the variable has been already defined we can return
            # For Streams, we still allocate them to keep track of their names across
            # nested SDFGs (needed by Intel FPGA backend for channel mangling)
            try:
                self._dispatcher.defined_vars.get(dataname)
                return
            except KeyError:
                pass  # The variable was not defined,  we can continue

        if isinstance(nodedesc, dt.View):
            return self.allocate_view(sdfg, dfg, state_id, node,
                                      function_stream, declaration_stream,
                                      allocation_stream)
        elif isinstance(nodedesc, dt.Stream):

            if not self._in_device_code:
                raise cgx.CodegenError(
                    "Cannot allocate FIFO from CPU code: {}".format(node.data))

            if is_dynamically_sized:
                raise cgx.CodegenError(
                    "Arrays of streams cannot have dynamic size on FPGA")

            try:
                buffer_size = dace.symbolic.evaluate(nodedesc.buffer_size,
                                                     sdfg.constants)
            except TypeError:
                raise cgx.CodegenError(
                    "Buffer length of stream cannot have dynamic size on FPGA")

            if buffer_size < 1:
                raise cgx.CodegenError("Streams cannot be unbounded on FPGA")

            # Language-specific implementation
            ctype, is_global = self.define_stream(nodedesc.dtype, buffer_size,
                                                  dataname, arrsize,
                                                  function_stream, result_decl)

            # defined type: decide whether this is a stream array or a single stream
            def_type = DefinedType.StreamArray if cpp.sym2cpp(
                arrsize) != "1" else DefinedType.Stream
            if is_global:
                self._dispatcher.defined_vars.add_global(
                    dataname, def_type, ctype)
            else:
                self._dispatcher.defined_vars.add(dataname, def_type, ctype)

        elif isinstance(nodedesc, dt.Array):

            if nodedesc.storage == dtypes.StorageType.FPGA_Global:

                if self._in_device_code:

                    if nodedesc not in self._allocated_global_arrays:
                        raise RuntimeError("Cannot allocate global array "
                                           "from device code: {} in {}".format(
                                               node.label, sdfg.name))

                else:
                    if isinstance(nodedesc, dt.Array):

                        # TODO: Distinguish between read, write, and read+write
                        self._allocated_global_arrays.add(node.data)
                        memory_bank_arg_type = "DDR"
                        memory_bank_arg_count = 1
                        if "bank" in nodedesc.location:
                            try:
                                bank = int(nodedesc.location["bank"])
                            except ValueError:
                                raise ValueError(
                                    "FPGA memory bank specifier "
                                    "must be an integer: {}".format(
                                        nodedesc.location["bank"]))
                            memory_bank_arg_type = f"hlslib::ocl::StorageType::DDR"
                        elif "hbmbank" in nodedesc.location:
                            hbmbank = nodedesc.location["hbmbank"]
                            memory_bank_arg_type = f"hlslib::ocl::StorageType::HBM"
                            banklow, bankhigh = utils.get_multibank_ranges_from_subset(hbmbank, sdfg,
                                False, f"array {dataname}")
                            memory_bank_arg_count = bankhigh - banklow
                            arrsize = dace.symbolic.pystr_to_symbolic(
                                f"({str(arrsize)}) / {str(hbmbank[0][1] - hbmbank[0][0] + 1)}")
                        # Define buffer, using proper type
                        for bank_index in range(memory_bank_arg_count):
                            allocname = cpp.ptr(dataname, nodedesc, bank_index)
                            result_decl.write(
                                "hlslib::ocl::Buffer <{}, hlslib::ocl::Access::readWrite> {};\n"
                                .format(nodedesc.dtype.ctype, allocname))
                            result_alloc.write(
                                "{} = __state->fpga_context->Get()."
                                "MakeBuffer<{}, hlslib::ocl::Access::readWrite>"
                                "({}, {}, {});\n".format(allocname, nodedesc.dtype.ctype,
                                                        memory_bank_arg_type, bank_index,
                                                        cpp.sym2cpp(arrsize))
                            )
                            self._dispatcher.defined_vars.add(
                                allocname, DefinedType.Pointer,
                                'hlslib::ocl::Buffer <{}, hlslib::ocl::Access::readWrite>'
                                .format(nodedesc.dtype.ctype))

            elif (nodedesc.storage in (dtypes.StorageType.FPGA_Local,
                                       dtypes.StorageType.FPGA_Registers,
                                       dtypes.StorageType.FPGA_ShiftRegister)):

                if not self._in_device_code:
                    raise cgx.CodegenError(
                        "Tried to allocate local FPGA memory "
                        "outside device code: {}".format(dataname))
                if is_dynamically_sized:
                    raise ValueError(
                        "Dynamic allocation of FPGA "
                        "fast memory not allowed: {}, size {}".format(
                            dataname, arrsize))

                generate_scalar = cpp.sym2cpp(arrsize) == "1"

                if generate_scalar:
                    # Language-specific
                    ctype = self.make_vector_type(nodedesc.dtype, False)
                    define_str = "{} {};".format(ctype, dataname)
                    result_decl.write(define_str)
                    self._dispatcher.defined_vars.add(dataname,
                                                      DefinedType.Scalar, ctype)
                else:
                    # Language-specific
                    if (nodedesc.storage ==
                            dtypes.StorageType.FPGA_ShiftRegister):
                        self.define_shift_register(dataname, nodedesc, arrsize,
                                                   function_stream, result_decl,
                                                   sdfg, state_id, node)
                    else:
                        self.define_local_array(dataname, nodedesc, arrsize,
                                                function_stream, result_decl,
                                                sdfg, state_id, node)

            else:
                raise NotImplementedError("Unimplemented storage type " +
                                          str(nodedesc.storage))

        elif isinstance(nodedesc, dt.Scalar):

            result_decl.write("{} {};\n".format(nodedesc.dtype.ctype, dataname))
            self._dispatcher.defined_vars.add(dataname, DefinedType.Scalar,
                                              nodedesc.dtype.ctype)

        else:
            raise TypeError("Unhandled data type: {}".format(
                type(nodedesc).__name__))

        declaration_stream.write(result_decl.getvalue(), sdfg, state_id, node)
        allocation_stream.write(result_alloc.getvalue(), sdfg, state_id, node)

    def deallocate_array(self, sdfg, dfg, state_id, node, function_stream,
                         callsite_stream):
        pass  # Handled by destructor

    def _emit_copy(self, sdfg, state_id, src_node, src_storage, dst_node,
                   dst_storage, dst_schedule, edge, dfg, function_stream,
                   callsite_stream):

        u, v, memlet = edge.src, edge.dst, edge.data

        data_to_data = (isinstance(src_node, dace.sdfg.nodes.AccessNode)
                        and isinstance(dst_node, dace.sdfg.nodes.AccessNode))

        host_to_device = (data_to_data and src_storage in _CPU_STORAGE_TYPES
                          and dst_storage == dtypes.StorageType.FPGA_Global)
        device_to_host = (data_to_data
                          and src_storage == dtypes.StorageType.FPGA_Global
                          and dst_storage in _CPU_STORAGE_TYPES)
        device_to_device = (data_to_data
                            and src_storage == dtypes.StorageType.FPGA_Global
                            and dst_storage == dtypes.StorageType.FPGA_Global)

        if (host_to_device or device_to_host) and self._in_device_code:
            raise RuntimeError(
                "Cannot copy between host and device from device")

        if (host_to_device or device_to_host
                or (device_to_device and not self._in_device_code)):

            copy_shape = memlet.subset.bounding_box_size()
            
            if (not sum(copy_shape) == 1
                    and (not isinstance(memlet.subset, subsets.Range)
                         or any([step != 1 for _, _, step in memlet.subset]))):
                raise NotImplementedError("Only contiguous copies currently "
                                          "supported for FPGA codegen.")

            if host_to_device or device_to_device:
                host_dtype = sdfg.data(src_node.data).dtype
                device_dtype = sdfg.data(dst_node.data).dtype
            elif device_to_host:
                device_dtype = sdfg.data(src_node.data).dtype
                host_dtype = sdfg.data(dst_node.data).dtype
            cast = False
            if not device_to_device and host_dtype != device_dtype:
                if ((isinstance(host_dtype, dace.vector)
                     or isinstance(device_dtype, dace.vector))
                        and host_dtype.base_type == device_dtype.base_type):
                    if ((host_to_device and memlet.data == src_node.data) or
                        (device_to_host and memlet.data == dst_node.data)):
                        if host_dtype.veclen > device_dtype.veclen:
                            copy_shape[-1] *= (host_dtype.veclen //
                                               device_dtype.veclen)
                        else:
                            copy_shape[-1] //= (device_dtype.veclen //
                                                host_dtype.veclen)
                    cast = True
                else:
                    raise TypeError(
                        "Memory copy type mismatch: {} vs {}".format(
                            host_dtype, device_dtype))

            src_nodedesc = src_node.desc(sdfg)
            dst_nodedesc = dst_node.desc(sdfg)
            
            #computes strides and offsets for source and destination
            if(memlet.src_subset != None):
                src_subset = memlet.src_subset
            else:
                src_subset = subsets.Range.from_array(src_nodedesc)
            if(memlet.dst_subset != None):
                dst_subset = memlet.dst_subset
            else:
                dst_subset = subsets.Range.from_array(dst_nodedesc)

            src_is_subset = memlet._is_data_src is None or memlet._is_data_src
            copy_shape = utils.modify_subset_magic(src_nodedesc if src_is_subset else dst_nodedesc,
                memlet.subset.bounding_box_size(), True)

            absolute_src_strides = src_subset.absolute_strides(src_nodedesc.strides)
            absolute_dst_strides = dst_subset.absolute_strides(dst_nodedesc.strides)
            offset_src = cpp.cpp_array_expr(sdfg, memlet, with_brackets=False, 
                                referenced_array=src_nodedesc, use_other_subset=(not src_is_subset))
            offset_dst = cpp.cpp_array_expr(sdfg, memlet, with_brackets=False,
                                referenced_array=dst_nodedesc, use_other_subset=src_is_subset)

            #Distinguish 1d and 2 or 3d copies
            isNDCopy = not cpp.is_1d_nostrided_copy(copy_shape, 
                                                src_nodedesc.shape, 
                                                absolute_src_strides,
                                                dst_nodedesc.shape,
                                                absolute_dst_strides,
                                                memlet.subset,
                                                src_subset,
                                                dst_subset,
                                                )
            if isNDCopy:
                src_copy_offset = [cpp.sym2cpp(start) for start, _, _ in utils.modify_subset_magic(
                    src_nodedesc, memlet.src_subset, True)]
                dst_copy_offset = [cpp.sym2cpp(start) for start, _, _ in utils.modify_subset_magic(
                    dst_nodedesc, memlet.dst_subset, True)]
                src_blocksize = [cpp.sym2cpp(v) for v in utils.modify_subset_magic(
                    src_nodedesc, src_nodedesc.shape, True)]
                dst_blocksize = [cpp.sym2cpp(v) for v in utils.modify_subset_magic(
                    dst_nodedesc, dst_nodedesc.shape, True)]
                copy_shape_cpp = [cpp.sym2cpp(v) for v in copy_shape]
                while len(src_copy_offset) < 3:
                    src_copy_offset.append('0')
                while len(dst_copy_offset) < 3:
                    dst_copy_offset.append('0')
                while len(src_blocksize) < 3:
                    src_blocksize.append('1')
                while len(dst_blocksize) < 3:
                    dst_blocksize.append('1')
                while len(copy_shape_cpp) < 3:
                    copy_shape_cpp.append('1')
                #will be handled by the ND-copy -> must not be added anywhere
                offset_src = 0
                offset_dst = 0

            #1d copy
            copysize = " * ".join([
                cppunparse.pyexpr2cpp(dace.symbolic.symstr(s))
                for s in copy_shape
            ])

            if host_to_device:
                ptr_str = (cpp.ptr(src_node.data, src_nodedesc, src_subset, sdfg) +
                        (" + {}".format(offset_src)
                            if str(offset_src) != "0" else ""))
                if cast:
                    ptr_str = "reinterpret_cast<{} const *>({})".format(
                        device_dtype.ctype, ptr_str)

                if isNDCopy:
                    callsite_stream.write(
                        "{}.CopyBlockFromHost({}, {}, {}, {}, {}, {});".format(
                            cpp.ptr(dst_node.data, dst_nodedesc, dst_subset, sdfg),
                            cpp.to_cpp_array(src_copy_offset, "size_t", True),
                            cpp.to_cpp_array(dst_copy_offset, "size_t"),
                            cpp.to_cpp_array(copy_shape_cpp, "size_t"),
                            cpp.to_cpp_array(src_blocksize, "size_t"),
                            cpp.to_cpp_array(dst_blocksize, "size_t"),
                            ptr_str
                        )
                    )
                else:
                    callsite_stream.write(
                        "{}.CopyFromHost({}, {}, {});".format(
                            cpp.ptr(dst_node.data, dst_nodedesc, dst_subset, sdfg),
                            offset_dst, copysize,
                            ptr_str), sdfg, state_id, [src_node, dst_node])

            elif device_to_host:
                
                ptr_str = (cpp.ptr(dst_node.data, dst_nodedesc, dst_subset, sdfg) +
                        (" + {}".format(offset_dst)
                            if str(offset_dst) != "0" else ""))
                if cast:
                    ptr_str = "reinterpret_cast<{} *>({})".format(
                        device_dtype.ctype, ptr_str)

                if isNDCopy:
                    callsite_stream.write(
                        "{}.CopyBlockToHost({}, {}, {}, {}, {}, {});".format(
                            cpp.ptr(src_node.data, src_nodedesc, src_subset, sdfg),
                            cpp.to_cpp_array(dst_copy_offset, "size_t", True),
                            cpp.to_cpp_array(src_copy_offset, "size_t"),
                            cpp.to_cpp_array(copy_shape_cpp, "size_t"),
                            cpp.to_cpp_array(dst_blocksize, "size_t"),
                            cpp.to_cpp_array(src_blocksize, "size_t"),
                            ptr_str,
                        )
                    )
                else:
                    callsite_stream.write(
                        "{}.CopyToHost({}, {}, {});".format(
                            cpp.ptr(src_node.data, src_nodedesc, src_subset, sdfg),
                            offset_src, 
                            copysize, ptr_str),
                        sdfg, state_id, [src_node, dst_node])

            elif device_to_device:
                ptr_str_src = cpp.ptr(src_node.data, src_nodedesc, src_subset, sdfg)
                ptr_str_dst = cpp.ptr(dst_node.data, dst_nodedesc, dst_subset, sdfg)

                if isNDCopy:
                    callsite_stream.write(
                        "{}.CopyBlockToDevice({}, {}, {}, {}, {}, {});".format(
                            ptr_str_src,
                            cpp.to_cpp_array(src_copy_offset, "size_t", True),
                            cpp.to_cpp_array(dst_copy_offset, "size_t"),
                            cpp.to_cpp_array(copy_shape_cpp, "size_t"),
                            cpp.to_cpp_array(src_blocksize, "size_t"),
                            cpp.to_cpp_array(dst_blocksize, "size_t"),
                            ptr_str_dst,
                        )
                    )
                else:
                    callsite_stream.write(
                        "{}.CopyToDevice({}, {}, {}, {});".format(
                            ptr_str_src,
                            offset_src, copysize,
                            ptr_str_dst,
                            offset_dst), sdfg, state_id,
                        [src_node, dst_node])

        # Reject copying to/from local memory from/to outside the FPGA
        elif (data_to_data
              and (((src_storage in (dtypes.StorageType.FPGA_Local,
                                     dtypes.StorageType.FPGA_Registers,
                                     dtypes.StorageType.FPGA_ShiftRegister))
                    and dst_storage not in _FPGA_STORAGE_TYPES) or
                   ((dst_storage in (dtypes.StorageType.FPGA_Local,
                                     dtypes.StorageType.FPGA_Registers,
                                     dtypes.StorageType.FPGA_ShiftRegister))
                    and src_storage not in _FPGA_STORAGE_TYPES))):
            raise NotImplementedError(
                "Copies between host memory and FPGA "
                "local memory not supported: from {} to {}".format(
                    src_node, dst_node))

        elif data_to_data:

            if memlet.wcr is not None:
                raise NotImplementedError("WCR not implemented for copy edges")

            if src_storage == dtypes.StorageType.FPGA_ShiftRegister:
                raise NotImplementedError(
                    "Reads from shift registers only supported from tasklets.")

            # Try to turn into degenerate/strided ND copies
            copy_shape, src_strides, dst_strides, src_expr, dst_expr = (
                cpp.memlet_copy_to_absolute_strides(self._dispatcher,
                                                    sdfg,
                                                    memlet,
                                                    src_node,
                                                    dst_node,
                                                    packed_types=True))

            dtype = src_node.desc(sdfg).dtype
            ctype = dtype.ctype

            if dst_storage == dtypes.StorageType.FPGA_ShiftRegister:
                if len(copy_shape) != 1:
                    raise ValueError(
                        "Only single-dimensional writes "
                        "to shift registers supported: {}{}".format(
                            dst_node.data, copy_shape))

            # Check if we are copying between vectorized and non-vectorized
            # types
            memwidth_src = src_node.desc(sdfg).veclen
            memwidth_dst = dst_node.desc(sdfg).veclen
            if memwidth_src < memwidth_dst:
                is_pack = True
                is_unpack = False
                packing_factor = memwidth_dst // memwidth_src
                if memwidth_dst % memwidth_src != 0:
                    raise ValueError(
                        "Destination vectorization width {} "
                        "is not divisible by source vectorization width {}.".
                        format(memwidth_dst, memwidth_src))
                self.converters_to_generate.add(
                    (False, vector_element_type_of(dtype).ctype,
                     packing_factor))
            elif memwidth_src > memwidth_dst:
                is_pack = False
                is_unpack = True
                packing_factor = memwidth_src // memwidth_dst
                if memwidth_src % memwidth_dst != 0:
                    raise ValueError(
                        "Source vectorization width {} is not divisible "
                        "by destination vectorization width {}.".format(
                            memwidth_dst, memwidth_src))
                self.converters_to_generate.add(
                    (True, vector_element_type_of(dtype).ctype, packing_factor))
            else:
                is_pack = False
                is_unpack = False
                packing_factor = 1

            # TODO: detect in which cases we shouldn't unroll
            register_to_register = (src_node.desc(sdfg).storage
                                    == dtypes.StorageType.FPGA_Registers
                                    or dst_node.desc(sdfg).storage
                                    == dtypes.StorageType.FPGA_Registers)

            num_loops = len([dim for dim in copy_shape if dim != 1])
            if num_loops > 0:
                if not register_to_register:
                    # Language-specific
                    self.generate_pipeline_loop_pre(callsite_stream, sdfg,
                                                    state_id, dst_node)
                if len(copy_shape) > 1:
                    # Language-specific
                    self.generate_flatten_loop_pre(callsite_stream, sdfg,
                                                   state_id, dst_node)
                for node in [src_node, dst_node]:
                    if (isinstance(node.desc(sdfg), dt.Array)
                            and node.desc(sdfg).storage in [
                                dtypes.StorageType.FPGA_Local,
                                dace.StorageType.FPGA_Registers
                            ]):
                        # Language-specific
                        self.generate_no_dependence_pre(callsite_stream, sdfg,
                                                        state_id, dst_node,
                                                        node.data)

            # Loop intro
            for i, copy_dim in enumerate(copy_shape):
                if copy_dim != 1:
                    if register_to_register:
                        # Language-specific
                        self.generate_unroll_loop_pre(callsite_stream, None,
                                                      sdfg, state_id, dst_node)
                    # If we are copying from a container to itself, and the memlet subsets do not intersect,
                    # then we can safely ignore loop carried dependencies

                    ignore_dependencies = src_node.data == dst_node.data and not dace.subsets.intersects(
                        memlet.src_subset, memlet.dst_subset)
                    if ignore_dependencies:
                        self.generate_no_dependence_pre(callsite_stream, sdfg,
                                                        state_id, dst_node)
                    callsite_stream.write(
                        "for (int __dace_copy{} = 0; __dace_copy{} < {}; "
                        "++__dace_copy{}) {{".format(i, i,
                                                     cpp.sym2cpp(copy_dim), i),
                        sdfg, state_id, dst_node)

                    if ignore_dependencies:
                        self.generate_no_dependence_post(
                            callsite_stream, sdfg, state_id, dst_node,
                            node.data)

                    if register_to_register:
                        # Language-specific
                        self.generate_unroll_loop_post(callsite_stream, None,
                                                       sdfg, state_id, dst_node)

            # Pragmas
            if num_loops > 0:
                if not register_to_register:
                    # Language-specific
                    self.generate_pipeline_loop_post(callsite_stream, sdfg,
                                                     state_id, dst_node)
                if len(copy_shape) > 1:
                    # Language-specific
                    self.generate_flatten_loop_post(callsite_stream, sdfg,
                                                    state_id, dst_node)

            src_def_type, _ = self._dispatcher.defined_vars.get(src_node.data)
            dst_def_type, _ = self._dispatcher.defined_vars.get(dst_node.data)

            # Construct indices (if the length of the stride array is zero,
            # resolves to an empty string)
            src_index = " + ".join([
                "__dace_copy{}{}".format(
                    i, " * " + cpp.sym2cpp(stride) if stride != 1 else "")
                for i, stride in enumerate(src_strides) if copy_shape[i] != 1
            ])
            dst_index = " + ".join([
                "__dace_copy{}{}".format(
                    i, " * " + cpp.sym2cpp(stride) if stride != 1 else "")
                for i, stride in enumerate(dst_strides) if copy_shape[i] != 1
            ])
            if not src_index:
                src_index = "0"
            if not dst_index:
                dst_index = "0"

            # Language specific
            read_expr = self.make_read(src_def_type, dtype, src_node.label,
                                       src_expr, src_index, is_pack,
                                       packing_factor)

            # Language specific
            if dst_storage == dtypes.StorageType.FPGA_ShiftRegister:
                write_expr = self.make_shift_register_write(
                    dst_def_type, dtype, dst_node.label, dst_expr, dst_index,
                    read_expr, None, is_unpack, packing_factor, sdfg)
            else:
                write_expr = self.make_write(dst_def_type, dtype,
                                             dst_node.label, dst_expr,
                                             dst_index, read_expr, None,
                                             is_unpack, packing_factor)

            callsite_stream.write(write_expr)

            # Inject dependence pragmas (DACE semantics implies no conflict)
            for node in [src_node, dst_node]:
                if (isinstance(node.desc(sdfg), dt.Array)
                        and node.desc(sdfg).storage in [
                            dtypes.StorageType.FPGA_Local,
                            dace.StorageType.FPGA_Registers
                        ]):
                    # Language-specific
                    self.generate_no_dependence_post(callsite_stream, sdfg,
                                                     state_id, dst_node,
                                                     node.data)

            # Loop outtro
            for _ in range(num_loops):
                callsite_stream.write("}")

        else:

            self.generate_memlet_definition(sdfg, dfg, state_id, src_node,
                                            dst_node, edge, callsite_stream)

    @staticmethod
    def make_opencl_parameter(name, desc):
        if isinstance(desc, dt.Array):
            return ("hlslib::ocl::Buffer<{}, "
                    "hlslib::ocl::Access::readWrite> &{}".format(
                        desc.dtype.ctype, name))
        else:
            return (desc.as_arg(with_types=True, name=name))

    def get_next_scope_entries(self, sdfg, dfg, scope_entry):
        parent_scope_entry = dfg.entry_node(scope_entry)
        parent_scope = dfg.scope_subgraph(parent_scope_entry)

        # Get all scopes from the same level
        all_scopes = [
            node for node in parent_scope.topological_sort()
            if isinstance(node, dace.sdfg.nodes.EntryNode)
        ]

        return all_scopes[all_scopes.index(scope_entry) + 1:]

    def generate_node(self, sdfg, dfg, state_id, node, function_stream,
                      callsite_stream):
        method_name = "_generate_" + type(node).__name__
        # Fake inheritance... use this class' method if it exists,
        # otherwise fall back on CPU codegen
        if hasattr(self, method_name):

            if hasattr(node, "schedule") and node.schedule not in [
                    dtypes.ScheduleType.Default, dtypes.ScheduleType.FPGA_Device
            ]:
                warnings.warn("Found schedule {} on {} node in FPGA code. "
                              "Ignoring.".format(node.schedule,
                                                 type(node).__name__))

            getattr(self, method_name)(sdfg, dfg, state_id, node,
                                       function_stream, callsite_stream)
        else:
            old_codegen = self._cpu_codegen.calling_codegen
            self._cpu_codegen.calling_codegen = self

            self._cpu_codegen.generate_node(sdfg, dfg, state_id, node,
                                            function_stream, callsite_stream)

            self._cpu_codegen.calling_codegen = old_codegen

    def copy_memory(self, sdfg, dfg, state_id, src_node, dst_node, edge,
                    function_stream, callsite_stream):

        if isinstance(src_node, dace.sdfg.nodes.CodeNode):
            src_storage = dtypes.StorageType.Register
            try:
                src_parent = dfg.entry_node(src_node)
            except KeyError:
                src_parent = None
            dst_schedule = (None
                            if src_parent is None else src_parent.map.schedule)
        else:
            src_storage = src_node.desc(sdfg).storage

        if isinstance(dst_node, dace.sdfg.nodes.CodeNode):
            dst_storage = dtypes.StorageType.Register
        else:
            dst_storage = dst_node.desc(sdfg).storage

        try:
            dst_parent = dfg.entry_node(dst_node)
        except KeyError:
            dst_parent = None
        dst_schedule = None if dst_parent is None else dst_parent.map.schedule
        state_dfg = sdfg.nodes()[state_id]

        #Check if this is a copy memlet using at least one HBM-Array
        do_default_copy = True
        if(isinstance(src_node, dace.sdfg.nodes.AccessNode) and 
            isinstance(dst_node, dace.sdfg.nodes.AccessNode)):
            src_array = src_node.desc(sdfg)
            dst_array = dst_node.desc(sdfg)
            src_is_hbm = utils.is_HBM_array(src_array)
            dst_is_hbm = utils.is_HBM_array(dst_array)
            if src_is_hbm is not None or dst_is_hbm is not None:
                do_default_copy = False
                modedge = deepcopy(edge)
                mem : memlet.Memlet = modedge.data
                if mem.src_subset is None:
                    mem.src_subset = subsets.Range.from_array(src_array)
                if mem.dst_subset is None:
                    mem.dst_subset = subsets.Range.from_array(dst_array)
<<<<<<< HEAD
                if src_is_hbm is not None:
                    bankbeg, bankend = utils.get_multibank_ranges_from_subset(mem.src_subset, sdfg,
                        False, f"{src_node.data} with edge {str(edge)}")
                if dst_is_hbm is not None:
                    bankbeg, bankend = utils.get_multibank_ranges_from_subset(mem.dst_subset, sdfg,
                        False, f"{dst_node.data} with edge {str(edge)}")
=======
                if src_is_hbm:
                    bankbeg, bankend = utils.get_multibank_ranges_from_subset(mem.src_subset, sdfg)
                if dst_is_hbm:
                    bankbeg, bankend = utils.get_multibank_ranges_from_subset(mem.dst_subset, sdfg)
>>>>>>> 5e547afd
                num_accessed_banks = bankend - bankbeg
                oldmem = deepcopy(mem)
                for i in range(num_accessed_banks):
                    src_index = oldmem.src_subset[0][0] + i
                    dst_index = oldmem.dst_subset[0][0] + i
                    #Support for ignoring the magic index if it's not required e.g on host
                    if src_is_hbm or num_accessed_banks > 1:
                        mem.src_subset[0] = (src_index, src_index, 1)
                    if dst_is_hbm or num_accessed_banks > 1:
                        mem.dst_subset[0] = (dst_index, dst_index, 1)
                    self._emit_copy(sdfg, state_id, src_node, src_storage, dst_node,
                                    dst_storage, dst_schedule, modedge, state_dfg,
                                    function_stream, callsite_stream)
            
        # Emit actual copy
        if do_default_copy:
            self._emit_copy(sdfg, state_id, src_node, src_storage, dst_node,
                            dst_storage, dst_schedule, edge, state_dfg,
                            function_stream, callsite_stream)

    def _generate_PipelineEntry(self, *args, **kwargs):
        self._generate_MapEntry(*args, **kwargs)

    def _is_innermost(self, scope, scope_dict, sdfg):
        to_search = list(scope)
        while len(to_search) > 0:
            x = to_search.pop()
            if (isinstance(
                    x,
                (dace.sdfg.nodes.MapEntry, dace.sdfg.nodes.PipelineEntry))):
                # Degenerate loops should not be pipelined
                fully_degenerate = True
                for begin, end, skip in x.map.range:
                    if not self._is_degenerate(begin, end, skip, sdfg)[0]:
                        fully_degenerate = False
                        break
                # Non-unrolled, non-degenerate loops must be pipelined, so we
                # are not innermost
                if not x.unroll and not fully_degenerate:
                    return False
                to_search += scope_dict[x]
            elif isinstance(x, dace.sdfg.nodes.NestedSDFG):
                for state in x.sdfg:
                    if not self._is_innermost(state.nodes(),
                                              state.scope_children(), x.sdfg):
                        return False
        return True

    @staticmethod
    def _is_degenerate(begin, end, skip, sdfg):
        try:
            begin_val = evaluate(begin, sdfg.constants)
            skip_val = evaluate(skip, sdfg.constants)
            end_val = evaluate(end, sdfg.constants)
            is_degenerate = begin_val + skip_val > end_val
            return is_degenerate, begin_val
        except TypeError:  # Cannot statically evaluate expression
            return False, begin

    def _generate_MapEntry(self, sdfg, dfg, state_id, node, function_stream,
                           callsite_stream):

        result = callsite_stream

        scope_dict = dfg.scope_dict()
        if node.map in self._unrolled_pes:

            # This is a top-level unrolled map, meaning it has been used to
            # replicate processing elements. Don't generate anything here.
            pass

        else:
            # Add extra opening brace (dynamic map ranges, closed in MapExit
            # generator)
            callsite_stream.write('{', sdfg, state_id, node)

            # Define dynamic loop bounds variables (dynamic input memlets to
            # the MapEntry node)
            for e in dynamic_map_inputs(sdfg.node(state_id), node):
                if e.data.data != e.dst_conn:
                    callsite_stream.write(
                        self._cpu_codegen.memlet_definition(
                            sdfg, e.data, False, e.dst_conn,
                            e.dst.in_connectors[e.dst_conn]), sdfg, state_id,
                        node)

            # Pipeline innermost loops
            scope_children = dfg.scope_children()
            scope = scope_children[node]
            is_innermost = self._is_innermost(scope, scope_children, sdfg)

            # Generate custom iterators if this is a pipelined (and thus
            # flattened) loop
            if isinstance(node, dace.sdfg.nodes.PipelineEntry):
                for i in range(len(node.map.range)):
                    result.write("long {} = {};\n".format(
                        node.map.params[i], node.map.range[i][0]))
                for var, value in node.pipeline.additional_iterators.items():
                    result.write("long {} = {};\n".format(var, value))

            is_degenerate = []
            degenerate_values = []
            for begin, end, skip in node.map.range:
                # If we know at compile-time that a loop will only have a
                # single iteration, we can replace it with a simple assignment
                b, val = self._is_degenerate(begin, end, skip, sdfg)
                is_degenerate.append(b)
                degenerate_values.append(val)
            fully_degenerate = all(is_degenerate)

            # Being this a map (each iteration is independent), we can add pragmas to ignore dependencies on data
            # that is read/written inside this map, if there are no WCR. If there are no WCR at all, we can add
            # a more generic pragma to ignore all loop-carried dependencies.
            map_exit_node = dfg.exit_node(node)
            state = sdfg.nodes()[state_id]
            candidates_in = set()
            candidates_out = set()
            is_there_a_wcr = False
            # get data that is read/written
            for _, _, _, _, memlet in state.in_edges(node):
                if memlet.data is not None:
                    desc = sdfg.arrays[memlet.data]
                    if (isinstance(desc, dt.Array) and
                        (desc.storage == dtypes.StorageType.FPGA_Global
                         or desc.storage == dtypes.StorageType.FPGA_Local)
                            and memlet.wcr is None):
                        candidates_in.add(memlet.data)
                    elif memlet.wcr is not None:
                        is_there_a_wcr = True

            for _, _, _, _, memlet in state.out_edges(map_exit_node):
                if memlet.data is not None:
                    desc = sdfg.arrays[memlet.data]
                    if (isinstance(desc, dt.Array) and
                        (desc.storage == dtypes.StorageType.FPGA_Global
                         or desc.storage == dtypes.StorageType.FPGA_Local)
                            and memlet.wcr is None):
                        candidates_out.add(memlet.data)
                    elif memlet.wcr is not None:
                        is_there_a_wcr = True
            in_out_data = candidates_in.intersection(candidates_out)

            # add pragmas

            # Generate nested loops
            if not isinstance(node, dace.sdfg.nodes.PipelineEntry):

                for i, r in enumerate(node.map.range):

                    # Add pragmas
                    if not fully_degenerate and not is_degenerate[i]:
                        if node.map.unroll:
                            self.generate_unroll_loop_pre(
                                result, None, sdfg, state_id, node)
                        elif is_innermost:
                            self.generate_pipeline_loop_pre(
                                result, sdfg, state_id, node)
                            # Do not put pragma if this is degenerate (loop does not exist)
                            self.generate_flatten_loop_pre(
                                result, sdfg, state_id, node)
                        if not node.map.unroll:
                            if len(in_out_data) > 0 and is_there_a_wcr == False:
                                # add pragma to ignore all loop carried dependencies
                                self.generate_no_dependence_pre(
                                    result, sdfg, state_id, node)
                            else:
                                # add specific pragmas
                                for candidate in in_out_data:
                                    self.generate_no_dependence_pre(
                                        result, sdfg, state_id, node, candidate)

                    var = node.map.params[i]
                    begin, end, skip = r
                    # decide type of loop variable
                    loop_var_type = "int"
                    # try to decide type of loop variable
                    try:
                        if (evaluate(begin, sdfg.constants) >= 0
                                and evaluate(skip, sdfg.constants) > 0):
                            # it could be an unsigned (uint32) variable: we need
                            # to check to the type of 'end',
                            # if we are able to determine it
                            symbols = list(dace.symbolic.symlist(end).values())
                            if len(symbols) > 0:
                                sym = symbols[0]
                                if str(sym) in sdfg.symbols:
                                    end_type = sdfg.symbols[str(sym)].dtype
                                else:
                                    # Symbol not found, try to use symbol object
                                    # or use the default symbol type (int32)
                                    end_type = sym.dtype
                            else:
                                end_type = None
                            if end_type is not None:
                                if np.dtype(end_type.dtype.type) > np.dtype(
                                        'uint32'):
                                    loop_var_type = end_type.ctype
                                elif np.issubdtype(
                                        np.dtype(end_type.dtype.type),
                                        np.unsignedinteger):
                                    loop_var_type = "size_t"
                    except (UnboundLocalError):
                        raise UnboundLocalError('Pipeline scopes require '
                                                'specialized bound values')
                    except (TypeError):
                        # Raised when the evaluation of begin or skip fails.
                        # This could occur, for example, if they are defined in terms of other symbols, which
                        # is the case in a tiled map
                        pass

                    if is_degenerate[i]:
                        result.write(
                            "{{\nconst {} {} = {}; // Degenerate loop".format(
                                loop_var_type, var, degenerate_values[i]))
                    else:
                        result.write(
                            "for ({} {} = {}; {} < {}; {} += {}) {{\n".format(
                                loop_var_type, var, cpp.sym2cpp(begin), var,
                                cpp.sym2cpp(end + 1), var, cpp.sym2cpp(skip)),
                            sdfg, state_id, node)

                    #Add unroll pragma
                    if not fully_degenerate and not is_degenerate[
                            i] and node.map.unroll:
                        self.generate_unroll_loop_post(result, None, sdfg,
                                                       state_id, node)

            else:
                pipeline = node.pipeline
                flat_it = pipeline.iterator_str()
                bound = pipeline.loop_bound_str()

                if len(in_out_data) > 0:
                    if is_there_a_wcr == False:
                        # add pragma to ignore all loop carried dependencies
                        self.generate_no_dependence_pre(result, sdfg, state_id,
                                                        node)
                    else:
                        # add specific pragmas
                        for candidate in in_out_data:
                            self.generate_no_dependence_pre(
                                result, sdfg, state_id, node, candidate)
                result.write(
                    "for (long {it} = 0; {it} < {bound}; ++{it}) {{\n".format(
                        it=flat_it, bound=node.pipeline.loop_bound_str()))
                if pipeline.init_size != 0:
                    result.write("const bool {} = {} < {};\n".format(
                        node.pipeline.init_condition(), flat_it,
                        cpp.sym2cpp(pipeline.init_size)))
                if pipeline.drain_size != 0:
                    result.write("const bool {} = {} >= {};\n".format(
                        node.pipeline.drain_condition(), flat_it,
                        bound + (" - " + cpp.sym2cpp(pipeline.drain_size)
                                 if pipeline.drain_size != 0 else "")))

            # Add pragmas
            if not fully_degenerate:
                if not node.map.unroll:
                    if is_innermost:
                        self.generate_pipeline_loop_post(
                            result, sdfg, state_id, node)
                        self.generate_flatten_loop_post(result, sdfg, state_id,
                                                        node)
                    # add pragmas for data read/written inside this map, but only for local arrays
                    for candidate in in_out_data:
                        if sdfg.arrays[
                                candidate].storage != dtypes.StorageType.FPGA_Global:
                            self.generate_no_dependence_post(
                                result, sdfg, state_id, node, candidate)

        # Emit internal transient array allocation
        to_allocate = dace.sdfg.local_transients(sdfg, sdfg.node(state_id),
                                                 node)
        allocated = set()
        for child in dfg.scope_children()[node]:
            if not isinstance(child, dace.sdfg.nodes.AccessNode):
                continue
            if child.data not in to_allocate or child.data in allocated:
                continue
            allocated.add(child.data)
            self._dispatcher.dispatch_allocate(sdfg, dfg, state_id, child, None,
                                               result)

    def _generate_PipelineExit(self, *args, **kwargs):
        self._generate_MapExit(*args, **kwargs)

    def _generate_MapExit(self, sdfg, dfg, state_id, node, function_stream,
                          callsite_stream):
        scope_dict = dfg.scope_dict()
        entry_node = scope_dict[node]
        if entry_node.map in self._unrolled_pes:
            # This was generated as unrolled processing elements, no need to
            # generate anything here
            return
        if isinstance(node, dace.sdfg.nodes.PipelineExit):
            flat_it = node.pipeline.iterator_str()
            bound = node.pipeline.loop_bound_str()
            pipeline = node.pipeline
            cond = []
            if pipeline.init_size != 0 and pipeline.init_overlap == False:
                cond.append("!" + pipeline.init_condition())
            if pipeline.drain_size != 0 and pipeline.drain_overlap == False:
                cond.append("!" + pipeline.drain_condition())
            if len(cond) > 0:
                callsite_stream.write("if ({}) {{".format(" && ".join(cond)))
            # ranges could have been defined in terms of floor/ceiling. Before printing the code
            # they are converted from a symbolic expression to a C++ compilable expression
            for it, r in reversed(list(zip(pipeline.params, pipeline.range))):
                callsite_stream.write(
                    "if ({it} >= {end}) {{\n{it} = {begin};\n".format(
                        it=it,
                        begin=dace.symbolic.symstr(r[0]),
                        end=dace.symbolic.symstr(r[1])))
            for it, r in zip(pipeline.params, pipeline.range):
                callsite_stream.write(
                    "}} else {{\n{it} += {step};\n}}\n".format(
                        it=it, step=dace.symbolic.symstr(r[2])))
            if len(cond) > 0:
                callsite_stream.write("}\n")
            callsite_stream.write("}\n}\n")
        else:
            self._cpu_codegen._generate_MapExit(sdfg, dfg, state_id, node,
                                                function_stream,
                                                callsite_stream)

    def generate_kernel(self, sdfg, state, kernel_name, subgraphs,
                        function_stream, callsite_stream):
        if self._in_device_code:
            raise cgx.CodegenError("Tried to generate kernel from device code")
        self._in_device_code = True
        self._cpu_codegen._packed_types = True
        kernel_stream = CodeIOStream()

        # Actual kernel code generation
        self.generate_kernel_internal(sdfg, state, kernel_name, subgraphs,
                                      kernel_stream, function_stream,
                                      callsite_stream)
        self._kernel_count = self._kernel_count + 1
        self._in_device_code = False
        self._cpu_codegen._packed_types = False

        # Store code strings to be passed to compilation phase
        self._kernel_codes.append((kernel_name, kernel_stream.getvalue()))

        self._allocated_global_arrays = set()

    def generate_modules(self, sdfg, state, kernel_name, subgraphs,
                         subgraph_parameters, module_stream, entry_stream,
                         host_stream):
        """Main entry function for generating a Xilinx kernel."""

        # Module generation
        for subgraph in subgraphs:
            # Traverse to find first tasklets reachable in topological order
            to_traverse = subgraph.source_nodes()
            seen = set()
            tasklet_list = []
            access_nodes = []
            while len(to_traverse) > 0:
                n = to_traverse.pop()
                if n in seen:
                    continue
                seen.add(n)
                if (isinstance(n, dace.sdfg.nodes.Tasklet)
                        or isinstance(n, dace.sdfg.nodes.NestedSDFG)):
                    tasklet_list.append(n)
                else:
                    if isinstance(n, dace.sdfg.nodes.AccessNode):
                        access_nodes.append(n)
                    for e in subgraph.out_edges(n):
                        if e.dst not in seen:
                            to_traverse.append(e.dst)
            # Name module according to all reached tasklets (can be just one)
            labels = [
                n.label.replace(" ", "_") + f"_{state.node_id(n)}"
                for n in tasklet_list
            ]
            # If there are no tasklets, name it after access nodes in the
            # subgraph
            if len(labels) == 0:
                labels = [n.label.replace(" ", "_") for n in access_nodes]
            if len(labels) == 0:
                raise RuntimeError("Expected at least one tasklet or data node")
            module_name = "_".join(labels)

            self.generate_module(sdfg, state, module_name, subgraph,
                                 subgraph_parameters[subgraph], module_stream,
                                 entry_stream, host_stream)

    def generate_nsdfg_header(self, sdfg, state, state_id, node,
                              memlet_references, sdfg_label):
        return self._cpu_codegen.generate_nsdfg_header(sdfg,
                                                       state,
                                                       state_id,
                                                       node,
                                                       memlet_references,
                                                       sdfg_label,
                                                       state_struct=False)

    def generate_nsdfg_call(self, sdfg, state, node, memlet_references,
                            sdfg_label):
        return self._cpu_codegen.generate_nsdfg_call(sdfg,
                                                     state,
                                                     node,
                                                     memlet_references,
                                                     sdfg_label,
                                                     state_struct=False)

    def generate_nsdfg_arguments(self, sdfg, dfg, state, node):
        return self._cpu_codegen.generate_nsdfg_arguments(
            sdfg, state, dfg, node)

    def generate_host_function_boilerplate(self, sdfg, state, kernel_name,
                                           parameters, nested_global_transients,
                                           host_code_stream, header_stream,
                                           callsite_stream):

        # Generates:
        # - Definition of wrapper function in caller code
        # - Definition of kernel function in host code file
        # - Signature and opening brace of host code function in host code file

        # We exclude nested transients from the CPU code function call, as they
        # have not yet been allocated at this point
        nested_transient_set = {n.data for n in nested_global_transients}

        seen = set(nested_transient_set)
        kernel_args_call_host = []
        kernel_args_opencl = []

        # Include state in args
        kernel_args_opencl.append(f'{self._global_sdfg.name}_t *__state')
        kernel_args_call_host.append(f'__state')

        for is_output, argname, arg, _ in parameters:
            # Streams and Views are not passed as arguments
            if not isinstance(arg, dt.Stream) and not isinstance(arg, dt.View):
                if(isinstance(arg, dt.Array)):
                    for bank in utils.iterate_multibank_arrays(argname, arg):
                        currentname = cpp.ptr(argname, arg, bank)
                        kernel_args_call_host.append(arg.as_arg(False, name=currentname))
                        kernel_args_opencl.append(
                            FPGACodeGen.make_opencl_parameter(currentname, arg))
                else:
                    kernel_args_call_host.append(arg.as_arg(False, name=argname))
                    kernel_args_opencl.append(
                        FPGACodeGen.make_opencl_parameter(argname, arg))

        kernel_args_call_host = dtypes.deduplicate(kernel_args_call_host)
        kernel_args_opencl = dtypes.deduplicate(kernel_args_opencl)

        host_function_name = "__dace_runkernel_{}".format(kernel_name)
        # Write OpenCL host function
        host_code_stream.write(
            """\
DACE_EXPORTED void {host_function_name}({kernel_args_opencl}) {{
  hlslib::ocl::Program program = __state->fpga_context->Get().CurrentlyLoadedProgram();"""
            .format(host_function_name=host_function_name,
                    kernel_args_opencl=", ".join(kernel_args_opencl)))

        header_stream.write("\n\nDACE_EXPORTED void {}({});\n\n".format(
            host_function_name, ", ".join(kernel_args_opencl)))

        callsite_stream.write("{}({});".format(
            host_function_name, ", ".join(kernel_args_call_host)))

        # Any extra transients stored in global memory on the FPGA must now be
        # allocated and passed to the kernel
        for arr_node in nested_global_transients:
            self._dispatcher.dispatch_allocate(sdfg, state, None, arr_node,
                                               None, host_code_stream)

    def _generate_Tasklet(self, *args, **kwargs):
        # Call CPU implementation with this code generator as callback
        self._cpu_codegen._generate_Tasklet(*args, codegen=self, **kwargs)

    def define_out_memlet(self, sdfg, state_dfg, state_id, src_node, dst_node,
                          edge, function_stream, callsite_stream):
        self._dispatcher.dispatch_copy(src_node, dst_node, edge, sdfg,
                                       state_dfg, state_id, function_stream,
                                       callsite_stream)

    def process_out_memlets(self, *args, **kwargs):
        # Call CPU implementation with this code generator as callback
        self._cpu_codegen.process_out_memlets(*args, codegen=self, **kwargs)

    def generate_tasklet_preamble(self, *args, **kwargs):
        # Fall back on CPU implementation
        self._cpu_codegen.generate_tasklet_preamble(*args, **kwargs)

    def generate_tasklet_postamble(self, sdfg, dfg, state_id, node,
                                   function_stream, before_memlets_stream,
                                   after_memlets_stream):
        # Inject dependency pragmas on memlets
        for edge in dfg.out_edges(node):
            datadesc = sdfg.arrays[edge.data.data]
            if (isinstance(datadesc, dt.Array)
                    and (datadesc.storage == dace.StorageType.FPGA_Local
                         or datadesc.storage == dace.StorageType.FPGA_Registers)
                    and not cpp.is_write_conflicted(dfg, edge)
                    and self._dispatcher.defined_vars.has(edge.src_conn)):

                self.generate_no_dependence_post(after_memlets_stream, sdfg,
                                                 state_id, node, edge.src_conn)

    def make_ptr_vector_cast(self, *args, **kwargs):
        return cpp.make_ptr_vector_cast(*args, **kwargs)

    def make_ptr_assignment(self, *args, **kwargs):
        return self._cpu_codegen.make_ptr_assignment(*args,
                                                     codegen=self,
                                                     **kwargs)<|MERGE_RESOLUTION|>--- conflicted
+++ resolved
@@ -1202,7 +1202,7 @@
             dst_array = dst_node.desc(sdfg)
             src_is_hbm = utils.is_HBM_array(src_array)
             dst_is_hbm = utils.is_HBM_array(dst_array)
-            if src_is_hbm is not None or dst_is_hbm is not None:
+            if src_is_hbm or dst_is_hbm:
                 do_default_copy = False
                 modedge = deepcopy(edge)
                 mem : memlet.Memlet = modedge.data
@@ -1210,19 +1210,10 @@
                     mem.src_subset = subsets.Range.from_array(src_array)
                 if mem.dst_subset is None:
                     mem.dst_subset = subsets.Range.from_array(dst_array)
-<<<<<<< HEAD
-                if src_is_hbm is not None:
-                    bankbeg, bankend = utils.get_multibank_ranges_from_subset(mem.src_subset, sdfg,
-                        False, f"{src_node.data} with edge {str(edge)}")
-                if dst_is_hbm is not None:
-                    bankbeg, bankend = utils.get_multibank_ranges_from_subset(mem.dst_subset, sdfg,
-                        False, f"{dst_node.data} with edge {str(edge)}")
-=======
                 if src_is_hbm:
                     bankbeg, bankend = utils.get_multibank_ranges_from_subset(mem.src_subset, sdfg)
                 if dst_is_hbm:
                     bankbeg, bankend = utils.get_multibank_ranges_from_subset(mem.dst_subset, sdfg)
->>>>>>> 5e547afd
                 num_accessed_banks = bankend - bankbeg
                 oldmem = deepcopy(mem)
                 for i in range(num_accessed_banks):
