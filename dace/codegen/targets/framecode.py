# Copyright 2019-2021 ETH Zurich and the DaCe authors. All rights reserved.
import collections
import copy
import functools
import re
from typing import Any, DefaultDict, Dict, List, Optional, Set, Tuple, Union

import networkx as nx
import numpy as np

import dace
from dace import config, data, dtypes
from dace import memlet as mlt
from dace import subsets
from dace.cli import progress
from dace.codegen import control_flow as cflow
from dace.codegen import dispatcher as disp
from dace.codegen.common import codeblock_to_cpp, sym2cpp
from dace.codegen.prettycode import CodeIOStream
from dace.codegen.targets.target import TargetCodeGenerator
from dace.frontend.python import wrappers
from dace.sdfg import SDFG, SDFGState, nodes
from dace.sdfg import scope as sdscope
from dace.sdfg import utils
from dace.sdfg.analysis.cfg import stateorder_topological_sort
from dace.transformation.passes.analysis import StateReachability


def _get_or_eval_sdfg_first_arg(func, sdfg):
    if callable(func):
        return func(sdfg)
    return func


class DaCeCodeGenerator(object):
    """ DaCe code generator class that writes the generated code for SDFG
        state machines, and uses a dispatcher to generate code for
        individual states based on the target. """

    targets: Set[TargetCodeGenerator]
    statestruct: List[str]
    environments: List[Any]
    to_allocate: DefaultDict[Union[SDFG, SDFGState, nodes.EntryNode], List[Tuple[int, int, nodes.AccessNode]]]
    ptr_increments_to_define: DefaultDict[nodes.MapEntry, DefaultDict[int, Set[mlt.Memlet]]]
    ptr_increments_to_update: DefaultDict[nodes.MapEntry, DefaultDict[int, Set[mlt.Memlet]]]
    where_allocated: Dict[Tuple[SDFG, str], SDFG]
    fsyms: Dict[int, Set[str]]
    arglist: Dict[str, data.Data]

    _symbols_and_constants: Dict[int, Set[str]]
    _ptr_incremented_accesses: Dict[mlt.Memlet, Tuple[subsets.Range, Tuple[dace.symbol, int, nodes.Map, bool]]]
    _initcode: CodeIOStream
    _exitcode: CodeIOStream
    _dispatcher: disp.TargetDispatcher

    def __init__(self, sdfg: SDFG):
        self._dispatcher = disp.TargetDispatcher(self)
        self._dispatcher.register_state_dispatcher(self)
        self._initcode = CodeIOStream()
        self._exitcode = CodeIOStream()
        self.statestruct = []
        self.environments = []
        self.targets = set()
        self.to_allocate = collections.defaultdict(list)
        self.ptr_increments_to_define = collections.defaultdict(lambda: collections.defaultdict(set))
        self.ptr_increments_to_update = collections.defaultdict(lambda: collections.defaultdict(set))
        self.where_allocated = {}
        self.fsyms = {}
        self._symbols_and_constants = {}
        self._ptr_incremented_accesses = {}
        fsyms = self.free_symbols(sdfg)
        self.arglist = sdfg.arglist(scalars_only=False, free_symbols=fsyms)

        # resolve all symbols and constants
        # first handle root
        self._symbols_and_constants[sdfg.cfg_id] = sdfg.free_symbols.union(sdfg.constants_prop.keys())
        # then recurse
        for nested, state in sdfg.all_nodes_recursive():
            if isinstance(nested, nodes.NestedSDFG):
                state: SDFGState

                nsdfg = nested.sdfg

                # found a new nested sdfg: resolve symbols and constants
                result = nsdfg.free_symbols.union(nsdfg.constants_prop.keys())

                parent_constants = self._symbols_and_constants[nsdfg._parent_sdfg.cfg_id]
                result |= parent_constants

                # check for constant inputs
                for edge in state.in_edges(nested):
                    if edge.data.data in parent_constants:
                        # this edge is constant => propagate to nested sdfg
                        result.add(edge.dst_conn)

                self._symbols_and_constants[nsdfg.cfg_id] = result

    # Cached fields
    def symbols_and_constants(self, sdfg: SDFG):
        return self._symbols_and_constants[sdfg.cfg_id]

    def free_symbols(self, obj: Any):
        k = id(obj)
        if k in self.fsyms:
            return self.fsyms[k]
        if hasattr(obj, 'used_symbols'):
            result = obj.used_symbols(all_symbols=False)
        else:
            result = obj.free_symbols
        self.fsyms[k] = result
        return result

    ##################################################################
    # Target registry

    @property
    def dispatcher(self):
        return self._dispatcher

    ##################################################################
    # Code generation

    def preprocess(self, sdfg: SDFG) -> None:
        """
        Called before code generation. Used for making modifications on the SDFG prior to code generation.
        
        :note: Post-conditions assume that the SDFG will NOT be changed after this point.
        :param sdfg: The SDFG to modify in-place.
        """
        pass

    def generate_constants(self, sdfg: SDFG, callsite_stream: CodeIOStream):
        # Write constants
        for cstname, (csttype, cstval) in sdfg.constants_prop.items():
            if isinstance(csttype, data.Array):
                const_str = "constexpr " + csttype.dtype.ctype + \
                    " " + cstname + "[" + str(cstval.size) + "] = {"
                it = np.nditer(cstval, order='C')
                for i in range(cstval.size - 1):
                    const_str += str(it[0]) + ", "
                    it.iternext()
                const_str += str(it[0]) + "};\n"
                callsite_stream.write(const_str, sdfg)
            else:
                callsite_stream.write("constexpr %s %s = %s;\n" % (csttype.dtype.ctype, cstname, sym2cpp(cstval)), sdfg)

    def generate_fileheader(self, sdfg: SDFG, global_stream: CodeIOStream, backend: str = 'frame'):
        """ Generate a header in every output file that includes custom types
            and constants.

            :param sdfg: The input SDFG.
            :param global_stream: Stream to write to (global).
            :param backend: Whose backend this header belongs to.
        """
        from dace.codegen.targets.cpp import \
            mangle_dace_state_struct_name  # Avoid circular import

        # Hash file include
        if backend == 'frame':
            global_stream.write('#include "../../include/hash.h"\n', sdfg)

        #########################################################
        # Environment-based includes
        for env in self.environments:
            if len(env.headers) > 0:
                if not isinstance(env.headers, dict):
                    headers = {'frame': env.headers}
                else:
                    headers = env.headers
                if backend in headers:
                    global_stream.write("\n".join("#include \"" + h + "\"" for h in headers[backend]), sdfg)

        #########################################################
        # Custom types
        datatypes = set()
        # Types of this SDFG
        for _, arrname, arr in sdfg.arrays_recursive():
            if arr is not None:
                datatypes.add(arr.dtype)

        emitted_definitions = set()
        
        emitted = set()
        
        def _emit_definitions(dtype: dtypes.typeclass, wrote_something: bool) -> bool:
            if dtype in emitted_definitions:
                return False
            emitted_definitions.add(dtype)
            if isinstance(dtype, dtypes.pointer):
                wrote_something = _emit_definitions(dtype._typeclass, wrote_something)
            elif isinstance(dtype, dtypes.struct):
                for field in dtype.fields.values():
                    wrote_something = _emit_definitions(field, wrote_something)
            if hasattr(dtype, 'emit_definition'):
                if not wrote_something:
                    global_stream.write("", sdfg)
                if dtype not in emitted:
                    global_stream.write(dtype.emit_definition(), sdfg)
                    wrote_something = True
                    emitted.add(dtype)
            return wrote_something

        # Emit unique definitions
        wrote_something = False
        for typ in datatypes:
            wrote_something = _emit_definitions(typ, wrote_something)
        if wrote_something:
            global_stream.write("", sdfg)

        #########################################################
        # Write constants
        self.generate_constants(sdfg, global_stream)

        #########################################################
        # Write state struct
        structstr = '\n'.join(self.statestruct)
        global_stream.write(f'''
struct {mangle_dace_state_struct_name(sdfg)} {{
    {structstr}
}};

''', sdfg)

        for sd in sdfg.all_sdfgs_recursive():
            if None in sd.global_code:
                global_stream.write(codeblock_to_cpp(sd.global_code[None]), sd)
            if backend in sd.global_code:
                global_stream.write(codeblock_to_cpp(sd.global_code[backend]), sd)

    def generate_header(self, sdfg: SDFG, global_stream: CodeIOStream, callsite_stream: CodeIOStream):
        """ Generate the header of the frame-code. Code exists in a separate
            function for overriding purposes.

            :param sdfg: The input SDFG.
            :param global_stream: Stream to write to (global).
            :param callsite_stream: Stream to write to (at call site).
        """
        # Write frame code - header
        global_stream.write('/* DaCe AUTO-GENERATED FILE. DO NOT MODIFY */\n' + '#include <dace/dace.h>\n', sdfg)

        # Write header required by environments
        for env in self.environments:
            self.statestruct.extend(env.state_fields)

        # Instrumentation preamble
        if len(self._dispatcher.instrumentation) > 2:
            self.statestruct.append('dace::perf::Report report;')
            # Reset report if written every invocation
            if config.Config.get_bool('instrumentation', 'report_each_invocation'):
                callsite_stream.write('__state->report.reset();', sdfg)

        self.generate_fileheader(sdfg, global_stream, 'frame')

    def generate_footer(self, sdfg: SDFG, global_stream: CodeIOStream, callsite_stream: CodeIOStream):
        """ Generate the footer of the frame-code. Code exists in a separate
            function for overriding purposes.

            :param sdfg: The input SDFG.
            :param global_stream: Stream to write to (global).
            :param callsite_stream: Stream to write to (at call site).
        """
        import dace.library
        from dace.codegen.targets.cpp import \
            mangle_dace_state_struct_name  # Avoid circular import
        fname = sdfg.name
        params = sdfg.signature(arglist=self.arglist)
        paramnames = sdfg.signature(False, for_call=True, arglist=self.arglist)
        initparams = sdfg.init_signature(free_symbols=self.free_symbols(sdfg))
        initparamnames = sdfg.init_signature(for_call=True, free_symbols=self.free_symbols(sdfg))

        # Invoke all instrumentation providers
        for instr in self._dispatcher.instrumentation.values():
            if instr is not None:
                instr.on_sdfg_end(sdfg, callsite_stream, global_stream)

        # Instrumentation saving
        if (config.Config.get_bool('instrumentation', 'report_each_invocation')
                and len(self._dispatcher.instrumentation) > 2):
            callsite_stream.write(
                '''__state->report.save("{path}/perf", __HASH_{name});'''.format(path=sdfg.build_folder.replace(
                    '\\', '/'),
                                                                                 name=sdfg.name), sdfg)

        # Write closing brace of program
        callsite_stream.write('}', sdfg)

        # Write awkward footer to avoid 'extern "C"' issues
        params_comma = (', ' + params) if params else ''
        initparams_comma = (', ' + initparams) if initparams else ''
        paramnames_comma = (', ' + paramnames) if paramnames else ''
        initparamnames_comma = (', ' + initparamnames) if initparamnames else ''
        callsite_stream.write(
            f'''
DACE_EXPORTED void __program_{fname}({mangle_dace_state_struct_name(fname)} *__state{params_comma})
{{
    __program_{fname}_internal(__state{paramnames_comma});
}}''', sdfg)

        for target in self._dispatcher.used_targets:
            if target.has_initializer:
                callsite_stream.write(
                    f'DACE_EXPORTED int __dace_init_{target.target_name}({mangle_dace_state_struct_name(sdfg)} *__state{initparams_comma});\n', sdfg)
            if target.has_finalizer:
                callsite_stream.write(
                    f'DACE_EXPORTED int __dace_exit_{target.target_name}({mangle_dace_state_struct_name(sdfg)} *__state);\n', sdfg)

        callsite_stream.write(
            f"""
DACE_EXPORTED {mangle_dace_state_struct_name(sdfg)} *__dace_init_{sdfg.name}({initparams})
{{
    int __result = 0;
    {mangle_dace_state_struct_name(sdfg)} *__state = new {mangle_dace_state_struct_name(sdfg)};

            """, sdfg)

        for target in self._dispatcher.used_targets:
            if target.has_initializer:
                callsite_stream.write(
                    '__result |= __dace_init_%s(__state%s);' % (target.target_name, initparamnames_comma), sdfg)
        for env in self.environments:
            init_code = _get_or_eval_sdfg_first_arg(env.init_code, sdfg)
            if init_code:
                callsite_stream.write("{  // Environment: " + env.__name__, sdfg)
                callsite_stream.write(init_code)
                callsite_stream.write("}")

        for sd in sdfg.all_sdfgs_recursive():
            if None in sd.init_code:
                callsite_stream.write(codeblock_to_cpp(sd.init_code[None]), sd)
            if 'frame' in sd.init_code:
                callsite_stream.write(codeblock_to_cpp(sd.init_code['frame']), sd)

        callsite_stream.write(self._initcode.getvalue(), sdfg)

        callsite_stream.write(
            f"""
    if (__result) {{
        delete __state;
        return nullptr;
    }}
    return __state;
}}

DACE_EXPORTED int __dace_exit_{sdfg.name}({mangle_dace_state_struct_name(sdfg)} *__state)
{{
    int __err = 0;
""", sdfg)

        # Instrumentation saving
        if (not config.Config.get_bool('instrumentation', 'report_each_invocation')
                and len(self._dispatcher.instrumentation) > 2):
            callsite_stream.write(
                '__state->report.save("%s/perf", __HASH_%s);' % (sdfg.build_folder.replace('\\', '/'), sdfg.name), sdfg)

        callsite_stream.write(self._exitcode.getvalue(), sdfg)

        for sd in sdfg.all_sdfgs_recursive():
            if None in sd.exit_code:
                callsite_stream.write(codeblock_to_cpp(sd.exit_code[None]), sd)
            if 'frame' in sd.exit_code:
                callsite_stream.write(codeblock_to_cpp(sd.exit_code['frame']), sd)

        for target in self._dispatcher.used_targets:
            if target.has_finalizer:
                callsite_stream.write(
                    f'''
    int __err_{target.target_name} = __dace_exit_{target.target_name}(__state);
    if (__err_{target.target_name}) {{
        __err = __err_{target.target_name};
    }}
''', sdfg)
        for env in reversed(self.environments):
            finalize_code = _get_or_eval_sdfg_first_arg(env.finalize_code, sdfg)
            if finalize_code:
                callsite_stream.write("{  // Environment: " + env.__name__, sdfg)
                callsite_stream.write(finalize_code)
                callsite_stream.write("}")

        callsite_stream.write('delete __state;\n', sdfg)
        callsite_stream.write('return __err;\n}\n', sdfg)

    def generate_external_memory_management(self, sdfg: SDFG, callsite_stream: CodeIOStream):
        """
        If external data descriptors are found in the SDFG (or any nested SDFGs),
        this function will generate exported functions to (1) get the required memory size
        per storage location (``__dace_get_external_memory_size_<STORAGE>``, where ``<STORAGE>``
        can be ``CPU_Heap`` or any other ``dtypes.StorageType``); and (2) set the externally-allocated
        pointer to the generated code's internal state (``__dace_set_external_memory_<STORAGE>``).
        """
        from dace.codegen.targets.cpp import \
            mangle_dace_state_struct_name  # Avoid circular import

        # Collect external arrays
        ext_arrays: Dict[dtypes.StorageType, List[Tuple[SDFG, str, data.Data]]] = collections.defaultdict(list)
        for subsdfg, aname, arr in sdfg.arrays_recursive():
            if arr.lifetime == dtypes.AllocationLifetime.External:
                ext_arrays[arr.storage].append((subsdfg, aname, arr))

        # Only generate functions as necessary
        if not ext_arrays:
            return

        initparams = sdfg.init_signature(free_symbols=self.free_symbols(sdfg))
        initparams_comma = (', ' + initparams) if initparams else ''

        for storage, arrays in ext_arrays.items():
            size = 0
            for subsdfg, aname, arr in arrays:
                size += arr.total_size * arr.dtype.bytes

            # Size query functions
            callsite_stream.write(
                f'''
DACE_EXPORTED size_t __dace_get_external_memory_size_{storage.name}({mangle_dace_state_struct_name(sdfg)} *__state{initparams_comma})
{{
    return {sym2cpp(size)};
}}
''', sdfg)

            # Pointer set functions
            callsite_stream.write(
                f'''
DACE_EXPORTED void __dace_set_external_memory_{storage.name}({mangle_dace_state_struct_name(sdfg)} *__state, char *ptr{initparams_comma})
{{''', sdfg)
            
            offset = 0
            for subsdfg, aname, arr in arrays:
                allocname = f'__state->__{subsdfg.cfg_id}_{aname}'
                callsite_stream.write(f'{allocname} = decltype({allocname})(ptr + {sym2cpp(offset)});', subsdfg)
                offset += arr.total_size * arr.dtype.bytes
            
            # Footer
            callsite_stream.write('}', sdfg)

    def generate_state(self, sdfg: SDFG, state: SDFGState, global_stream: CodeIOStream, callsite_stream: CodeIOStream,
                       generate_state_footer: bool = True):

        sid = state.block_id

        # Emit internal transient array allocation
        self.allocate_arrays_in_scope(sdfg, state, global_stream, callsite_stream)

        callsite_stream.write('\n')

        # Invoke all instrumentation providers
        for instr in self._dispatcher.instrumentation.values():
            if instr is not None:
                instr.on_state_begin(sdfg, state, callsite_stream, global_stream)

        #####################
        # Create dataflow graph for state's children.

        # DFG to code scheme: Only generate code for nodes whose all
        # dependencies have been executed (topological sort).
        # For different connected components, run them concurrently.

        components = dace.sdfg.concurrent_subgraphs(state)

        if len(components) <= 1:
            self._dispatcher.dispatch_subgraph(sdfg, state, sid, global_stream, callsite_stream, skip_entry_node=False)
        else:
            if sdfg.openmp_sections:
                callsite_stream.write("#pragma omp parallel sections\n{")
            for c in components:
                if sdfg.openmp_sections:
                    callsite_stream.write("#pragma omp section\n{")
                self._dispatcher.dispatch_subgraph(sdfg, c, sid, global_stream, callsite_stream, skip_entry_node=False)
                if sdfg.openmp_sections:
                    callsite_stream.write("} // End omp section")
            if sdfg.openmp_sections:
                callsite_stream.write("} // End omp sections")

        #####################
        # Write state footer

        if generate_state_footer:
            # Emit internal transient array deallocation
            self.deallocate_arrays_in_scope(sdfg, state, global_stream, callsite_stream)

            # Invoke all instrumentation providers
            for instr in self._dispatcher.instrumentation.values():
                if instr is not None:
                    instr.on_state_end(sdfg, state, callsite_stream, global_stream)

    def _preprocess_memlet_schedules_scope(self, state: SDFGState, scope: sdscope.ScopeTree,
                                           map_param_list: List[Tuple[str, nodes.Map, bool]]):
        pass_params = copy.copy(map_param_list)
        if scope.entry:
            if isinstance(scope.entry, nodes.MapEntry):
                if scope.entry.map.schedule == dtypes.ScheduleType.CPU_Multicore:
                    n_parallel_params = scope.entry.map.collapse
                    para_params = scope.entry.map.params[:n_parallel_params]
                    seq_params = scope.entry.map.params[n_parallel_params:]
                else:
                    para_params = []
                    seq_params = scope.entry.map.params
                for p in para_params:
                    pass_params.append([p, scope.entry, True])
                for p in seq_params:
                    pass_params.append([p, scope.entry, False])

                for e in state.scope_subgraph(scope.entry, include_nested_scopes=False).edges():
                    memlet: mlt.Memlet = e.data
                    if memlet.schedule == dtypes.MemletScheduleType.Pointer_Increment:
                        offs_params = []
                        involved_scopes = []
                        for i, dim in enumerate(memlet.subset.ranges):
                            dim_symbols = dim[0].free_symbols | dim[1].free_symbols | dim[2].free_symbols
                            found_param = None
                            found_scope = None
                            found_scope_barrier = None
                            for pparam, pscope, is_para in pass_params:
                                param = dace.symbol(pparam)
                                if param in dim_symbols:
                                    found_param = param
                                    found_scope = pscope
                                    found_scope_barrier = is_para
                                    break
                            if found_param:
                                offs_params.append(found_param)
                                involved_scopes.append([found_param, i, found_scope, found_scope_barrier])
                            else:
                                offs_params.append(0)
                        offset_subset = memlet.subset.offset_new(offs_params, negative=True)
                        self._ptr_incremented_accesses[memlet] = [offset_subset, involved_scopes]
        for child in scope.children:
            self._preprocess_memlet_schedules_scope(state, child, pass_params)

    def _preprocess_memlet_schedules_state(self, state: SDFGState):
        self._preprocess_memlet_schedules_scope(state, state.scope_tree()[None], [])

    def _preprocess_memlet_schedules_sdfg(self, sdfg: SDFG):
        # Ensure that a proper mapping to scopes is present for pointer incrementation scheduled memlets.
        for state in sdfg.states():
            self._preprocess_memlet_schedules_state(state)

        for access in self._ptr_incremented_accesses.keys():
            _, involved_scopes = self._ptr_incremented_accesses[access]
            n_scopes = len(involved_scopes)
            define_scope = None
            define_scope_idx = None
            for i in range(n_scopes - 1, -1, -1):
                param, _, entry, parallel = involved_scopes[i]
                if parallel:
                    break

                idx = entry.map.params.index(str(param))
                self.ptr_increments_to_update[entry][idx].add(access)
                define_scope = entry
                define_scope_idx = idx

            if define_scope is None:
                define_scope = involved_scopes[0][2]
                define_scope_idx = define_scope.map.params.index(str(involved_scopes[0][0]))
                self.ptr_increments_to_update[define_scope][define_scope_idx].add(access)
            self.ptr_increments_to_define[define_scope][define_scope_idx].add(access)

    def generate_states(self, sdfg: SDFG, global_stream: CodeIOStream, callsite_stream: CodeIOStream):
        states_generated = set()

<<<<<<< HEAD
        opbar = progress.OptionalProgressBar(len(sdfg.states()), title=f'Generating code (SDFG {sdfg.cfg_id})')

        self._preprocess_memlet_schedules_sdfg(sdfg)
=======
        opbar = progress.OptionalProgressBar(sdfg.number_of_nodes(), title=f'Generating code (SDFG {sdfg.cfg_id})')
>>>>>>> ff6e064d

        # Create closure + function for state dispatcher
        def dispatch_state(state: SDFGState) -> str:
            stream = CodeIOStream()
            self._dispatcher.dispatch_state(sdfg, state, global_stream, stream)
            opbar.next()
            states_generated.add(state)  # For sanity check
            return stream.getvalue()

        # Handle specialized control flow
        if config.Config.get_bool('optimizer', 'detect_control_flow'):
            # Avoid import loop
            from dace.transformation import helpers as xfh

            # Clean up the state machine by separating combined condition and assignment
            # edges.
            xfh.split_interstate_edges(sdfg)

            cft = cflow.structured_control_flow_tree(sdfg, dispatch_state)
        else:
            # If disabled, generate entire graph as general control flow block
            states_topological = list(sdfg.topological_sort(sdfg.start_state))
            last = states_topological[-1]
            cft = cflow.GeneralBlock(dispatch_state, None,
                                     [cflow.SingleState(dispatch_state, s, s is last) for s in states_topological], [],
                                     [], [], [], False)

        callsite_stream.write(cft.as_cpp(self, sdfg.symbols), sdfg)

        opbar.done()

        # Write exit label
        callsite_stream.write(f'__state_exit_{sdfg.cfg_id}:;', sdfg)

        return states_generated

    def _get_schedule(self, scope: Union[nodes.EntryNode, SDFGState, SDFG]) -> dtypes.ScheduleType:
        TOP_SCHEDULE = dtypes.ScheduleType.Sequential
        if scope is None:
            return TOP_SCHEDULE
        elif isinstance(scope, nodes.EntryNode):
            return scope.schedule
        elif isinstance(scope, (SDFGState, SDFG)):
            sdfg: SDFG = (scope if isinstance(scope, SDFG) else scope.parent)
            if sdfg.parent_nsdfg_node is None:
                return TOP_SCHEDULE

            # Go one SDFG up
            pstate = sdfg.parent
            pscope = pstate.entry_node(sdfg.parent_nsdfg_node)
            if pscope is not None:
                return self._get_schedule(pscope)
            return self._get_schedule(pstate)
        else:
            raise TypeError

    def _can_allocate(self, sdfg: SDFG, state: SDFGState, desc: data.Data, scope: Union[nodes.EntryNode, SDFGState,
                                                                                        SDFG]) -> bool:
        schedule = self._get_schedule(scope)
        # if not dtypes.can_allocate(desc.storage, schedule):
        #     return False
        if dtypes.can_allocate(desc.storage, schedule):
            return True

        # Check for device-level memory recursively
        node = scope if isinstance(scope, nodes.EntryNode) else None
        cstate = scope if isinstance(scope, SDFGState) else state
        csdfg = scope if isinstance(scope, SDFG) else sdfg

        if desc.storage in dtypes.FPGA_STORAGES:
            return sdscope.is_devicelevel_fpga(csdfg, cstate, node)
        elif desc.storage in dtypes.GPU_STORAGES:
            return sdscope.is_devicelevel_gpu(csdfg, cstate, node)

        return False

    def determine_allocation_lifetime(self, top_sdfg: SDFG):
        """
        Determines where (at which scope/state/SDFG) each data descriptor
        will be allocated/deallocated.

        :param top_sdfg: The top-level SDFG to determine for.
        """
        # Gather shared transients, free symbols, and first/last appearance
        shared_transients = {}
        fsyms = {}
        reachability = StateReachability().apply_pass(top_sdfg, {})
        access_instances: Dict[int, Dict[str, List[Tuple[SDFGState, nodes.AccessNode]]]] = {}
        for sdfg in top_sdfg.all_sdfgs_recursive():
            shared_transients[sdfg.cfg_id] = sdfg.shared_transients(check_toplevel=False, include_nested_data=True)
            fsyms[sdfg.cfg_id] = self.symbols_and_constants(sdfg)

            #############################################
            # Look for all states in which a scope-allocated array is used in
            instances: Dict[str, List[Tuple[SDFGState, nodes.AccessNode]]] = collections.defaultdict(list)
            array_names = sdfg.arrays.keys(
            )  #set(k for k, v in sdfg.arrays.items() if v.lifetime == dtypes.AllocationLifetime.Scope)
            # Iterate topologically to get state-order
            for state in sdfg.topological_sort():
                for node in state.data_nodes():
                    if node.data not in array_names:
                        continue
                    instances[node.data].append((state, node))

                # Look in the surrounding edges for usage
                edge_fsyms: Set[str] = set()
                for e in state.parent_graph.all_edges(state):
                    edge_fsyms |= e.data.free_symbols
                for edge_array in edge_fsyms & array_names:
                    instances[edge_array].append((state, nodes.AccessNode(edge_array)))
            #############################################

            access_instances[sdfg.cfg_id] = instances

        for sdfg, name, desc in top_sdfg.arrays_recursive(include_nested_data=True):
            # NOTE: Assuming here that all Structure members share transient/storage/lifetime properties.
            # TODO: Study what is needed in the DaCe stack to ensure this assumption is correct.
            top_desc = sdfg.arrays[name.split('.')[0]]
            top_transient = top_desc.transient
            top_storage = top_desc.storage
            top_lifetime = top_desc.lifetime
            if not top_transient:
                continue
            if name in sdfg.constants_prop:
                # Constants do not need to be allocated
                continue

            # NOTE: In the code below we infer where a transient should be
            # declared, allocated, and deallocated. The information is stored
            # in the `to_allocate` dictionary. The key of each entry is the
            # scope where one of the above actions must occur, while the value
            # is a tuple containing the following information:
            # 1. The SDFG object that containts the transient.
            # 2. The State id where the action should (approx.) take place.
            # 3. The Access Node id of the transient in the above State.
            # 4. True if declaration should take place, otherwise False.
            # 5. True if allocation should take place, otherwise False.
            # 6. True if deallocation should take place, otherwise False.

            first_state_instance, first_node_instance = \
                access_instances[sdfg.cfg_id].get(name, [(None, None)])[0]
            last_state_instance, last_node_instance = \
                access_instances[sdfg.cfg_id].get(name, [(None, None)])[-1]

            # Cases
            if top_lifetime in (dtypes.AllocationLifetime.Persistent, dtypes.AllocationLifetime.External):
                # Persistent memory is allocated in initialization code and
                # exists in the library state structure

                # If unused, skip
                if first_node_instance is None:
                    continue

                definition = desc.as_arg(name=f'__{sdfg.cfg_id}_{name}') + ';'

                if top_storage != dtypes.StorageType.CPU_ThreadLocal:  # If thread-local, skip struct entry
                    self.statestruct.append(definition)

                self.to_allocate[top_sdfg].append((sdfg, first_state_instance, first_node_instance, True, True, True))
                self.where_allocated[(sdfg, name)] = top_sdfg
                continue
            elif top_lifetime is dtypes.AllocationLifetime.Global:
                # Global memory is allocated in the beginning of the program
                # exists in the library state structure (to be passed along
                # to the right SDFG)

                # If unused, skip
                if first_node_instance is None:
                    continue

                definition = desc.as_arg(name=f'__{sdfg.cfg_id}_{name}') + ';'
                self.statestruct.append(definition)

                self.to_allocate[top_sdfg].append((sdfg, first_state_instance, first_node_instance, True, True, True))
                self.where_allocated[(sdfg, name)] = top_sdfg
                continue

            # The rest of the cases change the starting scope we attempt to
            # allocate from, since the descriptors may only be allocated higher
            # in the hierarchy (e.g., in the case of GPU global memory inside
            # a kernel).
            alloc_scope: Union[nodes.EntryNode, SDFGState, SDFG] = None
            alloc_state: SDFGState = None
            if (name in shared_transients[sdfg.cfg_id] or top_lifetime is dtypes.AllocationLifetime.SDFG):
                # SDFG descriptors are allocated in the beginning of their SDFG
                alloc_scope = sdfg
                if first_state_instance is not None:
                    alloc_state = first_state_instance
                # If unused, skip
                if first_node_instance is None:
                    continue
            elif top_lifetime == dtypes.AllocationLifetime.State:
                # State memory is either allocated in the beginning of the
                # containing state or the SDFG (if used in more than one state)
                curstate: SDFGState = None
                multistate = False
                for state in sdfg.nodes():
                    if any(n.data == name for n in state.data_nodes()):
                        if curstate is not None:
                            multistate = True
                            break
                        curstate = state
                if multistate:
                    alloc_scope = sdfg
                else:
                    alloc_scope = curstate
                    alloc_state = curstate
            elif top_lifetime == dtypes.AllocationLifetime.Scope:
                # Scope memory (default) is either allocated in the innermost
                # scope (e.g., Map, Consume) it is used in (i.e., greatest
                # common denominator), or in the SDFG if used in multiple states
                curscope: Union[nodes.EntryNode, SDFGState] = None
                curstate: SDFGState = None
                multistate = False

                # Does the array appear in inter-state edges?
                for isedge in sdfg.all_interstate_edges():
                    if name in self.free_symbols(isedge.data):
                        multistate = True

                for state in sdfg.states():
                    if multistate:
                        break
                    sdict = state.scope_dict()
                    for node in state.nodes():
                        if not isinstance(node, nodes.AccessNode):
                            continue
                        if node.root_data != name:
                            continue

                        # If already found in another state, set scope to SDFG
                        if curstate is not None and curstate != state:
                            multistate = True
                            break
                        curstate = state

                        # Current scope (or state object if top-level)
                        scope = sdict[node] or state
                        if curscope is None:
                            curscope = scope
                            continue
                        # States always win
                        if isinstance(scope, SDFGState):
                            curscope = scope
                            continue
                        # Lower/Higher/Disjoint scopes: find common denominator
                        if isinstance(curscope, SDFGState):
                            if scope in curscope.nodes():
                                continue
                        curscope = sdscope.common_parent_scope(sdict, scope, curscope)

                    if multistate:
                        break

                if multistate:
                    alloc_scope = sdfg
                else:
                    alloc_scope = curscope
                    alloc_state = curstate
            else:
                raise TypeError('Unrecognized allocation lifetime "%s"' % desc.lifetime)

            if alloc_scope is None:  # No allocation necessary
                continue

            # If descriptor cannot be allocated in this scope, traverse up the
            # scope tree until it is possible
            cursdfg = sdfg
            curstate = alloc_state
            curscope = alloc_scope
            while not self._can_allocate(cursdfg, curstate, desc, curscope):
                if curscope is None:
                    break
                if isinstance(curscope, nodes.EntryNode):
                    # Go one scope up
                    curscope = curstate.entry_node(curscope)
                    if curscope is None:
                        curscope = curstate
                elif isinstance(curscope, (SDFGState, SDFG)):
                    cursdfg: SDFG = (curscope if isinstance(curscope, SDFG) else curscope.parent)
                    # Go one SDFG up
                    if cursdfg.parent_nsdfg_node is None:
                        curscope = None
                        curstate = None
                        cursdfg = None
                    else:
                        curstate = cursdfg.parent
                        curscope = curstate.entry_node(cursdfg.parent_nsdfg_node)
                        cursdfg = cursdfg.parent_sdfg
                else:
                    raise TypeError

            if curscope is None:
                curscope = top_sdfg

            # Check if Array/View is dependent on non-free SDFG symbols
            # NOTE: Tuple is (SDFG, State, Node, declare, allocate, deallocate)
            fsymbols = fsyms[sdfg.cfg_id]
            if (not isinstance(curscope, nodes.EntryNode)
                    and utils.is_nonfree_sym_dependent(first_node_instance, desc, first_state_instance, fsymbols)):
                # Allocate in first State, deallocate in last State
                if first_state_instance != last_state_instance:
                    # If any state is not reachable from first state, find common denominators in the form of
                    # dominator and postdominator.
                    instances = access_instances[sdfg.cfg_id][name]

                    # A view gets "allocated" everywhere it appears
                    if isinstance(desc, data.View):
                        for s, n in instances:
                            self.to_allocate[s].append((sdfg, s, n, False, True, False))
                            self.to_allocate[s].append((sdfg, s, n, False, False, True))
                        self.where_allocated[(sdfg, name)] = cursdfg
                        continue

                    if any(inst not in reachability[sdfg.cfg_id][first_state_instance] for inst in instances):
                        first_state_instance, last_state_instance = _get_dominator_and_postdominator(sdfg, instances)
                        # Declare in SDFG scope
                        # NOTE: Even if we declare the data at a common dominator, we keep the first and last node
                        # instances. This is especially needed for Views which require both the SDFGState and the
                        # AccessNode.
                        self.to_allocate[curscope].append((sdfg, None, nodes.AccessNode(name), True, False, False))
                    else:
                        self.to_allocate[curscope].append(
                            (sdfg, first_state_instance, first_node_instance, True, False, False))

                    curscope = first_state_instance
                    self.to_allocate[curscope].append(
                        (sdfg, first_state_instance, first_node_instance, False, True, False))
                    curscope = last_state_instance
                    self.to_allocate[curscope].append(
                        (sdfg, last_state_instance, last_node_instance, False, False, True))
                else:
                    curscope = first_state_instance
                    self.to_allocate[curscope].append(
                        (sdfg, first_state_instance, first_node_instance, True, True, True))
            else:
                self.to_allocate[curscope].append((sdfg, first_state_instance, first_node_instance, True, True, True))
            if isinstance(curscope, SDFG):
                self.where_allocated[(sdfg, name)] = curscope
            else:
                self.where_allocated[(sdfg, name)] = cursdfg

    def allocate_arrays_in_scope(self, sdfg: SDFG, scope: Union[nodes.EntryNode, SDFGState, SDFG],
                                 function_stream: CodeIOStream, callsite_stream: CodeIOStream):
        """ Dispatches allocation of all arrays in the given scope. """
        for tsdfg, state, node, declare, allocate, _ in self.to_allocate[scope]:
            if state is not None:
                state_id = state.block_id
            else:
                state_id = -1

            desc = node.desc(tsdfg)

            self._dispatcher.dispatch_allocate(tsdfg, state, state_id, node, desc, function_stream, callsite_stream,
                                               declare, allocate)

    def deallocate_arrays_in_scope(self, sdfg: SDFG, scope: Union[nodes.EntryNode, SDFGState, SDFG],
                                   function_stream: CodeIOStream, callsite_stream: CodeIOStream):
        """ Dispatches deallocation of all arrays in the given scope. """
        for tsdfg, state, node, _, _, deallocate in self.to_allocate[scope]:
            if not deallocate:
                continue
            if state is not None:
                state_id = tsdfg.node_id(state)
            else:
                state_id = -1

            desc = node.desc(tsdfg)

            self._dispatcher.dispatch_deallocate(tsdfg, state, state_id, node, desc, function_stream, callsite_stream)

    def generate_code(self,
                      sdfg: SDFG,
                      schedule: Optional[dtypes.ScheduleType],
                      cfg_id: str = "") -> Tuple[str, str, Set[TargetCodeGenerator], Set[str]]:
        """ Generate frame code for a given SDFG, calling registered targets'
            code generation callbacks for them to generate their own code.

            :param sdfg: The SDFG to generate code for.
            :param schedule: The schedule the SDFG is currently located, or
                             None if the SDFG is top-level.
            :param cfg_id An optional string id given to the SDFG label
            :return: A tuple of the generated global frame code, local frame
                     code, and a set of targets that have been used in the
                     generation of this SDFG.
        """
        if len(cfg_id) == 0 and sdfg.cfg_id != 0:
            cfg_id = '_%d' % sdfg.cfg_id

        global_stream = CodeIOStream()
        callsite_stream = CodeIOStream()

        is_top_level = sdfg.parent is None

        # Analyze allocation lifetime of SDFG and all nested SDFGs
        if is_top_level:
            self.determine_allocation_lifetime(sdfg)

        # Generate code
        ###########################

        # Keep track of allocated variables
        allocated = set()

        # Add symbol mappings to allocated variables
        if sdfg.parent_nsdfg_node is not None:
            allocated |= sdfg.parent_nsdfg_node.symbol_mapping.keys()

        # Invoke all instrumentation providers
        for instr in self._dispatcher.instrumentation.values():
            if instr is not None:
                instr.on_sdfg_begin(sdfg, callsite_stream, global_stream, self)

        # Allocate outer-level transients
        self.allocate_arrays_in_scope(sdfg, sdfg, global_stream, callsite_stream)

        # Define constants as top-level-allocated
        for cname, (ctype, _) in sdfg.constants_prop.items():
            if isinstance(ctype, data.Array):
                self.dispatcher.defined_vars.add(cname, disp.DefinedType.Pointer, ctype.dtype.ctype)
            else:
                self.dispatcher.defined_vars.add(cname, disp.DefinedType.Scalar, ctype.dtype.ctype)

        # Allocate inter-state variables
        global_symbols = copy.deepcopy(sdfg.symbols)
        global_symbols.update({aname: arr.dtype for aname, arr in sdfg.arrays.items()})
        interstate_symbols = {}
        for e in sdfg.dfs_edges(sdfg.start_state):
            symbols = e.data.new_symbols(sdfg, global_symbols)
            # Inferred symbols only take precedence if global symbol not defined or None
            symbols = {
                k: v if (k not in global_symbols or global_symbols[k] is None) else global_symbols[k]
                for k, v in symbols.items()
            }
            interstate_symbols.update(symbols)
            global_symbols.update(symbols)

        for isvarName, isvarType in interstate_symbols.items():
            if isvarType is None:
                raise TypeError(f'Type inference failed for symbol {isvarName}')

            # NOTE: NestedSDFGs frequently contain tautologies in their symbol mapping, e.g., `'i': i`. Do not
            # redefine the symbols in such cases.
            # Additionally, do not redefine a symbol with its type if it was already defined
            # as part of the function's arguments
            if not is_top_level and isvarName in sdfg.parent_nsdfg_node.symbol_mapping:
                continue
            isvar = data.Scalar(isvarType)
            callsite_stream.write('%s;\n' % (isvar.as_arg(with_types=True, name=isvarName)), sdfg)
            self.dispatcher.defined_vars.add(isvarName, disp.DefinedType.Scalar, isvarType.ctype)

        callsite_stream.write('\n', sdfg)

        #######################################################################
        # Generate actual program body

        states_generated = self.generate_states(sdfg, global_stream, callsite_stream)

        #######################################################################

        # Sanity check
        if len(states_generated) != len(sdfg.nodes()):
            raise RuntimeError(
                "Not all states were generated in SDFG {}!"
                "\n  Generated: {}\n  Missing: {}".format(sdfg.label, [s.label for s in states_generated],
                                                          [s.label for s in (set(sdfg.nodes()) - states_generated)]))

        # Deallocate transients
        self.deallocate_arrays_in_scope(sdfg, sdfg, global_stream, callsite_stream)

        # Now that we have all the information about dependencies, generate
        # header and footer
        if is_top_level:
            header_stream = CodeIOStream()
            header_global_stream = CodeIOStream()
            footer_stream = CodeIOStream()
            footer_global_stream = CodeIOStream()

            # Get all environments used in the generated code, including
            # dependent environments
            import dace.library  # Avoid import loops
            from dace.codegen.targets.cpp import mangle_dace_state_struct_name
            self.environments = dace.library.get_environments_and_dependencies(self._dispatcher.used_environments)

            self.generate_header(sdfg, header_global_stream, header_stream)

            # Open program function
            params = sdfg.signature(arglist=self.arglist)
            if params:
                params = ', ' + params
            function_signature = f'void __program_{sdfg.name}_internal({mangle_dace_state_struct_name(sdfg)}*__state{params})\n{{'

            self.generate_footer(sdfg, footer_global_stream, footer_stream)
            self.generate_external_memory_management(sdfg, footer_stream)

            header_global_stream.write(global_stream.getvalue())
            header_global_stream.write(footer_global_stream.getvalue())
            generated_header = header_global_stream.getvalue()

            all_code = CodeIOStream()
            all_code.write(function_signature)
            all_code.write(header_stream.getvalue())
            all_code.write(callsite_stream.getvalue())
            all_code.write(footer_stream.getvalue())
            generated_code = all_code.getvalue()
        else:
            generated_header = global_stream.getvalue()
            generated_code = callsite_stream.getvalue()

        # Clean up generated code
        gotos = re.findall(r'goto (.*?);', generated_code)
        clean_code = ''
        for line in generated_code.split('\n'):
            # Empty line with semicolon
            if re.match(r'^\s*;\s*', line):
                continue
            # Label that might be unused
            label = re.findall(r'^\s*([a-zA-Z_][a-zA-Z_0-9]*):\s*[;]?\s*////.*$', line)
            if len(label) > 0:
                if label[0] not in gotos:
                    continue
            clean_code += line + '\n'

        # Return the generated global and local code strings
        return (generated_header, clean_code, self._dispatcher.used_targets, self._dispatcher.used_environments)


def _get_dominator_and_postdominator(sdfg: SDFG, accesses: List[Tuple[SDFGState, nodes.AccessNode]]):
    """
    Gets the closest common dominator and post-dominator for a list of states.
    Used for determining allocation of data used in branched states.
    """
    from dace.sdfg.analysis import cfg

    # Get immediate dominators
    idom = nx.immediate_dominators(sdfg.nx, sdfg.start_state)
    alldoms = cfg.all_dominators(sdfg, idom)

    states = [a for a, _ in accesses]
    data_name = accesses[0][1].data

    # Get immediate post-dominators
    ipostdom, allpostdoms = utils.postdominators(sdfg, return_alldoms=True)

    # All dominators and postdominators include the states themselves
    for state in states:
        alldoms[state].add(state)
        allpostdoms[state].add(state)

    start_state = states[0]
    while any(start_state not in alldoms[n] for n in states):
        if idom[start_state] is start_state:
            raise NotImplementedError(f'Could not find an appropriate dominator for allocation of "{data_name}"')
        start_state = idom[start_state]

    end_state = states[-1]
    while any(end_state not in allpostdoms[n] for n in states):
        if ipostdom[end_state] is end_state:
            raise NotImplementedError(f'Could not find an appropriate post-dominator for deallocation of "{data_name}"')
        end_state = ipostdom[end_state]

    # TODO(later): If any of the symbols were not yet defined, or have changed afterwards, fail
    # raise NotImplementedError

    return start_state, end_state<|MERGE_RESOLUTION|>--- conflicted
+++ resolved
@@ -180,8 +180,6 @@
 
         emitted_definitions = set()
         
-        emitted = set()
-        
         def _emit_definitions(dtype: dtypes.typeclass, wrote_something: bool) -> bool:
             if dtype in emitted_definitions:
                 return False
@@ -194,10 +192,10 @@
             if hasattr(dtype, 'emit_definition'):
                 if not wrote_something:
                     global_stream.write("", sdfg)
-                if dtype not in emitted:
+                if dtype not in emitted_definitions:
                     global_stream.write(dtype.emit_definition(), sdfg)
                     wrote_something = True
-                    emitted.add(dtype)
+                    emitted_definitions.add(dtype)
             return wrote_something
 
         # Emit unique definitions
@@ -558,13 +556,9 @@
     def generate_states(self, sdfg: SDFG, global_stream: CodeIOStream, callsite_stream: CodeIOStream):
         states_generated = set()
 
-<<<<<<< HEAD
         opbar = progress.OptionalProgressBar(len(sdfg.states()), title=f'Generating code (SDFG {sdfg.cfg_id})')
 
         self._preprocess_memlet_schedules_sdfg(sdfg)
-=======
-        opbar = progress.OptionalProgressBar(sdfg.number_of_nodes(), title=f'Generating code (SDFG {sdfg.cfg_id})')
->>>>>>> ff6e064d
 
         # Create closure + function for state dispatcher
         def dispatch_state(state: SDFGState) -> str:
