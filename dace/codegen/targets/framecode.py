--- conflicted
+++ resolved
@@ -270,13 +270,7 @@
         if (config.Config.get_bool('instrumentation', 'report_each_invocation')
                 and len(self._dispatcher.instrumentation) > 2):
             callsite_stream.write(
-<<<<<<< HEAD
-                '''__state->report.save("{path}/perf", __HASH_{name});'''.
-                format(path=sdfg.build_folder.replace('\\', '/'),
-                       name=sdfg.name), sdfg)
-=======
                 '__state->report.save("%s", __HASH_%s);' % (pathlib.Path(sdfg.build_folder) / "perf", sdfg.name), sdfg)
->>>>>>> aabbe482
 
         # Write closing brace of program
         callsite_stream.write('}', sdfg)
@@ -354,12 +348,7 @@
                                        'report_each_invocation')
                 and len(self._dispatcher.instrumentation) > 2):
             callsite_stream.write(
-<<<<<<< HEAD
-                '__state->report.save("%s/perf", __HASH_%s);' %
-                (sdfg.build_folder.replace('\\', '/'), sdfg.name), sdfg)
-=======
                 '__state->report.save("%s", __HASH_%s);' % (pathlib.Path(sdfg.build_folder) / "perf", sdfg.name), sdfg)
->>>>>>> aabbe482
 
         callsite_stream.write(self._exitcode.getvalue(), sdfg)
 
@@ -532,34 +521,7 @@
             states_generated.add(state)  # For sanity check
             return stream.getvalue()
 
-<<<<<<< HEAD
-        if sdfg.root_sdfg.recheck_using_explicit_control_flow():
-            # Use control flow blocks embedded in the SDFG to generate control flow.
-            cft = cflow.structured_control_flow_tree_with_regions(
-                sdfg, dispatch_state)
-        elif config.Config.get_bool('optimizer', 'detect_control_flow'):
-            # Handle specialized control flow
-            # Avoid import loop
-            from dace.transformation import helpers as xfh
-
-            # Clean up the state machine by separating combined condition and assignment
-            # edges.
-            xfh.split_interstate_edges(sdfg)
-
-            cft = cflow.structured_control_flow_tree(sdfg, dispatch_state)
-        else:
-            # If disabled, generate entire graph as general control flow block
-            states_topological = list(sdfg.bfs_nodes(sdfg.start_state))
-            last = states_topological[-1]
-            cft = cflow.GeneralBlock(dispatch_state, None, True, None, [
-                cflow.BasicCFBlock(dispatch_state, None, s is last, s)
-                for s in states_topological
-            ], [], [], [], [], False)
-
-        callsite_stream.write(cft.as_cpp(self, sdfg.symbols), sdfg)
-=======
         callsite_stream.write(cflow.control_flow_region_to_code(sdfg, dispatch_state, self, sdfg.symbols), sdfg)
->>>>>>> aabbe482
 
         opbar.done()
 
@@ -1020,25 +982,7 @@
         })
         interstate_symbols = {}
         for cfr in sdfg.all_control_flow_regions():
-<<<<<<< HEAD
-            for e in cfr.dfs_edges(cfr.start_block):
-                symbols = e.data.new_symbols(sdfg, global_symbols)
-                # Inferred symbols only take precedence if global symbol not defined or None
-                symbols = {
-                    k:
-                    v if (k not in global_symbols or global_symbols[k] is None)
-                    else global_symbols[k]
-                    for k, v in symbols.items()
-                }
-                interstate_symbols.update(symbols)
-                global_symbols.update(symbols)
-
-            if isinstance(
-                    cfr, LoopRegion
-            ) and cfr.loop_variable is not None and cfr.init_statement is not None:
-=======
             if isinstance(cfr, LoopRegion) and cfr.loop_variable is not None and cfr.init_statement is not None:
->>>>>>> aabbe482
                 if not cfr.loop_variable in interstate_symbols:
                     if cfr.loop_variable in global_symbols:
                         interstate_symbols[cfr.loop_variable] = global_symbols[
@@ -1047,20 +991,22 @@
                         l_end = loop_analysis.get_loop_end(cfr)
                         l_start = loop_analysis.get_init_assignment(cfr)
                         l_step = loop_analysis.get_loop_stride(cfr)
-<<<<<<< HEAD
-                        sym_type = dtypes.result_type_of(
-                            infer_expr_type(l_start, global_symbols),
-                            infer_expr_type(l_step, global_symbols),
-                            infer_expr_type(l_end, global_symbols))
-=======
                         sym_type = dtypes.result_type_of(infer_expr_type(l_start, global_symbols),
                                                          infer_expr_type(l_step, global_symbols),
                                                          infer_expr_type(l_end, global_symbols))
->>>>>>> aabbe482
                         interstate_symbols[cfr.loop_variable] = sym_type
                 if not cfr.loop_variable in global_symbols:
-                    global_symbols[cfr.loop_variable] = interstate_symbols[
-                        cfr.loop_variable]
+                    global_symbols[cfr.loop_variable] = interstate_symbols[cfr.loop_variable]
+
+            for e in cfr.dfs_edges(cfr.start_block):
+                symbols = e.data.new_symbols(sdfg, global_symbols)
+                # Inferred symbols only take precedence if global symbol not defined or None
+                symbols = {
+                    k: v if (k not in global_symbols or global_symbols[k] is None) else global_symbols[k]
+                    for k, v in symbols.items()
+                }
+                interstate_symbols.update(symbols)
+                global_symbols.update(symbols)
 
             for e in cfr.dfs_edges(cfr.start_block):
                 symbols = e.data.new_symbols(sdfg, global_symbols)
