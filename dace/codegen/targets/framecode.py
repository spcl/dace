--- conflicted
+++ resolved
@@ -539,13 +539,8 @@
         reachability = StateReachability().apply_pass(top_sdfg, {})
         access_instances: Dict[int, Dict[str, List[Tuple[SDFGState, nodes.AccessNode]]]] = {}
         for sdfg in top_sdfg.all_sdfgs_recursive():
-<<<<<<< HEAD
-            shared_transients[sdfg.cfg_id] = sdfg.shared_transients(check_toplevel=False)
+            shared_transients[sdfg.cfg_id] = sdfg.shared_transients(check_toplevel=False, include_nested_data=True)
             fsyms[sdfg.cfg_id] = self.symbols_and_constants(sdfg)
-=======
-            shared_transients[sdfg.sdfg_id] = sdfg.shared_transients(check_toplevel=False, include_nested_data=True)
-            fsyms[sdfg.sdfg_id] = self.symbols_and_constants(sdfg)
->>>>>>> 8e2e1310
 
             #############################################
             # Look for all states in which a scope-allocated array is used in
@@ -638,11 +633,7 @@
             # a kernel).
             alloc_scope: Union[nodes.EntryNode, SDFGState, SDFG] = None
             alloc_state: SDFGState = None
-<<<<<<< HEAD
-            if (name in shared_transients[sdfg.cfg_id] or desc.lifetime is dtypes.AllocationLifetime.SDFG):
-=======
-            if (name in shared_transients[sdfg.sdfg_id] or top_lifetime is dtypes.AllocationLifetime.SDFG):
->>>>>>> 8e2e1310
+            if (name in shared_transients[sdfg.cfg_id] or top_lifetime is dtypes.AllocationLifetime.SDFG):
                 # SDFG descriptors are allocated in the beginning of their SDFG
                 alloc_scope = sdfg
                 if first_state_instance is not None:
