--- conflicted
+++ resolved
@@ -160,11 +160,7 @@
                 datatypes.add(arr.dtype)
 
         emitted = set()
-<<<<<<< HEAD
-        
-=======
-
->>>>>>> 2811e404
+
         def _emit_definitions(dtype: dtypes.typeclass, wrote_something: bool) -> bool:
             if isinstance(dtype, dtypes.pointer):
                 wrote_something = _emit_definitions(dtype._typeclass, wrote_something)
