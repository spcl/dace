# Copyright 2019-2024 ETH Zurich and the DaCe authors. All rights reserved.
import collections
import copy
import re
from typing import Any, DefaultDict, Dict, List, Optional, Set, Tuple, Union

import networkx as nx
import numpy as np

import dace
from dace import config, data, dtypes
from dace import symbolic
from dace.cli import progress
from dace.codegen import control_flow as cflow
from dace.codegen import dispatcher as disp
from dace.codegen.prettycode import CodeIOStream
from dace.codegen.common import codeblock_to_cpp, sym2cpp
from dace.codegen.targets.target import TargetCodeGenerator
from dace.codegen.tools.type_inference import infer_expr_type
from dace.sdfg import SDFG, SDFGState, nodes
from dace.sdfg import scope as sdscope
from dace.sdfg import utils
from dace.sdfg.analysis import cfg as cfg_analysis
from dace.sdfg.state import ConditionalBlock, ControlFlowBlock, ControlFlowRegion, LoopRegion
from dace.transformation.passes.analysis import StateReachability, loop_analysis


def _get_or_eval_sdfg_first_arg(func, sdfg):
    if callable(func):
        return func(sdfg)
    return func


class DaCeCodeGenerator(object):
    """ DaCe code generator class that writes the generated code for SDFG
        state machines, and uses a dispatcher to generate code for
        individual states based on the target. """

    def __init__(self, sdfg: SDFG):
        self._dispatcher = disp.TargetDispatcher(self)
        self._dispatcher.register_state_dispatcher(self)
        self._initcode = CodeIOStream()
        self._exitcode = CodeIOStream()
        self.statestruct: List[str] = []
        self.environments: List[Any] = []
        self.targets: Set[TargetCodeGenerator] = set()
        self.to_allocate: DefaultDict[Union[SDFG, SDFGState, nodes.EntryNode],
                                      List[Tuple[SDFG, Optional[SDFGState], Optional[nodes.AccessNode], bool, bool,
                                                 bool]]] = collections.defaultdict(list)
        self.where_allocated: Dict[Tuple[SDFG, str], SDFG] = {}
        self.fsyms: Dict[int, Set[str]] = {}
        self._symbols_and_constants: Dict[int, Set[str]] = {}
        fsyms = self.free_symbols(sdfg)
<<<<<<< HEAD
        # TODO: Hack, remove!
        fsyms = set(filter(lambda x: not (
            str(x).startswith('__f2dace_SA') or str(x).startswith('__f2dace_SOA') or
            str(x).startswith('tmp_struct_symbol')
        ), fsyms))
=======
        fsyms=set(filter(lambda x: not (str(x).startswith("__f2dace_SA") or str(x).startswith("__f2dace_SOA") or str(x).startswith("tmp_struct_symbol")), fsyms))
>>>>>>> c3313fbf
        self.arglist = sdfg.arglist(scalars_only=False, free_symbols=fsyms)

        # resolve all symbols and constants
        # first handle root
        sdfg.reset_cfg_list()
        self._symbols_and_constants[sdfg.cfg_id] = sdfg.free_symbols.union(sdfg.constants_prop.keys())
        # then recurse
        for nested, state in sdfg.all_nodes_recursive():
            if isinstance(nested, nodes.NestedSDFG):
                state: SDFGState

                nsdfg = nested.sdfg

                # found a new nested sdfg: resolve symbols and constants
                result = nsdfg.free_symbols.union(nsdfg.constants_prop.keys())

                parent_constants = self._symbols_and_constants[nsdfg.parent_sdfg.cfg_id]
                result |= parent_constants

                # check for constant inputs
                for edge in state.in_edges(nested):
                    if edge.data.data in parent_constants:
                        # this edge is constant => propagate to nested sdfg
                        result.add(edge.dst_conn)

                self._symbols_and_constants[nsdfg.cfg_id] = result

    # Cached fields
    def symbols_and_constants(self, sdfg: SDFG):
        return self._symbols_and_constants[sdfg.cfg_id]

    def free_symbols(self, obj: Any):
        k = id(obj)
        if k in self.fsyms:
            return self.fsyms[k]
        if hasattr(obj, 'used_symbols'):
            #TODO LATER: all_symbols was False but caused members in structs that are not transient to lose the last dimension
            result = obj.used_symbols(all_symbols=False)
        else:
            result = obj.free_symbols
        self.fsyms[k] = result
        return result

    ##################################################################
    # Target registry

    @property
    def dispatcher(self):
        return self._dispatcher

    ##################################################################
    # Code generation

    def preprocess(self, sdfg: SDFG) -> None:
        """
        Called before code generation. Used for making modifications on the SDFG prior to code generation.

        :note: Post-conditions assume that the SDFG will NOT be changed after this point.
        :param sdfg: The SDFG to modify in-place.
        """
        pass

    def generate_constants(self, sdfg: SDFG, callsite_stream: CodeIOStream):
        # Write constants
        for cstname, (csttype, cstval) in sdfg.constants_prop.items():
            if isinstance(csttype, data.Array):
                const_str = "constexpr " + csttype.dtype.ctype + " " + cstname + "[" + str(cstval.size) + "] = {"
                it = np.nditer(cstval, order='C')
                for i in range(cstval.size - 1):
                    const_str += str(it[0]) + ", "
                    it.iternext()
                const_str += str(it[0]) + "};\n"
                callsite_stream.write(const_str, sdfg)
            else:
                callsite_stream.write("constexpr %s %s = %s;\n" % (csttype.dtype.ctype, cstname, sym2cpp(cstval)), sdfg)

    def generate_fileheader(self, sdfg: SDFG, global_stream: CodeIOStream, backend: str = 'frame'):
        """ Generate a header in every output file that includes custom types
            and constants.

            :param sdfg: The input SDFG.
            :param global_stream: Stream to write to (global).
            :param backend: Whose backend this header belongs to.
        """
        from dace.codegen.targets.cpp import mangle_dace_state_struct_name  # Avoid circular import
        # Hash file include
        if backend == 'frame':
            global_stream.write('#include "../../include/hash.h"\n', sdfg)

        #########################################################
        # Environment-based includes
        for env in self.environments:
            if len(env.headers) > 0:
                if not isinstance(env.headers, dict):
                    headers = {'frame': env.headers}
                else:
                    headers = env.headers
                if backend in headers:
                    global_stream.write("\n".join("#include \"" + h + "\"" for h in headers[backend]), sdfg)

        #########################################################
        # Custom types
        datatypes = set()
        # Types of this SDFG
        for _, arrname, arr in sdfg.arrays_recursive():
            if arr is not None:
                datatypes.add(arr.dtype)

        emitted = set()
<<<<<<< HEAD

=======
        
>>>>>>> c3313fbf
        def _emit_definitions(dtype: dtypes.typeclass, wrote_something: bool) -> bool:
            if isinstance(dtype, dtypes.pointer):
                wrote_something = _emit_definitions(dtype._typeclass, wrote_something)
            elif isinstance(dtype, dtypes.struct):
                for field in dtype.fields.values():
                    wrote_something = _emit_definitions(field, wrote_something)
            if hasattr(dtype, 'emit_definition'):
                if not wrote_something:
                    global_stream.write("", sdfg)
                if dtype not in emitted:
                    global_stream.write(dtype.emit_definition(), sdfg)
                    wrote_something = True
                    emitted.add(dtype)
            return wrote_something

        # Emit unique definitions
        wrote_something = False
        for typ in datatypes:
            wrote_something = _emit_definitions(typ, wrote_something)
        if wrote_something:
            global_stream.write("", sdfg)

        #########################################################
        # Write constants
        self.generate_constants(sdfg, global_stream)

        #########################################################
        # Write state struct
        structstr = '\n'.join(self.statestruct)
        global_stream.write(f'''
struct {mangle_dace_state_struct_name(sdfg)} {{
    {structstr}
}};

''', sdfg)

        for sd in sdfg.all_sdfgs_recursive():
            if None in sd.global_code:
                global_stream.write(codeblock_to_cpp(sd.global_code[None]), sd)
            if backend in sd.global_code:
                global_stream.write(codeblock_to_cpp(sd.global_code[backend]), sd)

    def generate_header(self, sdfg: SDFG, global_stream: CodeIOStream, callsite_stream: CodeIOStream):
        """ Generate the header of the frame-code. Code exists in a separate
            function for overriding purposes.

            :param sdfg: The input SDFG.
            :param global_stream: Stream to write to (global).
            :param callsite_stream: Stream to write to (at call site).
        """
        # Write frame code - header
        global_stream.write('/* DaCe AUTO-GENERATED FILE. DO NOT MODIFY */\n' + '#include <dace/dace.h>\n', sdfg)

        # Write header required by environments
        for env in self.environments:
            self.statestruct.extend(env.state_fields)

        # Instrumentation preamble
        if len(self._dispatcher.instrumentation) > 2:
            self.statestruct.append('dace::perf::Report report;')
            # Reset report if written every invocation
            if config.Config.get_bool('instrumentation', 'report_each_invocation'):
                callsite_stream.write('__state->report.reset();', sdfg)

        self.generate_fileheader(sdfg, global_stream, 'frame')

    def generate_footer(self, sdfg: SDFG, global_stream: CodeIOStream, callsite_stream: CodeIOStream):
        """ Generate the footer of the frame-code. Code exists in a separate
            function for overriding purposes.

            :param sdfg: The input SDFG.
            :param global_stream: Stream to write to (global).
            :param callsite_stream: Stream to write to (at call site).
        """
        import dace.library
        from dace.codegen.targets.cpp import mangle_dace_state_struct_name  # Avoid circular import
        fname = sdfg.name
        params = sdfg.signature(arglist=self.arglist)
        paramnames = sdfg.signature(False, for_call=True, arglist=self.arglist)
<<<<<<< HEAD
        # TODO: Hack, revert!
=======
>>>>>>> c3313fbf
        initparams = sdfg.signature(arglist=self.arglist)
        initparamnames = sdfg.signature(False, for_call=True, arglist=self.arglist)
        #initparams = sdfg.init_signature(free_symbols=self.free_symbols(sdfg))
        #initparamnames = sdfg.init_signature(for_call=True, free_symbols=self.free_symbols(sdfg))

        # Invoke all instrumentation providers
        for instr in self._dispatcher.instrumentation.values():
            if instr is not None:
                instr.on_sdfg_end(sdfg, callsite_stream, global_stream)

        # Instrumentation saving
        if (config.Config.get_bool('instrumentation', 'report_each_invocation')
                and len(self._dispatcher.instrumentation) > 2):
            callsite_stream.write(
                '''__state->report.save("{path}/perf", __HASH_{name});'''.format(path=sdfg.build_folder.replace(
                    '\\', '/'),
                                                                                 name=sdfg.name), sdfg)

        # Write closing brace of program
        callsite_stream.write('}', sdfg)

        # Write awkward footer to avoid 'extern "C"' issues
        params_comma = (', ' + params) if params else ''
        initparams_comma = (', ' + initparams) if initparams else ''
        paramnames_comma = (', ' + paramnames) if paramnames else ''
        initparamnames_comma = (', ' + initparamnames) if initparamnames else ''
        callsite_stream.write(
            f'''
DACE_EXPORTED void __program_{fname}({mangle_dace_state_struct_name(fname)} *__state{params_comma})
{{
    __program_{fname}_internal(__state{paramnames_comma});
}}''', sdfg)

        for target in self._dispatcher.used_targets:
            if target.has_initializer:
                callsite_stream.write(
                    f'DACE_EXPORTED int __dace_init_{target.target_name}({mangle_dace_state_struct_name(sdfg)} *__state{initparams_comma});\n',
                    sdfg)
            if target.has_finalizer:
                callsite_stream.write(
                    f'DACE_EXPORTED int __dace_exit_{target.target_name}({mangle_dace_state_struct_name(sdfg)} *__state);\n',
                    sdfg)

        callsite_stream.write(
            f"""
DACE_EXPORTED {mangle_dace_state_struct_name(sdfg)} *__dace_init_{sdfg.name}({initparams})
{{
    int __result = 0;
    {mangle_dace_state_struct_name(sdfg)} *__state = new {mangle_dace_state_struct_name(sdfg)};

            """, sdfg)

        for target in self._dispatcher.used_targets:
            if target.has_initializer:
                callsite_stream.write(
                    '__result |= __dace_init_%s(__state%s);' % (target.target_name, initparamnames_comma), sdfg)
        for env in self.environments:
            init_code = _get_or_eval_sdfg_first_arg(env.init_code, sdfg)
            if init_code:
                callsite_stream.write("{  // Environment: " + env.__name__, sdfg)
                callsite_stream.write(init_code)
                callsite_stream.write("}")

        for sd in sdfg.all_sdfgs_recursive():
            if None in sd.init_code:
                callsite_stream.write(codeblock_to_cpp(sd.init_code[None]), sd)
            if 'frame' in sd.init_code:
                callsite_stream.write(codeblock_to_cpp(sd.init_code['frame']), sd)

        callsite_stream.write(self._initcode.getvalue(), sdfg)

        callsite_stream.write(
            f"""
    if (__result) {{
        delete __state;
        return nullptr;
    }}
    return __state;
}}

DACE_EXPORTED int __dace_exit_{sdfg.name}({mangle_dace_state_struct_name(sdfg)} *__state)
{{
    int __err = 0;
""", sdfg)

        # Instrumentation saving
        if (not config.Config.get_bool('instrumentation', 'report_each_invocation')
                and len(self._dispatcher.instrumentation) > 2):
            callsite_stream.write(
                '__state->report.save("%s/perf", __HASH_%s);' % (sdfg.build_folder.replace('\\', '/'), sdfg.name), sdfg)

        callsite_stream.write(self._exitcode.getvalue(), sdfg)

        for sd in sdfg.all_sdfgs_recursive():
            if None in sd.exit_code:
                callsite_stream.write(codeblock_to_cpp(sd.exit_code[None]), sd)
            if 'frame' in sd.exit_code:
                callsite_stream.write(codeblock_to_cpp(sd.exit_code['frame']), sd)

        for target in self._dispatcher.used_targets:
            if target.has_finalizer:
                callsite_stream.write(
                    f'''
    int __err_{target.target_name} = __dace_exit_{target.target_name}(__state);
    if (__err_{target.target_name}) {{
        __err = __err_{target.target_name};
    }}
''', sdfg)
        for env in reversed(self.environments):
            finalize_code = _get_or_eval_sdfg_first_arg(env.finalize_code, sdfg)
            if finalize_code:
                callsite_stream.write("{  // Environment: " + env.__name__, sdfg)
                callsite_stream.write(finalize_code)
                callsite_stream.write("}")

        callsite_stream.write('delete __state;\n', sdfg)
        callsite_stream.write('return __err;\n}\n', sdfg)

    def generate_external_memory_management(self, sdfg: SDFG, callsite_stream: CodeIOStream):
        """
        If external data descriptors are found in the SDFG (or any nested SDFGs),
        this function will generate exported functions to (1) get the required memory size
        per storage location (``__dace_get_external_memory_size_<STORAGE>``, where ``<STORAGE>``
        can be ``CPU_Heap`` or any other ``dtypes.StorageType``); and (2) set the externally-allocated
        pointer to the generated code's internal state (``__dace_set_external_memory_<STORAGE>``).
        """
        from dace.codegen.targets.cpp import mangle_dace_state_struct_name  # Avoid circular import

        # Collect external arrays
        ext_arrays: Dict[dtypes.StorageType, List[Tuple[SDFG, str, data.Data]]] = collections.defaultdict(list)
        for subsdfg, aname, arr in sdfg.arrays_recursive():
            if arr.lifetime == dtypes.AllocationLifetime.External:
                ext_arrays[arr.storage].append((subsdfg, aname, arr))

        # Only generate functions as necessary
        if not ext_arrays:
            return

        initparams = sdfg.init_signature(free_symbols=self.free_symbols(sdfg))
        initparams_comma = (', ' + initparams) if initparams else ''

        for storage, arrays in ext_arrays.items():
            size = 0
            for subsdfg, aname, arr in arrays:
                size += arr.total_size * arr.dtype.bytes

            # Size query functions
            callsite_stream.write(
                f'''
DACE_EXPORTED size_t __dace_get_external_memory_size_{storage.name}({mangle_dace_state_struct_name(sdfg)} *__state{initparams_comma})
{{
    return {sym2cpp(size)};
}}
''', sdfg)

            # Pointer set functions
            callsite_stream.write(
                f'''
DACE_EXPORTED void __dace_set_external_memory_{storage.name}({mangle_dace_state_struct_name(sdfg)} *__state, char *ptr{initparams_comma})
{{''', sdfg)

            offset = 0
            for subsdfg, aname, arr in arrays:
                allocname = f'__state->__{subsdfg.cfg_id}_{aname}'
                callsite_stream.write(f'{allocname} = decltype({allocname})(ptr + {sym2cpp(offset)});', subsdfg)
                offset += arr.total_size * arr.dtype.bytes

            # Footer
            callsite_stream.write('}', sdfg)

    def generate_state(self,
                       sdfg: SDFG,
                       cfg: ControlFlowRegion,
                       state: SDFGState,
                       global_stream: CodeIOStream,
                       callsite_stream: CodeIOStream,
                       generate_state_footer: bool = True):
        sid = state.block_id

        # Emit internal transient array allocation
        self.allocate_arrays_in_scope(sdfg, cfg, state, global_stream, callsite_stream)

        callsite_stream.write('\n')

        # Invoke all instrumentation providers
        for instr in self._dispatcher.instrumentation.values():
            if instr is not None:
                instr.on_state_begin(sdfg, cfg, state, callsite_stream, global_stream)

        #####################
        # Create dataflow graph for state's children.

        # DFG to code scheme: Only generate code for nodes whose all
        # dependencies have been executed (topological sort).
        # For different connected components, run them concurrently.

        components = dace.sdfg.concurrent_subgraphs(state)

        if len(components) <= 1:
            self._dispatcher.dispatch_subgraph(sdfg,
                                               cfg,
                                               state,
                                               sid,
                                               global_stream,
                                               callsite_stream,
                                               skip_entry_node=False)
        else:
            if sdfg.openmp_sections:
                callsite_stream.write("#pragma omp parallel sections\n{")
            for c in components:
                if sdfg.openmp_sections:
                    callsite_stream.write("#pragma omp section\n{")
                self._dispatcher.dispatch_subgraph(sdfg,
                                                   cfg,
                                                   c,
                                                   sid,
                                                   global_stream,
                                                   callsite_stream,
                                                   skip_entry_node=False)
                if sdfg.openmp_sections:
                    callsite_stream.write("} // End omp section")
            if sdfg.openmp_sections:
                callsite_stream.write("} // End omp sections")

        #####################
        # Write state footer

        if generate_state_footer:
            # Emit internal transient array deallocation
            self.deallocate_arrays_in_scope(sdfg, state.parent_graph, state, global_stream, callsite_stream)

            # Invoke all instrumentation providers
            for instr in self._dispatcher.instrumentation.values():
                if instr is not None:
                    instr.on_state_end(sdfg, cfg, state, callsite_stream, global_stream)

    def generate_states(self, sdfg: SDFG, global_stream: CodeIOStream, callsite_stream: CodeIOStream) -> Set[SDFGState]:
        states_generated = set()

        opbar = progress.OptionalProgressBar(len(sdfg.states()), title=f'Generating code (SDFG {sdfg.cfg_id})')

        # Create closure + function for state dispatcher
        def dispatch_state(state: SDFGState) -> str:
            stream = CodeIOStream()
            self._dispatcher.dispatch_state(state, global_stream, stream)
            opbar.next()
            states_generated.add(state)  # For sanity check
            return stream.getvalue()

        if sdfg.root_sdfg.recheck_using_explicit_control_flow():
            # Use control flow blocks embedded in the SDFG to generate control flow.
            cft = cflow.structured_control_flow_tree_with_regions(sdfg, dispatch_state)
        elif config.Config.get_bool('optimizer', 'detect_control_flow'):
            # Handle specialized control flow
            # Avoid import loop
            from dace.transformation import helpers as xfh

            # Clean up the state machine by separating combined condition and assignment
            # edges.
            xfh.split_interstate_edges(sdfg)

            cft = cflow.structured_control_flow_tree(sdfg, dispatch_state)
        else:
            # If disabled, generate entire graph as general control flow block
            states_topological = list(sdfg.bfs_nodes(sdfg.start_state))
            last = states_topological[-1]
            cft = cflow.GeneralBlock(
                dispatch_state, None, True, None,
                [cflow.BasicCFBlock(dispatch_state, None, s is last, s)
                 for s in states_topological], [], [], [], [], False)

        callsite_stream.write(cft.as_cpp(self, sdfg.symbols), sdfg)

        opbar.done()

        # Write exit label
        callsite_stream.write(f'__state_exit_{sdfg.cfg_id}:;', sdfg)

        return states_generated

    def _get_schedule(self, scope: Union[nodes.EntryNode, SDFGState, SDFG]) -> dtypes.ScheduleType:
        TOP_SCHEDULE = dtypes.ScheduleType.Sequential
        if scope is None:
            return TOP_SCHEDULE
        elif isinstance(scope, nodes.EntryNode):
            return scope.schedule
        elif isinstance(scope, (SDFGState, SDFG)):
            sdfg: SDFG = (scope if isinstance(scope, SDFG) else scope.parent)
            if sdfg.parent_nsdfg_node is None:
                return TOP_SCHEDULE

            # Go one SDFG up
            pstate = sdfg.parent
            pscope = pstate.entry_node(sdfg.parent_nsdfg_node)
            if pscope is not None:
                return self._get_schedule(pscope)
            return self._get_schedule(pstate)
        else:
            raise TypeError

    def _can_allocate(self, sdfg: SDFG, state: SDFGState, desc: data.Data, scope: Union[nodes.EntryNode, SDFGState,
                                                                                        SDFG]) -> bool:
        schedule = self._get_schedule(scope)
        # if not dtypes.can_allocate(desc.storage, schedule):
        #     return False
        if dtypes.can_allocate(desc.storage, schedule):
            return True

        # Check for device-level memory recursively
        node = scope if isinstance(scope, nodes.EntryNode) else None
        cstate = scope if isinstance(scope, SDFGState) else state
        csdfg = scope if isinstance(scope, SDFG) else sdfg

        if desc.storage in dtypes.FPGA_STORAGES:
            return sdscope.is_devicelevel_fpga(csdfg, cstate, node)
        elif desc.storage in dtypes.GPU_STORAGES:
            return sdscope.is_devicelevel_gpu(csdfg, cstate, node)

        return False

    def determine_allocation_lifetime(self, top_sdfg: SDFG):
        """
        Determines where (at which scope/state/SDFG) each data descriptor will be allocated/deallocated.

        :param top_sdfg: The top-level SDFG to determine for.
        """
        # Gather shared transients, free symbols, and first/last appearance
        shared_transients = {}
        fsyms = {}
        reachability = StateReachability().apply_pass(top_sdfg, {})
        access_instances: Dict[int, Dict[str, List[Tuple[SDFGState, nodes.AccessNode]]]] = {}
        for sdfg in top_sdfg.all_sdfgs_recursive():
            shared_transients[sdfg.cfg_id] = sdfg.shared_transients(check_toplevel=False, include_nested_data=True)
            fsyms[sdfg.cfg_id] = self.symbols_and_constants(sdfg)

            #############################################
            # Look for all states in which a scope-allocated array is used in
            instances: Dict[str, List[Tuple[SDFGState, nodes.AccessNode]]] = collections.defaultdict(list)
            array_names = sdfg.arrays.keys(
            )  #set(k for k, v in sdfg.arrays.items() if v.lifetime == dtypes.AllocationLifetime.Scope)
            # Iterate topologically to get state-order
            for state in cfg_analysis.blockorder_topological_sort(sdfg, ignore_nonstate_blocks=True):
                for node in state.data_nodes():
                    if node.data not in array_names:
                        continue
                    instances[node.data].append((state, node))

                # Look in the surrounding edges for usage
                edge_fsyms: Set[str] = set()
                for e in state.parent_graph.all_edges(state):
                    edge_fsyms |= e.data.free_symbols
                for edge_array in edge_fsyms & array_names:
                    instances[edge_array].append((state, nodes.AccessNode(edge_array)))
            #############################################

            access_instances[sdfg.cfg_id] = instances

        for sdfg, name, desc in top_sdfg.arrays_recursive(include_nested_data=True):
            # NOTE: Assuming here that all Structure members share transient/storage/lifetime properties.
            # TODO: Study what is needed in the DaCe stack to ensure this assumption is correct.
            top_desc = sdfg.arrays[name.split('.')[0]]
            top_transient = top_desc.transient
            top_storage = top_desc.storage
            top_lifetime = top_desc.lifetime
            if not top_transient:
                continue
            if name in sdfg.constants_prop:
                # Constants do not need to be allocated
                continue

            # NOTE: In the code below we infer where a transient should be
            # declared, allocated, and deallocated. The information is stored
            # in the `to_allocate` dictionary. The key of each entry is the
            # scope where one of the above actions must occur, while the value
            # is a tuple containing the following information:
            # 1. The SDFG object that containts the transient.
            # 2. The State id where the action should (approx.) take place.
            # 3. The Access Node id of the transient in the above State.
            # 4. True if declaration should take place, otherwise False.
            # 5. True if allocation should take place, otherwise False.
            # 6. True if deallocation should take place, otherwise False.

            first_state_instance, first_node_instance = access_instances[sdfg.cfg_id].get(name, [(None, None)])[0]
            last_state_instance, last_node_instance = access_instances[sdfg.cfg_id].get(name, [(None, None)])[-1]

            # Cases
            if top_lifetime in (dtypes.AllocationLifetime.Persistent, dtypes.AllocationLifetime.External):
                # Persistent memory is allocated in initialization code and
                # exists in the library state structure

                # If unused, skip
                if first_node_instance is None:
                    continue

                definition = desc.as_arg(name=f'__{sdfg.cfg_id}_{name}') + ';'

                if top_storage != dtypes.StorageType.CPU_ThreadLocal:  # If thread-local, skip struct entry
                    self.statestruct.append(definition)

                self.to_allocate[top_sdfg].append((sdfg, first_state_instance, first_node_instance, True, True, True))
                self.where_allocated[(sdfg, name)] = top_sdfg
                continue
            elif top_lifetime is dtypes.AllocationLifetime.Global:
                # Global memory is allocated in the beginning of the program
                # exists in the library state structure (to be passed along
                # to the right SDFG)

                # If unused, skip
                if first_node_instance is None:
                    continue

                definition = desc.as_arg(name=f'__{sdfg.cfg_id}_{name}') + ';'
                self.statestruct.append(definition)

                self.to_allocate[top_sdfg].append((sdfg, first_state_instance, first_node_instance, True, True, True))
                self.where_allocated[(sdfg, name)] = top_sdfg
                continue

            # The rest of the cases change the starting scope we attempt to
            # allocate from, since the descriptors may only be allocated higher
            # in the hierarchy (e.g., in the case of GPU global memory inside
            # a kernel).
            alloc_scope: Union[nodes.EntryNode, SDFGState, SDFG] = None
            alloc_state: SDFGState = None
            if (name in shared_transients[sdfg.cfg_id] or top_lifetime is dtypes.AllocationLifetime.SDFG):
                # SDFG descriptors are allocated in the beginning of their SDFG
                alloc_scope = sdfg
                if first_state_instance is not None:
                    alloc_state = first_state_instance
                # If unused, skip
                if first_node_instance is None:
                    continue
            elif top_lifetime == dtypes.AllocationLifetime.State:
                # State memory is either allocated in the beginning of the
                # containing state or the SDFG (if used in more than one state)
                curstate: SDFGState = None
                multistate = False
                for state in sdfg.states():
                    if any(n.data == name for n in state.data_nodes()):
                        if curstate is not None:
                            multistate = True
                            break
                        curstate = state
                if multistate:
                    alloc_scope = sdfg
                else:
                    alloc_scope = curstate
                    alloc_state = curstate
            elif top_lifetime == dtypes.AllocationLifetime.Scope:
                # Scope memory (default) is either allocated in the innermost
                # scope (e.g., Map, Consume) it is used in (i.e., greatest
                # common denominator), or in the SDFG if used in multiple states
                curscope: Union[nodes.EntryNode, SDFGState] = None
                curstate: SDFGState = None
                multistate = False

                # Does the array appear in inter-state edges or loop / conditional block conditions etc.?
                for isedge in sdfg.all_interstate_edges():
                    if name in self.free_symbols(isedge.data):
                        multistate = True
                for cfg in sdfg.all_control_flow_regions():
                    block_syms = cfg.used_symbols(all_symbols=True, with_contents=False)
                    if name in block_syms:
                        multistate = True

                for state in sdfg.states():
                    if multistate:
                        break
                    sdict = state.scope_dict()
                    for node in state.nodes():
                        if not isinstance(node, nodes.AccessNode):
                            continue
                        if node.root_data != name:
                            continue

                        # If already found in another state, set scope to SDFG
                        if curstate is not None and curstate != state:
                            multistate = True
                            break
                        curstate = state

                        # Current scope (or state object if top-level)
                        scope = sdict[node] or state
                        if curscope is None:
                            curscope = scope
                            continue
                        # States always win
                        if isinstance(scope, SDFGState):
                            curscope = scope
                            continue
                        # Lower/Higher/Disjoint scopes: find common denominator
                        if isinstance(curscope, SDFGState):
                            if scope in curscope.nodes():
                                continue
                        curscope = sdscope.common_parent_scope(sdict, scope, curscope)

                    if multistate:
                        break

                if multistate:
                    alloc_scope = sdfg
                else:
                    alloc_scope = curscope
                    alloc_state = curstate
            else:
                raise TypeError('Unrecognized allocation lifetime "%s"' % desc.lifetime)

            if alloc_scope is None:  # No allocation necessary
                continue

            # If descriptor cannot be allocated in this scope, traverse up the
            # scope tree until it is possible
            cursdfg = sdfg
            curstate = alloc_state
            curscope = alloc_scope
            while not self._can_allocate(cursdfg, curstate, desc, curscope):
                if curscope is None:
                    break
                if isinstance(curscope, nodes.EntryNode):
                    # Go one scope up
                    curscope = curstate.entry_node(curscope)
                    if curscope is None:
                        curscope = curstate
                elif isinstance(curscope, (SDFGState, SDFG)):
                    cursdfg: SDFG = (curscope if isinstance(curscope, SDFG) else curscope.parent)
                    # Go one SDFG up
                    if cursdfg.parent_nsdfg_node is None:
                        curscope = None
                        curstate = None
                        cursdfg = None
                    else:
                        curstate = cursdfg.parent
                        curscope = curstate.entry_node(cursdfg.parent_nsdfg_node)
                        cursdfg = cursdfg.parent_sdfg
                else:
                    raise TypeError

            if curscope is None:
                curscope = top_sdfg

            # Check if Array/View is dependent on non-free SDFG symbols
            # NOTE: Tuple is (SDFG, State, Node, declare, allocate, deallocate)
            fsymbols = fsyms[sdfg.cfg_id]
            if (not isinstance(curscope, nodes.EntryNode)
                    and utils.is_nonfree_sym_dependent(first_node_instance, desc, first_state_instance, fsymbols)):
                # Allocate in first State, deallocate in last State
                if first_state_instance != last_state_instance:
                    # If any state is not reachable from first state, find common denominators in the form of
                    # dominator and postdominator.
                    instances: List[Tuple[SDFGState, nodes.AccessNode]] = access_instances[sdfg.cfg_id][name]

                    # A view gets "allocated" everywhere it appears
                    if isinstance(desc, data.View):
                        for s, n in instances:
                            self.to_allocate[s].append((sdfg, s, n, False, True, False))
                            self.to_allocate[s].append((sdfg, s, n, False, False, True))
                        self.where_allocated[(sdfg, name)] = cursdfg
                        continue

                    if any(inst not in reachability[sdfg.cfg_id][first_state_instance] for inst, _ in instances):
                        first_state_instance, last_state_instance = _get_dominator_and_postdominator(sdfg, instances)
                        # Declare in SDFG scope
                        # NOTE: Even if we declare the data at a common dominator, we keep the first and last node
                        # instances. This is especially needed for Views which require both the SDFGState and the
                        # AccessNode.
                        self.to_allocate[curscope].append((sdfg, None, nodes.AccessNode(name), True, False, False))
                    else:
                        self.to_allocate[curscope].append(
                            (sdfg, first_state_instance, first_node_instance, True, False, False))

                    curscope = first_state_instance
                    self.to_allocate[curscope].append(
                        (sdfg, first_state_instance, first_node_instance, False, True, False))
                    curscope = last_state_instance
                    self.to_allocate[curscope].append(
                        (sdfg, last_state_instance, last_node_instance, False, False, True))
                else:
                    curscope = first_state_instance
                    self.to_allocate[curscope].append(
                        (sdfg, first_state_instance, first_node_instance, True, True, True))
            else:
                self.to_allocate[curscope].append((sdfg, first_state_instance, first_node_instance, True, True, True))
            if isinstance(curscope, SDFG):
                self.where_allocated[(sdfg, name)] = curscope
            else:
                self.where_allocated[(sdfg, name)] = cursdfg

    def allocate_arrays_in_scope(self, sdfg: SDFG, cfg: ControlFlowRegion, scope: Union[nodes.EntryNode, SDFGState,
                                                                                        SDFG],
                                 function_stream: CodeIOStream, callsite_stream: CodeIOStream) -> None:
        """ Dispatches allocation of all arrays in the given scope. """
        for tsdfg, state, node, declare, allocate, _ in self.to_allocate[scope]:
            if state is not None:
                state_id = state.block_id
            else:
                state_id = -1

            desc = node.desc(tsdfg)

            self._dispatcher.dispatch_allocate(tsdfg, cfg if state is None else state.parent_graph, state, state_id,
                                               node, desc, function_stream, callsite_stream, declare, allocate)

    def deallocate_arrays_in_scope(self, sdfg: SDFG, cfg: ControlFlowRegion, scope: Union[nodes.EntryNode, SDFGState,
                                                                                          SDFG],
                                   function_stream: CodeIOStream, callsite_stream: CodeIOStream):
        """ Dispatches deallocation of all arrays in the given scope. """
        for tsdfg, state, node, _, _, deallocate in self.to_allocate[scope]:
            if not deallocate:
                continue
            if state is not None:
                state_id = state.block_id
            else:
                state_id = -1

            desc = node.desc(tsdfg)

            self._dispatcher.dispatch_deallocate(tsdfg, state.parent_graph, state, state_id, node, desc,
                                                 function_stream, callsite_stream)

    def generate_code(self,
                      sdfg: SDFG,
                      schedule: Optional[dtypes.ScheduleType],
                      cfg_id: str = "") -> Tuple[str, str, Set[TargetCodeGenerator], Set[str]]:
        """ Generate frame code for a given SDFG, calling registered targets'
            code generation callbacks for them to generate their own code.

            :param sdfg: The SDFG to generate code for.
            :param schedule: The schedule the SDFG is currently located, or
                             None if the SDFG is top-level.
            :param cfg_id An optional string id given to the SDFG label
            :return: A tuple of the generated global frame code, local frame
                     code, and a set of targets that have been used in the
                     generation of this SDFG.
        """
        if len(cfg_id) == 0 and sdfg.cfg_id != 0:
            cfg_id = '_%d' % sdfg.cfg_id

        global_stream = CodeIOStream()
        callsite_stream = CodeIOStream()

        is_top_level = sdfg.parent is None

        # Analyze allocation lifetime of SDFG and all nested SDFGs
        if is_top_level:
            self.determine_allocation_lifetime(sdfg)

        # Generate code
        ###########################

        # Keep track of allocated variables
        allocated = set()

        # Add symbol mappings to allocated variables
        if sdfg.parent_nsdfg_node is not None:
            allocated |= sdfg.parent_nsdfg_node.symbol_mapping.keys()

        # Invoke all instrumentation providers
        for instr in self._dispatcher.instrumentation.values():
            if instr is not None:
                instr.on_sdfg_begin(sdfg, callsite_stream, global_stream, self)

        # Allocate outer-level transients
        self.allocate_arrays_in_scope(sdfg, sdfg, sdfg, global_stream, callsite_stream)

        outside_symbols = sdfg.arglist() if is_top_level else set()

        # Define constants as top-level-allocated
        for cname, (ctype, _) in sdfg.constants_prop.items():
            if isinstance(ctype, data.Array):
                self.dispatcher.defined_vars.add(cname, disp.DefinedType.Pointer, ctype.dtype.ctype)
            else:
                self.dispatcher.defined_vars.add(cname, disp.DefinedType.Scalar, ctype.dtype.ctype)

        # Allocate inter-state variables
        global_symbols = copy.deepcopy(sdfg.symbols)
        global_symbols.update({aname: arr.dtype for aname, arr in sdfg.arrays.items()})
        interstate_symbols = {}
        for cfr in sdfg.all_control_flow_regions():
            for e in cfr.dfs_edges(cfr.start_block):
                symbols = e.data.new_symbols(sdfg, global_symbols)
                # Inferred symbols only take precedence if global symbol not defined or None
                symbols = {
                    k: v if (k not in global_symbols or global_symbols[k] is None) else global_symbols[k]
                    for k, v in symbols.items()
                }
                interstate_symbols.update(symbols)
                global_symbols.update(symbols)

            if isinstance(cfr, LoopRegion) and cfr.loop_variable is not None and cfr.init_statement is not None:
                if not cfr.loop_variable in interstate_symbols:
                    if cfr.loop_variable in global_symbols:
                        interstate_symbols[cfr.loop_variable] = global_symbols[cfr.loop_variable]
                    else:
                        l_end = loop_analysis.get_loop_end(cfr)
                        l_start = loop_analysis.get_init_assignment(cfr)
                        l_step = loop_analysis.get_loop_stride(cfr)
                        sym_type = dtypes.result_type_of(infer_expr_type(l_start, global_symbols),
                                                        infer_expr_type(l_step, global_symbols),
                                                        infer_expr_type(l_end, global_symbols))
                        interstate_symbols[cfr.loop_variable] = sym_type
                if not cfr.loop_variable in global_symbols:
                    global_symbols[cfr.loop_variable] = interstate_symbols[cfr.loop_variable]

        for isvarName, isvarType in interstate_symbols.items():
            if isvarType is None:
                raise TypeError(f'Type inference failed for symbol {isvarName}')

            # NOTE: NestedSDFGs frequently contain tautologies in their symbol mapping, e.g., `'i': i`. Do not
            # redefine the symbols in such cases.
            # Additionally, do not redefine a symbol with its type if it was already defined
            # as part of the function's arguments
            if not is_top_level and isvarName in sdfg.parent_nsdfg_node.symbol_mapping:
                continue
            isvar = data.Scalar(isvarType)
            if (schedule in (dtypes.ScheduleType.FPGA_Device, dtypes.ScheduleType.FPGA_Multi_Pumped)
                    and config.Config.get('compiler', 'fpga', 'vendor').lower() == 'intel_fpga'):
                # Emit OpenCL type
                callsite_stream.write(f'{isvarType.ocltype} {isvarName};\n', sdfg)
                self.dispatcher.defined_vars.add(isvarName, disp.DefinedType.Scalar, isvarType.ctype)
            else:
                # If the variable is passed as an input argument to the SDFG, do not need to declare it
                if isvarName not in outside_symbols:
                    callsite_stream.write('%s;\n' % (isvar.as_arg(with_types=True, name=isvarName)), sdfg)
                    self.dispatcher.defined_vars.add(isvarName, disp.DefinedType.Scalar, isvarType.ctype)
        callsite_stream.write('\n', sdfg)

        #######################################################################
        # Generate actual program body

        states_generated = self.generate_states(sdfg, global_stream, callsite_stream)

        #######################################################################

        # Sanity check
        if len(states_generated) != len(sdfg.states()):
            raise RuntimeError(
                "Not all states were generated in SDFG {}!"
                "\n  Generated: {}\n  Missing: {}".format(sdfg.label, [s.label for s in states_generated],
                                                          [s.label for s in (set(sdfg.states()) - states_generated)]))

        # Deallocate transients
        self.deallocate_arrays_in_scope(sdfg, sdfg, sdfg, global_stream, callsite_stream)

        # Now that we have all the information about dependencies, generate
        # header and footer
        if is_top_level:
            header_stream = CodeIOStream()
            header_global_stream = CodeIOStream()
            footer_stream = CodeIOStream()
            footer_global_stream = CodeIOStream()

            # Get all environments used in the generated code, including
            # dependent environments
            import dace.library  # Avoid import loops
            from dace.codegen.targets.cpp import mangle_dace_state_struct_name
            self.environments = dace.library.get_environments_and_dependencies(self._dispatcher.used_environments)

            self.generate_header(sdfg, header_global_stream, header_stream)

            # Open program function
            params = sdfg.signature(arglist=self.arglist)
            if params:
                params = ', ' + params
            function_signature = f'void __program_{sdfg.name}_internal({mangle_dace_state_struct_name(sdfg)}*__state{params})\n{{'

            self.generate_footer(sdfg, footer_global_stream, footer_stream)
            self.generate_external_memory_management(sdfg, footer_stream)

            header_global_stream.write(global_stream.getvalue())
            header_global_stream.write(footer_global_stream.getvalue())
            generated_header = header_global_stream.getvalue()

            all_code = CodeIOStream()
            all_code.write(function_signature)
            all_code.write(header_stream.getvalue())
            all_code.write(callsite_stream.getvalue())
            all_code.write(footer_stream.getvalue())
            generated_code = all_code.getvalue()
        else:
            generated_header = global_stream.getvalue()
            generated_code = callsite_stream.getvalue()

        # Clean up generated code
        gotos = re.findall(r'goto (.*?);', generated_code)
        goto_ctr = collections.Counter(gotos)
        clean_code = ''
        last_line = ''
        for line in generated_code.split('\n'):
            # Empty line
            if not line.strip():
                continue
            # Empty line with semicolon
            if re.match(r'^\s*;\s*', line):
                continue
            # Label that might be unused
            label = re.findall(r'^\s*([a-zA-Z_][a-zA-Z_0-9]*):\s*[;]?\s*////.*$', line)
            if len(label) > 0:
                if label[0] not in gotos:
                    last_line = ''
                    continue
                if f'goto {label[0]};' in last_line and goto_ctr[label[0]] == 1:  # goto followed by label
                    clean_code = clean_code[:-len(last_line) - 1]
                    last_line = ''
                    continue
            clean_code += line + '\n'
            last_line = line

        # Return the generated global and local code strings
        return (generated_header, clean_code, self._dispatcher.used_targets, self._dispatcher.used_environments)


def _get_dominator_and_postdominator(sdfg: SDFG, accesses: List[Tuple[SDFGState, nodes.AccessNode]]):
    """
    Gets the closest common dominator and post-dominator for a list of states.
    Used for determining allocation of data used in branched states.
    """
    alldoms: Dict[ControlFlowBlock, Set[ControlFlowBlock]] = collections.defaultdict(lambda: set())
    allpostdoms: Dict[ControlFlowBlock, Set[ControlFlowBlock]] = collections.defaultdict(lambda: set())
    idom: Dict[ControlFlowRegion, Dict[ControlFlowBlock, ControlFlowBlock]] = {}
    ipostdom: Dict[ControlFlowRegion, Dict[ControlFlowBlock, ControlFlowBlock]] = {}
    utils.get_control_flow_block_dominators(sdfg, idom, alldoms, ipostdom, allpostdoms)

    states = [a for a, _ in accesses]
    data_name = accesses[0][1].data

    # All dominators and postdominators include the states themselves
    for state in states:
        alldoms[state].add(state)
        allpostdoms[state].add(state)

    start_state = states[0]
    while any(start_state not in alldoms[n] for n in states):
        if idom[start_state] is start_state:
            raise NotImplementedError(f'Could not find an appropriate dominator for allocation of "{data_name}"')
        start_state = idom[start_state]

    end_state = states[-1]
    while any(end_state not in allpostdoms[n] for n in states):
        if ipostdom[end_state] is end_state:
            raise NotImplementedError(f'Could not find an appropriate post-dominator for deallocation of "{data_name}"')
        end_state = ipostdom[end_state]

    # TODO(later): If any of the symbols were not yet defined, or have changed afterwards, fail
    # raise NotImplementedError

    return start_state, end_state<|MERGE_RESOLUTION|>--- conflicted
+++ resolved
@@ -51,15 +51,11 @@
         self.fsyms: Dict[int, Set[str]] = {}
         self._symbols_and_constants: Dict[int, Set[str]] = {}
         fsyms = self.free_symbols(sdfg)
-<<<<<<< HEAD
         # TODO: Hack, remove!
         fsyms = set(filter(lambda x: not (
             str(x).startswith('__f2dace_SA') or str(x).startswith('__f2dace_SOA') or
             str(x).startswith('tmp_struct_symbol')
         ), fsyms))
-=======
-        fsyms=set(filter(lambda x: not (str(x).startswith("__f2dace_SA") or str(x).startswith("__f2dace_SOA") or str(x).startswith("tmp_struct_symbol")), fsyms))
->>>>>>> c3313fbf
         self.arglist = sdfg.arglist(scalars_only=False, free_symbols=fsyms)
 
         # resolve all symbols and constants
@@ -169,11 +165,7 @@
                 datatypes.add(arr.dtype)
 
         emitted = set()
-<<<<<<< HEAD
-
-=======
-        
->>>>>>> c3313fbf
+
         def _emit_definitions(dtype: dtypes.typeclass, wrote_something: bool) -> bool:
             if isinstance(dtype, dtypes.pointer):
                 wrote_something = _emit_definitions(dtype._typeclass, wrote_something)
@@ -253,10 +245,7 @@
         fname = sdfg.name
         params = sdfg.signature(arglist=self.arglist)
         paramnames = sdfg.signature(False, for_call=True, arglist=self.arglist)
-<<<<<<< HEAD
         # TODO: Hack, revert!
-=======
->>>>>>> c3313fbf
         initparams = sdfg.signature(arglist=self.arglist)
         initparamnames = sdfg.signature(False, for_call=True, arglist=self.arglist)
         #initparams = sdfg.init_signature(free_symbols=self.free_symbols(sdfg))
