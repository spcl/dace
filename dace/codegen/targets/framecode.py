--- conflicted
+++ resolved
@@ -158,11 +158,7 @@
                 datatypes.add(arr.dtype)
 
         emitted = set()
-<<<<<<< HEAD
         
-=======
-
->>>>>>> 74a31cb7
         def _emit_definitions(dtype: dtypes.typeclass, wrote_something: bool) -> bool:
             if isinstance(dtype, dtypes.pointer):
                 wrote_something = _emit_definitions(dtype._typeclass, wrote_something)
