# Copyright 2019-2020 ETH Zurich and the DaCe authors. All rights reserved.
import aenum
from collections import defaultdict
import os
import shutil  # which
from typing import Dict, Tuple
import warnings

import dace
from dace import dtypes
from dace.sdfg import nodes
from dace.sdfg.utils import dfs_topological_sort
from dace.codegen.instrumentation.provider import InstrumentationProvider
from dace.registry import extensible_enum, make_registry


@make_registry
class TargetCodeGenerator(object):
    """ Interface dictating functions that generate code for:
          * Array allocation/deallocation/initialization/copying
          * Scope (map, consume) code generation
    """
    def get_generated_codeobjects(self):
        """ Returns a list of generated `CodeObject` classes corresponding
            to files with generated code. If an empty list is returned
            (default) then this code generator does not create new files.
            @see: CodeObject
        """
        return []

    @property
    def has_initializer(self):
        """ Returns True if the target generates a `__dace_init_<TARGET>`
            function that should be called on initialization. """
        return False

    @property
    def has_finalizer(self):
        """ Returns True if the target generates a `__dace_exit_<TARGET>`
            function that should be called on finalization. """
        return False

    def generate_state(self, sdfg, state, function_stream, callsite_stream):
        """ Generates code for an SDFG state, outputting it to the given
            code streams.
            :param sdfg: The SDFG to generate code from.
            :param state: The SDFGState to generate code from.
            :param function_stream: A `CodeIOStream` object that will be
                                    generated outside the calling code, for
                                    use when generating global functions.
            :param callsite_stream: A `CodeIOStream` object that points
                                    to the current location (call-site)
                                    in the code.
        """
        pass

    def generate_scope(self, sdfg, dfg_scope, state_id, function_stream,
                       callsite_stream):
        """ Generates code for an SDFG state scope (from a scope-entry node
            to its corresponding scope-exit node), outputting it to the given
            code streams.
            :param sdfg: The SDFG to generate code from.
            :param dfg_scope: The `ScopeSubgraphView` to generate code from.
            :param state_id: The node ID of the state in the given SDFG.
            :param function_stream: A `CodeIOStream` object that will be
                                    generated outside the calling code, for
                                    use when generating global functions.
            :param callsite_stream: A `CodeIOStream` object that points
                                    to the current location (call-site)
                                    in the code.
        """
        raise NotImplementedError('Abstract class')

    def generate_node(self, sdfg, dfg, state_id, node, function_stream,
                      callsite_stream):
        """ Generates code for a single node, outputting it to the given
            code streams.
            :param sdfg: The SDFG to generate code from.
            :param dfg: The SDFG state to generate code from.
            :param state_id: The node ID of the state in the given SDFG.
            :param node: The node to generate code from.
            :param function_stream: A `CodeIOStream` object that will be
                                    generated outside the calling code, for
                                    use when generating global functions.
            :param callsite_stream: A `CodeIOStream` object that points
                                    to the current location (call-site)
                                    in the code.
        """
        raise NotImplementedError('Abstract class')

    def allocate_array(self, sdfg, dfg, state_id, node, function_stream,
                       callsite_stream):
        """ Generates code for allocating an array, outputting to the given
            code streams.
            :param sdfg: The SDFG to generate code from.
            :param dfg: The SDFG state to generate code from.
            :param state_id: The node ID of the state in the given SDFG.
            :param node: The data node to generate allocation for.
            :param function_stream: A `CodeIOStream` object that will be
                                    generated outside the calling code, for
                                    use when generating global functions.
            :param callsite_stream: A `CodeIOStream` object that points
                                    to the current location (call-site)
                                    in the code.
        """
        raise NotImplementedError('Abstract class')

    def deallocate_array(self, sdfg, dfg, state_id, node, function_stream,
                         callsite_stream):
        """ Generates code for deallocating an array, outputting to the given
            code streams.
            :param sdfg: The SDFG to generate code from.
            :param dfg: The SDFG state to generate code from.
            :param state_id: The node ID of the state in the given SDFG.
            :param node: The data node to generate deallocation for.
            :param function_stream: A `CodeIOStream` object that will be
                                    generated outside the calling code, for
                                    use when generating global functions.
            :param callsite_stream: A `CodeIOStream` object that points
                                    to the current location (call-site)
                                    in the code.
        """
        raise NotImplementedError('Abstract class')

    def copy_memory(self, sdfg, dfg, state_id, src_node, dst_node, edge,
                    function_stream, callsite_stream):
        """ Generates code for copying memory, either from a data access
            node (array/stream) to another, a code node (tasklet/nested
            SDFG) to another, or a combination of the two.
            :param sdfg: The SDFG to generate code from.
            :param dfg: The SDFG state to generate code from.
            :param state_id: The node ID of the state in the given SDFG.
            :param src_node: The source node to generate copy code for.
            :param dst_node: The destination node to generate copy code for.
            :param edge: The edge representing the copy (in the innermost
                         scope, adjacent to either the source or destination
                         node).
            :param function_stream: A `CodeIOStream` object that will be
                                    generated outside the calling code, for
                                    use when generating global functions.
            :param callsite_stream: A `CodeIOStream` object that points
                                    to the current location (call-site)
                                    in the code.
        """
        raise NotImplementedError('Abstract class')


class IllegalCopy(TargetCodeGenerator):
    """ A code generator that is triggered when invalid copies are specified
        by the SDFG. Only raises an exception on failure. """
    def copy_memory(self, sdfg, dfg, state_id, src_node, dst_node, edge,
                    function_stream, callsite_stream):
        raise TypeError('Illegal copy! (from ' + str(src_node) + ' to ' +
                        str(dst_node) + ')')


@extensible_enum
class DefinedType(aenum.AutoNumberEnum):
    """ Data types for `DefinedMemlets`.
        @see: DefinedMemlets
    """
    Pointer = ()
    Scalar = ()
    Stream = ()
    StreamArray = ()
    FPGA_ShiftRegister = ()
    ArrayInterface = ()


class DefinedMemlets:
    """ Keeps track of the type of defined memlets to ensure that they are
        referenced correctly in nested scopes and SDFGs. """
    def __init__(self):
        self._scopes = [(None, {}, True)]

    def enter_scope(self, parent, can_access_parent=True):
        self._scopes.append((parent, {}, can_access_parent))

    def exit_scope(self, parent):
        expected, _, _ = self._scopes.pop()
        if expected != parent:
            raise ValueError(
                "Exited scope {} mismatched current scope {}".format(
                    parent.name, expected.name))

    def has(self, name):
        try:
            self.get(name)
            return True
        except KeyError:
            return False

    def get(self, name: str, ancestor: int = 0) -> Tuple[DefinedType, str]:
        for _, scope, can_access_parent in reversed(self._scopes):
            if ancestor > 0:
                ancestor -= 1
                continue
            if name in scope:
                return scope[name]
            if not can_access_parent:
                break
        raise KeyError("Variable {} has not been defined".format(name))

    def add(self,
            name: str,
            dtype: DefinedType,
            ctype: str,
            ancestor: int = 0,
            allow_shadowing: bool = False):
        if not isinstance(name, str):
            raise TypeError('Variable name type cannot be %s' %
                            type(name).__name__)

        for _, scope, can_access_parent in reversed(self._scopes):
            if name in scope:
                err_str = "Shadowing variable {} from type {} to {}".format(
                    name, scope[name], dtype)
                if (allow_shadowing or dace.config.Config.get_bool(
                        "compiler", "allow_shadowing")):
                    if not allow_shadowing:
                        print("WARNING: " + err_str)
                else:
                    raise dace.codegen.codegen.CodegenError(err_str)
            if not can_access_parent:
                break
        self._scopes[-1 - ancestor][1][name] = (dtype, ctype)


#############################################################################


class TargetDispatcher(object):
    """ Dispatches sub-SDFG generation (according to scope),
        storage<->storage copies, and storage<->tasklet copies to targets. """
    def __init__(self):
        self._used_targets = set()
        self._used_environments = set()

        # type: Dict[dace.dtypes.InstrumentationType, InstrumentationProvider]
        self.instrumentation = {}

        self._generic_array_dispatchers = {} # Type: storage type -> target code generator
        self._array_dispatchers = defaultdict(list)  # Type: dtypes.StorageType -> TargetCodeGenerator
        self._map_dispatchers = {
        }  # Type: dtypes.ScheduleType -> TargetCodeGenerator
        self._copy_dispatchers = {}  # Type: (dtypes.StorageType src,
        #                                     dtypes.StorageType dst,
        #                                     dtypes.ScheduleType dst_schedule)
        #                                     -> List[(predicate, TargetCodeGenerator)]
        self._generic_copy_dispatchers = {}  # Type: (dtypes.StorageType src,
        #                                     dtypes.StorageType dst,
        #                                     dtypes.ScheduleType dst_schedule)
        #                                     -> TargetCodeGenerator
        self._node_dispatchers = []  # [(predicate, dispatcher)]
        self._generic_node_dispatcher = None  # Type: TargetCodeGenerator
        self._state_dispatchers = []  # [(predicate, dispatcher)]
        self._generic_state_dispatcher = None  # Type: TargetCodeGenerator

        self._defined_vars = DefinedMemlets()

    @property
    def defined_vars(self):
        """ Returns a list of defined variables.
            @rtype: DefinedMemlets
        """
        return self._defined_vars

    @property
    def used_targets(self):
        """ Returns a list of targets (code generators) that were triggered
            during generation. """
        return self._used_targets

    @property
    def used_environments(self):
        """ Returns a list of environments required to build and run the code.
        """
        return self._used_environments

    def register_state_dispatcher(self, dispatcher, predicate=None):
        """ Registers a code generator that processes a single state, calling
            `generate_state`.
            :param dispatcher: The code generator to use.
            :param predicate: A lambda function that accepts the SDFG and
                              state, and triggers the code generator when True
                              is returned. If None, registers `dispatcher`
                              as the default state dispatcher.
            @see: TargetCodeGenerator
        """

        if not hasattr(dispatcher, "generate_state"):
            raise TypeError("State dispatcher \"{}\" does not "
                            "implement \"generate_state\"".format(dispatcher))
        if predicate is None:
            self._generic_state_dispatcher = dispatcher
        else:
            self._state_dispatchers.append((predicate, dispatcher))

    def get_generic_state_dispatcher(self):
        """ Returns the default state dispatcher. """
        return self._generic_state_dispatcher

    def get_predicated_state_dispatchers(self):
        """ Returns a list of state dispatchers with predicates. """
        return list(self._state_dispatchers)

    def register_node_dispatcher(self, dispatcher, predicate=None):
        """ Registers a code generator that processes a single node, calling
            `generate_node`.
            :param dispatcher: The code generator to use.
            :param predicate: A lambda function that accepts the SDFG, state,
                              and node, and triggers the code generator when
                              True is returned. If None, registers `dispatcher`
                              as the default node dispatcher.
            @see: TargetCodeGenerator
        """
        if not hasattr(dispatcher, "generate_node"):
            raise TypeError("Node dispatcher must "
                            "implement \"generate_node\"")
        if predicate is None:
            self._generic_node_dispatcher = dispatcher
        else:
            self._node_dispatchers.append((predicate, dispatcher))

    def get_generic_node_dispatcher(self):
        """ Returns the default node dispatcher. """
        return self._generic_node_dispatcher

    def get_predicated_node_dispatchers(self):
        """ Returns a list of node dispatchers with predicates. """
        return list(self._node_dispatchers)

    def register_map_dispatcher(self, schedule_type, func):
        """ Registers a function that processes a scope, used when calling
            `dispatch_subgraph` and `dispatch_scope`.
            :param schedule_type: The scope schedule that triggers `func`.
            :param func: A TargetCodeGenerator object that contains an
                         implementation of `generate_scope`.
            @see: TargetCodeGenerator
        """
        if isinstance(schedule_type, list):
            for stype in schedule_type:
                self.register_map_dispatcher(stype, func)
            return

        if not isinstance(schedule_type, dtypes.ScheduleType): raise TypeError
        if not isinstance(func, TargetCodeGenerator): raise TypeError
        if schedule_type in self._map_dispatchers:
            raise ValueError('Schedule already mapped to ' +
                             str(self._map_dispatchers[schedule_type]))
        self._map_dispatchers[schedule_type] = func

    def register_array_dispatcher(self, storage_type, func, predicate=None):
        """ Registers a function that processes data allocation,
            initialization, and deinitialization. Used when calling
            `dispatch_allocate/deallocate/initialize`.
            :param storage_type: The data storage type that triggers `func`.
            :param func: A TargetCodeGenerator object that contains an
                         implementation of data memory management functions.
            @see: TargetCodeGenerator
        """
        if isinstance(storage_type, list):
            for stype in storage_type:
                self.register_array_dispatcher(stype, func, predicate)
            return

        if not isinstance(storage_type, dtypes.StorageType): raise TypeError
        if not isinstance(func, TargetCodeGenerator): raise TypeError
        if predicate is None:
            self._generic_array_dispatchers[storage_type] = func
        else:
            self._array_dispatchers[storage_type].append((predicate, func))

    def register_copy_dispatcher(self,
                                 src_storage,
                                 dst_storage,
                                 dst_schedule,
                                 func,
                                 predicate=None):
        """ Registers code generation of data-to-data (or data from/to
            tasklet, if src/dst storage is StorageType.Register) copy
            functions. Can also be target-schedule specific, or
            dst_schedule=None if the function will be invoked on any schedule.
            :param src_storage: The source data storage type that triggers
                                `func`.
            :param dst_storage: The destination data storage type that
                                triggers `func`.
            :param dst_schedule: An optional destination scope schedule type
                                 that triggers `func`.
            :param func: A TargetCodeGenerator object that contains an
                         implementation of `copy_memory`.
            :param predicate: A lambda function that accepts the SDFG, state,
                              and source and destination nodes, and triggers
                              the code generator when True is returned. If
                              None, always dispatches with this dispatcher.
            @see: TargetCodeGenerator
        """

        if not isinstance(src_storage, dtypes.StorageType): raise TypeError
        if not isinstance(dst_storage, dtypes.StorageType): raise TypeError
        if (dst_schedule is not None
                and not isinstance(dst_schedule, dtypes.ScheduleType)):
            raise TypeError
        if not isinstance(func, TargetCodeGenerator): raise TypeError

        dispatcher = (src_storage, dst_storage, dst_schedule)
        if predicate is None:
            self._generic_copy_dispatchers[dispatcher] = func
            return

        if dispatcher not in self._copy_dispatchers:
            self._copy_dispatchers[dispatcher] = []

        self._copy_dispatchers[dispatcher].append((predicate, func))

    def dispatch_state(self, sdfg, state, function_stream, callsite_stream):
        """ Dispatches a code generator for an SDFG state. """

        self.defined_vars.enter_scope(state)
        # Check if the state satisfies any predicates that delegate to a
        # specific code generator
        satisfied_dispatchers = [
            dispatcher for pred, dispatcher in self._state_dispatchers
            if pred(sdfg, state) is True
        ]
        num_satisfied = len(satisfied_dispatchers)
        if num_satisfied > 1:
            raise RuntimeError(
                "Multiple predicates satisfied for {}: {}".format(
                    state,
                    ", ".join([type(x).__name__
                               for x in satisfied_dispatchers])))
        elif num_satisfied == 1:
            satisfied_dispatchers[0].generate_state(sdfg, state,
                                                    function_stream,
                                                    callsite_stream)
        else:  # num_satisfied == 0
            # Otherwise use the generic code generator (CPU)
            self._generic_state_dispatcher.generate_state(
                sdfg, state, function_stream, callsite_stream)
        self.defined_vars.exit_scope(state)

    def dispatch_subgraph(self,
                          sdfg,
                          dfg,
                          state_id,
                          function_stream,
                          callsite_stream,
                          skip_entry_node=False):
        """ Dispatches a code generator for a scope subgraph of an
            `SDFGState`. """

        start_nodes = list(v for v in dfg.nodes()
                           if len(list(dfg.predecessors(v))) == 0)

        # Mark nodes to skip in order to be able to skip
        nodes_to_skip = set()

        if skip_entry_node:
            assert len(start_nodes) == 1
            nodes_to_skip.add(start_nodes[0])

        for v in dfs_topological_sort(dfg, start_nodes):
            if v in nodes_to_skip:
                continue

            if isinstance(v, nodes.MapEntry):
                scope_subgraph = sdfg.node(state_id).scope_subgraph(v)

                self.dispatch_scope(v.map.schedule, sdfg, scope_subgraph,
                                    state_id, function_stream, callsite_stream)

                # Skip scope subgraph nodes
                nodes_to_skip.update(scope_subgraph.nodes())
            else:
                self.dispatch_node(sdfg, dfg, state_id, v, function_stream,
                                   callsite_stream)

    def dispatch_node(self, sdfg, dfg, state_id, node, function_stream,
                      callsite_stream):
        """ Dispatches a code generator for a single node. """

        # If this node depends on any environments, register this for
        # generating header code later
        if hasattr(node, "environments"):
            self._used_environments |= node.environments

        # Check if the node satisfies any predicates that delegate to a
        # specific code generator
        satisfied_dispatchers = [
            dispatcher for pred, dispatcher in self._node_dispatchers
            if pred(sdfg, node)
        ]
        num_satisfied = len(satisfied_dispatchers)
        if num_satisfied > 1:
            raise RuntimeError(
                "Multiple predicates satisfied for {}: {}".format(
                    node,
                    ", ".join([type(x).__name__
                               for x in satisfied_dispatchers])))
        elif num_satisfied == 1:
            self._used_targets.add(satisfied_dispatchers[0])
            satisfied_dispatchers[0].generate_node(sdfg, dfg, state_id, node,
                                                   function_stream,
                                                   callsite_stream)
        else:  # num_satisfied == 0
            # Otherwise use the generic code generator (CPU)
            self._used_targets.add(self._generic_node_dispatcher)
            self._generic_node_dispatcher.generate_node(sdfg, dfg, state_id,
                                                        node, function_stream,
                                                        callsite_stream)

    def dispatch_scope(self, map_schedule, sdfg, sub_dfg, state_id,
                       function_stream, callsite_stream):
        """ Dispatches a code generator function for a scope in an SDFG
            state. """

        entry_node = sub_dfg.source_nodes()[0]
        self.defined_vars.enter_scope(entry_node)
        self._used_targets.add(self._map_dispatchers[map_schedule])
        self._map_dispatchers[map_schedule].generate_scope(
            sdfg, sub_dfg, state_id, function_stream, callsite_stream)
        self.defined_vars.exit_scope(entry_node)

    def dispatch_allocate(self, sdfg, dfg, state_id, node, function_stream,
                          callsite_stream):
        """ Dispatches a code generator for data allocation. """

        nodedesc = node.desc(sdfg)
        storage = (nodedesc.storage if not isinstance(node, nodes.Tasklet) else
                   dtypes.StorageType.Register)

<<<<<<< HEAD

        # Check if the node satisfies any predicates that delegate to a
        # specific code generator
        satisfied_dispatchers = [
            dispatcher for pred, dispatcher in self._array_dispatchers[storage]
            if pred(sdfg, node)
        ]
        num_satisfied = len(satisfied_dispatchers)
        if num_satisfied > 1:
            raise RuntimeError(
                "Multiple predicates satisfied for {}: {}".format(
                    node, ", ".join(
                        [type(x).__name__ for x in satisfied_dispatchers])))
        elif num_satisfied == 1:
            self._used_targets.add(satisfied_dispatchers[0])
            satisfied_dispatchers[0].allocate_array(
            sdfg, dfg, state_id, node, function_stream, callsite_stream)
        else:  # num_satisfied == 0
            # Otherwise use the generic code generator (CPU)
            self._used_targets.add(self._generic_array_dispatchers[storage])
            self._generic_array_dispatchers[storage].allocate_array(
                sdfg, dfg, state_id, node, function_stream, callsite_stream)
=======
        self._array_dispatchers[storage].allocate_array(sdfg, dfg, state_id,
                                                        node, function_stream,
                                                        callsite_stream)
>>>>>>> 491c377a

    def dispatch_deallocate(self, sdfg, dfg, state_id, node, function_stream,
                            callsite_stream):
        """ Dispatches a code generator for a data deallocation. """

        nodedesc = node.desc(sdfg)
        storage = (nodedesc.storage if not isinstance(node, nodes.Tasklet) else
                   dtypes.StorageType.Register)

        # Check if the node satisfies any predicates that delegate to a
        # specific code generator
        satisfied_dispatchers = [
            dispatcher for pred, dispatcher in self._array_dispatchers[storage]
            if pred(sdfg, node)
        ]
        num_satisfied = len(satisfied_dispatchers)
        if num_satisfied > 1:
            raise RuntimeError(
                "Multiple predicates satisfied for {}: {}".format(
                    node, ", ".join(
                        [type(x).__name__ for x in satisfied_dispatchers])))
        elif num_satisfied == 1:
            self._used_targets.add(satisfied_dispatchers[0])
            satisfied_dispatchers[0].deallocate_array(
            sdfg, dfg, state_id, node, function_stream, callsite_stream)
        else:  # num_satisfied == 0
            # Otherwise use the generic code generator (CPU)
            self._used_targets.add(self._generic_array_dispatchers[storage])
            self._generic_array_dispatchers[storage].deallocate_array(
                sdfg, dfg, state_id, node, function_stream, callsite_stream)

    # Dispatches copy code for a memlet
    def dispatch_copy(self, src_node, dst_node, edge, sdfg, dfg, state_id,
                      function_stream, output_stream):
        """ Dispatches a code generator for a memory copy operation. """

        if isinstance(src_node, nodes.CodeNode):
            src_storage = dtypes.StorageType.Register
        else:
            src_storage = src_node.desc(sdfg).storage

        if isinstance(dst_node, nodes.CodeNode):
            dst_storage = dtypes.StorageType.Register
        else:
            dst_storage = dst_node.desc(sdfg).storage

        if (isinstance(src_node, nodes.Tasklet)
                and not isinstance(dst_node, nodes.Tasklet)):
            # Special case: Copying from a tasklet to an array, schedule of
            # the copy is in the copying tasklet
            dst_schedule_node = dfg.scope_dict()[src_node]
        else:
            dst_schedule_node = dfg.scope_dict()[dst_node]

        if dst_schedule_node is not None:
            dst_schedule = dst_schedule_node.map.schedule
        else:
            dst_schedule = None

        if (src_storage, dst_storage, dst_schedule) in self._copy_dispatchers:
            disp = (src_storage, dst_storage, dst_schedule)
        elif (src_storage, dst_storage, None) in self._copy_dispatchers:
            disp = (src_storage, dst_storage, None)
        else:
            disp = None

        if disp is not None:
            # Check if the state satisfies any predicates that delegate to a
            # specific code generator
            satisfied_dispatchers = [
                dispatcher for pred, dispatcher in self._copy_dispatchers[disp]
                if pred(sdfg, dfg, src_node, dst_node) is True
            ]
        else:
            satisfied_dispatchers = []
        num_satisfied = len(satisfied_dispatchers)
        if num_satisfied > 1:
            raise RuntimeError(
                "Multiple predicates satisfied for copy: {}".format(", ".join(
                    [type(x).__name__ for x in satisfied_dispatchers])))
        elif num_satisfied == 1:
            target = satisfied_dispatchers[0]
        else:  # num_satisfied == 0
            # Otherwise use the generic copy dispatchers
            if (src_storage, dst_storage,
                    dst_schedule) in self._generic_copy_dispatchers:
                target = self._generic_copy_dispatchers[(src_storage,
                                                         dst_storage,
                                                         dst_schedule)]
            elif (src_storage, dst_storage,
                  None) in self._generic_copy_dispatchers:
                target = self._generic_copy_dispatchers[(src_storage,
                                                         dst_storage, None)]
            else:
                raise RuntimeError(
                    'Copy dispatcher for %s->%s with schedule %s' %
                    (str(src_storage), str(dst_storage), str(dst_schedule)) +
                    ' not found')

        # Dispatch copy
        self._used_targets.add(target)
        target.copy_memory(sdfg, dfg, state_id, src_node, dst_node, edge,
                           function_stream, output_stream)


def make_absolute(path):
    if os.path.isfile(path):
        if os.path.isabs(path):
            # Path is absolute, we're happy
            return path
        else:
            # Path is relative: make it absolute
            return os.path.abspath(path)
    else:
        # This is not a path, probably just an executable name, such
        # as "g++". Try to find it on the PATH
        executable = shutil.which(path)
        if not executable:
            executable = path
            warnings.warn("Could not find executable \"{}\"".format(path))
        return executable.replace('\\', '/')<|MERGE_RESOLUTION|>--- conflicted
+++ resolved
@@ -530,34 +530,9 @@
         storage = (nodedesc.storage if not isinstance(node, nodes.Tasklet) else
                    dtypes.StorageType.Register)
 
-<<<<<<< HEAD
-
-        # Check if the node satisfies any predicates that delegate to a
-        # specific code generator
-        satisfied_dispatchers = [
-            dispatcher for pred, dispatcher in self._array_dispatchers[storage]
-            if pred(sdfg, node)
-        ]
-        num_satisfied = len(satisfied_dispatchers)
-        if num_satisfied > 1:
-            raise RuntimeError(
-                "Multiple predicates satisfied for {}: {}".format(
-                    node, ", ".join(
-                        [type(x).__name__ for x in satisfied_dispatchers])))
-        elif num_satisfied == 1:
-            self._used_targets.add(satisfied_dispatchers[0])
-            satisfied_dispatchers[0].allocate_array(
-            sdfg, dfg, state_id, node, function_stream, callsite_stream)
-        else:  # num_satisfied == 0
-            # Otherwise use the generic code generator (CPU)
-            self._used_targets.add(self._generic_array_dispatchers[storage])
-            self._generic_array_dispatchers[storage].allocate_array(
-                sdfg, dfg, state_id, node, function_stream, callsite_stream)
-=======
         self._array_dispatchers[storage].allocate_array(sdfg, dfg, state_id,
                                                         node, function_stream,
                                                         callsite_stream)
->>>>>>> 491c377a
 
     def dispatch_deallocate(self, sdfg, dfg, state_id, node, function_stream,
                             callsite_stream):
