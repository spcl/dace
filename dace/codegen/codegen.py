# Copyright 2019-2021 ETH Zurich and the DaCe authors. All rights reserved.
import functools
import os
from typing import List

import dace
from dace import dtypes
from dace import data
from dace.sdfg import SDFG
from dace.codegen.targets import framecode, target
from dace.codegen.codeobject import CodeObject
from dace.frontend.vscode import vscode
from dace.config import Config
from dace.sdfg import infer_types

# Import CPU code generator. TODO: Remove when refactored
from dace.codegen.targets import cpp, cpu

from dace.codegen.instrumentation import InstrumentationProvider


def generate_headers(sdfg: SDFG) -> str:
    """ Generate a header file for the SDFG """
    proto = ""
    init_params = (sdfg.name, sdfg.name,
                   sdfg.signature(with_types=True,
                                  for_call=False,
                                  with_arrays=False))
    call_params = sdfg.signature(with_types=True, for_call=False)
    if len(call_params) > 0:
        call_params = ', ' + call_params
    params = (sdfg.name, sdfg.name, call_params)
    exit_params = (sdfg.name, sdfg.name)
    proto += 'typedef void * %sHandle_t;\n' % sdfg.name
    proto += 'extern "C" %sHandle_t __dace_init_%s(%s);\n' % init_params
    proto += 'extern "C" void __dace_exit_%s(%sHandle_t handle);\n' % exit_params
    proto += 'extern "C" void __program_%s(%sHandle_t handle%s);\n' % params
    return proto


def generate_dummy(sdfg: SDFG) -> str:
    """ Generates a C program calling this SDFG. Since we do not
        know the purpose/semantics of the program, we allocate
        the right types and and guess values for scalars.
    """
    al = sdfg.arglist()
    init_params = sdfg.signature(with_types=False,
                                 for_call=True,
                                 with_arrays=False)
    params = sdfg.signature(with_types=False, for_call=True)
    if len(params) > 0:
        params = ', ' + params

    allocations = ''
    deallocations = ''

    # first find all scalars and set them to 42
    for argname, arg in al.items():
        if isinstance(arg, data.Scalar):
            allocations += ("    " +
                            str(arg.as_arg(name=argname, with_types=True)) +
                            " = 42;\n")

    # allocate the array args using calloc
    for argname, arg in al.items():
        if isinstance(arg, data.Array):
            dims_mul = cpp.sym2cpp(
                functools.reduce(lambda a, b: a * b, arg.shape, 1))
            basetype = str(arg.dtype)
            allocations += ("    " +
                            str(arg.as_arg(name=argname, with_types=True)) +
                            " = (" + basetype + "*) calloc(" + dims_mul +
                            ", sizeof(" + basetype + ")" + ");\n")
            deallocations += "    free(" + argname + ");\n"

    return f'''#include <cstdlib>
#include "../include/{sdfg.name}.h"

int main(int argc, char **argv) {{
    {sdfg.name}Handle_t handle;
{allocations}

    handle = __dace_init_{sdfg.name}({init_params});
    __program_{sdfg.name}(handle{params});
    __dace_exit_{sdfg.name}(handle);

{deallocations}

    return 0;
}}
'''


def generate_code(sdfg, validate=True) -> List[CodeObject]:
    """ Generates code as a list of code objects for a given SDFG.
        :param sdfg: The SDFG to use
<<<<<<< HEAD
        :return: a tuple with List of code objects that correspond to files
        to compile.
=======
        :param validate: If True, validates the SDFG before generating the code.
        :return: List of code objects that correspond to files to compile.
>>>>>>> a654383d
    """
    # Before compiling, validate SDFG correctness
    if validate:
        sdfg.validate()

    if Config.get_bool('testing', 'serialization'):
        from dace.sdfg import SDFG
        import filecmp
        import shutil
        import tempfile
        with tempfile.TemporaryDirectory() as tmp_dir:
            sdfg.save(f'{tmp_dir}/test.sdfg')
            sdfg2 = SDFG.from_file(f'{tmp_dir}/test.sdfg')
            sdfg2.save(f'{tmp_dir}/test2.sdfg')
            print('Testing SDFG serialization...')
            if not filecmp.cmp(f'{tmp_dir}/test.sdfg', f'{tmp_dir}/test2.sdfg'):
                shutil.move(f"{tmp_dir}/test.sdfg", "test.sdfg")
                shutil.move(f"{tmp_dir}/test2.sdfg", "test2.sdfg")
                raise RuntimeError(
                    'SDFG serialization failed - files do not match')

        # Run with the deserialized version
        # NOTE: This means that all subsequent modifications to `sdfg`
        # are not reflected outside of this function (e.g., library
        # node expansion).
        sdfg = sdfg2

    # Before generating the code, run type inference on the SDFG connectors
    infer_types.infer_connector_types(sdfg)

    # Set default storage/schedule types in SDFG
    infer_types.set_default_schedule_and_storage_types(sdfg, None)

    # Recursively expand library nodes that have not yet been expanded
    sdfg.expand_library_nodes()

    # After expansion, run another pass of connector/type inference
    infer_types.infer_connector_types(sdfg)
    infer_types.set_default_schedule_and_storage_types(sdfg, None)

    frame = framecode.DaCeCodeGenerator()

    # Instantiate CPU first (as it is used by the other code generators)
    # TODO: Refactor the parts used by other code generators out of CPU
    default_target = cpu.CPUCodeGen
    for k, v in target.TargetCodeGenerator.extensions().items():
        # If another target has already been registered as CPU, use it instead
        if v['name'] == 'cpu':
            default_target = k
    targets = {'cpu': default_target(frame, sdfg)}

    # Instantiate the rest of the targets
    targets.update({
        v['name']: k(frame, sdfg)
        for k, v in target.TargetCodeGenerator.extensions().items()
        if v['name'] not in targets
    })

    # Instantiate all instrumentation providers in SDFG
    provider_mapping = InstrumentationProvider.get_provider_mapping()
    frame._dispatcher.instrumentation[
        dtypes.InstrumentationType.No_Instrumentation] = None
    for node, _ in sdfg.all_nodes_recursive():
        if hasattr(node, 'instrument'):
            frame._dispatcher.instrumentation[node.instrument] = \
                provider_mapping[node.instrument]
        elif hasattr(node, 'consume'):
            frame._dispatcher.instrumentation[node.consume.instrument] = \
                provider_mapping[node.consume.instrument]
        elif hasattr(node, 'map'):
            frame._dispatcher.instrumentation[node.map.instrument] = \
                provider_mapping[node.map.instrument]
    if sdfg.instrument != dtypes.InstrumentationType.No_Instrumentation:
        frame._dispatcher.instrumentation[sdfg.instrument] = \
            provider_mapping[sdfg.instrument]
    frame._dispatcher.instrumentation = {
        k: v() if v is not None else None
        for k, v in frame._dispatcher.instrumentation.items()
    }

    # Generate frame code (and the rest of the code)
    (global_code, frame_code, used_targets,
     used_environments) = frame.generate_code(sdfg, None)
    target_objects = [
        CodeObject(sdfg.name,
                   global_code + frame_code,
                   'cpp',
                   cpu.CPUCodeGen,
                   'Frame',
                   environments=used_environments,
                   sdfg=sdfg)
    ]

    # Create code objects for each target
    for tgt in used_targets:
        target_objects.extend(tgt.get_generated_codeobjects())

    # add a header file for calling the SDFG
    dummy = CodeObject(sdfg.name,
                       generate_headers(sdfg),
                       'h',
                       cpu.CPUCodeGen,
                       'CallHeader',
                       target_type='../../include',
                       linkable=False)
    target_objects.append(dummy)

    for env in dace.library.get_environments_and_dependencies(
            used_environments):
        if hasattr(env, "codeobjects"):
            target_objects.extend(env.codeobjects)

    # add a dummy main function to show how to call the SDFG
    dummy = CodeObject(sdfg.name + "_main",
                       generate_dummy(sdfg),
                       'cpp',
                       cpu.CPUCodeGen,
                       'SampleMain',
                       target_type='../../sample',
                       linkable=False)
    target_objects.append(dummy)

    return target_objects


##################################################################<|MERGE_RESOLUTION|>--- conflicted
+++ resolved
@@ -94,13 +94,8 @@
 def generate_code(sdfg, validate=True) -> List[CodeObject]:
     """ Generates code as a list of code objects for a given SDFG.
         :param sdfg: The SDFG to use
-<<<<<<< HEAD
-        :return: a tuple with List of code objects that correspond to files
-        to compile.
-=======
         :param validate: If True, validates the SDFG before generating the code.
         :return: List of code objects that correspond to files to compile.
->>>>>>> a654383d
     """
     # Before compiling, validate SDFG correctness
     if validate:
