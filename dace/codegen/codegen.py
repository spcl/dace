--- conflicted
+++ resolved
@@ -176,10 +176,6 @@
             sdfg.save(f'{tmp_dir}/test.sdfg', hash=False)
             sdfg2 = SDFG.from_file(f'{tmp_dir}/test.sdfg')
             sdfg2.save(f'{tmp_dir}/test2.sdfg', hash=False)
-<<<<<<< HEAD
-
-=======
->>>>>>> 6518e60f
             if not filecmp.cmp(f'{tmp_dir}/test.sdfg', f'{tmp_dir}/test2.sdfg'):
                 with open(f'{tmp_dir}/test.sdfg', 'r') as f1:
                     with open(f'{tmp_dir}/test2.sdfg', 'r') as f2:
