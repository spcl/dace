# Copyright 2019-2020 ETH Zurich and the DaCe authors. All rights reserved.
""" Handles compilation of code objects. Creates the proper folder structure,
    compiles each target separately, links all targets to one binary, and
    returns the corresponding CompiledSDFG object. """

from __future__ import print_function

import os
import six
import shutil
import subprocess
import re
<<<<<<< HEAD
from typing import Any, Dict, List
import numpy as np
import sympy as sp
import warnings
from os import listdir
from os.path import isfile, join
=======
from typing import List
>>>>>>> 8d06c49e

import dace
from dace.config import Config
from dace.codegen import exceptions as cgx
from dace.codegen.targets.target import TargetCodeGenerator
from dace.codegen.codeobject import CodeObject
from dace.codegen import compiled_sdfg as csd
from dace.codegen.targets.target import make_absolute


def generate_program_folder(sdfg,
                            code_objects: List[CodeObject],
                            out_path: str,
                            config=None):
    """ Writes all files required to configure and compile the DaCe program
        into the specified folder.

        :param sdfg: The SDFG to generate the program folder for.
        :param code_objects: List of generated code objects.
        :param out_path: The folder in which the build files should be written.
        :return: Path to the program folder.
    """

    src_path = os.path.join(out_path, "src")

    # add rtl files to filelist: TODO: proper implementation
    filelist = list()
    rtl_src_path = os.path.join(src_path, "rtl")
    os.makedirs(rtl_src_path, exist_ok=True)
    if os.path.exists(rtl_src_path):
        filelist = ["{},{},{}".format("rtl", "", f) for f in listdir(rtl_src_path) if isfile(join(rtl_src_path, f))]

    # Write each code object to a file
    for code_object in code_objects:

        name = code_object.name
        extension = code_object.language
        target_name = code_object.target.target_name
        target_type = code_object.target_type

        # Create target folder
        target_folder = os.path.join(src_path, target_name)
        if target_type:
            target_folder = os.path.join(target_folder, target_type)
        os.makedirs(target_folder, exist_ok=True)

        # Write code to file
        basename = "{}.{}".format(name, extension)
        code_path = os.path.join(target_folder, basename)
        clean_code = re.sub(r'[ \t]*////__DACE:[^\n]*', '', code_object.code)

        # Save the file only if it changed (keeps old timestamps and saves
        # build time)
        if not identical_file_exists(code_path, clean_code):
            with open(code_path, "w") as code_file:
                code_file.write(clean_code)

        if code_object.linkable == True:
            filelist.append("{},{},{}".format(target_name, target_type,
                                              basename))

    # Write list of files
    with open(os.path.join(out_path, "dace_files.csv"), "w") as filelist_file:
        filelist_file.write("\n".join(filelist))

    # Build a list of environments used
    environments = set()
    for obj in code_objects:
        environments |= obj.environments

    # Write list of environments
    with open(os.path.join(out_path, "dace_environments.csv"), "w") as env_file:
        env_file.write("\n".join(environments))

    # Copy snapshot of configuration script
    if config is not None:
        config.save(os.path.join(out_path, "dace.conf"))
    else:
        Config.save(os.path.join(out_path, "dace.conf"))

    if sdfg is not None:
        # Save the SDFG itself
        sdfg.save(os.path.join(out_path, "program.sdfg"))

    return out_path


def configure_and_compile(program_folder,
                          program_name=None,
                          output_stream=None):
    """ Configures and compiles a DaCe program in the specified folder into a
        shared library file.

        :param program_folder: Folder containing all files necessary to build,
                               equivalent to what was passed to
                               `generate_program_folder`.
        :param output_stream: Additional output stream to write to (used for
                              DIODE client).
        :return: Path to the compiled shared library file.
    """

    if program_name is None:
        program_name = os.path.basename(program_folder)
    program_folder = os.path.abspath(program_folder)
    src_folder = os.path.join(program_folder, "src")

    # Prepare build folder
    build_folder = os.path.join(program_folder, "build")
    os.makedirs(build_folder, exist_ok=True)

    # Prepare performance report folder
    os.makedirs(os.path.join(program_folder, "perf"), exist_ok=True)

    # Read list of DaCe files to compile.
    # We do this instead of iterating over source files in the directory to
    # avoid globbing files from previous compilations, such that we don't need
    # to wipe the directory for every compilation.
    file_list = [
        line.strip().split(",")
        for line in open(os.path.join(program_folder, "dace_files.csv"), "r")
    ]

    # Get absolute paths and targets for all source files
    files = []
    targets = {}  # {target name: target class}
    for target_name, target_type, file_name in file_list:
        if target_type:
            path = os.path.join(target_name, target_type, file_name)
        else:
            path = os.path.join(target_name, file_name)
        files.append(path)
        targets[target_name] = next(
            k for k, v in TargetCodeGenerator.extensions().items()
            if v['name'] == target_name)

    # Windows-only workaround: Override Visual C++'s linker to use
    # Multi-Threaded (MT) mode. This fixes linkage in CUDA applications where
    # CMake fails to do so.
    if os.name == 'nt':
        if '_CL_' not in os.environ:
            os.environ['_CL_'] = '/MT'
        elif '/MT' not in os.environ['_CL_']:
            os.environ['_CL_'] = os.environ['_CL_'] + ' /MT'

    # Start forming CMake command
    dace_path = os.path.dirname(os.path.dirname(os.path.abspath(__file__)))
    cmake_command = [
        "cmake",
        "-A x64" if os.name == 'nt' else "",  # Windows-specific flag
        '"' + os.path.join(dace_path, "codegen") + '"',
        "-DDACE_SRC_DIR=\"{}\"".format(src_folder),
        "-DDACE_FILES=\"{}\"".format(";".join(files)),
        "-DDACE_PROGRAM_NAME={}".format(program_name),
    ]

    # Get required environments are retrieve the CMake information
    environments = set(l.strip() for l in open(
        os.path.join(program_folder, "dace_environments.csv"), "r"))
    cmake_minimum_version = [0]
    cmake_variables = dict()
    cmake_packages = set()
    cmake_includes = set()
    cmake_libraries = set()
    cmake_compile_flags = set()
    cmake_link_flags = set()
    cmake_files = set()
    cmake_module_paths = set()
    for env_name in environments:
        env = dace.library.get_environment(env_name)
        if (env.cmake_minimum_version is not None
                and len(env.cmake_minimum_version) > 0):
            version_list = list(map(int, env.cmake_minimum_version.split(".")))
            for i in range(max(len(version_list), len(cmake_minimum_version))):
                if i >= len(version_list):
                    break
                if i >= len(cmake_minimum_version):
                    cmake_minimum_version = version_list
                    break
                if version_list[i] > cmake_minimum_version[i]:
                    cmake_minimum_version = version_list
                    break
                # Otherwise keep iterating
        for var in env.cmake_variables:
            if (var in cmake_variables
                    and cmake_variables[var] != env.cmake_variables[var]):
                raise KeyError(
                    "CMake variable {} was redefined from {} to {}.".format(
                        var, cmake_variables[var], env.cmake_variables[var]))
            cmake_variables[var] = env.cmake_variables[var]
        cmake_packages |= set(env.cmake_packages)
        cmake_includes |= set(env.cmake_includes)
        cmake_libraries |= set(env.cmake_libraries)
        cmake_compile_flags |= set(env.cmake_compile_flags)
        cmake_link_flags |= set(env.cmake_link_flags)
        # Make path absolute
        env_dir = os.path.dirname(env._dace_file_path)
        cmake_files |= set(
            (f if os.path.isabs(f) else os.path.join(env_dir, f)) +
            (".cmake" if not f.endswith(".cmake") else "")
            for f in env.cmake_files)
        for header in env.headers:
            if os.path.isabs(header):
                # Giving an absolute path is not good practice, but allow it
                # for emergency overriding
                cmake_includes.add(os.path.dirname(header))
            abs_path = os.path.join(env_dir, header)
            if os.path.isfile(abs_path):
                # Allow includes stored with the library, specified with a
                # relative path
                cmake_includes.add(env_dir)
                break
    environment_flags = [
        "-DDACE_ENV_MINIMUM_VERSION={}".format(".".join(
            map(str, cmake_minimum_version))),
        # Make CMake list of key-value pairs
        "-DDACE_ENV_VAR_KEYS=\"{}\"".format(";".join(cmake_variables.keys())),
        "-DDACE_ENV_VAR_VALUES=\"{}\"".format(";".join(
            cmake_variables.values())),
        "-DDACE_ENV_PACKAGES=\"{}\"".format(" ".join(cmake_packages)),
        "-DDACE_ENV_INCLUDES=\"{}\"".format(" ".join(cmake_includes)),
        "-DDACE_ENV_LIBRARIES=\"{}\"".format(" ".join(cmake_libraries)),
        "-DDACE_ENV_COMPILE_FLAGS=\"{}\"".format(" ".join(cmake_compile_flags)),
        # "-DDACE_ENV_LINK_FLAGS=\"{}\"".format(" ".join(cmake_link_flags)),
        "-DDACE_ENV_CMAKE_FILES=\"{}\"".format(";".join(cmake_files)),
    ]
    # Escape variable expansions to defer their evaluation
    environment_flags = [
        cmd.replace("$", "_DACE_CMAKE_EXPAND") for cmd in environment_flags
    ]
    cmake_command += environment_flags

    # Replace backslashes with forward slashes
    cmake_command = [cmd.replace('\\', '/') for cmd in cmake_command]

    # Generate CMake options for each compiler
    libraries = set()
    for target_name, target in targets.items():
        try:
            cmake_command += target.cmake_options()
            libraries |= unique_flags(
                Config.get("compiler", target_name, "libs"))
        except KeyError:
            pass
        except ValueError as ex:  # Cannot find compiler executable
            raise cgx.CompilerConfigurationError(str(ex))

    cmake_command.append("-DDACE_LIBS=\"{}\"".format(" ".join(libraries)))

    # Override linker and linker arguments
    if Config.get('compiler', 'linker', 'executable'):
        cmake_command.append("-DCMAKE_LINKER=\"{}\"".format(
            make_absolute(Config.get('compiler', 'linker', 'executable'))))
    if Config.get('compiler', 'linker', 'args'):
        cmake_command.append(
            "-DCMAKE_SHARED_LINKER_FLAGS=\"{}\"".format(
                Config.get('compiler', 'linker', 'args') + " " +
                " ".join(cmake_link_flags)), )
    cmake_command = ' '.join(cmake_command)

    cmake_filename = os.path.join(build_folder, 'cmake_configure.sh')
    ##############################################
    # Configure
    try:
        _run_liveoutput(cmake_command,
                        shell=True,
                        cwd=build_folder,
                        output_stream=output_stream)
    except subprocess.CalledProcessError as ex:
        # Clean CMake directory and try once more
        if Config.get_bool('debugprint'):
            print('Cleaning CMake build folder and retrying...')
        shutil.rmtree(build_folder)
        os.makedirs(build_folder)
        try:
            _run_liveoutput(cmake_command,
                            shell=True,
                            cwd=build_folder,
                            output_stream=output_stream)
        except subprocess.CalledProcessError as ex:
            # If still unsuccessful, print results
            if Config.get_bool('debugprint'):
                raise cgx.CompilerConfigurationError('Configuration failure')
            else:
                raise cgx.CompilerConfigurationError(
                    'Configuration failure:\n' + ex.output)

        with open(cmake_filename, "w") as fp:
            fp.write(cmake_command)

    # Compile and link
    try:
        _run_liveoutput("cmake --build . --config %s" %
                        (Config.get('compiler', 'build_type')),
                        shell=True,
                        cwd=build_folder,
                        output_stream=output_stream)
    except subprocess.CalledProcessError as ex:
        # If unsuccessful, print results
        if Config.get_bool('debugprint'):
            raise cgx.CompilationError('Compiler failure')
        else:
            raise cgx.CompilationError('Compiler failure:\n' + ex.output)

    shared_library_path = os.path.join(
        build_folder,
        "lib{}.{}".format(program_name,
                          Config.get('compiler', 'library_extension')))

    return shared_library_path


def unique_flags(flags):
    pattern = '[^ ]+[`\'"][^"\'`]+["\'`]|[^ ]+'
    if not isinstance(flags, str):
        flags = " ".join(flags)
    return set(re.findall(pattern, flags))


def identical_file_exists(filename: str, file_contents: str):
    # If file did not exist before, return False
    if not os.path.isfile(filename):
        return False

    # Read file in blocks and compare strings
    block_size = 65536
    with open(filename, 'r') as fp:
        file_buffer = fp.read(block_size)
        while len(file_buffer) > 0:
            block = file_contents[:block_size]
            if file_buffer != block:
                return False
            file_contents = file_contents[block_size:]
            file_buffer = fp.read(block_size)

    # More contents appended to the new file
    if len(file_contents) > 0:
        return False

    return True


def get_program_handle(library_path, sdfg):
    lib = csd.ReloadableDLL(library_path, sdfg.name)
    # Load and return the compiled function
    return csd.CompiledSDFG(sdfg, lib)


def load_from_file(sdfg, binary_filename):
    if not os.path.isfile(binary_filename):
        raise FileNotFoundError('File not found: ' + binary_filename)

    # Load the generated library
    lib = csd.ReloadableDLL(binary_filename, sdfg.name)

    # Load and return the compiled function
    return csd.CompiledSDFG(sdfg, lib)


def get_binary_name(object_folder,
                    object_name,
                    lib_extension=Config.get('compiler', 'library_extension')):
    name = None
    name = os.path.join(object_folder, "build",
                        'lib%s.%s' % (object_name, lib_extension))
    return name


def _run_liveoutput(command, output_stream=None, **kwargs):
    process = subprocess.Popen(command,
                               stderr=subprocess.STDOUT,
                               stdout=subprocess.PIPE,
                               **kwargs)
    output = six.StringIO()
    while True:
        line = process.stdout.readline().rstrip()
        if not line:
            break
        output.write(line.decode('utf-8') + '\n')
        if Config.get_bool('debugprint'):
            print(line.decode('utf-8'), flush=True)
    stdout, stderr = process.communicate()
    if Config.get_bool('debugprint'):
        print(stdout.decode('utf-8'), flush=True)
        if stderr is not None:
            print(stderr.decode('utf-8'), flush=True)
    if output_stream is not None:
        output_stream.write(stdout.decode('utf-8'), flush=True)
    output.write(stdout.decode('utf-8'))
    if stderr is not None:
        output.write(stderr.decode('utf-8'))

    # An error occurred, raise exception
    if process.returncode != 0:
        raise subprocess.CalledProcessError(process.returncode, command,
                                            output.getvalue())


# Allow configuring and compiling a prepared build folder from the commandline.
# This is useful for remote execution.
if __name__ == "__main__":
    import argparse

    argparser = argparse.ArgumentParser()
    argparser.add_argument("path", type=str)
    argparser.add_argument("outname", type=str)
    args = vars(argparser.parse_args())

    Config.load(os.path.join(args["path"], "dace.conf"))

    configure_and_compile(args["path"], args["outname"])<|MERGE_RESOLUTION|>--- conflicted
+++ resolved
@@ -10,16 +10,12 @@
 import shutil
 import subprocess
 import re
-<<<<<<< HEAD
 from typing import Any, Dict, List
 import numpy as np
 import sympy as sp
 import warnings
 from os import listdir
 from os.path import isfile, join
-=======
-from typing import List
->>>>>>> 8d06c49e
 
 import dace
 from dace.config import Config
