--- conflicted
+++ resolved
@@ -7,11 +7,7 @@
 set(DACE_SRC_DIR "" CACHE STRING "Root directory of generated code files")
 set(DACE_FILES "" CACHE STRING "List of host code files relative to the root of the source directory")
 set(DACE_LIBS "" CACHE STRING "Extra libraries")
-<<<<<<< HEAD
-=======
 set(DACE_CPP_STANDARD "20" CACHE STRING "C++ standard to use for compilation (e.g., 14, 17, 20, 23, 26)")
-set(HLSLIB_PART_NAME "${DACE_XILINX_PART_NAME}")
->>>>>>> 387f1e87
 
 # CUDA
 set(DACE_CUDA_ARCHITECTURES_DEFAULT "" CACHE STRING "Default CUDA architectures in case native not found")
@@ -250,48 +246,9 @@
 add_library(${DACE_PROGRAM_NAME} SHARED ${DACE_CPP_FILES} ${DACE_OBJECTS})
 target_link_libraries(${DACE_PROGRAM_NAME} PUBLIC ${DACE_LIBS})
 
-<<<<<<< HEAD
-=======
 # Set C++ standard to C++20 (or the configured standard)
 set_property(TARGET ${DACE_PROGRAM_NAME} PROPERTY CXX_STANDARD ${DACE_CPP_STANDARD})
 
-# Add additional required files
-if(DACE_ENABLE_INTELFPGA)
-  if(DACE_INTELFPGA_MODE STREQUAL "emulator")
-      add_custom_target(intelfpga_compile_${DACE_PROGRAM_NAME}_emulator
-                        ALL DEPENDS ${DACE_PROGRAM_NAME}_emulator.aocx)
-  else()
-      add_custom_target(intelfpga_compile_${DACE_PROGRAM_NAME}_emulator
-                        DEPENDS ${DACE_PROGRAM_NAME}_emulator.aocx)
-  endif()
-  if(DACE_INTELFPGA_MODE STREQUAL "hardware" AND DACE_FPGA_AUTOBUILD_BITSTREAM)
-      add_custom_target(intelfpga_compile_${DACE_PROGRAM_NAME}_hardware
-                        ALL DEPENDS ${DACE_PROGRAM_NAME}_hardware.aocx)
-  else()
-      add_custom_target(intelfpga_compile_${DACE_PROGRAM_NAME}_hardware
-                        DEPENDS ${DACE_PROGRAM_NAME}_hardware.aocx)
-  endif()
-endif()
-
-if(DACE_ENABLE_XILINX)
-  if(DACE_XILINX_MODE STREQUAL "software_emulation" AND DACE_FPGA_AUTOBUILD_BITSTREAM)
-    add_custom_target(autobuild_bitstream ALL
-                      COMMENT "Automatically built bitstream for software emulation."
-                      DEPENDS sw_emu)
-  endif()
-  if(DACE_XILINX_MODE STREQUAL "hardware_emulation" AND DACE_FPGA_AUTOBUILD_BITSTREAM)
-    add_custom_target(autobuild_bitstream ALL
-                      COMMENT "Automatically built bitstream for hardware emulation."
-                      DEPENDS hw_emu)
-  endif()
-  if(DACE_XILINX_MODE STREQUAL "hardware" AND DACE_FPGA_AUTOBUILD_BITSTREAM)
-    add_custom_target(autobuild_bitstream ALL
-                      COMMENT "Automatically built bitstream for hardware."
-                      DEPENDS hw)
-  endif()
-endif()
-
->>>>>>> 387f1e87
 # Create DaCe loader stub
 add_library(dacestub_${DACE_PROGRAM_NAME} SHARED "${CMAKE_SOURCE_DIR}/tools/dacestub.cpp")
 target_link_libraries(dacestub_${DACE_PROGRAM_NAME} Threads::Threads OpenMP::OpenMP_CXX ${CMAKE_DL_LIBS})
