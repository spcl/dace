--- conflicted
+++ resolved
@@ -22,7 +22,7 @@
 set(DACE_XILINX_TARGET_PLATFORM "xilinx_u280_xdma_201920_1" CACHE STRING "Vitis platform to target")
 set(DACE_XILINX_ENABLE_DEBUGGING OFF CACHE STRING "Inject debugging cores to kernel build (always on for simulation/emulation)")
 
-# Intel FPGA options
+# Intel FPGA options 
 set(DACE_INTELFPGA_MODE "simulation" CACHE STRING "Type of compilation/execution [emulator/simulator/hardare].")
 set(DACE_INTELFPGA_HOST_FLAGS "" CACHE STRING "Extra flags to host compiler.")
 set(DACE_INTELFPGA_KERNEL_FLAGS "" CACHE STRING "Extra flags to kernel compiler.")
@@ -64,14 +64,14 @@
     endif()
   elseif(${DACE_FILE_TARGET} STREQUAL "xilinx")
     set(DACE_ENABLE_XILINX ON)
-    if(DACE_FILE_TARGET_TYPE MATCHES "host")
+    if(DACE_FILE_TARGET_TYPE MATCHES "host") 
       set(DACE_XILINX_HOST_FILES ${DACE_XILINX_HOST_FILES} ${DACE_FILE})
     elseif(DACE_FILE_EXT MATCHES ".cpp")
       set(DACE_XILINX_KERNEL_FILES ${DACE_XILINX_KERNEL_FILES} ${DACE_FILE})
     endif()
   elseif(${DACE_FILE_TARGET} STREQUAL "intel_fpga")
     set(DACE_ENABLE_INTELFPGA ON)
-    if(DACE_FILE_TARGET_TYPE MATCHES "host")
+    if(DACE_FILE_TARGET_TYPE MATCHES "host") 
       set(DACE_INTELFPGA_HOST_FILES ${DACE_INTELFPGA_HOST_FILES} ${DACE_FILE})
     else()
       set(DACE_INTELFPGA_KERNEL_FILES ${DACE_INTELFPGA_KERNEL_FILES} ${DACE_FILE})
@@ -95,7 +95,7 @@
 set(DACE_RUNTIME_DIR ${CMAKE_SOURCE_DIR}/../runtime)
 include_directories(${DACE_RUNTIME_DIR}/include)
 
-# Global DaCe external dependencies
+# Global DaCe external dependencies 
 find_package(Threads REQUIRED)
 find_package(OpenMP REQUIRED COMPONENTS CXX)
 set(CMAKE_CXX_FLAGS "${CMAKE_CXX_FLAGS} ${OpenMP_CXX_FLAGS}")
@@ -143,7 +143,7 @@
 
 # Function for performing deferred variable expansion
 function(expand_deferred_variables VAR_NAME)
-  string(REGEX MATCHALL "_DACE_CMAKE_EXPAND{(.+)}" EXPAND_VARS
+  string(REGEX MATCHALL "_DACE_CMAKE_EXPAND{(.+)}" EXPAND_VARS 
          "${${VAR_NAME}}")
   foreach(EXPAND_VAR ${EXPAND_VARS})
       # Extract only the variable name
@@ -158,7 +158,7 @@
   set(${VAR_NAME} ${${VAR_NAME}} PARENT_SCOPE)
 endfunction()
 
-# Environment-specified external dependencies
+# Environment-specified external dependencies 
 if (${CMAKE_VERSION} VERSION_LESS ${DACE_ENV_MINIMUM_VERSION})
   message(FATAL_ERROR "Packages require CMake version >= ${DACE_ENV_MINIMUM_VERSION}.")
 endif()
@@ -358,7 +358,7 @@
     string(REPLACE " " ";" DACE_XILINX_SYNTHESIS_FLAGS_INTERNAL ${DACE_XILINX_SYNTHESIS_FLAGS})
     set(DACE_VITIS_KERNEL_FILES ${DACE_VITIS_KERNEL_FILES} ${DACE_KERNEL_FILE})
     configure_file(${CMAKE_SOURCE_DIR}/Xilinx_HLS.tcl.in Synthesize_${DACE_KERNEL_NAME}.tcl)
-    add_custom_target(xilinx_synthesis_${DACE_KERNEL_NAME} COMMAND ${Vitis_HLS} -f Synthesize_${DACE_KERNEL_NAME}.tcl)
+    add_custom_target(xilinx_synthesis_${DACE_KERNEL_NAME} COMMAND ${Vitis_HLS} -f Synthesize_${DACE_KERNEL_NAME}.tcl) 
     set(DACE_SYNTHESIS_TARGETS ${DACE_SYNTHESIS_TARGETS} xilinx_synthesis_${DACE_KERNEL_NAME})
 
     if(Vitis_IS_LEGACY)
@@ -521,7 +521,7 @@
       -t sw_emu
       "${DACE_VITIS_KERNELS_SW_EMU}"
       -o ${DACE_PROGRAM_NAME}_sw_emu.xclbin
-      DEPENDS ${DACE_VITIS_KERNELS_SW_EMU})
+      DEPENDS ${DACE_PROGRAM_NAME}_sw_emu.xo)
 
     add_custom_command(
       OUTPUT ${DACE_PROGRAM_NAME}_hw_emu.xclbin
@@ -532,14 +532,10 @@
       "${DACE_VITIS_KERNELS_HW_EMU}"
       -o ${DACE_PROGRAM_NAME}_hw_emu.xclbin
       DEPENDS ${DACE_VITIS_KERNELS_HW_EMU})
-<<<<<<< HEAD
-
-=======
                      
->>>>>>> c9defa04
     add_custom_command(
-      OUTPUT emconfig.json
-      COMMAND emconfigutil --platform ${DACE_XILINX_TARGET_PLATFORM}
+      OUTPUT emconfig.json  
+      COMMAND emconfigutil --platform ${DACE_XILINX_TARGET_PLATFORM} 
       DEPENDS ${CMAKE_BINARY_DIR}/Synthesize_${DACE_KERNEL_NAME}.tcl)
 
     add_custom_command(
@@ -683,7 +679,7 @@
 
 endif()
 
-# Create DaCe library file
+# Create DaCe library file 
 add_library(${DACE_PROGRAM_NAME} SHARED ${DACE_CPP_FILES} ${DACE_OBJECTS})
 target_link_libraries(${DACE_PROGRAM_NAME} ${DACE_LIBS})
 
@@ -726,10 +722,10 @@
                     xilinx_link_${DACE_PROGRAM_NAME}_hardware_emulation)
   if(DACE_XILINX_MODE STREQUAL "hardware" AND DACE_FPGA_AUTOBUILD_BITSTREAM)
       add_custom_target(xilinx_link_${DACE_PROGRAM_NAME}_hardware
-                        ALL DEPENDS ${DACE_PROGRAM_NAME}_hw.xclbin)
+                        ALL DEPENDS ${DACE_PROGRAM_NAME}_hw.xclbin) 
   else()
       add_custom_target(xilinx_link_${DACE_PROGRAM_NAME}_hardware
-                        DEPENDS ${DACE_PROGRAM_NAME}_hw.xclbin)
+                        DEPENDS ${DACE_PROGRAM_NAME}_hw.xclbin) 
   endif()
   add_custom_target(xilinx_link_hardware DEPENDS
                     xilinx_link_${DACE_PROGRAM_NAME}_hardware)
@@ -742,7 +738,7 @@
 # Windows-specific fixes
 if (MSVC_IDE)
     # Copy output DLL from the "Debug" and "Release" directories CMake adds
-    # NOTE: The "|| (exit 0)" is added because copy sometimes fails due to the
+    # NOTE: The "|| (exit 0)" is added because copy sometimes fails due to the 
     # stub library being already loaded.
     add_custom_target(CopyDLL ALL
         COMMAND ${CMAKE_COMMAND} -E copy_if_different
