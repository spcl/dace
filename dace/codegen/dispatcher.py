--- conflicted
+++ resolved
@@ -373,14 +373,9 @@
         """ Dispatches a code generator for an SDFG state. """
 
         self.defined_vars.enter_scope(state)
-<<<<<<< HEAD
+        self.declared_arrays.enter_scope(state)
         disp = self.get_state_dispatcher(state.sdfg, state)
         disp.generate_state(state.sdfg, state.parent_graph, state, function_stream, callsite_stream)
-=======
-        self.declared_arrays.enter_scope(state)
-        disp = self.get_state_dispatcher(sdfg, state)
-        disp.generate_state(sdfg, state, function_stream, callsite_stream)
->>>>>>> c3313fbf
         self.defined_vars.exit_scope(state)
         self.declared_arrays.exit_scope(state)
 
