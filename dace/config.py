--- conflicted
+++ resolved
@@ -191,14 +191,6 @@
             Config._config_metadata = yaml.load(f.read(), Loader=yaml.SafeLoader)
 
     @staticmethod
-<<<<<<< HEAD
-    def save(path=None):
-        """
-        Saves the current configuration to a file.
-        
-        :param path: The file to save to. If unspecified,
-                     uses default configuration file.
-=======
     def save(path=None, all: bool = False):
         """
         Saves the current configuration to a file.
@@ -207,7 +199,6 @@
                      uses default configuration file.
         :param all: If False, only saves non-default configuration entries.
                     Otherwise saves all entries.
->>>>>>> fe99641e
         """
         if path is None:
             path = Config._cfg_filename
