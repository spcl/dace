"""Automatic Differentiation of SDFGStates.
   This module exposes the add_backward_pass method that can be used to add a backward pass to an
   SDFGState.
"""
import ast
import astunparse
import collections
import copy
import logging
import numbers
import re
from typing import List, Tuple, Set, Dict, Union, Deque, cast, Optional, Callable, Sequence
import numpy as np
import dace
from dace.properties import CodeBlock
import dace.sdfg.nodes as nodes
import dace.transformation.transformation as xf
import sympy as sp
from dace import dtypes, subsets, data as dt

from dace.frontend.operations import detect_reduction_type
from dace.sdfg import SDFG, SDFGState, graph as dgraph, state as dstate, utils as dutils, infer_types
from dace.sdfg.state import LoopRegion, ControlFlowRegion

from dace.sdfg.analysis import cfg
from dace.memlet import Memlet
from dace.autodiff.base_abc import (BackwardContext, BackwardResult,
                                    AutoDiffException,
                                    find_backward_implementation)

from dace.autodiff.utils import cast_consts_to_type
from dace.util import find_str_not_in_set
from dace.libraries.onnx.forward_implementation_abc import ONNXForward
from dace.libraries.onnx.nodes.onnx_op import ONNXOp

from dace.codegen.targets.cpp import is_write_conflicted_with_reason

# Performance evaluation
from dace.sdfg.performance_evaluation.operational_intensity import analyze_sdfg_op_in
from dace.sdfg.performance_evaluation.helpers import get_uuid
from dace.sdfg.performance_evaluation.work_depth import (
    analyze_sdfg, get_tasklet_work_depth, get_tasklet_avg_par,
    parse_assumptions)
from dace.codegen.targets import framecode

from pulp import LpMinimize, LpProblem, LpVariable, LpStatus
import pulp

ReverseNodeReturnType = Tuple[nodes.Node, BackwardResult]

log = logging.getLogger(__name__)


def _symbols_to_strings(symbs: Set[sp.Symbol]) -> Set[str]:
    return {str(symb) for symb in symbs}


def generate_grad_connector_names(
        existing_connectors: Set[str],
        forward_connector_names: List[str]) -> Dict[str, str]:
    """ Choose connector names for the gradients of all forward connectors.

        :param existing_connectors: existing connectors on the node.
        :param forward_connector_names: the list of connectors to generate names for.
        :return: a mapping from entries in ``forward_connector_names`` to names for those entries.
    """

    # copy
    existing_connectors = set(existing_connectors)

    names = {}
    for n in sorted(forward_connector_names):
        result = find_str_not_in_set(existing_connectors, n + "_gradient")
        names[n] = result
        existing_connectors.add(result)

    return names


def code_to_exprs(code: str, inputs: Set[str], outputs: Set[str],
                  symbols: List[str]) -> Dict[str, sp.Expr]:
    """ Convert a python string to a set of (simplified) symbolic sympy expressions. Currently, this
        supports only code consisting of assignment statements.

        :param code: the code to convert
        :param inputs: the inputs (i.e. the defined variables) for the code
        :param outputs: the outputs to generate simplified expressions for
        :return: map from outputs to symbolic expressions
    """

    inputs = list(inputs)
    outputs = list(outputs)

    # Add the definition of global constant symbols that are presen in the code
    # Prepare the Symbol declaration code
    symbol_code = ""
    for symb in symbols:
        symbol_code += f"    {symb} = sp.symbols('{symb}')\n"

    code_fn = """
def symbolic_execution({}):
    # define functions from cmath.h
    from sympy import exp, log
    def log2(x):
        return log(x, 2)
    def log10(x):
        return log(x, 10)
    from sympy import sin, cos, tan, asin, acos, atan, sinh, cosh, tanh, asinh, acosh, atanh
    from sympy import sin, cos, tan, asin, acos, atan, sinh, cosh, tanh, asinh, acosh, atanh
    from sympy import Pow as pow, sqrt
    from sympy import sign, floor, ceiling as ceil, Abs as abs, Abs as fabs
    from sympy import Max as max, Min as min
    from sympy import Max as fmax, Min as fmin
    from sympy import erf
    import sympy as sp
{}
{}
    return {}
    """
    code_fn = code_fn.format(
        ", ".join(inputs),
        symbol_code,
        "\n".join("    " + line.strip() for line in code.split("\n")),
        ", ".join(outputs),
    )

    # Clean out type coonversions from the code
    code_fn = re.sub(r"dace\.(float32|int32|float64|int64)\((.*?)\)", r"\2",
                     code_fn)

    try:
        # need to have dace so things like `dace.float32(1)` work
        temp_globals = {'dace': dace}
        exec(code_fn, temp_globals)

        # no idea why, but simply calling symbolic_execution doesn't work
        results = temp_globals["symbolic_execution"](
            *[sp.symbols(inp) for inp in inputs])

        if len(outputs) > 1:
            # make sure that everything is a sympy expression
            for i, res in enumerate(results):
                if not isinstance(res, sp.Expr):
                    results[i] = sp.sympify(res)
            return dict(zip(outputs, results))
        else:
            # make sure that everything is a sympy expression
            if not isinstance(results, sp.Expr):
                results = sp.sympify(results)
            return {outputs[0]: results}
    except Exception as e:
        raise AutoDiffException(
            "Exception occured while attempting to symbolically execute code:\n{}"
            .format(code)) from e


def is_int(s: str) -> bool:
    try:
        int(s)
        return True
    except ValueError:
        return False


# TODO: use this function if the compare memlet assignement
def _is_int_value(value, target_value: int) -> bool:
    if isinstance(value, numbers.Integral):
        return value == target_value

    if len(value.free_symbols) > 0 or int(value) != target_value:
        return False

    return True


def _add_through_connector(node: Union[nodes.MapEntry, nodes.MapExit]):
    i = 1
    while ("IN_{}".format(i) in node.in_connectors
           or "OUT_{}".format(i) in node.out_connectors):
        i += 1
    assert node.add_in_connector("IN_{}".format(i))
    assert node.add_out_connector("OUT_{}".format(i))
    return "IN_{}".format(i), "OUT_{}".format(i)


def _invert_map_connector(conn):
    if conn.startswith("IN"):
        return "OUT" + conn[2:]
    elif conn.startswith("OUT"):
        return "IN" + conn[3:]
    else:
        raise AutoDiffException(
            "Could not parse map connector '{}'".format(conn))


def _path_src_node_in_subgraph(edge: dgraph.MultiConnectorEdge,
                               subgraph: dstate.StateSubgraphView):
    path_src = subgraph.memlet_path(edge)[0].src
    return path_src in subgraph.nodes()


def _get_read_only_arrays(sdfg: SDFG) -> Set[str]:
    """
    Get the arrays that are only read in SDFG
    """
    written_to_arrays = set()
    for node, parent in sdfg.all_nodes_recursive():
        if isinstance(node, nodes.AccessNode):
            if parent.in_degree(node) > 0 and any(
                    not e.data.is_empty() for e in parent.in_edges(node)):
                written_to_arrays.add(node.data)

    read_only_arrays = set(sdfg.arrays.keys()) - written_to_arrays
    return read_only_arrays


def _get_state_topological_order(graph) -> List[SDFGState]:
    """
    Returns the SDFG states in topological order.
    """
    all_nodes = list(dutils.dfs_topological_sort(graph, graph.source_nodes()))
    state_order = []
    for node in all_nodes:
        if isinstance(node, SDFGState):
            state_order.append(node)
        elif isinstance(node, LoopRegion):
            loop_state_order = _get_state_topological_order(node)
            state_order.extend(loop_state_order)
        else:
            raise AutoDiffException(
                f"Unsupported node type {node} at the highest level of the SDFG while getting the state order"
            )

    # All states in the graph need to be present in the state order
    if isinstance(graph, SDFG) and set(state_order) != set(graph.states()):
        raise AutoDiffException(
            "Could not find all states of the SDFG in the state order")
    return state_order


class BackwardPassGenerator:
    """ Class that holds the states for one backward pass creation.

        See autodiff.py, _reverse_NestedSDFG and pytorch.py for examples of usage.
        :param given_gradients: the outputs that gradients must be provided for (i.e. access nodes will be created for
               these)
        :param required_gradients: the inputs to generate gradients for
        :param backward_sdfg: the sdfg the backward pass will be contained in. If it is the same as the forward_sdfg,
                              outputs must be a list containing a single scalar.
        :param array_grad_map: A mapping from array name to the gradient array name. May be passed when certain
                               mappings already exist.
        :param conflicted_gradient_buffers: A list of forward pass value names for which multiple backward passes will
                                            be computed, and thus gradients should be computed with
                                            write-conflict-resolution.
        :param overwrite_strategy: The strategy to use to provide overwritten values from the forward pass to the backward pass. 
                                    Should be either: store_all, recompute_all, dynamic, or user_defined.
    """

    def __init__(
        self,
        *,
        sdfg: SDFG,
        given_gradients: Sequence[Union[nodes.AccessNode, str]],
        required_gradients: Sequence[Union[nodes.AccessNode, str]],
        backward_sdfg: SDFG,  # This can be the same as sdfg
        array_grad_map: Optional[Dict[str, str]] = None,
        conflicted_gradient_buffers: Optional[Set[str]] = None,
        overwrite_strategy: str = "store_all",
        data_to_recompute: List[str] = None,
    ):

        self.sdfg: SDFG = sdfg
        self.strategy = overwrite_strategy
        self.data_to_recompute = data_to_recompute
        self.backward_sdfg: SDFG = backward_sdfg

        given_gradients = [
            n if isinstance(n, nodes.AccessNode) else self._str_to_access(
                n, "outputs") for n in given_gradients
        ]
        required_gradients = [
            n if isinstance(n, nodes.AccessNode) else self._str_to_access(
                n, "inputs") for n in required_gradients
        ]
        required_gradients = [n for n in required_gradients if n is not None]

        self.given_gradients = given_gradients
        self.required_gradients = required_gradients

        self.given_gradients_data = {n.data for n in given_gradients}
        self.required_gradients_data = {n.data for n in required_gradients}

        self.input_names = {n.data for n in required_gradients}
        self.output_names = {n.data for n in given_gradients}

        #: Arrays descs for the gradients
        self.backward_grad_arrays: Dict[str, dt.Array] = {}

        #: Arrays descs for inputs that are required from the forward pass
        self.backward_input_arrays: Dict[str, dt.Array] = {}

        #: Mapping from forward node -> backward node, and forward map -> backward map
        self.reverse_map: Dict[nodes.Node, Union[nodes.Node, nodes.Map]] = {}

        #: Mapping from forward state -> backward state
        self.reversed_states_map: Dict[SDFGState, SDFGState] = {}

        #: Mapping from forward LoopRegion -> backward LoopRegion
        self.reversed_loops_map: Dict[LoopRegion, LoopRegion] = {}

        #: Mapping from forward state -> backward state for loop states
        self.reversed_loop_states_map: Dict[nodes.Node, nodes.Node] = {}

        #: Mapping between states and their views that indicate what to AD
        self.states_view_map: Dict[SDFGState, dstate.StateSubgraphView] = {}

        #: Mapping between states and their views that indicate what to AD
        self.loop_states_view_map: Dict[SDFGState,
                                        dstate.StateSubgraphView] = {}

        #: Mapping between states and their necessary initialization states
        self.init_states: Dict[SDFGState, SDFGState] = {}

        #: Mapping between the map entry of a conditional assignement block and its zeroout AN
        self.conditional_block_entry: Dict[nodes.MapEntry,
                                           nodes.AccessNode] = {}

        #: Mapping from forward_node -> BackwardResult for that node
        self.result_map: Dict[nodes.Node, BackwardResult] = {}

        #: Mapping from access nodes required from the forward pass, and their stored access nodes
        self.stored_data_map: Dict[Tuple[SDFGState, nodes.AccessNode],
                                   Tuple[nodes.AccessNode, List[Memlet]]] = {}

        #: Mapping from forward name to gradient name for arrays
        self.array_grad_map: Dict[str, str] = array_grad_map or {}

        #: Mapping from the backward access nodes that will be zeroed out
        # to the transients that contain the values before they are zeroed out
        self.zeroed_out: Dict[nodes.AccessNode, List[nodes.AccessNode]] = {}

        #: A set of edges to avoid having a write-conflict-resolution for
        self.no_wcr_edges: Set[dstate.MultiConnectorEdge] = set()

        #: The read only arrays of the forward sdfg
        self.read_only_arrays: Set[str] = _get_read_only_arrays(self.sdfg)

        # Topological orderning of the states
        self.state_order = _get_state_topological_order(self.sdfg)
        self.conflicted_gradient_buffers: Set[
            str] = conflicted_gradient_buffers or set()

        self.interstate_symbols: Dict[str, str] = {}
        for edge in self.sdfg.all_interstate_edges():
            for assign_symbol, assignement in edge.data.assignments.items():
                self.interstate_symbols[assign_symbol] = assignement

        # Variable to check if backward has already been applied
        self._applied = False

        # Save a copy of the forward sdfg in case the backward pass will be added to the same object
        # TODO: This will be used for recomputation but preferably find another way
        # self.original_forward_sdfg = copy.deepcopy(self.sdfg)

        #: Mapping from overwritten input name to storing AccessNode
        self.stored_inputs: Dict[str, nodes.AccessNode] = {}

        #: List containing information about all the data to be forwarded to the backward pass
        self._forward_data: List[Tuple[SDFGState, SDFGState, nodes.AccessNode,
                                       nodes.Node,
                                       dstate.MultiConnectorEdge]] = []

        # Sanity-check: the outputs need to be present in at least one of the states of the sdfg
        for outp in self.given_gradients:
            found = False
            for state in self.state_order:
                if outp in state:
                    found = True
                    break
            if not found:
                raise AutoDiffException(
                    f"Could not find output {outp} in any of the SDFG states")

        # Sanity-check: the inputs need to be present in at least one of the states of the sdfg
        for inp in self.required_gradients:
            found = False
            for state in self.state_order:
                if inp in state:
                    found = True
                    break
            if not found:
                raise AutoDiffException(
                    f"Could not find input {inp} in any of the SDFG states")

        if sdfg is backward_sdfg:
            # We only do reverse mode AD, which requires a single scalar output for now
            if len(given_gradients) != 1:
                raise AutoDiffException(
                    "When the forward sdfg is the same as the backward sdfg, outputs must be a"
                    "single scalar")
            if not _is_int_value(
                    sdfg.arrays[given_gradients[0].data].total_size, 1):
                raise AutoDiffException(
                    "When the forward sdfg is the same as the backward sdfg, outputs must be a"
                    "single scalar")
            self.separate_sdfgs = False
        else:
            self.separate_sdfgs = True

        self.completion_hooks: List[Callable[[BackwardPassGenerator],
                                             None]] = []

    def backward(
        self
    ) -> Tuple[BackwardResult, Dict[str, dt.Array], Dict[str, dt.Array]]:
        """ Generate the backward pass in backward_sdfg.
        """
        return self.reverse_sdfg()

    def reverse_sdfg(self):
        """
        Go through all the state of the SDFG and reverse each one of them. 
        Connect these newly reversed states with the appropriate conditions so that the gradients flow correctly.
        :return: tuple of:
            * the backward result (see :class:`~dace.autodiff.backward_implementation.BackwardResult`)
            * dict of data descriptors for the gradients (i.e. the outputs of the backward pass)
            * dict of data descriptors of required outputs from the forward pass. These need to be added to the
            parent SDFG of the backward pass.
        """

        if self._applied:
            raise AutoDiffException(
                "Backward may only be called once. Instantiate a new BackwardPassGenerator."
            )

        # TODO: either change this to be a clean up function at this level or remove it
        self._remove_unnecessary_conditional_regions()

        # Create state views mapping and exapnd all the SDFG nodes
        # TODO: deal with a full unroll of a loop inside this function
        self._create_stateviews_mapping()

        # Reverse each state in the graph
        self._reverse_states()

        # Connect the new reversed states to the other states correctly
        self._connect_reversed_states()

        # Fill the interstate edges with the correct conditions
        self._fill_interstate_edge_conditions()

        # Add interstate assignements for control flow decisions
        self._add_interstate_edge_assignments()

        # Forward required data by the backward pass according to a user defined strategy
        self._forward_data_to_backward_states()

        # In some cases (accessnode -> accessnode), the descriptors for the gradients of the function outputs are not
        # added yet. Add them now.
        for given_grad in sorted(self.given_gradients, key=lambda k: k.data):
            if self.array_grad_name(
                    given_grad.data) not in self.backward_sdfg.arrays:
                self._add_gradient_data_descriptor(given_grad.data)

        # Execute completion hooks
        for hook in self.completion_hooks:
            hook(self)

        # Prepare the output
        required_grad_names = {
            name.data: self.array_grad_name(name.data)
            for name in self.required_gradients
        }
        given_grad_names = {
            name.data: self.array_grad_name(name.data)
            for name in self.given_gradients
        }

        # Set mapping from gradient name to whether it should be zeroed out on initialization
        zero_init: Dict[str, bool] = {}
        for node, bres in self.result_map.items():
            forward_state = self._get_node_state(node=node)
            for zname, zinit in bres.zero_init.items():
                # Reverse lookup
                cname = next(k for k, v in bres.required_grad_names.items()
                             if v == zname)

                for e in forward_state.in_edges_by_connector(node, cname):
                    zero_init[e.data.data] = zinit
                for e in forward_state.out_edges_by_connector(node, cname):
                    zero_init[e.data.data] = zinit

        self._applied = True
        result = BackwardResult(required_grad_names=required_grad_names,
                                given_grad_names=given_grad_names,
                                zero_init=zero_init)
        return result, self.backward_grad_arrays, self.backward_input_arrays

    def _remove_unnecessary_conditional_regions(self):
        """
        """
        for region in self.sdfg.all_control_flow_regions():
            if isinstance(region, SDFG) or isinstance(region, LoopRegion):
                continue
            if isinstance(region, ControlFlowRegion):
                # Make sure this region has only one state
                nodes = dutils.dfs_topological_sort(region,
                                                    region.source_nodes())
                for node in nodes:

                    # Add this state to the parent graph of the control region
                    parent_graph = region.parent_graph
                    parent_graph.add_node(node)

                    # The ebd state needs to be connected to the out edges of the region
                    if region.out_degree(node) == 0:

                        # Get all the out edges of the region
                        out_edges = parent_graph.out_edges(region)

                        # Replicate all the edges to the state
                        for edge in out_edges:
                            src, dst, data = edge
                            parent_graph.add_edge(src=node, dst=dst, data=data)

                    # The start states needs to be connected to the in edges of the region
                    if region.in_degree(node) == 0:

                        # Get all the in edges of the region
                        in_edges = parent_graph.in_edges(region)

                        # Replicate all the edges to the state
                        for edge in in_edges:
                            src, dst, data = edge
                            parent_graph.add_edge(src=src, dst=node, data=data)

                    # All the states need to be connected just as they were inside the region
                    node_in_edges = region.in_edges(node)
                    for edge in node_in_edges:
                        src, dst, data = edge
                        assert src in parent_graph
                        parent_graph.add_edge(src=src, dst=node, data=data)

                # Remove the uncessary region from the graph
                parent_graph.remove_node(region)

    def _create_stateviews_mapping(self):
        """
        Maps each state in the SDFG to the views that indicates what to differentiate
        """

        if "deriche" in self.sdfg.name:
            find_subgraph = self._find_subgraph_to_differentiate_with_fwd
        else:
            find_subgraph = self._find_subgraph_to_differentiate
        find_subgraph()

        # Expand until there is nothing left to expand
        while self._expand_nodes():
            # Nodes have been expanded again on the expanded graph; recalculate the forward graph
            find_subgraph()

    def _reverse_states(self):
        """
        Go through all the state of the forward SDFG, reverse them and add them to the backward SDFG.
        """
        # For reversal we want to iterate through the states in reverse topological order
        for state in reversed(self.state_order):
            # Get all the views of this state
            assert state in self.states_view_map
            state_subgraph_views = [self.states_view_map[state]]

            # In case this is a state loop
            state_subgraph_loop_view = []
            if state in self.loop_states_view_map:
                loop_view = self.loop_states_view_map[state]
                state_subgraph_loop_view.append(loop_view)

            for state_subgraph_view in state_subgraph_views:

                # Make sure this state has not already been reversed
                assert state not in self.reversed_states_map

                # Create the new reversed state label
                if state_subgraph_view in state_subgraph_loop_view:
                    reversed_state_label = f"{state.label}_loop_reversed" if state.label else None
                else:
                    reversed_state_label = f"{state.label}_reversed" if state.label else None

                # Create new state for reversal
                # At the moment we add all states to the backward_sdfg directly
                # This will later be modified when connecting the states
                reversed_state = self.backward_sdfg.add_state(
                    label=reversed_state_label)

                # Add the new state to the reversed map dict
                if state_subgraph_view in state_subgraph_loop_view:
                    self.reversed_loop_states_map[state] = reversed_state
                else:
                    self.reversed_states_map[state] = reversed_state

                # Check that all edges are float or booleans
                self.check_edges_type_in_state(state_subgraph_view)

                self._disambiguate_direction_dependent_views(state)

                # Recursively reverse the subgraph
                self._reverse_subgraph(forward_state=state,
                                       backward_state=reversed_state,
                                       subgraph=state_subgraph_view)

        # We also reverse all the LoopRegions in the graph
        for node in self.sdfg.nodes():
            if not isinstance(node, LoopRegion):
                continue
            self._reverse_loop_region(node)

    def _connect_reversed_states(self):
        """
        Go through all the states of the forward SDFG and connect the equivelent backward state as necessary.
        All the incoming edges of a state in the forward SDFG will result in outgoing edges in the backward SDFG.
        """

        for state in self.state_order:
            # All states should be reversed already
            assert state in self.reversed_states_map
            backward_state = self.reversed_states_map[state]

            # Check if a gradient initialization state has been added
            if backward_state in self.init_states:
                # In this case we want to connect any in edges to the initialization instead
                backward_state = self.init_states[backward_state]

            # Get all the out edges of the forward state
            parent_graph = state.parent_graph
            state_out_edges = parent_graph.out_edges(state)

            # If there are no outgoing connections
            if len(state_out_edges) == 0:
                # This is an end-state and it needs to be connected to its reversed state
                # we do this only if the backward sdfg is the same as the forward one
                if parent_graph == self.sdfg and not self.separate_sdfgs:
                    self.backward_sdfg.add_edge(src=state,
                                                dst=backward_state,
                                                data=dace.InterstateEdge())

            # Get all the in connections of the forward state
            forward_state_in_edges = parent_graph.in_edges(state)

            # Get the backward state again
            # We need to do this in case the state is linked to an initialization state
            # For outgoing edges, we connect the actual state not its initialization
            backward_state = self.reversed_states_map[state]

            for edge in forward_state_in_edges:
                # Each incoming edge to a forward state will add an outgoing edge to a backward state
                fwd_src = edge.src
                if isinstance(fwd_src, SDFGState):
                    bwd_src = self.reversed_states_map[fwd_src]
                elif isinstance(fwd_src, LoopRegion):
                    bwd_src = self.reversed_loops_map[fwd_src]

                graph = bwd_src.parent_graph
                # Again, we need to check if we should make the connection to the state itself
                # or to its initialization if it exists
                if bwd_src in self.init_states:
                    bwd_src = self.init_states[bwd_src]
                graph.add_edge(src=backward_state,
                               dst=bwd_src,
                               data=dace.InterstateEdge())

        # Connect all the loops
        for loop in self.reversed_loops_map.keys():

            # Get the loop parent
            parent_graph = loop.parent_graph

            # Get the reversed loop
            reversed_loop = self.reversed_loops_map[loop]

            # Get all the out edges of the forward state
            loop_out_edges = parent_graph.out_edges(loop)

            # If there are no outgoing connections
            if len(loop_out_edges) == 0:
                # This is an end-region and it needs to be connected to its reversed region
                # We do this only if the backward sdfg is the same as the forward one
                if parent_graph == self.sdfg and not self.separate_sdfgs:
                    self.backward_sdfg.add_edge(src=state,
                                                dst=backward_state,
                                                data=dace.InterstateEdge())

            # Get all the in edges
            loop_in_edges = parent_graph.in_edges(loop)

            for edge in loop_in_edges:

                # A loop region could be connected to a state or another loop region
                fwd_src = edge.src
                if isinstance(fwd_src, SDFGState):
                    bwd_src = self.reversed_states_map[fwd_src]
                elif isinstance(fwd_src, LoopRegion):
                    bwd_src = self.reversed_loops_map[fwd_src]

                # Again, we need to check if we should make the connection to the state itself
                # or to its initialization if it exists
                if bwd_src in self.init_states:
                    bwd_src = self.init_states[bwd_src]

                # Get the graph to add the edge to
                if isinstance(parent_graph, LoopRegion):
                    bwd_parent_graph = self.reversed_loops_map[parent_graph]
                else:
                    bwd_parent_graph = self.backward_sdfg

                bwd_parent_graph.add_edge(src=reversed_loop,
                                          dst=bwd_src,
                                          data=dace.InterstateEdge())

    def _fill_interstate_edge_conditions_in_scope(self, graph):
        """
        Get all the nodes within this graph in topological order,
        Connect the states and call the function recusivly on the nested scopes. 
        """
        # A dictionary that keeps track of the conditions necessary to reach a state in the forward passs
        conditions_map: dict[SDFGState, str] = {}

        # Iterate through all the nodes in topological order
        nodes = dutils.dfs_topological_sort(graph, graph.source_nodes())
        for node in nodes:
            # A list of the conditions on all the in edges for this state
            in_edges_conditions: List[str] = []
            if isinstance(node, SDFG) or isinstance(node, LoopRegion):
                # if this is not a reversed loop region
                if not node in self.reversed_loops_map:
                    continue
                self._fill_interstate_edge_conditions_in_scope(node)
            else:

                assert isinstance(node, SDFGState)
                forward_state = node
                parent_graph = forward_state.parent_graph

                # if this is not a reversed state
                if node not in self.reversed_states_map:
                    continue

                # We will iterate through all the incoming edges to the forward state
                edges_list = parent_graph.in_edges(forward_state)

                # If there are none, this is a start state
                # If there is only one incoming edge, no condition necessary
                if len(edges_list) < 2:
                    conditions_map[forward_state] = "1"

                for edge in edges_list:
                    # Get the src state
                    src_state = edge.src

                    # Get the condition to get to the source state in the forward pass
                    src_state_condition = conditions_map[src_state]

                    # Add the condition in the current edge
                    current_edge_condition = edge.data.condition.as_string

                    # New backward edge condition
                    new_bwd_edge_condition = f"({src_state_condition}) and {current_edge_condition}" if current_edge_condition != "1" else src_state_condition
                    bwd_edge = self._get_bcakward_state_edge(edge)

                    # Add the condition to the edge
                    bwd_edge.data.condition = CodeBlock(new_bwd_edge_condition)

                    # If there is a special case for the first iteration of the backward state
                    if forward_state in self.loop_states_view_map:

                        # Get the corresponding edge between the loop states
                        bwd_loop_edge = self._get_bcakward_loop_state_edge(
                            edge)

                        # Add the same condition to the edge
                        bwd_loop_edge.data.condition = CodeBlock(
                            new_bwd_edge_condition)

                    # Add the forward condition to the list to update the conditions_map dict
                    if new_bwd_edge_condition != "1":
                        # Only add the condition if it exists
                        in_edges_conditions.append(new_bwd_edge_condition)

            # Update the conditions mapping
            # This will be the logical or of all the saved conditions
            # because we can reach this state by taking any of the incoming edges
            if len(in_edges_conditions) == 0:
                condition_for_state = "1"
            else:
                condition_for_state = in_edges_conditions[0]
                for i in range(1, len(in_edges_conditions)):
                    condition_for_state += f" or {in_edges_conditions[i]}"

            # Since we are doing topological sort before iterating
            conditions_map[node] = condition_for_state

    def _fill_interstate_edge_conditions(self):
        """
        Go through all of the states in the forward graph and fill the necessary conditions in the backward states.
        Each edge in the backward SDFG will be the logical AND between the equivelent edge in the forward SDFG and 
        all of the conditions that are necessary to get to this state in the forward pass.
        """
        self._fill_interstate_edge_conditions_in_scope(self.sdfg)

        # Iterate through all the loop regions and connect the loop states if necessary
        for loop in self.sdfg.all_control_flow_regions():
            # Only iterate over loop regions
            if not isinstance(loop, LoopRegion):
                continue
            # Get the start state
            loop_start_state = loop.start_block
            if not isinstance(loop_start_state, SDFGState):
                # This would be the case for perfectly nested loops
                # Nothing to do in this case
                continue

            if not loop_start_state in self.reversed_loop_states_map:
                # There are no extra states to connect
                continue

            # If there are loop states to connect
            # Prepare the condition for the new state
            loop_it = loop.loop_variable
            reversed_loop = self.reversed_loops_map[loop]
            start, _ = self._extract_loop_region_info(reversed_loop)

            # We only want the loop state to execute
            # in the first iteration of the reversed loop
            first_state_condition = f"{loop_it} == {start}"
            first_state_condition = CodeBlock(first_state_condition)

            leftover_loop_state = self.reversed_loop_states_map[
                loop_start_state]

            # Get the reversed loop start state
            reversed_loop_start_state = self.reversed_states_map[
                loop_start_state]

            # In case there are initializations
            if reversed_loop_start_state in self.init_states:
                reversed_loop_start_state = self.init_states[
                    reversed_loop_start_state]

            # Add a state to the reversed loop region
            new_start_state = reversed_loop.add_state_before(
                reversed_loop_start_state,
                is_start_block=True,
                condition=first_state_condition)

            # The condition for this interstate edge should be all iterations expect the fist
            leftover_iterations_condition = f"not {first_state_condition.as_string}"

            # In case there are initializations
            if leftover_loop_state in self.init_states:
                leftover_loop_state = self.init_states[leftover_loop_state]

            # Add a connection between this new start state and the first iteration state
            reversed_loop.add_edge(
                src=new_start_state,
                dst=leftover_loop_state,
                data=dace.InterstateEdge(
                    condition=leftover_iterations_condition))

    def _add_interstate_edge_assignments(self):
        """
        We will need to add interstate assignements at the start of the backward SDFG
        This is necessary to make sure the control flow in the backward passs is correctly preserved. 
        """
        # We will add an empty state to the backward pass which will have all the assignements
        assignement_states = SDFGState("_bwd_interstate_assignements_state")

        new_assignements = {}
        # Get all the interstate edges in the forward sdfg
        for edge in self.sdfg.all_interstate_edges():
            if edge.data.assignments:
                # There are assignments to be added to the start of the backward pass
                new_assignements = {
                    **new_assignements,
                    **edge.data.assignments
                }

                # We need to check if any data needs to be used in these assignement
                # This is important in the case of a NSDFG where data will need to be forwarded
                for lhs, rhs in edge.data.assignments.items():
                    # If any of the sdfg arrays are in the rhs assignement
                    assignement_arrays = [
                        array for array in self.sdfg.arrays.keys()
                        if array in rhs
                    ]
                    if assignement_arrays and self.separate_sdfgs:
                        # We need to forward this data to the backward pass
                        for array in assignement_arrays:
                            if array not in self.backward_input_arrays:
                                self.backward_input_arrays[
                                    array] = self.sdfg.arrays[array]
                                # Special case if this is a symbol that is doesn't have a descriptor yet
                                if array not in self.backward_sdfg.arrays:
                                    # We add it now
                                    self.backward_sdfg.add_datadesc(
                                        array,
                                        copy.deepcopy(self.sdfg.arrays[array]))

        if new_assignements:
            # Add the new state to the backward pass
            # First we get the start block of the backward pass
            if self.separate_sdfgs:
                bwd_start_block = self.backward_sdfg.start_block
            else:
                fwd_start_state = self.sdfg.start_block
                if isinstance(fwd_start_state, LoopRegion):
                    bwd_start_block = self.reversed_loops_map[fwd_start_state]
                elif isinstance(fwd_start_state, SDFGState):
                    bwd_start_block = self.reversed_states_map[fwd_start_state]
                else:
                    raise AutoDiffException(
                        "Need to add an assignements state but can't find the start block"
                    )
            # TODO would this work on a loop region?
            self.backward_sdfg.add_state_before(
                state=bwd_start_block,
                label="_bwd_interstate_assignements_state",
                assignments=new_assignements)

    def is_within_map(self, state: SDFGState, node: nodes.AccessNode) -> bool:
        # Get the scope dictionary for the state
        scope_dict = state.scope_dict()

        # Check if the node is within the scope of a map
        scope_entry = scope_dict.get(node, None)
        while scope_entry is not None:
            if isinstance(scope_entry, nodes.MapEntry):
                return True
            scope_entry = scope_dict.get(scope_entry, None)

        return False

    def _zero_out_gradient(self, forward_state: SDFGState,
                           forward_node: nodes.AccessNode, memlet: Memlet):
        """
        Overwritten arrays in the forward pass will need to have their gradients zeroed out for gradient accumelation to work.
        This function will:
            1- copy the current gradient values to a temporary array. These values will still be used in the backward pass one last time.
            2- zero-out the overwritten access in the backward pass.
            3- add the new temporary to a dictionary so that the new read is made to the temporary and not the original gradient array.
        We will also try to avoid doing this as much as possible to optimize performance.
        """
        # Extra checks to only do this if necessary
        # If this access node is not written to in the forward pass except for this one time, we don't need to zero it out
        # An exception is made for required gradients that can be read outside the scope of the SDFG
        clear_out_gradients = forward_node.data in self.required_gradients_data

        # Get the write instances in the forward sdfg to this node that happen in states before the current state
        # These will represent the reads that will happen after this AccessNode
        # This should avoid unnecessary zeroing out of dace generated temporaries
        for state in self.state_order[0:self.state_order.index(forward_state) +
                                      1]:
            # TODO: what if there are multiple views of the same state
            state_view = self.states_view_map[state]
            for node, parent in state_view.all_nodes_recursive():
                if isinstance(
                        node,
                        nodes.AccessNode) and node.data == forward_node.data:
                    if parent.in_degree(node) > 0:
                        # We need to check if the the forward node is inside a map scope or a LoopRegion
                        within_loop, loop = self._state_within_loop(state)
                        within_map = self.is_within_map(state, node)
                        if node != forward_node or (node == forward_node and
                                                    (within_loop
                                                     or within_map)):
                            clear_out_gradients = True
                            break

        last_read = True
        # We check if there are any reads in the states after this one
        # If there any, this means the gradient array will have values and we cannot zero it out by overwrites
        # since the wcr sum will not be with zeros
        for state in self.state_order[self.state_order.index(forward_state):]:
            # TODO: what if there are multiple views of the same state
            state_view = self.states_view_map[state]
            for node, parent in state_view.all_nodes_recursive():
                if isinstance(
                        node, nodes.AccessNode
                ) and node.data == forward_node.data and node != forward_node:
                    if parent.out_degree(node) > 0:
                        last_read = False
                        break
            if not last_read:
                break

        # If this if the first read of the data and there is a write to this node then an immediate read of the same values
        if last_read and forward_state.in_degree(
                forward_node) == 1 and forward_state.out_degree(
                    forward_node) == 1:
            # Check that the same range is being read and written to
            in_edge = forward_state.in_edges(forward_node)[0]
            out_edge = forward_state.out_edges(forward_node)[0]
            if in_edge.data.data == out_edge.data.data and in_edge.data.subset == out_edge.data.subset:
                # Careful with many writes from a map to the same value in an array
                # For now, avoid doing this with scalars they likely need the wcr
                # TODO: this should avoid any conflicting writes to the gradients that will require a wcr
                # Not sure how to do this since this will conflicting reads in the forward pass
                desc = self.sdfg.arrays[forward_node.data]
                avoid = True
                lis = [
                    # "__tmp7",
                    # "out",
                    # "__tmp2",
                ]
                if isinstance(out_edge.dst, nodes.MapEntry) and (
                        len(out_edge.dst.range) != len(desc.shape)
                        or desc.shape == (1, )) or forward_node.data in lis:
                    avoid = False

                # avoid = False
                # avoid = len(desc.shape) > 1
                # if "softmax" in self.sdfg.name:
                #     print(f"\"{forward_node.data}\",")
                #     avoid = False
                # else:
                # avoid = len(desc.shape)>1
                # skip = [
                #     # "__tmp61",
                #     # "__tmp59",
                #         "__tmp55",
                #         "__tmp54",
                #         "__tmp53",
                #         "__tmp52",
                #         "__tmp51",
                #         "__tmp50",
                #         # "__tmp47",
                #     # "__tmp49",
                #     # "__tmp48",
                #     # "__tmp46",
                #     # "__tmp57",
                #     # "__tmp56",
                #     # "__tmp44",
                #     # "__tmp43",
                #     # "__tmp42",
                #     # "__tmp40",
                #     # "__tmp36",
                #     # "__tmp35",
                #     # "__tmp34",
                #     # "__tmp33",
                #     # "__tmp32",
                #     # "__tmp31",
                #     # "__tmp28",
                #     # "__tmp30",
                #     # "__tmp29",
                #     # "__tmp27",
                #     # "__tmp38",
                #     # "__tmp37",
                #     # "__tmp25",
                #     # "__tmp24",
                #     # "__tmp23",
                #     # "__tmp17",
                #     # "__tmp20",
                #     # "__tmp15",
                #     # "__tmp12",
                #     # "__tmp7",
                #     # "__tmp5",
                #     # "__tmp3",

                # ]
                # if not avoid and "B" in forward_node.data or forward_node.data in skip:
                #     avoid = True
                # if not avoid:
                #     print(f"\"{forward_node.data}\",")
                # avoid = "tmp3" not in forward_node.data and "tmp5" not in forward_node.data and "tmp2" not in forward_node.data
                # avoid = "tmp3" not in forward_node.data and "tmp5" not in forward_node.data
                if avoid:
                    print(f"\"{forward_node.data}\",")
                    # In this case we can avoid clearing out the gradients and just not have a wcr edge on the write edge in the backward pass
                    # clearing out the gradients is unnecessary because we will write to the same accesses immediatly after
                    clear_out_gradients = False

                    if forward_node in self.reverse_map:
                        backward_node = self.reverse_map[forward_node]
                        assert forward_state in self.reversed_states_map
                        backward_state: SDFGState = self.reversed_states_map[
                            forward_state]
                        in_edges = backward_state.in_edges(backward_node)

                        # Remove empty sync edges
                        in_edges = [
                            e for e in in_edges if not e.data.is_empty()
                        ]

                        # There should only be one incoming edge in the backward pass
                        # Becuase there is only one outgoing edge in the forward pass
                        assert len(in_edges) == 1
                        in_edge = in_edges[0]

                        # If the edge exists it should have a wcr by default
                        if in_edge.data.wcr is not None:
                            # We remove the wcr from the edge
                            if "resnet" not in self.sdfg.name and "hdiff" not in self.sdfg.name:
                                for tree_edge in backward_state.memlet_tree(
                                        in_edge):
                                    tree_edge.data.wcr = None
                            else:
                                in_edge.data.wcr = None
                    else:
                        # If this edge has already been added in the backward pass, we need to remove the wcr sum from it
                        # Otherwise we add it to a set to avoid adding a wcr when we create it
                        self.no_wcr_edges.add(out_edge)
        # We can avoid clearing out the gradients
        if not clear_out_gradients:
            return

        # Get the backward state
        backward_state: SDFGState = self.reversed_states_map[forward_state]

        # Get the backward node
        backward_node: nodes.AccessNode = self.reverse_map[forward_node]

        # Get the original array
        array_desc = self.backward_sdfg.arrays[backward_node.data]

        if dtypes.can_access(dtypes.ScheduleType.CPU_Multicore,
                             array_desc.storage):
            cuda = False
        elif dtypes.can_access(dtypes.ScheduleType.GPU_Default,
                               array_desc.storage):
            cuda = True
        else:
            raise ValueError(f"Unsupported storage {array_desc.storage}")

        # Careful! The order of the ifs here matters since ArrayView is a subclass of Array
        if isinstance(array_desc, (dt.View, dt.ArrayView)):
            # No need to initialize: the viewed array will always be visited
            # (since a view can never be a required grad), and thus the viewed array will be initialized.
            pass
        elif isinstance(array_desc, (dt.Array, dt.Scalar)):
            # Create a new memlet to write to the gradient arrays
            map_exit_memlet = copy.deepcopy(memlet)
            map_exit_memlet.data = backward_node.data

            # Create the tasklet to zero out only the section in the memlet
            # First, Get the range that the zeroout map should iterate over
            # TODO: We are looking at writes in the forward pass,
            # We should take the dst_subset of the memlet
            # Are there cases where dst_subset is None?
            ranges = []
            # TODO: is dst_subset always the right choice?
            for iteration in map_exit_memlet.dst_subset:
                if isinstance(iteration, tuple):
                    # The end of the range is inclusive in the loop
                    # We add 1 to get the upper bound for the map
                    ranges.append((iteration[0], iteration[1] + 1))
                else:
                    raise AutoDiffException(
                        f"Unsupported subset type {type(iteration)} in memlet {memlet}"
                    )

            # Create the indices dict
            indices = {
                f"i{i}": f"{start}:{end}"
                for i, (start, end) in enumerate(ranges)
            }

            # Create the tasklet memlet from the indices
            tasklet_memlet = dace.Memlet.simple(backward_node.data,
                                                ", ".join(indices.keys()))

            # Create the tasklet
            tasklet, map_entry, map_exit = backward_state.add_mapped_tasklet(
                "_clear_" + backward_node.data + "_",
                indices, {},
                f"__out = 0", {
                    "__out": tasklet_memlet,
                },
                schedule=dtypes.ScheduleType.GPU_Device
                if cuda else dtypes.ScheduleType.Default,
                external_edges=True)

            # Get the edge from the map exit to the backward node
            edge = backward_state.out_edges(map_exit)[0]

            # Get the cleared out AN
            cleared_out_node = edge.dst
            assert isinstance(cleared_out_node, nodes.AccessNode)

            # Create a copy of new memlet that will keep its other subset
            # We want to copy the elements to their same indices in the new tmp array
            # Create a new memlet that copies what memlet is writing to to the tmp
            new_memlet_subset = memlet.subset if memlet.data == forward_node.data else memlet.other_subset
            original_to_tmp_memlet = dace.Memlet(
                data=backward_node.data,
                subset=new_memlet_subset,
                other_subset=new_memlet_subset)

            # Remove the src_subset of the new memlet and replace the memlet in the edge
            map_exit_memlet.subset = memlet.subset if memlet.data == forward_node.data else memlet.other_subset
            map_exit_memlet.other_subset = None
            edge.data = map_exit_memlet

            # Add an edge from the backward_node to the new map entry
            backward_state.add_edge(backward_node, None, map_entry, None,
                                    dace.Memlet())

            # A race will happen unless we make sure the data is being copied being it is zeroed out
            # There is a read from the same array
            # We need to add a transient that reads the content from forward pass before it is zeroed out
            # Create a new array descriptor for the transient
            # TODO: Reuse array descriptors for the same data
            transient_desc = copy.deepcopy(array_desc)
            transient_desc.transient = True

            # Add the new array to the sdfg
            transient_name = self.array_grad_name(forward_node.data) + "_tmp"

            # Check if the array is already in the backward sdfg
            if transient_name not in self.backward_sdfg.arrays:
                self.backward_sdfg.add_datadesc(transient_name, transient_desc)

            # Create an AcessNode for this transient and add it to backward state
            transient_node = backward_state.add_read(transient_name)

            # Add a read from the backward node to the transient
            backward_state.add_edge(backward_node, None, transient_node, None,
                                    original_to_tmp_memlet)

            # Add an empty edge from the transient to the map entry
            backward_state.add_edge(transient_node, None, map_entry, None,
                                    dace.Memlet())
            if backward_node not in self.zeroed_out:
                self.zeroed_out[backward_node] = [transient_node]
            else:
                self.zeroed_out[backward_node].append(transient_node)
        else:
            raise AutoDiffException(
                "Unsupported data descriptor {}".format(array_desc))

    def _forward_data_to_backward_states(self) -> None:
        """
        Iterate through all the data that needs to be forwarded to the backward pass states.
        Create an ILP to decide the optimal combination of what to store and what to recompute.
        """
        # Get the strategy decision for each data that needs to be forwarded to the backward pass
        strategy_choice, recomputation_nsdfgs = self._get_overwrite_resolution_strategy(
        )

        # Make the connection according to the chosen strategy
        for index, (forward_state, backward_state, access_node, node,
                    edge) in enumerate(self._forward_data):
            self._connect_forward_accessnode(forward_state, backward_state,
                                             access_node, node, edge,
                                             recomputation_nsdfgs[index],
                                             strategy_choice[index])

    def _remove_maps_without_input_connectors(self,
                                              nodes_list: List[nodes.Node],
                                              state: SDFGState) -> None:
        """
        Remove maps that don't have any input connectors from the nodes_list.
        These are maps that won't have an output in the backward pass and thus can be skipped from the reversal process.
        Note that we do not remove the AccessNode that the no-input map writes to
        This is because we might need to zero out the gradient of this node
        If no zeroing out is necessary, the node will be removed in the reverse_subgraph function clean up at the end
        """
        for node in nodes_list[:]:  # Iterate over a copy of the list to avoid modification issues
            if isinstance(node, nodes.MapEntry) and len(
                    node.in_connectors) == 0:
                nodes_list.remove(node)
                # Remove the MapExit and everything in between
                # Get the equivalent map exit for the map entry
                map_exit = state.exit_node(node)
                nodes_list.remove(map_exit)

                # Get all the nodes between the map entry and exit
                for state_node in state.nodes():
                    # Check the scope of the node if it is within the map
                    if state_node in state.scope_dict() and state.scope_dict(
                    )[state_node] == node and state_node in nodes_list:
                        nodes_list.remove(state_node)

    def _find_subgraph_to_differentiate_with_fwd(self) -> None:
        """ 
        Determine which nodes we need to reverse; this forms the subgraph we will differentiate:
        we do a reverse BFS and a forward BFS, then take the intersection of nodes found. 
        In the case where a state is within a loop, this may result in different subgraphs
        depending on the loop iteration.

        To calculate the gradients for a node x in ``required_gradients``, we need to sum up the gradient
        contributions from every node y where x is used as an input. We thus first do a forward BFS. Also, the
        gradient contributions of all nodes that are not connected by a path to a ``given_gradient`` node are
        implicitly zero. Thus, we take the intersection of the two BFSs.
        """
        forward_nodes: set[nodes.Node] = set()
        backward_nodes: set[nodes.Node] = set()
        required_gradients_all_states = {
            n.data
            for n in self.required_gradients
        }
        given_gradients_all_states = {n.data for n in self.given_gradients}

        #  TODO: this is experimental:
        required_gradients_all_states = {
            n.data
            for n in self.required_gradients
        }
        given_gradients_all_states = given_gradients_all_states | required_gradients_all_states

        # Do the forward BFS iterativly
        for state in self.state_order:
            state_required_gradients = []

            # Get all the access nodes that are neccessary for AD and are present in this state
            for node in state:
                if isinstance(node, nodes.AccessNode
                              ) and node.data in required_gradients_all_states:
                    state_required_gradients.append(node)

            forward_nodes = forward_nodes.union({
                n
                for e in state.edge_bfs(state_required_gradients)
                for n in [e.src, e.dst]
            })

            # Update the list of required gradients to use for states
            for node in forward_nodes:
                if isinstance(
                        node, nodes.AccessNode
                ) and node.data not in required_gradients_all_states:
                    # We want all of the forward AccessNodes that made it to the intersection
                    required_gradients_all_states.add(node.data)

        # Do the backward BFS iterativly
        for state in reversed(self.state_order):
            state_given_gradients: List[nodes.AccessNode] = []

            for node in state:
                if isinstance(node, nodes.AccessNode
                              ) and node.data in given_gradients_all_states:
                    state_given_gradients.append(node)

            backward_nodes = {
                n
                for e in state.edge_bfs(state_given_gradients, reverse=True)
                for n in [e.src, e.dst]
            }
            nodes_list = list(forward_nodes.intersection(backward_nodes))
            state_subgraph = dstate.StateSubgraphView(state, nodes_list)

            state_subgraph = self._add_missing_nested_sdfg_connectors_to_view(
                state=state,
                state_subgraph=state_subgraph,
                view_nodes=nodes_list)

            # Add mapping
            self.states_view_map[state] = state_subgraph

            # In the case where this state is within a for loop
            within_loop, _ = self._state_within_loop(state)
            if within_loop:
                # Other elements that are not within state_subgraph will need to be reversed
                # We create a separate mapping for these elements

                # Get all the access nodes that are used in the previous view
                subgraph_an = [
                    node.data for node in state_subgraph.nodes()
                    if isinstance(node, nodes.AccessNode)
                ]

                # For each access node in this view
                for state_node in state:
                    if isinstance(state_node, nodes.AccessNode
                                  ) and state_node.data in subgraph_an:
                        state_given_gradients.append(state_node)

                # Do reverse BFS starting from this new set of nodes
                backward_nodes = {
                    n
                    for e in state.edge_bfs(state_given_gradients,
                                            reverse=True)
                    for n in [e.src, e.dst]
                }
                view_nodes = list(forward_nodes.intersection(backward_nodes))
                # Get the intersection with the forward nodes
                # Note that these don't change even in the case of a for loop
                loop_state_subgraph = dstate.StateSubgraphView(
                    state, view_nodes)

                loop_state_subgraph = self._add_missing_nested_sdfg_connectors_to_view(
                    state=state,
                    state_subgraph=loop_state_subgraph,
                    view_nodes=view_nodes)

                # If the two views are different
                # Here we only check if the number of nodes is the same
                # Since states_view_map[state] is a subset of loop_states_view_map[state]
                if len(state_subgraph) != len(loop_state_subgraph):
                    self.loop_states_view_map[state] = loop_state_subgraph

            # Update the list of given gradients to use for states
            for node in backward_nodes:
                if isinstance(
                        node, nodes.AccessNode
                ) and node.data not in given_gradients_all_states:
                    # We want all of the backward AccessNodes that made it to the intersection
                    given_gradients_all_states.add(node.data)

    def _find_subgraph_to_differentiate(self) -> None:
        """ 
        Determine which nodes we need to reverse; this forms the subgraph we will differentiate:
        we do a reverse BFS from the target output node. 
        In the case where a state is within a loop, this may result in different subgraphs
        depending on the loop iteration.

        To calculate the gradients for a node x in ``required_gradients``, we need to sum up the gradient
        contributions from every node y where x is used as an input.
        """
        backward_nodes: set[nodes.Node] = set()
        given_gradients_all_states = {n.data for n in self.given_gradients}

        # TODO: this is experimental:
        required_gradients_all_states = {
            n.data
            for n in self.required_gradients
        }
        given_gradients_all_states = given_gradients_all_states | required_gradients_all_states

        # Do the backward BFS iterativly
        for state in reversed(self.state_order):
            state_given_gradients: List[nodes.AccessNode] = []

            for node in state:
                if isinstance(node, nodes.AccessNode
                              ) and node.data in given_gradients_all_states:
                    state_given_gradients.append(node)

            backward_nodes = {
                n
                for e in state.edge_bfs(state_given_gradients, reverse=True)
                for n in [e.src, e.dst]
            }
            nodes_list = list(backward_nodes)

            if state.label == "call_40" and "cavity" in self.sdfg.name:
                # Find access nodes p and b
                p_and_b_nodes = []
                for node in state:
                    if isinstance(node, nodes.AccessNode) and node.data == "p":
                        p_and_b_nodes.append(node)
                    if isinstance(node, nodes.AccessNode) and node.data == "b":
                        p_and_b_nodes.append(node)

                # Do a forward bfs from p and b
                fwd_nodes = {
                    n
                    for e in state.edge_bfs(p_and_b_nodes)
                    for n in [e.src, e.dst]
                }
                nodes_list = list(backward_nodes.intersection(fwd_nodes))

            if state.label == "BinOp_65" or state.label == "call_58" and "cavity" in self.sdfg.name:
                # Find access nodes p and b
                nodes_care = ["vn", "un", "p", "u", "v", "b"]
                p_and_b_nodes = []
                for node in state:
                    if isinstance(
                            node,
                            nodes.AccessNode) and node.data in nodes_care:
                        p_and_b_nodes.append(node)

                # Do a forward bfs from p and b
                fwd_nodes = {
                    n
                    for e in state.edge_bfs(p_and_b_nodes)
                    for n in [e.src, e.dst]
                }
                nodes_list = list(backward_nodes.intersection(fwd_nodes))
            self._remove_maps_without_input_connectors(nodes_list, state)

            state_subgraph = dstate.StateSubgraphView(state, nodes_list)

            state_subgraph = self._add_missing_nested_sdfg_connectors_to_view(
                state=state,
                state_subgraph=state_subgraph,
                view_nodes=nodes_list)

            # Add mapping
            self.states_view_map[state] = state_subgraph

            # In the case where this state is within a for loop
            within_loop, _ = self._state_within_loop(state)
            if within_loop:
                # Other elements that are not within state_subgraph will need to be reversed
                # We create a separate mapping for these elements

                # Get all the access nodes that are used in the previous view
                subgraph_an = [
                    node.data for node in state_subgraph.nodes()
                    if isinstance(node, nodes.AccessNode)
                ]

                # For each access node in this view
                for state_node in state:
                    if isinstance(state_node, nodes.AccessNode
                                  ) and state_node.data in subgraph_an:
                        state_given_gradients.append(state_node)

                # Do reverse BFS starting from this new set of nodes
                backward_nodes = {
                    n
                    for e in state.edge_bfs(state_given_gradients,
                                            reverse=True)
                    for n in [e.src, e.dst]
                }

                view_nodes = list(backward_nodes)
                if state.label == "call_40" and "cavity" in self.sdfg.name:
                    # Find access nodes p and b
                    p_and_b_nodes = []
                    for node in state:
                        if isinstance(node,
                                      nodes.AccessNode) and node.data == "p":
                            p_and_b_nodes.append(node)
                        if isinstance(node,
                                      nodes.AccessNode) and node.data == "b":
                            p_and_b_nodes.append(node)

                    # Do a forward bfs from p and b
                    fwd_nodes = {
                        n
                        for e in state.edge_bfs(p_and_b_nodes)
                        for n in [e.src, e.dst]
                    }
                    view_nodes = list(backward_nodes.intersection(fwd_nodes))

                if state.label == "BinOp_65" or state.label == "call_58" and "cavity" in self.sdfg.name:
                    # Find access nodes p and b
                    nodes_care = ["vn", "un", "p", "u", "v", "b"]
                    p_and_b_nodes = []
                    for node in state:
                        if isinstance(
                                node,
                                nodes.AccessNode) and node.data in nodes_care:
                            p_and_b_nodes.append(node)

                    # Do a forward bfs from p and b
                    fwd_nodes = {
                        n
                        for e in state.edge_bfs(p_and_b_nodes)
                        for n in [e.src, e.dst]
                    }
                    view_nodes = list(backward_nodes.intersection(fwd_nodes))
                self._remove_maps_without_input_connectors(nodes_list, state)

                loop_state_subgraph = dstate.StateSubgraphView(
                    state, view_nodes)

                loop_state_subgraph = self._add_missing_nested_sdfg_connectors_to_view(
                    state=state,
                    state_subgraph=loop_state_subgraph,
                    view_nodes=view_nodes)

                # If the two views are different
                # Here we only check if the number of nodes is the same
                # Since states_view_map[state] is a subset of loop_states_view_map[state]
                if len(state_subgraph) != len(loop_state_subgraph):
                    self.loop_states_view_map[state] = loop_state_subgraph

            # Update the list of given gradients to use for states
            for node in backward_nodes:
                if isinstance(
                        node, nodes.AccessNode
                ) and node.data not in given_gradients_all_states:
                    # We want all of the backward AccessNodes that made it to the intersection
                    given_gradients_all_states.add(node.data)

    def array_grad_name(self, forward_name: str) -> str:
        """ Return the gradient name of a name from the forward pass """
        if forward_name not in self.array_grad_map:
            self.array_grad_map[forward_name] = \
                find_str_not_in_set(set(self.backward_sdfg.arrays), "gradient_" + forward_name)

        return self.array_grad_map[forward_name]

    def _add_gradient_data_descriptor(self, data_name: str):
        """ 
        Add the data descriptor for the gradient for `data_name`.
        :param data_name: the name of the forward descriptor.
        """
        grad_name = self.array_grad_name(data_name)

        if grad_name in self.backward_sdfg.arrays:
            raise AutoDiffException(
                f"descriptor for gradient of {data_name} ({grad_name}) already exists"
            )

        array = self.sdfg.arrays[data_name]

        if not isinstance(array, (dt.Scalar, dt.Array, dt.View)):
            raise AutoDiffException(
                "Unsupported data descriptor {}".format(array))

        cloned_datadesc = copy.deepcopy(array)

        # only the grads of the inputs and the outputs are not transient
        cloned_datadesc.transient = data_name not in self.input_names and data_name not in self.output_names

        # TODO: remove hack
        if "fdtd_2d" in self.sdfg.name or "jacobi" in self.sdfg.name or "seidel2d" in self.sdfg.name:
            cloned_datadesc.lifetime = dtypes.AllocationLifetime.Persistent
        # TODO: sus
        self.backward_grad_arrays[grad_name] = cloned_datadesc
        self.backward_sdfg.arrays[grad_name] = copy.deepcopy(cloned_datadesc)

    def _state_within_loop(
            self, forward_state: SDFGState) -> Tuple[bool, LoopRegion]:
        """
        Check if this state will be executed several times within a loop.
        We check if any of the parents of this state is a loop region.
        """
        parent = forward_state.parent_graph
        while parent is not None:
            if isinstance(parent, LoopRegion):
                return True, parent
            parent = parent.parent_graph
        return False, None

    def _get_all_enclosing_loops(self,
                                 forward_state: SDFGState) -> List[LoopRegion]:
        """
        Check if this state will be executed several times within a loop.
        We check if any of the parents of this state is a loop region.
        """
        all_loops = []
        parent = forward_state.parent_graph
        while parent is not None:
            if isinstance(parent, LoopRegion):
                all_loops.append(parent)
            parent = parent.parent_graph
        return all_loops

    def _reverse_loop_conditional(self, loop: LoopRegion) -> str:
        """
        Given a loop region as a parameter, create the conditional for the reversed
        version of this loop. 
        """

        # Get the loop iterator
        it = loop.loop_variable

        # Get the loop start
        start, _ = self._extract_loop_region_info(loop)

        # Get the stride sign
        stride_sign = self._get_stride_sign(loop)

        # Reverse the conditional to end at the start of the original loop
        # This will be incremented or decremented depending on the stride
        if stride_sign > 0:
            reversed_condition = f"{it} > {start}-1"
        else:
            reversed_condition = f"{it} < {start}+1"

        return reversed_condition

    def _reverse_loop_initial_statement(self, loop: LoopRegion) -> str:
        """
        Given a loop region as a parameter, create the initialization statement for the reversed
        version of this loop.
        """
        # Get the loop iterator
        it = loop.loop_variable

        stride_sign = self._get_stride_sign(loop)

        # Get the loop end
        _, end = self._extract_loop_region_info(loop)

        # Reverse the initialization to start from the end of the forward loop
        # This will be incremented or decremented depending on the stride
        if stride_sign > 0:
            init_expr = f"{it} = {end}-1"
        else:
            init_expr = f"{it} = {end}+1"

        return init_expr

    def _reverse_loop_update_statement(self, loop: LoopRegion) -> str:
        """
        Given a loop region as a parameter, create the update statement for the reversed
        version of this loop.
        """

        # Get the original update statement
        fwd_update = loop.update_statement.as_string

        stride_sign = self._get_stride_sign(loop)

        # If the stride is positive
        if stride_sign > 0:
            update_statement = fwd_update.replace("+", "-")
        else:
            # If the stride is negative
            update_statement = fwd_update.replace("-", "+")

        return update_statement

    def _get_stride_sign(self, loop: LoopRegion) -> int:
        """
        Check if the stride for this loop is positive or negative.
        returns: 1 if the stride is positive and -1 if it is negative
        """
        if loop.update_statement is None:
            raise AutoDiffException(
                "While loops are not yet supported in DaCe AD")
        update_statement = loop.update_statement.as_string
        if "-" in update_statement:
            return -1
        if "+" in update_statement:
            return 1

        # unsupported loop structure
        raise AutoDiffException(
            f"Expected the loop region {loop.label} to have a regular update statement."
            f" Instead got: {update_statement}")

    def _extract_loop_region_info(self, loop: LoopRegion):
        """
        Use regular expression matching to extract the start and end of the loop region.
        We only treat regular for-loops with incrementation and decrementation updates.
        """

        # Extract the loop iterator
        it = loop.loop_variable

        # Extract the end of the loop from the conditional statement
        conditional = loop.loop_condition.as_string

        stride_sign = self._get_stride_sign(loop)

        # If the stride is positive
        if stride_sign > 0:
            conditional_expression = fr".*{it} < .*"
        else:
            # If the stride is negative
            conditional_expression = fr".*{it} > .*"

        # Match the conditional using regular expressions
        matches = re.search(conditional_expression, conditional)
        assert matches
        expression = matches.group()
        matches = re.search(conditional_expression[:-2], conditional)
        assert matches
        expression_to_remove = matches.group()
        end = expression.replace(expression_to_remove, "")

        # TODO: need more generalized solution for functions in the loop bounds
        if "floor" not in conditional:
            # There is no function call in the statement, remove parenthesis
            end = end.replace("(", "")
            end = end.replace(")", "")
            end = end.replace(" ", "")
        else:
            if expression_to_remove.startswith(
                    "(") and not expression_to_remove.endswith(
                        ")") and expression.endswith(")"):
                # Remove extra parenthesis
                end = end[:-1]

        # Get the start from the initialization code
        init_code = loop.init_statement.as_string
        matches = re.search(fr".*{it} = .*", init_code)
        assert matches
        expression = matches.group()
        matches = re.search(fr"{it} =", init_code)
        assert matches
        expression_to_remove = matches.group()
        start = expression.replace(expression_to_remove, "")

        # Remove parenthesis and space
        start = start.replace("(", "")
        start = start.replace(")", "")
        start = start.replace(" ", "")

        return start, end

    def _match_loop_region(self, fwd_loop: LoopRegion) -> LoopRegion:
        """
        Create the backward LoopRegion and fill it with the reversal of the forward LoopRegion.
        """

        init_expr = self._reverse_loop_initial_statement(fwd_loop)
        reversed_condition = self._reverse_loop_conditional(fwd_loop)
        update_statement = self._reverse_loop_update_statement(fwd_loop)

        # Create the label
        reversed_label = f"{fwd_loop.label}_reversed"

        # Create the loop object and return it
        reversed_loop = LoopRegion(label=reversed_label,
                                   initialize_expr=init_expr,
                                   condition_expr=reversed_condition,
                                   update_expr=update_statement,
                                   loop_var=fwd_loop.loop_variable)

        return reversed_loop

    def _reverse_loop_region(self, loop: LoopRegion):
        """
        Given a LoopRegion as a parameter, reverse it, add the loop states that belong in this region.
        """

        # Create the reversed loop region
        reversed_loop = self._match_loop_region(fwd_loop=loop)
        self.reversed_loops_map[loop] = reversed_loop

        # Add the reversed loop directly
        parent_graph = self._get_reversed_parent_graph(loop)
        parent_graph.add_node(reversed_loop)

        # Add all the loop nodes to the graph and recursivly reverse child loop regions
        for node in loop.nodes():
            if isinstance(node, LoopRegion):

                # This node shouldn't be reversed already since we're going top-down
                assert node not in self.reversed_loops_map
                self._reverse_loop_region(node)
            elif isinstance(node, SDFGState):

                # Get the backward_node
                bwd_node = self.reversed_states_map[node]

                # Add the initialization states if any
                if bwd_node in self.init_states:
                    first_init_state = self.init_states[bwd_node]
                    decendant_nodes = self.backward_sdfg.bfs_nodes(
                        first_init_state)

                    prev_node = None
                    # Iterate through the decendants and add them
                    for d_node in decendant_nodes:

                        # Remove node from the backward SDFG
                        self.backward_sdfg.remove_node(d_node)

                        # Add it to the loop region
                        reversed_loop.add_node(d_node)

                        if prev_node:
                            reversed_loop.add_edge(src=prev_node,
                                                   dst=d_node,
                                                   data=dace.InterstateEdge())

                        # Prepare for the next iteration
                        prev_node = d_node
                else:
                    # No initialization, we just add this state
                    # Remove from the backward SDFG
                    self.backward_sdfg.remove_node(bwd_node)

                    # Add it to the loop region
                    reversed_loop.add_node(bwd_node)

                # Also add loop states if any
                if node in self.reversed_loop_states_map:
                    # Get the backward_node
                    bwd_node = self.reversed_loop_states_map[node]

                    # Add the initialization states if any
                    if bwd_node in self.init_states:
                        first_init_state = self.init_states[bwd_node]
                        decendant_nodes = self.backward_sdfg.bfs_nodes(
                            first_init_state)

                        # Iterate through the decendants and add them
                        prev_node = None
                        for d_node in decendant_nodes:

                            # Remove node from the backward SDFG
                            self.backward_sdfg.remove_node(d_node)

                            # Add it to the loop region
                            reversed_loop.add_node(d_node)

                            if prev_node:
                                reversed_loop.add_edge(
                                    src=prev_node,
                                    dst=d_node,
                                    data=dace.InterstateEdge())

                            # Prepare for the next iteration
                            prev_node = d_node

    def _add_missing_nested_sdfg_connectors_to_view(
            self, state: SDFGState, state_subgraph: dstate.StateSubgraphView,
            view_nodes: List[nodes.Node]):
        """
        """
        # There is a special case for NestedSDFGs that we need to fix
        # in the case where a NestedSDFG has an inout connector,
        # but we only care about one of those connectors for the sake of AD
        # we need to add the missing connector for correctness
        # TODO: this is only a problem if the said connector is written to
        #       inside the NestedSDFG
        # Iterate over the nested SDFGs in the view
        for g in state_subgraph.nodes():
            if isinstance(g, nodes.NestedSDFG):

                inout_connoctors = set(g.in_connectors).intersection(
                    set(g.out_connectors))
                # If there are any inout connectors
                if len(inout_connoctors) > 0:
                    out_connectors = {
                        edge.src_conn: edge
                        for edge in state.out_edges(g)
                    }
                    in_connectors = {
                        edge.dst_conn: edge
                        for edge in state.in_edges(g)
                    }
                    view_out_connectors = {
                        edge.src_conn: edge
                        for edge in state_subgraph.out_edges(g)
                    }
                    view_in_connectors = {
                        edge.dst_conn: edge
                        for edge in state_subgraph.in_edges(g)
                    }
                    for con in inout_connoctors:
                        # Check if it is missing in the out or in connectors of the view
                        if con in view_out_connectors and con not in view_in_connectors:
                            # Get the equivelent in node and connector
                            edge = in_connectors[con]
                            assert isinstance(edge.src, nodes.AccessNode)
                            view_nodes.append(edge.src)
                        if con not in view_out_connectors and con in view_in_connectors:
                            # Add the corresponding edge to the view
                            edge = out_connectors[con]
                            assert isinstance(edge.dst, nodes.AccessNode)
                            view_nodes.append(edge.dst)

        return dstate.StateSubgraphView(state, view_nodes)

    def _compare_memlet_accesses_to_array_size(self, data_name: str,
                                               memlet: Memlet) -> int:
        """
        Compare the memlet range with the size of the array to see if the array is being overwritten.
        """

        total_size = self.backward_sdfg.arrays[data_name].total_size
        try:
            if total_size > memlet.num_accesses:
                return 1
            elif memlet.num_accesses == total_size:
                return 0

            # Something is wrong here raise an exception
            raise AutoDiffException(
                f"Memlet {memlet} has more accesses than the size of the data {data_name}"
            )

        # If the comparison can not be made, return None
        except TypeError as e:
            return None

    def _get_reversed_parent_graph(self, forward_node: nodes.Node):
        """
        Given a node in the SDFG, get the reversed parent of this node.
        """
        fwd_parent_graph = forward_node.parent_graph

        if fwd_parent_graph == self.sdfg:
            parent_graph = self.backward_sdfg
        elif isinstance(fwd_parent_graph, SDFGState):
            parent_graph = self.reversed_states_map[fwd_parent_graph]
        elif isinstance(fwd_parent_graph, LoopRegion):
            parent_graph = self.reversed_loops_map[fwd_parent_graph]

        return parent_graph

    def _get_bcakward_loop_state_edge(
            self, forward_edge: dace.InterstateEdge) -> dace.InterstateEdge:
        """
        Given an edge from the forward pass, return the equivelent edge in the backward pass
        """
        # Get the source and destination states
        forward_src = forward_edge.src
        forward_dst = forward_edge.dst

        if isinstance(forward_src, LoopRegion):
            fwd_src_is_loop = True
            assert forward_src in self.reversed_loops_map
        else:
            fwd_src_is_loop = False
            assert forward_src in self.reversed_states_map

        if isinstance(forward_dst, LoopRegion):
            fwd_dst_is_loop = True
            assert forward_dst in self.reversed_loops_map
        else:
            fwd_dst_is_loop = False
            assert forward_dst in self.reversed_states_map

        # Note that the source will become the destination
        backward_dst = self.reversed_states_map[
            forward_src] if not fwd_src_is_loop else self.reversed_loops_map[
                forward_src]
        backward_src = self.reversed_states_map[
            forward_dst] if not fwd_dst_is_loop else self.reversed_loops_map[
                forward_dst]

        # Each one of these in edges needs to have an equivelent
        # out edge in the backward part of the SDFG
        bwd_edge = None
        connection_state = backward_dst

        # Check if this state has a preceeding initialization state
        if backward_dst in self.init_states:
            # In this case the edge will be to this initialization state
            connection_state = self.init_states[backward_dst]

        # Find the equivelent edge in the backward SDFG
        for b_edge in connection_state.parent_graph.in_edges(connection_state):
            if b_edge.src == backward_src:
                bwd_edge = b_edge
                break

        if not bwd_edge:
            raise AutoDiffException(
                f"Can't find the equivelent edge of {forward_edge} in the backward pass"
            )

        return bwd_edge

    def _get_bcakward_state_edge(
            self, forward_edge: dace.InterstateEdge) -> dace.InterstateEdge:
        """
        Given an edge from the forward pass, return the equivelent edge in the backward pass
        """
        # Get the source and destination states
        forward_state_src = forward_edge.src
        forward_state_dst = forward_edge.dst

        # Get the equivelent states in the backward pass
        assert forward_state_src in self.reversed_states_map or forward_state_src in self.reversed_loops_map
        assert forward_state_dst in self.reversed_states_map or forward_state_src in self.reversed_loops_map

        # Note that the src will become the destination
        backward_state_dst = self.reversed_states_map[
            forward_state_src] if forward_state_src in self.reversed_states_map else self.reversed_loops_map[
                forward_state_src]
        backward_state_src = self.reversed_states_map[
            forward_state_dst] if forward_state_dst in self.reversed_states_map else self.reversed_loops_map[
                forward_state_dst]

        # Each one of these in edges needs to have an equivelent
        # out edge in the backward part of the SDFG
        bwd_edge = None
        connection_state = backward_state_dst

        # Check if this state has a preceeding initialization state
        if backward_state_dst in self.init_states:
            # In this case the edge will be to this initialization state
            connection_state = self.init_states[backward_state_dst]

        # Find the equivelent edge in the backward SDFG
        for b_edge in connection_state.parent_graph.in_edges(connection_state):
            if b_edge.src == backward_state_src:
                bwd_edge = b_edge
                break

        if not bwd_edge:
            raise AutoDiffException(
                f"Can't find the equivelent edge of {forward_edge} in the backward pass"
            )

        return bwd_edge

    def _str_to_access(self, data: str, source: str) -> nodes.AccessNode:
        """
        Given a string containing the name of the accessed array, return the AccessNode in the state
        that points to this array.
        If there are multiple AccessNodes, the behaviour will depend on whether we want
        an output or input AccessNode.
        Input: We will return the first occurance of this node in the state and make sure there are 
            only outgoing edges from this node
        Output: We will return the last occurance of this node in the state 
            where the node only has incoming edges.
        """
        matches = [(node, state) for state in self.sdfg.states()
                   for node in state.nodes()
                   if isinstance(node, nodes.AccessNode) and node.data == data]
        # Unused in model
        if len(matches) == 0:
            return None

        # there is only a single AccessNode with this name
        if len(matches) == 1:
            return matches[0][0]

        # len(matches) > 1
        else:
            # There are multiple occurances of the same AccessNode
            if source == "inputs":
                # We return the first node with this data
                input_node: nodes.AccessNode = matches[0][0]
                return input_node

            if source == "outputs":
                # Go through the list of matches in reverse
                for output_node, output_node_state in reversed(matches):
                    # We want the first node that has at least one incoming edge to it
                    # This represents the last time the output data was modified
                    in_edges = output_node_state.in_edges(output_node)
                    if len(in_edges) > 0:
                        return output_node

                raise AutoDiffException(
                    f"The specified output {data} was not written to by any AccessNode in this state"
                )

            raise AutoDiffException(
                f"There are multiple nodes with data {data} "
                f" but the source (inputs or outputs) was not specified correctly"
            )

    def _expand_nodes(self) -> bool:
        """ 
        Expand all library nodes in the sdfg to pure implementations. Returns whether something was expanded
        """
        expanded_something = False
        for node, parent_graph in self.sdfg.all_nodes_recursive():
            if isinstance(parent_graph, dstate.StateSubgraphView):
                parent_graph = parent_graph.graph

            # Check if the node exists in the backward implementation repository
            # if find_backward_implementation(parent_graph.parent_graph, parent_graph, node) is not None and not "Softmax" in node.label:
            if find_backward_implementation(parent_graph.parent_graph,
                                            parent_graph, node) is not None:
                continue

            # Only check others if we didn't break out of the above loop
            if isinstance(node, ONNXOp):
                impls = ONNXForward.registered_implementations(
                    node.schema.name)

                # Order the implementations so that implementations containing "pure" are tried first
                impls = [i for name, i in impls if "pure" in name
                         ] + [i for name, i in impls if "pure" not in name]
                for impl in impls:
                    if impl.forward_can_be_applied(node, parent_graph,
                                                   self.sdfg):
                        # Try to apply the expansion
                        class Expansion(xf.ExpandTransformation):
                            environments = impl.environments if hasattr(
                                impl, "environments") else []
                            _expansion_result = None

                            @classmethod
                            def expansion(cls, node, state, sdfg):
                                return impl.forward(node, state, sdfg)

                            @staticmethod
                            def annotates_memlets() -> bool:
                                return True

                        Expansion._match_node = xf.PatternNode(type(node))
                        Expansion.apply_to(parent_graph.parent,
                                           verify=False,
                                           _match_node=node)
                        expanded_something = True
                        break

            # This could later on be changed to check if the expansion is differentiable and if not, move
            # on to the next expansion. For now we will just apply the first one that matches, prioritizing ones that
            # have "pure" in the name
            if isinstance(node,
                          nodes.LibraryNode) and not isinstance(node, ONNXOp):
                # Try to select an expansion
                if hasattr(node, "implementations"):
                    implementations = node.implementations

                    pure_candidates = [
                        name for name, impl in sorted(implementations.items())
                        if "pure" in name
                    ]
                    if len(pure_candidates) > 0:
                        expansion = pure_candidates[0]
                    else:
                        expansion = node.implementation
                else:
                    expansion = node.implementation

                node.implementation = expansion
                node.expand(parent_graph.parent, parent_graph)
                expanded_something = True

        return expanded_something

    def _disambiguate_direction_dependent_views(self, state: SDFGState):
        """ 
        Consider the following subgraph:
        (A) -- y --> (B) -- x --> (C)
        In dace, if B is a View node and A and C are access nodes, and y and x both have data set to A.data and
        B.data respectively, the semantics of the graph depend on the order in which it is executed, i.e. reversing
        the subgraph doesn't perform as expected anymore. To disambiguate this case, we set y.data to the View's
        data.
        :param state: the state to disambiguate views in
        """
        for n in state.nodes():
            if isinstance(n, nodes.AccessNode) and type(n.desc(
                    self.sdfg)) is dt.View:
                in_edges = state.in_edges(n)
                out_edges = state.out_edges(n)

                if len(in_edges) == 1 and len(out_edges) == 1:
                    A = in_edges[0].src
                    y = in_edges[0].data
                    C = out_edges[0].dst
                    x = out_edges[0].data
                    if (isinstance(A, nodes.AccessNode)
                            and isinstance(C, nodes.AccessNode)
                            and y.data == A.data and x.data == C.data):

                        # flip the memlet
                        y.subset, y.other_subset = y.other_subset, y.subset
                        y.data = n.data
                        y.try_initialize(self.sdfg, state, in_edges[0])

    def _get_node_state(self, node: nodes.Node) -> SDFGState:
        """
        Return the SDFG state that contains this node
        """
        matches = []
        for state in self.sdfg.states():
            if node in state.nodes():
                matches.append(state)

        assert len(matches) == 1
        return matches[0]

    def check_edges_type_in_state(self, subgraph: dstate.StateSubgraphView):
        """
        Check if all the edges in this state are of type float, int, or boolean.
        """
        for edge, parent_subgraph in subgraph.all_edges_recursive():
            if isinstance(parent_subgraph, SDFGState):
                parent_sdfg = parent_subgraph.parent
            elif isinstance(parent_subgraph, dstate.StateSubgraphView):
                parent_sdfg = parent_subgraph.graph.parent
            elif isinstance(parent_subgraph, SDFG) or isinstance(
                    parent_subgraph, LoopRegion):
                # if there are any fancy things on the interstate edges we should probably throw an error
                continue
            else:
                raise AutoDiffException("Unexpected subgraph structure")

            if edge.data.data:
                edge_type = parent_sdfg.arrays[edge.data.data].dtype
                if edge_type in [dace.string]:
                    raise AutoDiffException(
                        f"Expected Subgraph to differentiate to only contain float, int, and bool edges, but data {edge.data}"
                        f" on edge {edge} has type {edge_type}")

    def _connect_conditional_map_exist(self, forward_state: SDFGState,
                                       backward_state: SDFGState,
                                       backward_map_exit: nodes.MapExit,
                                       fwd_tasklet: nodes.Tasklet):
        """
        This function connects the map exit of a conditional tasklet to a new access node which will zero out the gradient
        # TODO: in the generalization of this a wcr sum should be added in case we are not zeroing out the gradients
        """

        assert len(backward_map_exit.in_connectors) == 0

        # Add the in and out connectors for the zero-out operation
        assert backward_map_exit.add_in_connector("IN_zero_out")
        assert backward_map_exit.add_out_connector("OUT_zero_out")

        # Get the memlet data for the edge from the tasklet to the map exist
        tasklet_out_edge = forward_state.out_edges(fwd_tasklet)
        assert len(tasklet_out_edge) == 1
        tasklet_out_edge = tasklet_out_edge[0]
        tasklet_memlet_path = forward_state.memlet_path(tasklet_out_edge)
        assert len(tasklet_memlet_path) == 2

        # Copy the memlet and change the data name
        memlet_data = copy.deepcopy(tasklet_memlet_path[0].data)
        memlet_data.data = self.array_grad_map[memlet_data.data]

        # Get the reversed tasklet
        bwd_tasklet = self.reverse_map[fwd_tasklet]

        # Connect this map exist to the tasklet
        backward_state.add_edge(bwd_tasklet, "__zero_out_conn__",
                                backward_map_exit, "IN_zero_out", memlet_data)

        # Replicate the target accedd node and connect it
        fwd_target_an: nodes.AccessNode = tasklet_memlet_path[-1].dst
        assert isinstance(fwd_target_an, nodes.AccessNode)
        assert fwd_target_an in self.reverse_map
        bwd_target_an = self.reverse_map[fwd_target_an]

        replicated_bwd_target_an = copy.deepcopy(bwd_target_an)
        backward_state.add_node(replicated_bwd_target_an)

        an_memlet_data: nodes.AccessNode = copy.deepcopy(
            tasklet_memlet_path[1].data)
        an_memlet_data.data = self.array_grad_map[an_memlet_data.data]
        backward_state.add_edge(backward_map_exit, "OUT_zero_out",
                                replicated_bwd_target_an, None, an_memlet_data)

        # We need to get the map entry that starts the conditional block
        # First get the conditional tasklet
        conditional_block = self._extract_conditional_array_assignement_block(
            forward_state=forward_state,
            tasklet_node=fwd_tasklet,
            subgraph=self.states_view_map[forward_state])
        # Get the map entry of the conditional bloc
        map_entries = [
            n for n in conditional_block if isinstance(n, nodes.MapEntry)
        ]

        if len(map_entries) != 1:
            raise AutoDiffException(
                f"Expected a single MapEntry node in the conditional block, found {len(map_entries)}"
            )
        else:
            map_entry = map_entries[0]

        # Add the new access node to a dictionary in case it needs to be connected
        self.conditional_block_entry[map_entry] = replicated_bwd_target_an

        # self.dict[map_exist] = replicated_bwd_target_an
    def _differentiate_code_symbolically(
        self,
        code_str: str,
        forward_state: SDFGState,
        tasklet: nodes.Tasklet,
        given_gradients: List[str],
        required_gradients: List[str],
    ):
        """
        """
        output_exprs = code_to_exprs(code_str, tasklet.in_connectors,
                                     tasklet.out_connectors,
                                     list(self.sdfg.symbols.keys()))

        # for each output that an input is used in, there will be an entry for the expression of the
        # grad in this list in the final code snippet. When we generate the final code for the
        # reverse tasklet, we need to add them all up.
        rev_code = collections.defaultdict(list)

        # the outputs of the reversed nodes are the grads of inputs of the original node
        rev_outputs = set()
        rev_inputs = set()

        result = BackwardResult(required_grad_names={}, given_grad_names={})

        # symbol generator to use for CSE
        symbol_generator = sp.numbered_symbols()

        code = ""

        for output_conn in sorted(given_gradients):

            # special case for conditional tasklets with constant assignement
            if len(required_gradients) == 0:
                # for this we need to assing a zero to the gradient output
                # pick a name for the input gradient
                rev_input_grad_name = find_str_not_in_set(
                    rev_inputs, output_conn + "_gradient")
                result.given_grad_names[output_conn] = rev_input_grad_name

                # zero out the gradient
                code = f"\n__zero_out_conn__ = 0.0"
                rev_outputs = {}
                rev_inputs = {rev_input_grad_name}

            # for each output_conn...
            for inp in sorted(required_gradients):
                # ...add the code to generate {inp}_grad

                if inp not in result.required_grad_names:
                    # pick a name for the gradient
                    rev_output_grad_name = find_str_not_in_set(
                        rev_outputs, inp + "_gradient")
                    result.required_grad_names[inp] = rev_output_grad_name
                    rev_outputs.add(rev_output_grad_name)
                else:
                    rev_output_grad_name = result.required_grad_names[inp]

                output_expr = output_exprs[output_conn]
                # if the expression is a constant assignement, we need to cast the float to the sympy equivalent
                if type(output_expr) in [np.float64, np.float32, np.float16]:
                    output_expr = sp.Float(output_expr)

                # symbolically differentiate the output w.r.t inp
                diff_expr = output_expr.diff(sp.symbols(inp))

                # do common subexpression elimination
                sub_expressions, diff_expr = sp.cse(diff_expr,
                                                    symbols=symbol_generator)

                diff_expr = diff_expr[0]

                if diff_expr.atoms(sp.Derivative):
                    # the final result contains a call to sp.Derivative
                    raise AutoDiffException(
                        "Unable to symbolically differentiate expression: {}".
                        format(diff_expr.expr))

                if output_conn not in result.given_grad_names:
                    # pick a name for the input gradient
                    rev_input_grad_name = find_str_not_in_set(
                        rev_inputs, output_conn + "_gradient")
                    result.given_grad_names[output_conn] = rev_input_grad_name
                else:
                    rev_input_grad_name = result.given_grad_names[output_conn]

                input_symbols = diff_expr.free_symbols\
                    .union(s for _, e in sub_expressions for s in e.free_symbols)\
                    .difference(e for e, _ in sub_expressions)

                string_symbols = _symbols_to_strings(input_symbols)

                # If there are any symbols that are defined at the global SDFG scope
                # We do not need to add these as inputs to the reverse tasklet
                string_symbols = string_symbols.difference(
                    set(self.sdfg.symbols.keys()))
                rev_inputs |= string_symbols | {rev_input_grad_name}

                diff_code_str = "{input} * ({diff_expr})".format(
                    input=rev_input_grad_name, diff_expr=str(diff_expr))
                # small hack: our heaviside is lowercase
                diff_code_str = diff_code_str.replace("Heaviside", "heaviside")

                diff_code_str = astunparse.unparse(SympyCleaner().visit(
                    ast.parse(diff_code_str)))

                sub_expression_code_strs = "\n".join(
                    f"{target} = {expression}"
                    for target, expression in sub_expressions)

                # get the the final type of the gradient: this is just the type of the input connector we creating the
                # gradient for
                cands = list(forward_state.in_edges_by_connector(tasklet, inp))
                if len(cands) != 1:
                    raise AutoDiffException(
                        f"Unexpected graph structure, could not find input edge for connector {inp}"
                        f" on tasklet {tasklet}")

                converted_code = cast_consts_to_type(
                    diff_code_str, self.sdfg.arrays[cands[0].data.data].dtype)
                converted_code = converted_code.replace("\n", " ")

                converted_sub_expressions = cast_consts_to_type(
                    sub_expression_code_strs,
                    self.sdfg.arrays[cands[0].data.data].dtype)

                code += converted_sub_expressions + "\n"
                rev_code[rev_output_grad_name].append(converted_code)

        for output, exprs in sorted(rev_code.items()):
            code += "\n" + output + " = " + " + ".join(exprs)

        return code, rev_inputs, rev_outputs, result

    def _extract_conitional_expressions(self, tasklet_node: nodes.Tasklet):
        """
        Given a conditional tasklet node, extract the if and else expressions and return them with the conditional.
        The else statement could be None in case there is only an if statement. The current supported formats are the following:
        1 - if cond:
                out = expression_1
        which would return ("out = expression_1", None, "if cond")
        2- out = expression_1 if cond else expression 2
        """

        tasklet_code = tasklet_node.code.as_string

        # check which type of assignment this is
        if ":" in tasklet_code:
            # get the conditional input connector through regular expression matching
            matches = re.search(r"if (.)*:", tasklet_code)
            assert matches
            conditional = matches.group()

            # remove the conditional from the code to get the expression
            if_statement = tasklet_code.replace(conditional, "")
            if_statement = if_statement.replace("\n", "")

            # remove indentation
            if_statement = if_statement[3:]

            # extract the in connector only
            conditional = conditional.replace(":", "")
            conditional = conditional.replace("if ", "")
            assert conditional in tasklet_node.in_connectors

            else_statement = None

            # match the out connector
            matches = re.search(r"^(.)* =", if_statement)
            assert matches
            out_connector = matches.group()

            # remove the assingment from the if statement
            if_statement = if_statement.replace(out_connector, "")

            # extract the out connector only
            out_connector = out_connector[1:].replace(" =", "")

        else:
            # get the conditional input connector through regular expression matching
            matches = re.search(r"if (.)* else", tasklet_code)
            assert matches
            conditional = matches.group()

            # extract the in connector only
            conditional = conditional.replace("if ", "")
            conditional = conditional.replace(" else", "")

            assert conditional in tasklet_node.in_connectors

            # get the if statement by matching what comes before the if until we encounter a paranthesis or =
            matches = re.search(r"= \((.)* if", tasklet_code)
            if not matches:
                # try without the parenthesis
                matches = re.search(r"= (.)* if", tasklet_code)
                assert matches

            if_statement = matches.group()

            # extract the in statement only
            if_statement = if_statement.replace("= (", "")
            if_statement = if_statement.replace(" if", "")

            # get the else statement by matching the else and what comes after it until we encounter a paranthesis
            matches = re.search(r"else (.)*\)", tasklet_code)
            assert matches
            else_statement = matches.group()

            # extract the in statement only
            else_statement = else_statement.replace("else ", "")

            # remove the last closing parenthesis if it exists
            if else_statement.endswith(")"):
                else_statement = else_statement[:-1]

            # match the out connector
            matches = re.search(r"^(.)* =", tasklet_code)
            assert matches
            out_connector = matches.group()

            # extract the in statement only
            out_connector = out_connector.replace(" =", "")

        # sanity check this should be in the out connectors of the tasklet
        assert out_connector in tasklet_node.out_connectors

        # create the return expressions
        if_expression = f"{out_connector} = {if_statement}"
        else_expression = f"{out_connector} = {else_statement}" if else_statement else None

        return if_expression, else_expression, conditional

    def _conditional_tasklet(self, tasklet_node: nodes.Tasklet):
        """
        Checks if this tasklet contains a conditional. 
        This only happens in conditional array assignements and requires special treatement in reversing the graph.
        TODO: how to more accuratly check this?
        """
        # sanity check
        assert isinstance(tasklet_node, nodes.Tasklet)

        # get the code string and check if there is an if
        return "if" in tasklet_node.code.as_string

    def _conditional_nested_sdfg(self, forward_state: SDFGState,
                                 node: nodes.NestedSDFG):
        """
        Checks if this tasklet contains a conditional. 
        This only happens in conditional array assignements and requires special treatement in reversing the graph.
        """
        # sanity check
        assert isinstance(node, nodes.NestedSDFG)

        # get the incoming edges to the sdfg
        in_edges = forward_state.in_edges(node)

        # check if any of the incoming edges are boolean edges
        for edge in in_edges:
            if self.sdfg.arrays[edge.data.data].dtype == dace.bool:
                return True

        # get the code string and check if there is an if
        return False

    def _extract_conditional_array_assignement_block(
            self, forward_state: SDFGState, tasklet_node: nodes.Node,
            subgraph: dstate.SubgraphView):
        """
        Given a conditional tasklet, check if this is a conditional array assignement of the type
        A[A>=0 and A<=5] = cst. At the moment the function only supports constant assignements. 
        """
        try:

            assert isinstance(tasklet_node, nodes.Tasklet) or isinstance(
                tasklet_node, nodes.NestedSDFG)
            # get the AccessNode containing the boolean values for this assignement
            tasklet_in_edges = forward_state.in_edges(tasklet_node)
            tasklet_boolan_edge = None
            single_boolean_edge_found = False
            for edge in tasklet_in_edges:
                edge_type = self.sdfg.arrays[edge.data.data].dtype
                if edge_type == dace.bool:
                    # sanitity check
                    if single_boolean_edge_found:
                        # we expect there to be a single AccessNode where the booleans come from
                        raise AutoDiffException()
                    tasklet_boolan_edge = edge
                    single_boolean_edge_found = True

            assert tasklet_boolan_edge
            tasklet_in_memlet_path = forward_state.memlet_path(
                tasklet_boolan_edge)
            # the first element in the path is the boolean AN
            bools_an = tasklet_in_memlet_path[0].src
            assert isinstance(bools_an, nodes.AccessNode)

            # save all the nodes in the path to the assignement block list
            conditional_assingement_block_nodes = {
                n
                for e in forward_state.edge_bfs(bools_an, reverse=True)
                for n in [e.src, e.dst]
            }

            # if any of the nodes in the block are required for gradient tracking
            nodes_to_keep_tracking: set[
                nodes.Node] = self._get_gradient_nodes_to_track(
                    forward_state=forward_state,
                    block_nodes=conditional_assingement_block_nodes,
                    subgraph=subgraph)
            for node in nodes_to_keep_tracking:
                # we get the reverse bfs of this node and remove it from block nodes to avoid skipping these nodes
                node_subgraph = {
                    n
                    for e in forward_state.edge_bfs(node, reverse=True)
                    for n in [e.src, e.dst]
                }

                # add the node itself
                node_subgraph.add(node)
                conditional_assingement_block_nodes = conditional_assingement_block_nodes.difference(
                    node_subgraph)

        except Exception as e:
            # if this is not the structure we are expecting, fail
            raise AutoDiffException(
                f"The boolean datatype in edges is limited to conditional array assingements."
                f" This stucture is not supported.") from e

        return conditional_assingement_block_nodes

    def _get_gradient_nodes_to_track(self, forward_state: SDFGState,
                                     block_nodes: List[nodes.Node],
                                     subgraph: dstate.SubgraphView):
        """
        When extracting the block for a conditional assingement, we need to make sure we keep tracking
        the required gradient accessnodes. 
        This function checks all the required access nodes that are in the conditional block.
        At the moment this is just the target access node. 
        TODO: extend this to check for all the required gradient access nodes 
        """
        nodes_to_track: List[nodes.AccessNode] = []
        # TODO: get all the nodes used below the target accessnode, this would have to extend to multiple states too
        # at the moment we know that the target access node itself should be tracked
        gradinet_nodes = [n.data for n in self.required_gradients]
        gradinet_nodes += [n.data for n in self.given_gradients]

        # get the subgraph difference
        difference = set(subgraph.nodes()).difference(set(block_nodes))

        # go through all the access nodes in the conditional block
        for node in block_nodes:
            if not isinstance(node, nodes.AccessNode):
                continue

            # we always want to track the gradient nodes
            if node.data in gradinet_nodes:
                nodes_to_track.append(node)
                continue
            # if this access node has multiple edges and any of them are outside the block

            node_out_edges = forward_state.out_edges(node)
            if len(node_out_edges) > 1:
                for edge in node_out_edges:
                    if edge.dst in difference:
                        nodes_to_track.append(node)
            data = node.data

            # search for this array in the graph difference
            for d_node in difference:
                if not isinstance(d_node, nodes.AccessNode):
                    continue
                if d_node.data == data:
                    nodes_to_track.append(node)
        return nodes_to_track

    def _get_state_given_gradients(self, forward_state: SDFGState):
        """
        Given
        """
        given_gradients_all_states = {n.data for n in self.given_gradients}
        # go through the states in reverse topologicla order
        for state in reversed(self.state_order):
            if state == forward_state:
                return given_gradients_all_states
            backward_nodes: set[nodes.Node] = set()

            state_given_gradients = []
            # get all the access nodes that are neccessary for AD and are present in this state
            for node in state:
                if isinstance(node, nodes.AccessNode
                              ) and node.data in given_gradients_all_states:
                    state_given_gradients.append(node)

            backward_nodes = backward_nodes.union({
                n
                for e in state.edge_bfs(state_given_gradients, reverse=True)
                for n in [e.src, e.dst]
            })

            # update the list of required gradients to use for states
            for node in backward_nodes:
                if isinstance(
                        node, nodes.AccessNode
                ) and node.data not in given_gradients_all_states:
                    # we want all of the forward AccessNodes that made it to the intersection
                    given_gradients_all_states.add(node.data)

        raise AutoDiffException(
            f"Parameter {forward_state} is not in the state order")

    def _get_state_required_gradients(self, forward_state: SDFGState):
        """
        Given
        """
        required_gradients_all_states = {
            n.data
            for n in self.required_gradients
        }
        # do the forward bfs iterativly
        for state in self.state_order:
            if state == forward_state:
                return required_gradients_all_states
            forward_nodes: set[nodes.Node] = set()
            state_required_gradients = []
            # get all the access nodes that are neccessary for AD and are present in this state
            for node in state:
                if isinstance(node, nodes.AccessNode
                              ) and node.data in required_gradients_all_states:
                    state_required_gradients.append(node)

            forward_nodes = forward_nodes.union({
                n
                for e in state.edge_bfs(state_required_gradients)
                for n in [e.src, e.dst]
            })

            # update the list of required gradients to use for states
            for node in forward_nodes:
                if isinstance(
                        node, nodes.AccessNode
                ) and node.data not in required_gradients_all_states:
                    # we want all of the forward AccessNodes that made it to the intersection
                    required_gradients_all_states.add(node.data)

        raise AutoDiffException(
            f"Parameter {forward_state} is not in the state order")

    def _is_data_output_of_nested_sdfg(self, forward_data_an: nodes.AccessNode,
                                       forward_state: SDFGState) -> bool:
        """
        Check if the input access node is within a nested SDFG and if it is the output of this nested-SDFG
        """
        # First check if the AccessNode is within a nested sdfg
        parent_graph = forward_state.parent

        # A list of parent nested-SDFGs
        nested_sdfgs: List[nodes.NestedSDFG] = []
        while parent_graph:
            if isinstance(parent_graph, SDFG) and isinstance(
                    parent_graph.parent_nsdfg_node, nodes.NestedSDFG):
                # Here we only check if the first parent
                # This is the only scope
                nested_sdfgs.append(parent_graph)
            parent_graph = parent_graph.parent

        # If there are no nested-SDFGs
        if len(nested_sdfgs) == 0:
            return False

        # Otherwise, check all the outputs of the parents
        for parent_nested in nested_sdfgs:
            # Here we look at the in connectors of the forward pass
            # which will become the outconnectors of the backward pass
            if forward_data_an.data in parent_nested.parent_nsdfg_node.in_connectors:
                return True
        return False

    def _reverse_subgraph(self, forward_state: SDFGState,
                          backward_state: SDFGState,
                          subgraph: dstate.StateSubgraphView):
        """ Reverse a given subgraph. All nodes in the subgraph will be reversed. """
<<<<<<< HEAD
=======
        from dace.libraries.onnx.nodes import ONNXSum  # avoid import loop
>>>>>>> 988e2304

        # Condiitonal assignement nodes
        conditional_assignement_nodes: List[nodes.Node] = []
        new_backward_state = None

        # A reversed topological sort is a topological sort on the reverse graph
        for node in reversed(
                list(
                    dutils.dfs_topological_sort(subgraph,
                                                subgraph.source_nodes()))):

            try:
                # If this node is a part of the conditional assignement block, we skip it
                if node in conditional_assignement_nodes:
                    continue

                # Output names on the forward node
                # (for which the gradient will be connected as an input on the reverse node)
                given_gradients = [
                    edge.src_conn for edge in subgraph.out_edges(node)
                    if _path_src_node_in_subgraph(edge, subgraph)
                ]

                # Input names on the forward node that gradients should be generated for
                # note that the edge for the conditional is not included
                required_gradients = [
                    edge.dst_conn for edge in subgraph.in_edges(node)
                    if _path_src_node_in_subgraph(edge, subgraph)
                    and self.sdfg.arrays[edge.data.data].dtype != dace.bool
                ]

                reversed_node, backward_result = self._get_reverse_node(
                    forward_state, backward_state, node, given_gradients,
                    required_gradients)

                self.reverse_map[node] = reversed_node
                self.result_map[node] = backward_result

                # Connect the required inputs of the reverse node:
                # the gradients ...
                self._connect_given_gradients(forward_state=forward_state,
                                              backward_state=backward_state,
                                              subgraph=subgraph,
                                              forward_node=node)

                # ... and any required input values from the forward pass
                ####################################
                # Determine which forward inputs we need to connect.
                # these are the in_connectors on the reverse node, minus what has already been connected.
                already_connected = {
                    e.dst_conn
                    for e in backward_state.in_edges(reversed_node)
                }
                required_inputs = set(
                    reversed_node.in_connectors).difference(already_connected)
                required_inputs = {c: c for c in required_inputs}
                self._connect_forward_inputs(forward_state, backward_state,
                                             node, reversed_node,
                                             required_inputs)

                if isinstance(node, nodes.AccessNode):

                    # this means we are writing out a grad to an array.
                    # initialize the gradient if it hasn't been initialized already (this can also happen in
                    # _connect_given_gradients
                    array_grad_name = self.array_grad_name(node.data)
                    if array_grad_name not in self.backward_sdfg.arrays:
                        # this grad hasn't been written before: initialize it
                        self._add_gradient_data_descriptor(node.data)

                    # we need to make all incoming gradients sum
                    if backward_state.in_degree(reversed_node) > 1:

                        # Add a wcr to all the writes to the AccessNode
                        for edge in backward_state.in_edges(reversed_node):
                            # Add wcr to the memlet
                            for tree_edge in backward_state.memlet_tree(edge):
                                tree_edge.data.wcr = "lambda x, y: x + y"

                    elif backward_state.in_degree(reversed_node) == 1:
                        self._set_wcr_sum_if_needed(
                            forward_state, backward_state,
                            backward_state.in_edges(reversed_node)[0])

                # If this node is a tasklet with a condition, we add some modification to the backward state
                elif (isinstance(node, nodes.Tasklet)
                      and self._conditional_tasklet(node)) or (
                          isinstance(node, nodes.NestedSDFG) and
                          self._conditional_nested_sdfg(forward_state, node)):
                    # extract the conditional assignement block or fail if this is an unexpected structure
                    conditional_block = self._extract_conditional_array_assignement_block(
                        forward_state=forward_state,
                        tasklet_node=node,
                        subgraph=subgraph)

                    # add these nodes to be skipped in the future
                    conditional_assignement_nodes.extend(conditional_block)

                # If the node is an AccessNode and it is being overwritten in the forward pass,
                # we need to zero-out the gradients of the overwritten values
                if isinstance(node, nodes.AccessNode):
                    # Check if there is an incoming edge to this node
                    incoming_edges = forward_state.in_edges(node)

                    # If there is an incoming edge, we need to zero-out the gradient
                    for edge in incoming_edges:

                        # Check, if possible, if the written subset is not zero
                        write_size = edge.data.subset.num_elements()

                        # Check if the node doesn't have a wcr
                        # If it does this is not an overwrite and the gradients should not be cleared
                        has_wcr = edge.data.wcr is not None

                        # Check if the edge is dynamic, this means not all values are overwritten
                        # We will skip zeroeing out the gradient in this case
                        if edge.data.dynamic:
                            Warning(
                                "Dynamic memlets are not fully supported in the reverse pass. "
                                "The gradient of the overwritten values may not be zeroed out."
                            )
                        if not has_wcr and not edge.data.dynamic:
                            # Determine if we need to zero out the gradient
                            zero_out = not (isinstance(write_size, int)
                                            and write_size == 0)

                            # We need to zero out the same memlet accesses in the backward pass
                            if zero_out:
                                pass
                                # DEBUG code
                                if "tmp" not in node.data and "cavity_flow" in self.sdfg.name:
                                    # if forward_state.label != "call_40" and "tmp" not in node.data and "cavity_flow" in self.sdfg.name:
                                    self._zero_out_gradient(
                                        forward_state=forward_state,
                                        forward_node=node,
                                        memlet=edge.data)

                # Clean up of isolated nodes
                # We will have an isolated node if it is not connected to any other node in the state view
                # And it has not been cleared out if it is an AccessNode
                # Isolated nodes should only appear from clearing out gradients
                if not any(e.src in subgraph.nodes()
                           for e in forward_state.in_edges(node)) and not any(
                               e.dst in subgraph.nodes()
                               for e in forward_state.out_edges(node)):
                    if isinstance(
                            node,
                            nodes.AccessNode) and node not in self.zeroed_out:
                        backward_state.remove_node(reversed_node)

            except AutoDiffException as e:
                raise AutoDiffException("Failed at node {}: {}".format(
                    node, str(e))) from e

    def _get_backward_state(self, state: SDFGState) -> SDFGState:
        """
        Given a state in the forward SDFG, return the equivelent state in the backward SDFG.
        """
        # make sure this state is in this SDFG
        assert state in self.sdfg.states()
        # make sure we already initiated the reversal for this node
        assert state in self.reversed_states_map
        # get the backward state for this node
        return self.reversed_states_map[state]

    def _set_wcr_sum_if_needed(self,
                               forward_state: SDFGState,
                               backward_state: SDFGState,
                               edge: dgraph.MultiConnectorEdge,
                               summation_node: bool = False):
        """ Set the WCR to sum for all edges along the path of edge, if needed.
            This function will also add gradient initialization to zero if necessary.
            The initialization is necessary if there will be a wcr or if the write will be to only a subset of the array.
            :param edge: the root edge to start from
            :param summation_node: True if this node is a part of a summation node for gradient accumulation
        """

        inverse_array_grad_map = {v: k for k, v in self.array_grad_map.items()}

        add_wcr = False

        # This method assumes that the memlet tree is iterated from the root backwards
        for path_edge in backward_state.memlet_tree(edge):
            data_name = path_edge.data.data
            if data_name in inverse_array_grad_map and inverse_array_grad_map[
                    data_name] in self.conflicted_gradient_buffers:
                add_wcr = True
                # NOTE even though init_grad is called below, the gradient
                # buffer will not actually be zeroed when
                break

            # Set the wcr to sum temporarily so that the following works
            # Here, we are checking if there are possible conflicting writes
            # To the same node

            # We need to manually set the start block of the SDFG so that the following works
            try:
                start_state = self.sdfg.start_state
            except (dace.sdfg.graph.NodeNotFoundError, ValueError):
                source_nodes = self.sdfg.source_nodes()
                # Because we are adding the reversed states then connecting them
                # There will be more than a single source node which confuses the start_state function
                source_nodes = [
                    n for n in source_nodes if "reversed" not in n.label
                ]
                if len(source_nodes) != 1:
                    raise AutoDiffException(
                        "Can't figure out the start block of the SDFG." +
                        " is_write_conflicted_with_reason will likely fail")
                self.sdfg.start_block = source_nodes[0].block_id
            old_wcr = path_edge.data.wcr
            path_edge.data.wcr = "lambda x, y: x + y"
            if is_write_conflicted_with_reason(backward_state, path_edge):
                # if we have a write conflict, we need WCR
                add_wcr = True
            path_edge.data.wcr = old_wcr

        # Special case for reads within loops
        within_loop, _ = self._state_within_loop(forward_state)

        # If this is a summation node we will treat this special case in the reverse_subgraph function
        if within_loop and not summation_node:
            # Check that the values read from this loop should accumelate at each iteration
            # TODO

            # Check that the write is to a golbal array and not a temorary
            if not self.backward_sdfg.arrays[edge.dst.data].transient:
                add_wcr = True

        # Check if any of the inputs from this accessnode will be used to contribute in a wcr way
        if not add_wcr:
            add_wcr = self._input_used_with_a_wcr(forward_state=forward_state,
                                                  backward_node=edge.dst)

        if add_wcr and edge not in self.no_wcr_edges:
            if "cavity" in self.sdfg.name and "tmp" in edge.dst.data:
                return
            for tree_edge in backward_state.memlet_tree(edge):
                tree_edge.data.wcr = "lambda x, y: x + y"

    def _input_used_with_a_wcr(self, forward_state: SDFGState,
                               backward_node: nodes.AccessNode):
        """
        Check if this node is used in the forward pass to write to using a wcr
        in this case, a wcr needs to be added to the gradients as well
        """
        forward_node = None
        # get the accessnode of the forward_pass
        for fwd_node, bwd_node in self.reverse_map.items():
            if bwd_node == backward_node:
                forward_node = fwd_node

        # TODO: in the case the forward node is not found
        # is this because of the first/last iteration exception
        if not forward_node:
            return False

        given_gradients_all_states = self._get_state_given_gradients(
            forward_state=forward_state)
        required_gradients_all_states = self._get_state_required_gradients(
            forward_state=forward_state)

        state_given_gradients: List[nodes.AccessNode] = []
        state_required_gradients: List[nodes.AccessNode] = []
        # add all of the write occurances of these nodes into the list
        for state_node in forward_state:
            if isinstance(
                    state_node, nodes.AccessNode
            ) and state_node.data in required_gradients_all_states:
                state_required_gradients.append(state_node)

        if forward_node not in state_required_gradients:
            return False

        state_given_gradients: List[nodes.AccessNode] = []
        # add all of the write occurances of these nodes into the list
        for state_node in forward_state:
            if isinstance(state_node, nodes.AccessNode
                          ) and state_node.data in given_gradients_all_states:
                state_given_gradients.append(state_node)

        # do reverse bfs starting from this new set of nodes
        backward_nodes = {
            n
            for e in forward_state.edge_bfs(state_given_gradients,
                                            reverse=True)
            for n in [e.src, e.dst]
        }

        forward_nodes = {
            n
            for e in forward_state.edge_bfs(forward_node)
            for n in [e.src, e.dst]
        }

        intersection = backward_nodes.intersection(forward_nodes)

        for node in intersection:
            if node in state_given_gradients:
                # check the writes to this node
                in_edges = forward_state.in_edges(node)
                for edge in in_edges:
                    edge_path = forward_state.memlet_path(edge)
                    for memlet in edge_path:
                        if memlet.data.wcr is not None:
                            return True

        return False

    def _set_wcr_if_needed(self, backward_state: SDFGState,
                           backward_node: nodes.Node,
                           edge: dstate.MultiConnectorEdge):
        """
        If this Access node represents a gradient that has already been used in other places.
        We want to accumulat the gradients and not overwrite them.
        """

        # Check if the forward node is an AccessNode
        if not isinstance(backward_node,
                          nodes.AccessNode) or edge in self.no_wcr_edges:
            return

        if "cavity" in self.sdfg.name and "tmp" in edge.dst.data:
            return
        # Otherwise, we add up the gradients, not overwrite them
        for tree_edge in backward_state.memlet_tree(edge):
            tree_edge.data.wcr = "lambda x, y: x + y"

    def _connect_given_gradients(self, forward_state: SDFGState,
                                 backward_state: SDFGState,
                                 subgraph: dstate.StateSubgraphView,
                                 forward_node: nodes.Node) -> SDFGState:
        """ 
        Connect the gradients of the outputs of forward_node as inputs to the corresponding reverse node. 
        """
        new_backward_state = None
        # First, create the data descriptot if this is an access node and it hasn't been added before
        if isinstance(forward_node, nodes.AccessNode):
            grad_name = self.array_grad_name(forward_node.data)
            if grad_name not in self.backward_sdfg.arrays:
                # This grad hasn't been written before: initialize it
                self._add_gradient_data_descriptor(forward_node.data)

        for edge in subgraph.out_edges(forward_node):
            if not _path_src_node_in_subgraph(
                    edge, subgraph) or edge.dst not in self.reverse_map:
                if edge.dst in self.conditional_block_entry:
                    backward_node = self.reverse_map[edge.src]
                    assert isinstance(edge.dst, nodes.MapEntry)
                    conditional_zero_out_an = self.conditional_block_entry[
                        edge.dst]
                    # Add an empty edge to skip the conditional block
                    backward_state.add_edge(conditional_zero_out_an, None,
                                            backward_node, None, Memlet())
                # skip connecting edges for which we don't need to generate grads.
                continue

            # Skip connecting boolean edges
            if self.sdfg.arrays[edge.data.data].dtype == dace.bool:
                # we also need to remove this connector otherwise it will be dangeling
                backward_node = self.reverse_map[edge.src]
                conn_to_remove = _invert_map_connector(edge.src_conn)
                assert conn_to_remove in backward_node.in_connectors
                assert backward_node.remove_in_connector(conn_to_remove)
                if len(backward_node.in_connectors) == 0:
                    self._connect_conditional_map_exist(
                        forward_state=forward_state,
                        backward_state=backward_state,
                        backward_map_exit=backward_node,
                        fwd_tasklet=edge.dst)
                continue

            src_node, output_conn, dest_node, input_conn, fwd_memlet = edge

            memlet = copy.deepcopy(fwd_memlet)

            # Remove the WCR since these are now read edges
            memlet.wcr = None

            grad_name = self.array_grad_name(memlet.data)
            if grad_name not in self.backward_sdfg.arrays:
                # This grad hasn't been written before: initialize it
                self._add_gradient_data_descriptor(memlet.data)

            # We should not rely on the memlet data because that depends on the subset and other subset attibutes
            # If this is an access node, and the memlet data is not the same as the AN data
            memlet.data = grad_name

            # Check of the values have been zeroed out
            backward_dst_node = self.reverse_map[dest_node]
            if backward_dst_node in self.zeroed_out:
                # The values will be zeroed out in the backward node
                # We use the transient array instead
                copied_zeroed_nodes = self.zeroed_out[backward_dst_node]
                if len(copied_zeroed_nodes) == 1:
                    backward_dst_node = copied_zeroed_nodes[0]
                else:
                    for node in copied_zeroed_nodes:
                        # Get the memlet to this node
                        zero_in_dege = backward_state.in_edges(node)
                        assert len(zero_in_dege) == 1
                        zeroed_memlet = zero_in_dege[0].data
                        if zeroed_memlet.subset == edge.data.subset:
                            backward_dst_node = node
                            break

                memlet.data = backward_dst_node.data

                # We also need to Add an empty edge from the cleared node to where the data will be used
                tmp_clear_node_out_edges = backward_state.out_edges(
                    backward_dst_node)
                for e in tmp_clear_node_out_edges:
                    if e.data.data is None and e.data.subset is None and e.data.other_subset is None:
                        clearing_map_entry = e.dst
                        assert isinstance(clearing_map_entry, nodes.MapEntry)
                        clearing_map_exit = backward_state.exit_node(
                            clearing_map_entry)
                        assert isinstance(clearing_map_exit, nodes.MapExit)
                        # Check that this only has a single output edge and get the destination
                        assert backward_state.out_degree(
                            clearing_map_exit) == 1
                        cleared_out_node = backward_state.out_edges(
                            clearing_map_exit)[0].dst
                backward_node = self.reverse_map[forward_node]
                backward_state.add_edge(cleared_out_node, None, backward_node,
                                        None, dace.Memlet())

                # If this is a connection between two access nodes we need to flip the memlet subsets
                if isinstance(forward_node, nodes.AccessNode):
                    # Special case for when the two access nodes are the same
                    if forward_node.data == dest_node.data and fwd_memlet.other_subset is not None:
                        new_memlet = dace.Memlet(
                            data=self.reverse_map[forward_node].data,
                            subset=fwd_memlet.other_subset,
                            other_subset=fwd_memlet.subset)
                    else:
                        new_memlet = dace.Memlet(
                            data=self.reverse_map[forward_node].data,
                            subset=fwd_memlet.subset if fwd_memlet.data
                            == forward_node.data else fwd_memlet.other_subset,
                            other_subset=fwd_memlet.other_subset
                            if fwd_memlet.data == forward_node.data else
                            fwd_memlet.subset)
                    memlet = new_memlet

            new_edge = backward_state.add_edge(
                backward_dst_node,
                self._lookup_required_grad_name(dest_node, input_conn),
                self.reverse_map[forward_node],
                self._lookup_given_grad_name(forward_node, output_conn),
                memlet,
            )

            # Change the access data in the memlet path if it has been zeroed out
            # Calling the memlet path while reversing will raise an error
            # Because the map has not been completely added for the backward state yet
            # We also don't need to do anything for an AccessNode -> AccessNode connection
            if (not isinstance(forward_node, (nodes.MapExit, nodes.MapEntry))
                ) and not (isinstance(forward_node, nodes.AccessNode)
                           and isinstance(dest_node, nodes.AccessNode)):
                # Check if we can call the memlet path on new_edge safely
                path = backward_state.memlet_path(new_edge)

                # Get the source access node in the path
                source_access_node = list(path)[0].src
                if isinstance(source_access_node, nodes.AccessNode):
                    # Check if this is a zeroed out node
                    in_values = any(source_access_node in values
                                    for values in self.zeroed_out.values())
                    if source_access_node.data != memlet.data and in_values:
                        memlet.data = source_access_node.data
            self._set_wcr_if_needed(
                backward_state=backward_state,
                backward_node=self.reverse_map[forward_node],
                edge=new_edge)

        return new_backward_state

    def _get_all_path_edges(
        self, state: SDFGState, source: nodes.Node,
        starting_edge: dgraph.MultiConnectorEdge
    ) -> List[dgraph.MultiConnectorEdge]:
        """
        We will start from the target node and go back until we reach the destination.
        Starting edge should be an in node 
        """
        all_edges = []
        memlet_path = state.memlet_path(starting_edge)
        all_edges += memlet_path
        first_source = memlet_path[0].src
        if first_source == source:
            return all_edges

        # If there is only one edge coming to the first node
        if state.in_degree(first_source) == 1:
            edge = state.in_edges(first_source)[0]
            memlet_path = state.memlet_path(edge)
            all_edges += memlet_path
            first_source = memlet_path[0].src
            if first_source == source:
                return all_edges

        raise AutoDiffException("Can't easily find path. Upgrade function.")

    def _connect_forward_accessnode_not_overwritten(
            self,
            forward_state: SDFGState,
            backward_state: SDFGState,
            forward_node: nodes.AccessNode,
            target_node: nodes.Node,
            starting_edge: dgraph.MultiConnectorEdge,
            replicated_node: nodes.AccessNode = None):
        """
        Replicate and connect the forward AccessNode to the requesting node in the backward pass.
        Because the AccessNode has not been overwritten, we just need to create the same connection
        in the backward pass.
        """

        # First, replicate the AccessNode and add it to the backward pass
        # If it has not already been replicated and passed as a parameter
        if replicated_node is None:
            replicated_node = copy.deepcopy(forward_node)
            backward_state.add_node(replicated_node)
            if self.separate_sdfgs:
                # Need to copy over the descriptor from the forward pass
                data_name = replicated_node.data
                data_desc = copy.deepcopy(forward_node.desc(self.sdfg))
                if data_name not in self.backward_sdfg.arrays:
                    self.backward_sdfg.add_datadesc(data_name, data_desc)

                # We also need to forward this array
                if data_name not in self.backward_input_arrays:
                    # If the data is needed inside a NestedSDFG
                    # This will make sure the added array is correcyly forwarded
                    # and an in connector to the NestedSDFG is added
                    self.backward_input_arrays[data_name] = data_desc

        # We replicate the excat link between this forward access node and the target node
        # Get all the edges in the path
        all_edges_inbetween = self._get_all_path_edges(
            state=forward_state,
            source=forward_node,
            starting_edge=starting_edge)

        # A dictionary to keep track of temporary nodes in the path
        replicated_tmp_nodes = []

        # For each edge in the path
        for edge in all_edges_inbetween:
            src, src_conn, dst, dst_conn, data = edge
            bwd_src, bwd_src_conn, bwd_dst, bwd_dst_conn, bwd_data = src, src_conn, dst, dst_conn, copy.deepcopy(
                data)

            # If the destination is a map entry,
            if isinstance(dst, nodes.MapEntry):
                # We need to get the corresponding map entry in the backward pass.
                bwd_dst = self._find_backward_entry_node_for_map_entry(
                    forward_state=forward_state,
                    backward_state=backward_state,
                    entry_node=dst)
                # Add the dst connector to the map
                assert bwd_dst.add_in_connector(bwd_dst_conn)

            # If the destination is a map entry,
            if isinstance(src, nodes.MapEntry):
                # We need to get the corresponding map entry in the backward pass.
                bwd_src = self._find_backward_entry_node_for_map_entry(
                    forward_state=forward_state,
                    backward_state=backward_state,
                    entry_node=src)
                # Add the src connector to the map
                assert bwd_src.add_out_connector(bwd_src_conn)

            if src is forward_node:
                # If this is the node we replicated
                bwd_src = replicated_node
            elif isinstance(src, nodes.AccessNode):
                # This is a temporary AccessNodes
                # we should have already seen and replicated this
                assert src in replicated_tmp_nodes
                bwd_src = replicated_tmp_nodes[src]

            if dst is target_node:
                # If this is the final connection node
                bwd_dst = self.reverse_map[dst]
            elif isinstance(dst, nodes.AccessNode):
                # This is a temporary AccessNodes
                # we want to replicate and add it to the path
                bwd_dst = copy.deepcopy(dst)
                backward_state.add_node(bwd_dst)
                replicated_tmp_nodes[dst] = bwd_dst

            # Modify the data in the memlet in case the array is replicated outside of the function
            bwd_data.data = replicated_node.data

            # Add the edge to the backward state
            backward_state.add_edge(bwd_src, bwd_src_conn, bwd_dst,
                                    bwd_dst_conn, bwd_data)

        # If we just connected a view, we need to remove the view in connector
        data_desc = self.sdfg.arrays[forward_node.data]
        if isinstance(forward_node, nodes.AccessNode) and isinstance(
                data_desc, dt.View):
            if self.separate_sdfgs:
                # Remove the view connector
                assert replicated_node.remove_in_connector("views")
            else:
                # if this is a view, we need to connect it to the AccessNode it is viewing
                edge_src_in_edge = forward_state.in_edges(forward_node)

                # a view should only have one incoming edge
                assert len(edge_src_in_edge) == 1
                edge_src_in_edge = edge_src_in_edge[0]

                # replicate the viewed node and its memlet and connect it
                view_origin = edge_src_in_edge.src
                replicated_view = copy.deepcopy(view_origin)
                view_memlet = copy.deepcopy(edge_src_in_edge.data)
                if self.separate_sdfgs:
                    # if the sdfgs are separate, we need to add the descriptor for this data
                    origin_desc = self.sdfg.arrays[view_origin.data]
                    origin_desc.transient = False
                    backward_state.sdfg.add_datadesc(view_origin.data,
                                                     origin_desc)
                backward_state.add_edge(replicated_view, None, replicated_node,
                                        "views", view_memlet)

    def _connect_forward_accessnode(self, forward_state: SDFGState,
                                    backward_state: SDFGState,
                                    forward_node: nodes.AccessNode,
                                    target_node: nodes.Node,
                                    starting_edge: dgraph.MultiConnectorEdge,
                                    recomputation_nsdfg, strategy: str):
        """
        We need to forward an array from the forward pass to the backward pass.
        To do this we first check if this array has been overwritten or not.
        If the array has not been overwritten, we just need to replicate it
        in the backward pass and then forward it. 
        If the array has been overwritten, we pick a strategy for this AN:
            - Store strategy: 
                - We modify the forward pass to save the values in a new array
                - Connect this new array to the node in the backward pass
            - Recomputation:
                - Add the recomputation as a NestedSDFG
                - Connect the output of the NestedSDFG to the node in the backward pass
        """

        # First, we check if the node has been overwritten
        overwritten, recomputable = self._check_node_overwrite(
            forward_state=forward_state, node=forward_node)

        # Boolean indicating wether we should fall back to storing
        fallback = False
        if strategy == "recompute" and recomputable:
            try:
                print(f"Recomputing {forward_node.data}")
                if recomputation_nsdfg is None:
                    recomputation_nsdfg = self._get_recomputation_nsdfg(
                        forward_state, target_an=forward_node)
                self._resolve_overwrite_with_recomputation(
                    recomputation_nsdfg=recomputation_nsdfg,
                    forward_state=forward_state,
                    backward_state=backward_state,
                    target_an=forward_node,
                    target_node=target_node,
                    starting_edge=starting_edge)
            except:
                # If anything goes bad, print a warning and fall back to storing
                print(
                    f"AutoDiff Warning: failed to recompute {forward_node.data}. Falling back to storing"
                )
                fallback = True

        if strategy == "store" or (strategy == "recompute"
                                   and not recomputable) or fallback:
            # We store if:
            #   - This was the specified strategy
            #   - We tried to recompute a program input
            #   - We tried to recompute something that didn't work and we're falling back to storing

            # The data has been overwritten
            if not overwritten:
                # We still have access to this data
                self._connect_forward_accessnode_not_overwritten(
                    forward_state, backward_state, forward_node, target_node,
                    starting_edge)
                return

            self._resolve_overwrite_with_store(forward_state=forward_state,
                                               backward_state=backward_state,
                                               forward_node=forward_node,
                                               target_node=target_node,
                                               starting_edge=starting_edge)

    def _resolve_overwrite_with_recomputation(
        self,
        recomputation_nsdfg: nodes.NestedSDFG,
        forward_state: SDFGState,
        backward_state: SDFGState,
        target_an: nodes.AccessNode,
        target_node: nodes.Node,
        starting_edge: dstate.MultiConnectorEdge,
    ):
        """
        """

        # Add the nsdfg where it is required
        self._connect_recomputation_nsdfg(forward_state=forward_state,
                                          backward_state=backward_state,
                                          nsdfg=recomputation_nsdfg,
                                          target_an=target_an,
                                          target_node=target_node,
                                          starting_edge=starting_edge)

    def _prune_decendants_recomputation_nsdfg(self, forward_state: SDFGState,
                                              target_an: nodes.AccessNode,
                                              nsdfg: nodes.NestedSDFG):
        """
        1: From this Nested-SDFG, we remove everything that will be executed after the target access node to be recomputed
        2: Prune the unnecessary computation inside the forward state 
            Note: this is even necessary sometimes since the output could be overwritten in the same state
        """

        # 1
        # Get the states order for the nested_sdfg
        states_order: List[SDFGState] = _get_state_topological_order(
            nsdfg.sdfg)
        state_index = states_order.index(forward_state)
        decendant_states: List[SDFGState] = states_order[state_index:]
        assert decendant_states.pop(0) == forward_state

        # Check if the target state is within a loop
        target_within_loop, target_loop = self._state_within_loop(
            forward_state)

        # We will save the states that are within the same loop because they require special treatement
        same_loop_states: List[SDFGState] = []
        for state in decendant_states:
            # We want to avoid removing the decendant states that are inside the same loop region
            if target_within_loop:
                decendant_within_loop, decendant_loop = self._state_within_loop(
                    state)
                if decendant_within_loop and decendant_loop == target_loop:
                    # If the state is within the same loop, we don't remove it
                    same_loop_states.add(state)
                    continue

            # Remove the state from the nested_sdfg
            parent = state.parent_graph
            parent.remove_node(state)

        # Cleanup empty LoopRegions if any
        for node in nsdfg.sdfg.all_nodes_recursive():
            if isinstance(node, LoopRegion) and len(node.nodes()) == 0:
                parent = node.parent_graph
                parent.remove_node(node)

        # 2
        # Within the same state
        if target_within_loop:
            # For now we keep all of the computation inside the loop
            # TODO: if there is an overwrite to the same array in the decendnat computation
            # We need to make a special case for the last iteration of the loop where the
            # else branch of this if is executed and a spacial version of the loop is added
            pass
        else:
            # If the target state is not within a loop
            # We remove all the decendant computation from the graph

            # Do a reverse bfs to get all the necessary computation
            backward_nodes = {
                n
                for e in forward_state.edge_bfs(target_an, reverse=True)
                for n in [e.src, e.dst]
            }

            # Remove everything else
            decendant_nodes = set(forward_state.nodes()) - backward_nodes

            for node in decendant_nodes:
                if node is not target_an:
                    forward_state.remove_node(node)

    def _prune_acendant_recomputation_nsdfg(self, forward_state: SDFGState,
                                            target_an: nodes.AccessNode,
                                            nsdfg: nodes.NestedSDFG):
        """
        Removes the unnecesary computation done before the main computation.
        To do this we wil go through the graph in reverse bfs and only keep the computation that is contributing to this array
        The pruning will be done on a state-per-state basis
        """

    def _prune_recomputation_sdfg(self, forward_state: SDFGState,
                                  target_an: nodes.AccessNode,
                                  nsdfg: nodes.NestedSDFG):
        """
        1: From this Nested-SDFG, we remove everything that will be executed after the target access node to be recomputed
        2: Prune the unnecessary computation inside the forward state 
            Note: this is even necessary sometimes since the output could be overwritten in the same state
        3: From the target access node, we go backward in the graph and see what elements are required to get this array
        """

        # 1 and 2
        self._prune_decendants_recomputation_nsdfg(forward_state=forward_state,
                                                   target_an=target_an,
                                                   nsdfg=nsdfg)

        # 3
        self._prune_acendant_recomputation_nsdfg(forward_state=forward_state,
                                                 target_an=target_an,
                                                 nsdfg=nsdfg)

    def _rename_desciptors_for_recomputation_nsdfg(self,
                                                   nsdfg: nodes.NestedSDFG):
        """
        """
        # Get all the nodes to renmae in the NestedSDFG
        to_rename = []
        for inp in nsdfg.in_connectors:
            for node, parent in nsdfg.sdfg.all_nodes_recursive():
                if isinstance(
                        node, nodes.AccessNode
                ) and node.data == inp and parent.in_degree(node) > 0:
                    # This is an input that will be written to in the SDFG we need to rename it
                    to_rename.append(inp)
                    break

        if len(to_rename) > 0:
            # Add a new state to copy the data at the start of the SDFG
            initi_state = nsdfg.sdfg.add_state_before(
                nsdfg.sdfg.start_state, label=f"init_{nsdfg.label}")

        # Rename the descriptors in the nested SDFG in addition to the in connector
        for name in to_rename:
            # Create a new array
            new_name = f"recomputation_{name}"

            # Change the accessnodes in the NestedSDFG
            for node, parent in nsdfg.sdfg.all_nodes_recursive():
                if isinstance(node, nodes.AccessNode) and node.data == name:
                    node.data = new_name

            # Change the memlets in the SDFG
            for edge, parent in nsdfg.sdfg.all_edges_recursive():
                # Skip interstate edges
                if isinstance(edge.data, dace.InterstateEdge):
                    continue

                if edge.data.data == name:
                    edge.data.data = new_name

            # Add the desciptor
            old_desc = nsdfg.sdfg.arrays[name]
            new_desc = copy.deepcopy(old_desc)

            # Check if this is the output of the recomputation block
            if name not in nsdfg.out_connectors:
                new_desc.transient = True
            else:
                new_desc.transient = False

            nsdfg.sdfg.add_datadesc(name=new_name, datadesc=new_desc)

            # Add a copy operation between the input node and the new descriptor
            input_node = nodes.AccessNode(name)
            new_node = nodes.AccessNode(new_name)
            initi_state.add_node(input_node)
            initi_state.add_node(new_node)

            # Add memory copy edge
            initi_state.add_edge(input_node, None, new_node, None,
                                 self.sdfg.make_array_memlet(name))

            # Change the output if necessary
            if name in nsdfg.out_connectors:
                nsdfg.remove_out_connector(name)
                nsdfg.add_out_connector(new_name)

    def _get_recomputation_nsdfg(
            self, forward_state: SDFGState,
            target_an: nodes.AccessNode) -> nodes.NestedSDFG:
        """
        Given an AccessNode for data that needs to be forwarded from the forward pass to the backward pass,
        Return a nested SDFG that recomputes this data from input data.
        """
        # TODO: Get the correct recomputation nsdfg for loops
        nsdfg_label = "recomputation_nsdfg_" + target_an.data

        # Initially, we will replicate the whole SDFG into a Nested-SDFG and connect it
        nsdfg = nodes.NestedSDFG(label=nsdfg_label,
                                 sdfg=copy.deepcopy(
                                     self.original_forward_sdfg),
                                 inputs=self.sdfg.arg_names,
                                 outputs=[target_an.data])

        # We need to make sure the output inside the NestedSDFG is not a transient (anymore)
        nsdfg.sdfg.arrays[target_an.data].transient = False

        # Find the same target node and state in the nsdfg
        nsdfg_forward_state: SDFGState = None
        nb_occurances = 0
        for state in nsdfg.sdfg.states():
            if state.label == forward_state.label:
                nsdfg_forward_state = state
                nb_occurances += 1

        # Sanity check
        assert nb_occurances == 1
        assert nsdfg_forward_state

        # Find the target AccessNode within the state
        nsdfg_target_node: nodes.AccessNode = None
        nb_occurances = 0
        for node in nsdfg_forward_state.nodes():
            if isinstance(
                    node, nodes.AccessNode
            ) and node.data == target_an.data and nsdfg_forward_state.node_id(
                    node) == forward_state.node_id(target_an):
                nsdfg_target_node = node
                nb_occurances += 1

        # Sanity check
        assert nb_occurances == 1
        assert nsdfg_target_node

        self._prune_recomputation_sdfg(nsdfg=nsdfg,
                                       forward_state=nsdfg_forward_state,
                                       target_an=nsdfg_target_node)

        # Change descriptors if the inputs are written to
        self._rename_desciptors_for_recomputation_nsdfg(nsdfg=nsdfg)

        return nsdfg

    def _connect_recomputation_nsdfg(self, forward_state: SDFGState,
                                     backward_state: SDFGState,
                                     target_an: nodes.AccessNode,
                                     target_node: nodes.Node,
                                     nsdfg: nodes.NestedSDFG,
                                     starting_edge: dstate.MultiConnectorEdge):
        """
        
        """
        initialization_state = None
        # Connect all the SDFG inputs to the nested SDFG
        # First, add the nested sdfg
        for input in nsdfg.in_connectors.keys():
            # For each argument
            input_name = input if "recomputation_" not in input else input[14:]

            # Get the first instance of this AN in the SDFG
            first_instance = None
            for node, parent in self.sdfg.all_nodes_recursive():
                if isinstance(node, nodes.AccessNode) and node.data == input:
                    first_instance = node
                    first_node_state = parent
                    break

            assert first_instance

            # # Check if this input is overwritten
            # overwritten, _ = self._check_node_overwrite(forward_state=first_node_state, node=first_instance)

            # if overwritten:
            #     # Store the input in an initial state
            #     if input in self.stored_inputs:
            #         # Already has been copied
            #         new_an = copy.deepcopy(self.stored_inputs[input])
            #         input_name = new_an.data
            #     else:
            #         # Create a storing state
            #         if initialization_state is None:
            #             for state in self.state_order:
            #                 if "call" in state.label:
            #                     start_state = state
            #             initialization_state = self.sdfg.add_state_before(start_state, label="store_inputs_state")

            #             # For conformity, we will add an empty state representing the reversal of this state
            #             reversed_init_state = SDFGState("reversed_store_inputs_state")
            #             self.backward_sdfg.add_state(reversed_init_state)
            #             reversed_init_state.parent_graph = initialization_state.parent_graph
            #             self.reversed_states_map[initialization_state] = reversed_init_state

            #         # Create a new array and copy the data to it
            #         new_name = f"stored_input_{input}"

            #         # Add the desciptor
            #         old_desc = nsdfg.sdfg.arrays[input]
            #         new_desc = copy.deepcopy(old_desc)
            #         new_desc.transient = True
            #         self.sdfg.add_datadesc(name=new_name, datadesc=new_desc)

            #         # Add a copy operation between the input node and the new descriptor
            #         input_node = nodes.AccessNode(input)
            #         new_an = nodes.AccessNode(new_name)
            #         initialization_state.add_node(input_node)
            #         initialization_state.add_node(new_an)

            #         # Add memory copy edge
            #         initialization_state.add_edge(input_node, None, new_an, None, self.sdfg.make_array_memlet(input))

            #         # Add the stored input to a dictionary
            #         self.stored_inputs[input] = new_an
            #         input_name = new_an.data
            # else:
            #     # Create the access Node for this argument
            #     new_an = nodes.AccessNode(input_name)

            new_an = nodes.AccessNode(input_name)
            backward_state.add_node(new_an)

            # Create a memlet passing all the data to the nested-SDFG
            memlet = self.sdfg.make_array_memlet(input_name)

            # Add the connection to the nested SDFG
            backward_state.add_edge(new_an, None, nsdfg, input, memlet)

        # Write the data to a new access node in the backward state
        # Add a new AccessNode and array to the forward pass
        # First, check if a recomputated array with this name already exists
        if "recomputed_" + target_an.data not in self.backward_sdfg.arrays:
            new_recomp_node_name = "recomputed_" + target_an.data
        else:
            i = 0
            while True:
                if f"recomputed_{i}_" + target_an.data not in self.backward_sdfg.arrays:
                    new_recomp_node_name = f"recomputed_{i}_" + target_an.data
                    break
                i += 1

        # Get the new array shape
        # This will be the shape of the current array
        shape: List[int] = list(self.sdfg.arrays[target_an.data].shape)

        # Add the array descriptor and AccessNode to the forward state
        original_desc = target_an.desc(forward_state)
        new_recomp_node = backward_state.add_array(
            name=new_recomp_node_name,
            shape=shape,
            dtype=original_desc.dtype,
            transient=True,
        )
        new_recomp_node.setzero = True

        # Create a memlet passing all the data to the nested-SDFG
        memlet = self.sdfg.make_array_memlet(new_recomp_node.data)

        nsdfg_out_conn = list(nsdfg.out_connectors.keys())
        assert len(nsdfg_out_conn) == 1
        nsdfg_out_conn = nsdfg_out_conn[0]

        # Connect the output of the NestedSDFG
        backward_state.add_edge(nsdfg, nsdfg_out_conn, new_recomp_node, None,
                                memlet)

        # Connect the new AccessNode to the required computation
        self._connect_forward_accessnode_not_overwritten(
            forward_state=forward_state,
            backward_state=backward_state,
            forward_node=target_an,
            target_node=target_node,
            starting_edge=starting_edge,
            replicated_node=new_recomp_node)

    def _resolve_overwrite_with_store(
            self, forward_state: SDFGState, backward_state: SDFGState,
            forward_node: nodes.AccessNode, target_node: nodes.Node,
            starting_edge: dstate.MultiConnectorEdge):
        """
        Given the AccessNode pointing to the data required by the backward pass,
        We will save the values of this array in a new array and forward it to the backward pass.
        """

        # Modify the forward pass to save the data in a new array
        new_stored_array, memlets = self._store_data(
            forward_state=forward_state,
            backward_state=backward_state,
            forward_an=forward_node,
            target_node=target_node,
            edge=starting_edge)

        # Connect the new array to the target node
        self._connect_stored_data_to_target(forward_state=forward_state,
                                            backward_state=backward_state,
                                            source_node=new_stored_array,
                                            forward_node=forward_node,
                                            starting_edge=starting_edge,
                                            memlets=memlets,
                                            target_node=target_node)

    def _get_overwrite_resolution_strategy(
            self) -> Tuple[List[bool], List[nodes.NestedSDFG]]:
        """
        Choose a strategy for resolving overwritten data that we need to forward to the backward passs.
        If the user wants a specific strategy, we use it.
        Otherwise, we evaluate what strategy is best for this specific node.
        """
        strategy_choice: List[bool] = []
        recomputation_nsdfgs: List[nodes.NestedSDFG] = []

        # As preprocessing step,
        # We will store all of the global program inputs,
        # if they are required for the backward pass
        # NOTE: This can be relaxed since if an input is not overwritten
        # if can be recomputed
        to_remove = []
        for i, (forward_state, backward_state, access_node, node,
                edge) in enumerate(self._forward_data):
            if access_node.data not in self.sdfg.arg_names:
                continue

            # Store the input
            self._connect_forward_accessnode(forward_state, backward_state,
                                             access_node, node, edge, None,
                                             "store")

            # Remove this element from the list of the data to forward
            to_remove.append(i)

        # Remove elements from the list of data to be forwarded
        self._forward_data = [
            item for idx, item in enumerate(self._forward_data)
            if idx not in to_remove
        ]

        if self.strategy == "store_all":
            strategy_choice = ["store"] * len(self._forward_data)

            # A recomputation block is not necessary
            recomputation_nsdfgs = [None] * len(self._forward_data)
        elif self.strategy == "recompute_all":
            strategy_choice = ["recompute"] * len(self._forward_data)

            # We will delay getting the recomputation block for now
            recomputation_nsdfgs = [None] * len(self._forward_data)
        elif self.strategy == "user_defined":
            if self.data_to_recompute is None:
                raise AutoDiffException(
                    "The overwrite resolution strategy is User Defined "
                    "but no recomputation list has been provided."
                    "Please set the data_to_recompute parameter.")

            for forward_state, backward_state, access_node, node, edge in self._forward_data:

                if access_node.data in self.data_to_recompute:
                    try:
                        nsdfg = self._get_recomputation_nsdfg(
                            forward_state, access_node)
                        choice = "recompute"
                    except:
                        print(
                            f"WARNING! couldn't get the recomputation nested SDFG for {access_node.label}"
                        )
                        nsdfg = None
                        choice = "store"
                    recomputation_nsdfgs.append(nsdfg)
                    strategy_choice.append(choice)
                else:
                    # We store everything else
                    recomputation_nsdfgs.append(None)
                    strategy_choice.append("store")
        elif self.strategy == "dynamic":
            # Solve the ILP and get the decision variables
            strategy_choice, recomputation_nsdfgs = self._solve_ilp_for_data()
        else:
            raise AutoDiffException(
                "Please specify a valid overwrite resolution strategy."
                "Expected either store_all, recompute_all, or dynamic"
                f"but got {self.strategy}")
        return strategy_choice, recomputation_nsdfgs

    def _solve_ilp_for_data(self):
        """
        Create and solve an ILP to decide on the best store-recompute combination for the desired data.
        """

        # Get the measurements sequence for the ILP
        strategy_choices, recomputation_nsdfgs = self._define_and_solve_ilp()

        # Solve the ILP and return the decision
        return strategy_choices, recomputation_nsdfgs

    def _get_data_computational_cost(
            self, recomputation_nsdfgs: List[nodes.NestedSDFG]) -> List[float]:
        """
        Get an estimate of the comuptational cost of recomputing the data that needs to be forwarded to the backward pass.
        """
        computational_costs = []
        for nsdfg in recomputation_nsdfgs:
            if nsdfg is None:
                # If the array cannot be recomputed, we add an infinit cost to make sure we store it
                # computational_costs.append(float('inf'))
                # TODO: this should raise an error
                computational_costs.append(100)
                continue

            # Get the operational intensity of the NSDFG
            op_in_map: Dict[str, sp.Expr] = {}
            c = 64 * 64  # Cache size in bytes.
            l = 64  # Cache line size in bytes.
            assumptions = {
            }  # Dictionary mapping SDFG symbols to concrete values
            # analyze_sdfg_op_in(nsdfg.sdfg, op_in_map, c * l, l, assumptions)
            # opin_res = (op_in_map[get_uuid(nsdfg.sdfg)])

            # Get the work and work depth
            w_d_map: Dict[str, sp.Expr] = {}
            analyze_sdfg(nsdfg.sdfg, w_d_map, get_tasklet_work_depth, [],
                         False)
            w_d_res = w_d_map[get_uuid(nsdfg.sdfg)]

            # Combine the three metrics with some weights
            alpha, beta, gamma = 0.4, 0.2, 0.4
            computational_costs.append(w_d_res[0] * alpha + w_d_res[1] * beta)

        return computational_costs

    def _define_and_solve_ilp(self):
        """
        Get the memory measurement sequence to be fed to the ilp solver as constraints
        """

        # Define the problem
        model = LpProblem(name=f"ILP-{self.sdfg.label}", sense=LpMinimize)

        recomputation_nsdfgs: List[nodes.NestedSDFG] = []
        storage_costs: List[int] = []

        # Dict of all the data that is within the loop
        loop_data: Dict[LoopRegion, nodes.AccessNode] = {}

        # Dict of the loops and data to be recomputed and their recomputation nsdfg
        loop_data_recomputation_nsdfg: Dict[Tuple[LoopRegion,
                                                  nodes.AccessNode],
                                            nodes.NestedSDFG] = {}

        # Dict of the data and its storage cost
        loop_storage_costs: Dict[nodes.AccessNode, int] = {}
        # Loop data to remove from the original list
        to_remove = []

        # Remove loop data from the forward data list to be treated separetly
        for i, (forward_state, backward_state, access_node, node,
                edge) in enumerate(self._forward_data):
            within_loop, loop = self._state_within_loop(forward_state)
            if within_loop:
                # Add it to the dictionary
                loop_data[loop] = access_node

                # Get the recomputation nsdfgs for the loop data
                nsdfg = self._get_recomputation_nsdfg(forward_state,
                                                      access_node)

                # Add it to the dictionary
                loop_data_recomputation_nsdfg[(loop, access_node)] = nsdfg

                # Get the storage cost for this access node
                size = 1
                for shape in self.sdfg.arrays[access_node.data].shape:
                    # Only accept int sizes for now
                    if not isinstance(shape, int):
                        raise AutoDiffException(
                            "Symbolic shapes not yet supported for the ILP")
                    size *= shape

                # Convert the shape to KiBs
                size = size * self.sdfg.arrays[
                    access_node.data].dtype.bytes / 1024

                loop_storage_costs[access_node] = size

                # Remove it from the forward_data dict
                to_remove.append(i)

        # Get the cost of recomputing the loop data
        loop_computation_costs = self._get_loop_recomputation_costs()

        # Define the decision variables for each loop
        loop_decs: Dict[LoopRegion, LpVariable] = []
        for i, (loop, access_node) in enumerate(
                loop_data_recomputation_nsdfg.keys()):
            start, end = self._extract_loop_region_info(loop)

            # TODO: Make sure the low and up bound are as expected
            if loop not in loop_decs:
                loop_decs[loop] = LpVariable(name=f"loop_v_{i}",
                                             lowBound=start,
                                             upBound=end,
                                             cat="Integer")

            # Get the cost of recomputing this access node in the loop
            cost = loop_computation_costs[loop, access_node]

            # Add the constraint to the loop
            model += pulp.lpSum(cost * loop_decs[loop]), "Maximize_Performance"

        # Clean up the forward data list
        self._forward_data = [
            data for i, data in enumerate(self._forward_data)
            if i not in to_remove
        ]

        # Get the recomputation NSDFGs for non-loop data
        for forward_state, backward_state, access_node, node, edge in self._forward_data:
            try:
                nsdfg = self._get_recomputation_nsdfg(forward_state,
                                                      access_node)
            except:
                print(
                    f"WARNING! couldn't get the recomputation nested SDFG for {access_node.label}"
                )
                nsdfg = None

            recomputation_nsdfgs.append(nsdfg)

            # Get the storage cost for this access node
            size = 1
            for shape in self.sdfg.arrays[access_node.data].shape:
                # Only accept int sizes for now
                if not isinstance(shape, int):
                    raise AutoDiffException(
                        "Symbolic shapes not yet supported for the ILP")
                size *= shape

            # Convert the shape to KiBs
            size = size * self.sdfg.arrays[access_node.data].dtype.bytes / 1024

            storage_costs.append(size)

        # Get the computational cost of each recomputation block
        computational_costs = self._get_data_computational_cost(
            recomputation_nsdfgs)

        # Define the decision variables for non-loop data
        decs: List[LpVariable] = []
        for i, nsdfg in enumerate(recomputation_nsdfgs):
            decs.append(LpVariable(name=f"v_{i}", cat="Binary"))

        # Add non loop data to the objective function
        model += pulp.lpSum(cost * (1 - decs[i]) for i, cost in enumerate(
            computational_costs)), "Maximize_Performance"

        # Get memory constraints
        # self._add_memory_constraints_to_ilp(model, decs, storage_costs, loop_sorage_costs,
        #                                     loop_data_recomputation_nsdfg)
        self._add_memory_constraints_to_ilp(model, decs, storage_costs, [],
                                            None,
                                            loop_data_recomputation_nsdfg)

        # Solve the ILP and return the decisions
        # Add the parameter for supressing print messages
        model.solve(pulp.PULP_CBC_CMD(msg=False))
        status = pulp.LpStatus[model.status]
        print(model)

        # Output results
        if status == "Infeasible":
            print(model)
            raise AutoDiffException(
                "ILP Couldn't be solved please check the inputs")
        choices = [
            "store" if pulp.value(dec) == 1.0 else "recompute" for dec in decs
        ]

        return choices, recomputation_nsdfgs

    def _get_loop_recomputation_costs(self):
        """
        Get the recomputation costs for data that will require running a sequential loop again. 
        This will return the cost of a single iteration of this loop. 
        """
        return []

    def _add_memory_constraints_to_ilp(
            self,
            model: LpProblem,
            decs: List[LpVariable],
            storage_costs: List[int],
            loop_decs: List[LpVariable],
            loop_sorage_costs: Dict[nodes.AccessNode, int],
            loop_recomputation_nsdfgs: Dict[Tuple[LoopRegion,
                                                  nodes.AccessNode],
                                            nodes.NestedSDFG],
            max_memory_usage: int = 8722000):
        """
        """
        # List of constraints to return
        constraints: List = []
        constraints.append(0)
        print(decs)
        sdfg_allocation_sizes: List[int] = []

        # Create an auxiliary variable that represents the PMU
        pmu = LpVariable(name=f"PMU", cat="Integer")

        # Call the code gen to determin where each allocation will happen
        # codegen.to_allocate is a dictionary mapping what to allocate in each scope
        codegen = framecode.DaCeCodeGenerator(self.sdfg)
        codegen.determine_allocation_lifetime(self.sdfg)

        # Add the global inputs as initial constraints
        for arg in self.sdfg.arg_names:
            # Get the size of the array associated with this access node
            size = 1
            for shape in self.sdfg.arrays[arg].shape:
                # Only accept int sizes for now
                if not isinstance(shape, int):
                    raise AutoDiffException(
                        "Symbolic shapes not yet supported for the ILP")
                size *= shape

            # Convert the shape to KiBs
            size = size * self.sdfg.arrays[arg].dtype.bytes / 1024
            sdfg_allocation_sizes.append(size)

            # Add the constraint
            new_constraint = constraints[-1] + size
            constraints.append(new_constraint)
            model += (pmu >= new_constraint, f"Constraint_{len(constraints)}")

        # Add global allocation constraints
        for _, _, first_node_instance, _, _, _ in codegen.to_allocate[
                self.sdfg]:
            # Get the size of the array associated with this access node
            size = 1
            for shape in self.sdfg.arrays[first_node_instance.data].shape:
                # Only accept int sizes for now
                if not isinstance(shape, int):
                    raise AutoDiffException(
                        "Symbolic shapes not yet supported for the ILP")
                size *= shape

            # Convert the shape to KiBs
            size = size * self.sdfg.arrays[
                first_node_instance.data].dtype.bytes / 1024
            sdfg_allocation_sizes.append(size)

            # Add the constraint
            new_constraint = constraints[-1] + size
            constraints.append(new_constraint)
            model += (pmu >= new_constraint, f"Constraint_{len(constraints)}")

        # Add the store constraints
        # Since we know the stored values will be used in a different state,
        # we know they will be allocated on the SDFG level
        for i, v in enumerate(decs):
            new_constraint = constraints[-1] + v * storage_costs[i]
            constraints.append(new_constraint)
            model += (pmu >= new_constraint, f"Constraint_{len(constraints)}")

        for loop, node in loop_recomputation_nsdfgs.keys():
            # cost = loop_sorage_costs[node]
            cost = 1
            low_bound, up_bound = self._extract_loop_region_info(loop)
            decision_variable = loop_decs[loop]
            new_constraint = constraints[-1] + (up_bound -
                                                decision_variable) * cost
            constraints.append(new_constraint)
            model += (pmu
                      >= new_constraint, f"Constraint_loop_{len(constraints)}")

        # Get the order of the states
        states_topological = list(self.sdfg.bfs_nodes(self.sdfg.start_state))

        # Identify the recomputation states
        # These are the states where the recomputation could be inserted
        recomputation_states: List[SDFGState] = []
        for _, backward_state, _, _, _ in self._forward_data:
            recomputation_states.append(backward_state)

        # Dictionary of state : set of last updated constraints
        state_constraints_dict = {}

        # Go through the states and add the allocation/deallocation accordingly
        for node in states_topological:
            if isinstance(node, LoopRegion):
                loop = node
                # Evaluate the peak memory usage of the loop body for a single iteration without recomputation
                # Evaluate the peak memory usage of the loop body for a single iteration with recomputation
                # Evaluate the leftover memory from an average iteration for the loop
                # Add the formula to the constraints
            else:
                state = node
                assert isinstance(state, SDFGState)
                state_allocation_sizes: list[int] = []

                # Identify where to add the measurements of this state
                # Get all the incoming state edges to this state
                in_edges = self.sdfg.in_edges(state)

                to_add = []
                if len(in_edges) == 0:
                    # Start state
                    to_add.append(constraints[-1])
                else:
                    # Get the to add list of all the incoming states and merge them
                    for edge in in_edges:
                        state_constraints = state_constraints_dict[edge.src]
                        to_add = to_add + state_constraints

                # Get the allocations for this state
                for _, _, first_node_instance, _, _, _ in codegen.to_allocate[
                        state]:
                    # Get the size of the array associated with this access node
                    size = 1
                    for shape in self.sdfg.arrays[
                            first_node_instance.data].shape:
                        # Only accept int sizes for now
                        if not isinstance(shape, int):
                            raise AutoDiffException(
                                "Symbolic shapes not yet supported for the ILP"
                            )
                        size *= shape

                    # Convert the shape to KiBs
                    size = size * self.sdfg.arrays[
                        first_node_instance.data].dtype.bytes / 1024
                    state_allocation_sizes.append(size)

                    updated_to_add = []

                    # Add the constraint
                    for const in to_add:
                        new_constraint = const + size
                        updated_to_add.append(new_constraint)
                        constraints.append(new_constraint)
                        model += (pmu >= new_constraint,
                                  f"Constraint_{len(constraints)}")
                    to_add = updated_to_add
                # Check if any recomputation terms can be inserted here
                if state in recomputation_states:
                    for i, (forward_state, backward_state, access_node, node,
                            edge) in enumerate(self._forward_data):
                        if not backward_state == state:
                            continue

                        # Get the size of the array associated with this access node
                        size = 1
                        for shape in self.sdfg.arrays[access_node.data].shape:
                            # Only accept int sizes for now
                            if not isinstance(shape, int):
                                raise AutoDiffException(
                                    "Symbolic shapes not yet supported for the ILP"
                                )
                            size *= shape

                        # Convert the shape to KiBs
                        size = size * self.sdfg.arrays[
                            access_node.data].dtype.bytes / 1024
                        state_allocation_sizes.append(size)

                        # Add the constraint
                        # TODO: evaluate the recomputation peak memory usage and replace it here
                        updated_to_add = []
                        for const in to_add:
                            new_constraint = const + (
                                1 - decs[i]) * storage_costs[i]
                            updated_to_add.append(new_constraint)
                            constraints.append(new_constraint)
                            model += (pmu >= new_constraint,
                                      f"Constraint_{len(constraints)}")
                        to_add = updated_to_add
                # Add the deallocation for when the state exists
                for size in state_allocation_sizes:
                    # Add the constraint
                    updated_to_add = []
                    for const in to_add:
                        new_constraint = const - size
                        updated_to_add.append(new_constraint)
                        constraints.append(new_constraint)
                        model += (pmu >= new_constraint,
                                  f"Constraint_{len(constraints)}")
                    to_add = updated_to_add

                # Update the state constraints dict
                state_constraints_dict[state] = to_add

        # Add the deallocation for when the sdfg exists
        for size in sdfg_allocation_sizes:
            # Get the end states of the SDFG
            end_states = [
                state for state in states_topological
                if self.sdfg.out_degree(state) == 0
            ]
            to_add_final = []
            for state in end_states:
                to_add_final += state_constraints_dict[state]

            # Add the constraint
            for const in to_add_final:
                new_constraint = const - size
                constraints.append(new_constraint)
                model += (pmu
                          >= new_constraint, f"Constraint_{len(constraints)}")

        # Make sure the pmu is less than the user provided maximum memory usage
        model += (pmu <= max_memory_usage, f"Final_Constraint")

    def _get_accessnode_to_forward(self, forward_state: SDFGState,
                                   backward_state: SDFGState,
                                   forward_node: nodes.AccessNode):
        """
        Check if this AccessNode is at the base level of the state. If yes, this is the node we want to connect
        Otherwise, in the case the AN is encolsed by maps, we walk up the maps until we find the source AN.
        """
        scope_dict = forward_state.scope_dict()[forward_node]
        is_base_level = scope_dict is None
        if is_base_level:
            return forward_node
        else:
            # The node is within a map nest
            # It should have an in edge leading to the original AN
            in_edges = forward_state.in_edges(forward_node)
            assert len(in_edges) == 1

            # Get the memlet path and the original AN
            memlet_path = forward_state.memlet_path(in_edges[0])
            original_an = memlet_path[0]
            assert isinstance(original_an, nodes.AccessNode)

            # This should be a base level AN
            assert forward_state.scope_dict()[original_an] is None
            return original_an

    def _connect_forward_inputs(self, state: SDFGState,
                                backward_state: SDFGState,
                                forward_node: nodes.Node,
                                backward_node: nodes.Node,
                                required_inputs: Dict[str, str]):
        """ Connect the reversed node of `forward_node` to all required non-gradient inputs.

            There are non-trivial points to handle:
            1. When we read an input from an accessnode in the forward pass, we need to route through maps in the
               backward pass.
            2. In some cases, we need to save the value of a connector to an array so that the backward pass can
               read it.
            
            Currently we have initial support two strategies: store-all and recompute all.

            :param forward_node: the forward node.
            :param backward_node: the backward node. This must not necessarily be a reversed node.
            :param required_inputs: the inputs to connect to the backward node. These inputs must exist on the forward
                                    node. The dict maps the fwd pass connector we require to the connector that we
                                    should connect to.
        """

        if set(required_inputs).difference(forward_node.in_connectors):
            missing_connectors = \
                set(required_inputs).difference(forward_node.in_connectors)
            raise ValueError(f"Can't connect connectors"
                             f" {missing_connectors} to {backward_node} "
                             f"because they don't exist on the corresponding "
                             f"forward node {forward_node}")

        # note we use forward state here: we might need to connect inputs that are not in the
        # forward pass
        input_edges_to_connect = (edge for edge in state.in_edges(forward_node)
                                  if edge.dst_conn in required_inputs)

        for edge in input_edges_to_connect:
            # Boolean to decide if the source of this edge needs to be replicated
            replicate_node = False

            # Boolean to decide if the connection to the replicated node is required
            # This is set to False if the connection has already been established
            connect_replicated_node = True
            edge_src = edge.src
            next_required_inputs: Dict[Optional[str], Optional[str]]
            replicated_edge_src: nodes.Node
            replicated_edge_src_conn: str

            if isinstance(edge_src, nodes.MapEntry):
                # In the map case, we need to connect the AN at the start of this memlet path
                memlet_path = state.memlet_path(edge)

                # Get the AccessNode at the start of this path
                starting_edge = memlet_path[0]
                starting_an = starting_edge.src
                assert isinstance(starting_an, nodes.AccessNode)

                # Save the information about the data to be forwarded
                # to call the function to connect this required AccessNode
                # after the reversal
                self._forward_data.append(
                    (state, backward_state, starting_an, forward_node, edge))
                # self._connect_forward_accessnode(state, backward_state, starting_an, forward_node, edge)

                # No further recusrive calls are required
                # in this branch; next_required_inputs stays empty
                next_required_inputs = {}

                # Everything will be done in the connect forward accessnode function
                replicate_node = False
                connect_replicated_node = False

            elif isinstance(edge_src, nodes.AccessNode):
                # Get the AccessNode to connect
                an_to_connect = self._get_accessnode_to_forward(
                    state, backward_state, edge_src)

                # Save the information about the data to be forwarded
                # to call the function to connect this required AccessNode
                # after the reversal
                self._forward_data.append(
                    (state, backward_state, an_to_connect, forward_node, edge))
                # self._connect_forward_accessnode(state, backward_state, an_to_connect, forward_node, edge)

                # No further recusrive calls are required
                # in this branch; next_required_inputs stays empty
                next_required_inputs = {}

                # Everything will be done in the connect forward accessnode function
                replicate_node = False
                connect_replicated_node = False

            elif isinstance(edge_src, nodes.Tasklet):

                replicate_node = True
                # In the tasklet case, we need to connect all inputs
                next_required_inputs = {c: c for c in edge_src.in_connectors}
            else:
                raise AutoDiffException("Unsupported node")

            if replicate_node:
                replicated_edge_src_conn = edge.src_conn

                # always replicate the access node
                replicated_edge_src = copy.deepcopy(edge_src)
                backward_state.add_node(replicated_edge_src)

            if connect_replicated_node:
                new_edge_data = copy.deepcopy(edge.data)
                if isinstance(edge.src, nodes.CodeNode) and isinstance(
                        edge.dst, nodes.CodeNode):
                    # code->code edges have a small special case:
                    # we need to copy the descriptor
                    data_name = new_edge_data.data
                    data_desc = copy.deepcopy(self.sdfg.arrays[data_name])
                    if self.separate_sdfgs:
                        self.backward_sdfg.add_datadesc(data_name, data_desc)
                    else:
                        new_data_name = self.backward_sdfg.add_datadesc(
                            data_name, data_desc, find_new_name=True)
                        new_edge_data.data = new_data_name

                if isinstance(edge_src, nodes.AccessNode) and isinstance(
                        data_desc, dt.View):
                    if self.separate_sdfgs:
                        # Remove the view connector
                        assert replicated_edge_src.remove_in_connector("views")
                    else:
                        # if this is a view, we need to connect it to the AccessNode it is viewing
                        edge_src_in_edge = state.in_edges(edge_src)

                        # a view should only have one incoming edge
                        assert len(edge_src_in_edge) == 1
                        edge_src_in_edge = edge_src_in_edge[0]

                        # replicate the viewed node and its memlet and connect it
                        view_origin = edge_src_in_edge.src
                        replicated_view = copy.deepcopy(view_origin)
                        view_memlet = copy.deepcopy(edge_src_in_edge.data)
                        if self.separate_sdfgs:
                            # if the sdfgs are separate, we need to add the descriptor for this data
                            origin_desc = self.sdfg.arrays[view_origin.data]
                            origin_desc.transient = False
                            backward_state.sdfg.add_datadesc(
                                view_origin.data, origin_desc)
                        backward_state.add_edge(replicated_view, None,
                                                replicated_edge_src, "views",
                                                view_memlet)

                # Add the new edge
                backward_state.add_edge(replicated_edge_src,
                                        replicated_edge_src_conn,
                                        backward_node,
                                        required_inputs[edge.dst_conn],
                                        new_edge_data)

            if next_required_inputs:
                # If there are any required inputs on the new node, we need to
                # recursively call
                self._connect_forward_inputs(state, backward_state, edge.src,
                                             replicated_edge_src,
                                             next_required_inputs)

    def _connect_stored_data_to_target(
            self, forward_state: SDFGState, backward_state: SDFGState,
            source_node: nodes.AccessNode, forward_node: nodes.AccessNode,
            target_node: nodes.Node, memlets: List[Memlet],
            starting_edge: dgraph.MultiConnectorEdge):
        """
        Connect the source node to the sink target node (both in the backawrd state) through a set of maps using the parameter memelets.
        We use the forward_sink_edge to track which maps to make this connection through.
        :param source_node: the source node of the new memlet path
        :param sink_node: the sink node of the new memlet path
        :param memlets: the set of memlets to use for the edges in the path
        :param forward_sink_edge: the sink edge connecting the original nodes in the forward state
        """
        # Get the memlet path from the forward state
        all_edges = self._get_all_path_edges(forward_state, forward_node,
                                             starting_edge)
        assert len(all_edges) > 0

        # We will iterate and connect parent -> child
        reversed_child_node = self.reverse_map[target_node]
        child_node = reversed_child_node
        child_node_in_connector = all_edges[-1].dst_conn

        # Itetarte through the maps in the path in reverse
        for edge in reversed(all_edges):
            edge_src = edge.src
            if isinstance(edge_src, nodes.MapEntry):
                # Get the correponding map exist
                map_exit = self._find_map_exist_for_map_entry(
                    map_entry=edge_src, state=forward_state)

                # Use the lookup table to get the map entry in the backward state corresponding to this map exist in the forward state
                # Sanity check: this map entry should already exist in the backward state
                assert map_exit in self.reverse_map
                bwd_map_entry = self.reverse_map[map_exit]

                # Get a new connector id
                next_conn = bwd_map_entry.next_connector()

                # Add a new in connector to the mapexit
                parent_node_in_connector = "IN_stored_" + source_node.data + "_" + next_conn
                assert bwd_map_entry.add_in_connector(parent_node_in_connector)

                # Add a new out connector to the mapexit
                pranet_node_out_connector = "OUT_stored_" + source_node.data + "_" + next_conn
                assert bwd_map_entry.add_out_connector(
                    pranet_node_out_connector)

                memlet_data = copy.deepcopy(memlets.pop(0))

                # Add the edge with the corresponding memlet
                backward_state.add_edge(bwd_map_entry,
                                        pranet_node_out_connector, child_node,
                                        child_node_in_connector, memlet_data)

                child_node = bwd_map_entry
                child_node_in_connector = parent_node_in_connector

            if isinstance(edge_src, nodes.AccessNode):
                # The connection from the stored data will be made here
                assert edge_src == forward_node
                memlet_data = copy.deepcopy(memlets.pop(0))

                # Replicate the source stored node
                replicated_source_node = copy.deepcopy(source_node)
                backward_state.add_node(replicated_source_node)

                # Change the memlet data to read from the stored data and not the original data
                memlet_data.data = replicated_source_node.data

                # Add the final connection to the source node
                backward_state.add_edge(replicated_source_node, None,
                                        child_node, child_node_in_connector,
                                        memlet_data)

                # If this connection was made to a NestedSDFG and the forward node was a view,
                # We need to change the strides in the data descriptor this points to
                # Since the stored data is not a view
                # For example, if the stride of A is 5 (because it points to a column in  a 2d array),
                # The stored data will only contain the row and the stride for it should be one
                # This is only a problem if the view points to a NestedSDFG input,
                # that expects a descriptor with the original view stride
                if isinstance(child_node, nodes.NestedSDFG) and isinstance(
                        forward_node.desc(self.sdfg), (dt.View, dt.ArrayView)):
                    # Get the strides of the stored data
                    stored_data_desc = self.sdfg.arrays[source_node.data]
                    stored_strides = stored_data_desc.strides

                    # Get the NestedSDFG input descriptor
                    input_desc = child_node.sdfg.arrays[
                        child_node_in_connector]

                    # Set the strides to be the last elements of the stored strides
                    # We take the last elements since we might add loop indices to the shape
                    # Sanity check the strides for this desc should be less than or equal to the stored strides
                    assert len(input_desc.strides) <= len(stored_strides)
                    input_desc.strides = stored_strides[-len(input_desc.shape
                                                             ):]

        # There should be the same number of memlets through the new path
        assert len(memlets) == 0

    def _clean_after_recomputation(self, forward_state: SDFGState,
                                   backward_state: SDFGState,
                                   edge: dgraph.MultiConnectorEdge,
                                   connector_to_clean: str):
        """
        In the case of the recomputation of a base-level AccessNode, 
        we will only know whether this node can be recomputed after adding a path from the tasklet that required the computation
        to the maps serrounding this tasklet.
        If recomputation is applied, this path of memlets is no longer required and needs to be removed.
        :param edge: the edge leading to the first backward map containing the first out edge in the path to clean
        :param connector_to_clean: name of the out connector of the first out edge in the path to clean
        """
        # get the map in the backward pass
        bwd_map = self._find_backward_entry_node_for_map_entry(
            forward_state=forward_state,
            backward_state=backward_state,
            entry_node=edge.dst)
        assert isinstance(bwd_map, nodes.MapEntry)

        # find the starting edge of the path we want to delete
        out_edges = backward_state.out_edges(bwd_map)
        starting_edge = None
        for e in out_edges:
            if e.dst_conn == connector_to_clean:
                starting_edge = e
                break

        assert starting_edge
        starting_edge.src.remove_in_connector(connector_to_clean)

        # clean up
        while starting_edge:
            next_edge = None
            # get the next edge
            next_map_edges = backward_state.out_edges(starting_edge.dst)
            for e in next_map_edges:
                if isinstance(e.dst, nodes.MapEntry):
                    if e.dst_conn == connector_to_clean:
                        next_edge = e
                        break
                else:
                    if e.src_conn == connector_to_clean.replace("IN", "OUT"):
                        backward_state.remove_edge(e)
                        e.src.remove_out_connector(
                            connector_to_clean.replace("IN", "OUT"))
                        break

            starting_edge.src.remove_out_connector(starting_edge.src_conn)
            starting_edge.dst.remove_in_connector(starting_edge.dst_conn)
            backward_state.remove_edge(starting_edge)

            starting_edge = next_edge

    def _recompute_data(self, state: SDFGState, backward_state: SDFGState,
                        edge: dgraph.MultiConnectorEdge):
        """
        Given an edge leading from a base-level AccessNode to a map in the forward state,
        add an sdfg to recompute the values of this node to the backward state.
        :param edge: the edge connecting the AccessNode to recompute data from to a map node.
        """
        replicate_nodes = {}
        # treat the case where the recomputation can be merged into the gradient maps
        # get the subgraph neccessary to calculate the AccessNode itself
        subgraph: dstate.StateSubgraphView = self._get_computation_subgraph(
            state=state, node=edge.src)
        # check if this is the case
        mergeable = self._check_if_recomputation_is_mergeable(
            state, edge, subgraph)
        if mergeable:
            # get the maps from the backward pass to modify
            edge_list = state.memlet_path(edge)
            backward_maps = []
            for e in edge_list:
                if isinstance(e.src, nodes.MapEntry):
                    bwd_map_entry = self._find_backward_entry_node_for_map_entry(
                        forward_state=state,
                        backward_state=backward_state,
                        entry_node=e.src)
                    backward_maps.append(bwd_map_entry)

            map_index = 0
            # for each map in the forward pass
            for nd in subgraph.nodes():
                if isinstance(nd, nodes.MapEntry):
                    # get the equivelent node in the backward pass
                    fwd_map_entry: nodes.MapEntry = nd
                    bwd_map_entry: nodes.MapEntry = backward_maps[map_index]

                    # add all of the connectors of the forward map to the backward map
                    for connector in fwd_map_entry.in_connectors:
                        bwd_map_entry.add_in_connector(
                            f"{connector}_recomputation")

                    for connector in fwd_map_entry.out_connectors:
                        bwd_map_entry.add_out_connector(
                            f"{connector}_recomputation")

                    # replicate and add all of the edges coming into this map
                    in_edges = state.in_edges(fwd_map_entry)
                    for e in in_edges:
                        # replicate the edge src
                        replicated_edge_src_dst_con = f"{e.dst_conn}_recomputation" if e.dst_conn else None
                        replicated_edge_src_src_con = f"{e.src_conn}_recomputation" if e.src_conn else None
                        if map_index == 0:
                            # and the nodes they are coming from if necessary
                            if e.src in replicate_nodes:
                                replicated_edge_src = replicate_nodes[e.src]
                            else:
                                # node has not been replicated yet: do it now
                                replicated_edge_src = copy.deepcopy(e.src)
                                backward_state.add_node(replicated_edge_src)
                                replicate_nodes[e.src] = replicated_edge_src
                        else:
                            replicated_edge_src = backward_maps[map_index - 1]

                        memlet_data = copy.deepcopy(e.data)
                        # add a new edge between the backward map and the new replicated node
                        backward_state.add_edge(replicated_edge_src,
                                                replicated_edge_src_src_con,
                                                bwd_map_entry,
                                                replicated_edge_src_dst_con,
                                                memlet_data)
                    map_index += 1

            next_level = []
            node = fwd_map_entry
            node_bwd = bwd_map_entry
            # we go level by level through the content of the map nest
            while node:
                # we start with all the edges coming out of the last map
                node_out_edges = state.out_edges(node)
                for e in node_out_edges:
                    # we will reuse the same memlet for the recomputation
                    memlet_data = copy.deepcopy(e.data)
                    # rename the connectors to reflect that this was added for recomputation
                    replicated_edge_src_dst_con = f"{e.dst_conn}_recomputation" if e.dst_conn else None
                    replicated_edge_src_src_con = f"{e.src_conn}_recomputation" if e.src_conn else None
                    if isinstance(e.dst, nodes.MapExit):
                        # if we got to the map exit,
                        # we need to connect the output of the recomputation
                        # to the tasklet that required the values in the backward pass

                        # first, we get the target taskelt and its connector
                        tasklet = edge_list[-1].dst
                        tasklet_conn = edge_list[-1].dst_conn
                        assert isinstance(tasklet, nodes.Tasklet)

                        # get the replicated tasklet from the backward pass
                        assert tasklet in self.reverse_map
                        bwd_tasklet = self.reverse_map[tasklet]

                        # we want to first remove the last assign tasklet
                        # this was previously added to assign the calculated value to the correct position in the array
                        # since we will use the value directly, we will remove the assign tasklet
                        assign_tsaklet = node_bwd

                        # sanity check
                        assert isinstance(assign_tsaklet, nodes.Tasklet)
                        assert assign_tsaklet in backward_state.nodes()
                        assert "assign" in assign_tsaklet.name

                        # get the edge from the AccessNode coming to the assign tasklet
                        # this will be the edge that is connected to the reversed tasklet
                        assign_tasklet_in_edge = backward_state.in_edges(
                            assign_tsaklet)
                        assert len(assign_tasklet_in_edge) == 1
                        assign_tasklet_in_edge = assign_tasklet_in_edge[0]
                        backward_state.remove_edge(assign_tasklet_in_edge)

                        # remove the tasklet
                        backward_state.remove_node(assign_tsaklet)

                        # add the new edge between the final AccessNode and the reversed tasklet
                        last_accessnode = assign_tasklet_in_edge.src
                        assert isinstance(last_accessnode, nodes.AccessNode)

                        memlet_data = assign_tasklet_in_edge.data
                        assert tasklet_conn in bwd_tasklet.in_connectors
                        backward_state.add_edge(last_accessnode, None,
                                                bwd_tasklet, tasklet_conn,
                                                memlet_data)
                    else:
                        # the general case, we are replicating the content of the map nest
                        # replicate the edge dst if not already replicated
                        if e.dst in replicate_nodes:
                            replicated_edge_dst = replicate_nodes[e.dst]
                        else:
                            # node has not been replicated yet: do it now
                            replicated_edge_dst = copy.deepcopy(e.dst)
                            # change the connectors for recomputation
                            self._modify_connectors_for_recomputation(
                                replicated_edge_dst)
                            backward_state.add_node(replicated_edge_dst)
                            replicate_nodes[e.dst] = replicated_edge_dst

                        # add a new edge between the two nodes in the backward state
                        backward_state.add_edge(node_bwd,
                                                replicated_edge_src_src_con,
                                                replicated_edge_dst,
                                                replicated_edge_src_dst_con,
                                                memlet_data)

                        # add the node for the next level only if it has not already been explored
                        if e.dst not in next_level: next_level.append(e.dst)

                node = next_level.pop() if next_level else None
                assert not node or node in replicate_nodes
                node_bwd = replicate_nodes[node] if node else None
        else:
            raise AutoDiffException(
                f"Recomputation of the node {edge.src} is not yet supported")

    def _modify_connectors_for_recomputation(self, node: nodes.Node):
        """
        Given a node in the graph, modify all the connectors to indicate that this node was added for recomputation.
        Additionally, if the node is a tasklet, we also modify the tasklet code to refelect this change.
        :param node: the node to modify the connectors for
        """
        # for an AccessNode, there are no connectors to be modified
        if isinstance(node, nodes.AccessNode):
            return

        all_connectors = node.out_connectors.copy()
        all_connectors.update(node.in_connectors)

        for con in list(all_connectors):
            new_con = f"{con}_recomputation"
            if con in node.in_connectors:
                node.remove_in_connector(con)
                assert node.add_in_connector(new_con)
            else:
                node.remove_out_connector(con)
                assert node.add_out_connector(new_con)

            # if this node is a tasklet we need to modify the content of the code
            if isinstance(node, nodes.Tasklet):
                node.code.as_string = node.code.as_string.replace(con, new_con)

    def _check_if_recomputation_is_mergeable(
            self, state: SDFGState, edge: dgraph.MultiConnectorEdge,
            subgraph: dstate.StateSubgraphView) -> bool:
        """
        Given an edge leading from a base-level AccessNode to a map in the forward state,
        Check if the computation of this AccessNode can be merged with the maps where
        this node will be used in the backward pass. 
        The constraints of this function are too strong and can be relaxed.
        :param edge: the edge connecting the AccessNode to recompute data from to a map node.
        """
        # if the forward tasklet is surrounded by the same number of maps with the same indicies
        # get the path of the AccessNode and store the maps until we reach the tasklet
        edge_list = state.memlet_path(edge)
        successor_maps: List[nodes.MapEntry] = []
        for e in edge_list:
            if isinstance(e.src, nodes.MapEntry):
                successor_maps.append(e.src)

        mergeable = True

        # check if the number of maps in the subgraph matches
        for nd in subgraph.nodes():
            if isinstance(nd, nodes.MapEntry):
                # make sure the two maps match in terms of ranges
                if len(successor_maps) > 0:
                    s_map = successor_maps.pop()
                else:
                    # different number of maps
                    # for now, we return false
                    mergeable = False
                    break
                if s_map.map.range != nd.map.range:
                    # map ranges are not the same
                    # for now, we return false
                    mergeable = False
                    break

        if len(successor_maps) != 0:
            # different number of maps
            # for now, we return false
            mergeable = False

        return mergeable

    def _get_computation_subgraph(self, state: SDFGState,
                                  node: nodes.AccessNode) -> SDFG:
        """
        Given an access node get the subgraph from the forward state that writes to this access node
        """
        # reverse bfs from the accesss node
        backward_nodes = {
            n
            for e in state.edge_bfs(node, reverse=True)
            for n in [e.src, e.dst]
        }
        forward_nodes = {n for n in state.nodes()}
        # intersection with all the nodes in the forward state
        forward_subgraph = dstate.StateSubgraphView(
            state, list(forward_nodes.intersection(backward_nodes)))
        return forward_subgraph

    def _get_map_nest_information(self,
                                  edges_list: List[dstate.MultiConnectorEdge]):
        """
        """
        # First, get the shape of the new array
        shape_list = []

        # We will also need the starting range of the maps in the path
        start_range = []

        # And the names of the parameters of the maps in the path
        param_list = []

        for e in edges_list:
            edge_src = e.src
            if isinstance(edge_src, nodes.MapEntry):
                for rng in edge_src.map.range.ranges:
                    # the range contains the last index in the loop
                    # while we want the size so we add 1
                    shape_list.append(rng[1] + 1)
                    start_range.append(rng[0])
                for par in edge_src.map.params:
                    param_list.append(par)

        assert len(param_list) == len(shape_list) == len(start_range)

        # Create a dictionary mapping parameters to their start and end ranges
        param_dict = {
            param: (start, end)
            for param, start, end in zip(param_list, start_range, shape_list)
        }
        return start_range, param_list, shape_list, param_dict

    def _get_assign_tasklet(self,
                            forward_state: SDFGState,
                            node: nodes.AccessNode,
                            stored_node: nodes.AccessNode,
                            last_edge: dgraph.MultiConnectorEdge,
                            loop_iterators: str,
                            cuda: bool = False):
        """
        """
        # Create the assign tasklet
        assign_tasklet_node_in_connector = "in_stored_" + node.data
        assign_tasklet_node_out_connector = "out_stored_" + node.data
        assign_tasklet_node = nodes.Tasklet(
            label=f"__store_{node.data}_assign_",
            inputs={assign_tasklet_node_in_connector},
            outputs={assign_tasklet_node_out_connector},
            code=
            f"{assign_tasklet_node_out_connector} = {assign_tasklet_node_in_connector}",
        )

        # Add it to the state
        forward_state.add_node(assign_tasklet_node)

        # Connect it to the last map entry node
        # Create the memlet for the assignement
        # This will be the same as the memlet going to the tasklet
        assign_memlet_data = copy.deepcopy(last_edge.data)
        assign_block = assign_tasklet_node
        assign_block_in_connector = assign_tasklet_node_in_connector
        return_node = assign_tasklet_node
        return_connector = assign_tasklet_node_out_connector
        param_dict = {}
        memlet_access_iterators = []

        # We check the incoming memlet volumn
        if assign_memlet_data.volume != 1:
            # We need to add a map to iterate through the missing dimensions
            # For this we will create an assign block containing a map

            # First, Get the missing dimensions
            # Iterate through the subset
            for element in last_edge.data.subset:
                if str(element[0]) in last_edge.data.free_symbols:
                    # This is a symbol we will keep in the store memlet
                    memlet_access_iterators.append(str(element[0]))
                else:
                    # This is a range tuple we need to add an iterator for
                    # Create a random new free symbol
                    free_symbol = "si"
                    i = 0
                    while free_symbol in memlet_access_iterators or free_symbol in forward_state.free_symbols:
                        free_symbol = f"{free_symbol}_{i}"
                        i += 1
                    memlet_access_iterators.append(free_symbol)
                    param_dict.update({free_symbol: element})

            # Create the map and add it to the SDFG
            map = nodes.Map("flatten_assignement_map",
                            params=list(param_dict.keys()),
                            ndrange=list(param_dict.values()),
                            schedule=dtypes.ScheduleType.GPU_Device
                            if cuda else dtypes.ScheduleType.Default)
            map_entry = nodes.MapEntry(map)
            map_exit = nodes.MapExit(map)
            forward_state.add_nodes_from([map_entry, map_exit])

            # Add the necessary connectors
            assert map_entry.add_in_connector(f"IN_store_block")
            assert map_entry.add_out_connector(f"OUT_store_block")
            assert map_exit.add_in_connector(f"IN_store_block")
            assert map_exit.add_out_connector(f"OUT_store_block")

            # Create the memlet from the map entry to the assign tasklet
            in_state_access = ','.join(memlet_access_iterators)
            memlet_data = Memlet(
                expr=f"{last_edge.data.data}[{in_state_access}]")

            # Create the edge between the map entry and assign tasklet
            forward_state.add_edge(map_entry, "OUT_store_block",
                                   assign_tasklet_node,
                                   assign_tasklet_node_in_connector,
                                   memlet_data)

            # Create the memlet from the assign tasklet to the map exist
            memlet_data = Memlet(
                expr=f"{stored_node.data}[{loop_iterators},{in_state_access}]"
            ) if loop_iterators else Memlet(
                expr=f"{stored_node.data}[{in_state_access}]")

            # Create the edge between the map entry and assign tasklet
            forward_state.add_edge(assign_tasklet_node,
                                   assign_tasklet_node_out_connector, map_exit,
                                   "IN_store_block", memlet_data)

            # Make sure this block is connected correctly
            assign_block = map_entry
            assign_block_in_connector = "IN_store_block"
            return_node = map_exit
            return_connector = "OUT_store_block"

        # Get the last map
        last_map = last_edge.src
        last_map_connector = last_edge.src_conn

        # Add the new edge from the last map entrance to the new assign block
        forward_state.add_edge(last_map, last_map_connector, assign_block,
                               assign_block_in_connector, assign_memlet_data)
        return return_node, return_connector

    def _analyze_loop_change(self, code: str, loop_variable: str) -> str:
        """
        Analyze if the given loop variable in the provided code increases or decreases.

        Parameters:
            code (str): The Python code to analyze.
            loop_variable (str): The name of the loop variable to analyze.

        Returns:
            str: 'increase', 'decrease', or 'unknown'
        """
        tree = ast.parse(code)
        change_type = "unknown"

        for node in ast.walk(tree):
            # Look for assignment statements
            if isinstance(node, ast.Assign):
                # Ensure the assignment targets the loop variable
                if len(node.targets) == 1 and isinstance(
                        node.targets[0], ast.Name):
                    target = node.targets[0].id
                    if target == loop_variable and isinstance(
                            node.value, ast.BinOp):
                        # Check for `loop_variable = loop_variable + ...`
                        if isinstance(
                                node.value.left, ast.Name
                        ) and node.value.left.id == loop_variable:
                            # Analyze the right-hand side for increase or decrease
                            rhs = node.value.right
                            if isinstance(rhs, ast.UnaryOp) and isinstance(
                                    rhs.op, ast.USub):  # Unary negative
                                if isinstance(rhs.operand,
                                              ast.Constant) and isinstance(
                                                  rhs.operand.value,
                                                  (int, float)):
                                    change_type = "decrease"
                            elif isinstance(rhs, ast.UnaryOp) and isinstance(
                                    rhs.op, ast.UAdd):  # Unary positive
                                if isinstance(rhs.operand,
                                              ast.Constant) and isinstance(
                                                  rhs.operand.value,
                                                  (int, float)):
                                    change_type = "increase"
                            elif isinstance(rhs, ast.Constant) and isinstance(
                                    rhs.value, (int, float)):
                                change_type = "increase" if rhs.value > 0 else "decrease"
        if change_type == "unknown":
            raise AutoDiffException(
                f"Could not determine loop variable change in code: {code}")
        return change_type

    def _get_loop_end(self, start: str, end: str, loop: LoopRegion) -> str:
        """
        Get the smallest and largest index of a loop given the start and end values.
        This is an attempt at estimating the number of iterations of the loop.
        """
        # TODO: This function only accepts for loops that starts or end at zero
        if is_int(start) and is_int(end):
            int_start, int_end = int(start), int(end)
            if int_start < int_end:
                # Increasing loop
                largest_index = int_end
                smallest_index = int_start
            else:
                # Decreasing loop e.g., range(6, -1, -1)
                # Since the start will be the first index there are start+1 iterations
                largest_index = int_start + 1
                smallest_index = int_end
        else:
            # We check using the update statement
            change = self._analyze_loop_change(loop.update_statement.as_string,
                                               loop.loop_variable)
            if change == "increase":
                # Increasing loop
                largest_index = end
                smallest_index = start
            else:
                # Decreasing loop
                # Since the start will be the first index there are start+1 iterations
                largest_index = start + "+1"
                smallest_index = end

        return smallest_index, largest_index

    def _shape_has_symbols_to_replace(
            self, shape: Union[str, sp.Symbol, sp.Expr]) -> bool:
        """"
        Check if the shape dimension passed as a pramater has a symbol that needs to be replaced.
        We do not replace global SDFG symbols but rather the loop indicies only
        """
        symbol_not_numeric_and_not_sdfg_symb = False

        # Get interstate edges symbols
        defined_symbols = self.sdfg.free_symbols | set(self.sdfg.arg_names)
        if isinstance(shape, (sp.Symbol, sp.Expr)):
            # TODO: we should check the type of the symbol if it is in arg_names
            if any(str(s) not in defined_symbols for s in shape.free_symbols):
                # Check if any of these symbols will be given as a parameter to the SDFG
                symbol_not_numeric_and_not_sdfg_symb = True

        string_not_int_and_not_sdfg_symb = False
        if isinstance(shape, str):
            variable_regex = r'\b[a-zA-Z_][a-zA-Z0-9_]*\b'
            loop_size_indices = re.findall(variable_regex, shape)
            if any(
                    str(symb) not in defined_symbols
                    for symb in loop_size_indices):
                string_not_int_and_not_sdfg_symb = True
        return string_not_int_and_not_sdfg_symb or symbol_not_numeric_and_not_sdfg_symb

    def _get_symbol_upper_bound_from_loop(self, s: sp.Symbol,
                                          loops: List[LoopRegion]) -> int:
        """
        Given a symbol and a list of loops, get the upper bound of the symbol from the loops.
        Raises an error if the symbol is not a loop index or the upper bound cannot be extracted correctly.
        """
        # Get the symbol to match
        if isinstance(s, (sp.Symbol, sp.Expr)):
            # We don't want to match global SDFG symbols
            loop_indices = {
                symb
                for symb in s.free_symbols
                if str(symb) not in self.sdfg.free_symbols
            }
            if len(loop_indices) != 1:
                raise AutoDiffException(
                    f"Symbol dimension {s} couldn't be parsed correctly during storing"
                )
            loop_index = str(list(loop_indices)[0])
        elif isinstance(s, str):
            # Extract the free symbols in the string besides the constants and operators and remove white space
            variable_regex = r'\b[a-zA-Z_][a-zA-Z0-9_]*\b'
            loop_indices = re.findall(variable_regex, s)

            # If there are multiple symbols in the string
            if len(loop_indices
                   ) != 1 or loop_indices[0] not in self.sdfg.symbols:
                raise AutoDiffException(
                    f"Symbol dimension {s} couldn't be parsed correctly during storing"
                )
            loop_index = loop_indices[0]
        else:
            raise AutoDiffException(
                f"Symbol dimesnion {s} is not a string and not a sympy symbol")

        # If the loop bound can be directly extracted from the interstate edges
        if loop_index in self.interstate_symbols:
            loop_size = self.interstate_symbols[loop_index]
        else:
            # Get the loop range for this symbol
            loop_size = None
            for l in loops:
                # Convert the sympy symbol to string to check if it macthes the loop variable
                if loop_index in l.loop_variable:
                    # Get the max loop range
                    start, end = self._extract_loop_region_info(l)

                    # If this is the case of exmaple of a loop like 6 - i
                    # TODO: How can we do this better?
                    matched = f"-{loop_index}" in str(
                        s) or f"- {loop_index}" in str(s)
                    smallest, largest = self._get_loop_end(start, end, l)
                    if not matched:
                        loop_size = largest
                    else:
                        loop_size = smallest

        if loop_size is None:
            raise AutoDiffException(
                f"Can't figure out how to save the data inside: {l.label} because of its symbol shape {s}"
            )

        # We will call this function recusrively until loop size is numeric or it is a global SDFG symbol
        if self._shape_has_symbols_to_replace(loop_size):
            loop_size, _ = self._get_symbol_upper_bound_from_loop(
                loop_size, loops)
        return loop_size, loop_index

    def _store_data(
        self, forward_state: SDFGState, backward_state: SDFGState,
        forward_an: nodes.AccessNode, target_node: nodes.Node,
        edge: dgraph.MultiConnectorEdge
    ) -> Tuple[nodes.AccessNode, List[Memlet]]:
        """
        Given an edge leading an AccessNode or a map to the target node in the forward state,
        add a path from the connector for this AccessNode to store its values for all iterations.
        This can increase the dimension of the array. i.e. the size of the stored array is
        greater or equal to the size of the original array.
        
        :param edge: the edge connecting the AccessNode to save data from to a map node.
        :return: the new AccessNode which contains the stored data, 
                 a list of memlets connecting an assign tasklet to this new AccessNode.
        """

        # Get the connector and edge to save
        if isinstance(edge.src,
                      nodes.AccessNode) and edge.src is not forward_an:

            # Get the incoming edge to this AccessNode
            in_edges = forward_state.in_edges(edge.src)

            # There should only be one incoming edge
            assert len(in_edges) == 1

            # Get the memlet path for the edge incoming to this AccessNode
            memlet_path = forward_state.memlet_path(in_edges[0])

            # The start of this path should be the forward AccessNode
            assert forward_an is memlet_path[0].src

            # The last edge in the memlet path has the connector we want to save
            edge = memlet_path[-1]

        # Add a new AccessNode and array to the forward pass
        # First, check if a stored array with this name already exists
        if "stored_" + forward_an.data not in self.backward_sdfg.arrays:
            new_store_node_name = "stored_" + forward_an.data
        else:
            i = 0
            while True:
                if f"stored_{i}_" + forward_an.data not in self.backward_sdfg.arrays:
                    new_store_node_name = f"stored_{i}_" + forward_an.data
                    break
                i += 1

        # Get the new array shape
        # This will be the shape of the current array
        shape: List[int] = list(self.sdfg.arrays[forward_an.data].shape)

        # If the shape is an expression:
        if any((isinstance(s, dace.symbol) or isinstance(s, sp.Expr))
               and not (str(s) in self.sdfg.free_symbols) for s in shape):
            # Otherwise, replace all the loop dependant allocations with the max length of the loop
            # For example, an array of size [i+1] in a range(2, 10) loop will be stored in a [10, 10] array (1)
            # Additionally, an array of size [32-i] in the same loop will be stored in a [10, 30]  (2)
            loops = self._get_all_enclosing_loops(forward_state)

            if len(loops) > 0:
                # Loop over the shape dimensions
                for i, s in enumerate(shape):
                    if self._shape_has_symbols_to_replace(s):
                        loop_size, loop_index = self._get_symbol_upper_bound_from_loop(
                            s, loops)
                        # Replace the symbol with the loop size and evaluate the expression
                        # Check if loop size can be converted to an integer
                        if isinstance(loop_size,
                                      int) or (isinstance(loop_size, str)
                                               and is_int(loop_size)):
                            shape[i] = s.subs(sp.Symbol(loop_index), loop_size)
                        else:
                            shape[i] = s.subs(sp.Symbol(loop_index),
                                              dace.symbol(loop_size))

        # Plus the size of any enclosing loops
        encolsed, _ = self._state_within_loop(forward_state=forward_state)
        nb_enclosing_loops = 0
        loop_param_list = []
        if encolsed:
            # Get all incolsing loops
            all_encolsing_loops = self._get_all_enclosing_loops(
                forward_state=forward_state)
            nb_enclosing_loops = len(all_encolsing_loops)
            # Get the size of each loop and add it to the list
            for loop in all_encolsing_loops:
                # Get the end of the loop
                start, end = self._extract_loop_region_info(loop)

                # Check if the loop is increasing or decreasing
                # First, try to convert the strings to ints if possible
                # Note that we look for the start or end of the loop
                # And not the size of the loop.
                # This is because we access using the loop indices
                # Using the loop sizes instead would require shifting accesses
                # TODO: Do we need to treat the case where 1-i is in the shape here too?
                _, new_dim = self._get_loop_end(start, end, loop)

                # First we check if the new dimension contains symbols
                # These will need to be replaced with scalars for correct allocation
                # The sdfg symbols are allowed to be in the shape
                if self._shape_has_symbols_to_replace(new_dim):
                    # Take the expression to sympy for easier processing
                    if isinstance(new_dim, str):
                        new_dim = sp.Symbol(new_dim)

                    # Try to replace the symbols with the loop size
                    # TODO: this can be extended to a loop over the symbols in new_dim
                    loop_size, loop_index = self._get_symbol_upper_bound_from_loop(
                        new_dim, all_encolsing_loops)
                    if isinstance(loop_size,
                                  int) or (isinstance(loop_size, str)
                                           and is_int(loop_size)):
                        new_dim = new_dim.subs(sp.Symbol(loop_index),
                                               loop_size)
                    else:
                        new_dim = new_dim.subs(sp.Symbol(loop_index),
                                               dace.symbol(loop_size))
                shape.insert(0, new_dim)
                loop_param_list.insert(0, loop.loop_variable)

        # Add the array descriptor and AccessNode to the forward state
        original_desc = forward_an.desc(forward_state)

        # We make a special case for a memlet of the type A[i, j] in an i, j loop
        # In this case we only need an array of the same size as the forward node
        if encolsed and edge.data.data == forward_an.data and len(
                edge.data.subset) == nb_enclosing_loops:
            # Check that the memlet subset matches perfectly the order of loop nest
            # Make sure the subset elements are (i,i,1) and (j,j,1)
            # Then check if this matches the loop indices
            if all(
                    str(subset[0]) == loop_param_list[i]
                    and subset[0] == subset[1] and subset[2] == 1
                    for i, subset in enumerate(edge.data.subset)):
                # We only use the loop accesses
                # Both should work since shape[:nb_enclosing_loops] == shape[nb_enclosing_loops:]
                shape = shape[nb_enclosing_loops:]

                # We want to build the memlet as if this was not in a a loop
                nb_enclosing_loops = 0

        new_store_node = forward_state.add_array(
            name=new_store_node_name,
            shape=shape,
            dtype=original_desc.dtype,
            transient=True,
        )
        new_store_node.setzero = True

        # Connect the edge source and connector to the new access node
        # We will save the memlets we create and return them
        # This is useful to make the connections for the backward state
        memlets_stack = []

        # The loop accesses will be the same within the state
        # Prepare them for all edges
        loop_access = ','.join(
            [f'{loop_param_list[i]}' for i in range(nb_enclosing_loops)])

        # In the other cases, we need to route the storing through maps
        all_edges = self._get_all_path_edges(forward_state, forward_an, edge)

        # Get the map nest memlet informtation
        start_range, param_list, shape_list, param_dict = self._get_map_nest_information(
            all_edges)

        # The parameters to add for the current memlet in the loop
        # At first we will use all of the parameters that are used in the memlet
        # param_dict = {key: val for key, val in param_dict.items() if key in edge.data.free_symbols}
        new_param_dict = {}

        # Iterate through the subset
        for index, element in enumerate(edge.data.subset):
            if str(element[0]) in edge.data.free_symbols and str(
                    element[0]) in param_dict.keys():
                # Add the range from the param_dict
                new_param_dict.update(
                    {str(element[0]): param_dict[str(element[0])]})
            else:
                # Add the range from the param_dict
                new_param_dict.update({index: element})

        params_to_add = new_param_dict
        # First, we need to add an assign tasklet
        assign_tasklet_node, assign_tasklet_node_out_connector = self._get_assign_tasklet(
            forward_state=forward_state,
            node=forward_an,
            stored_node=new_store_node,
            last_edge=edge,
            loop_iterators=loop_access)

        # Start iterating
        previous_node = assign_tasklet_node
        previous_node_out_connector = assign_tasklet_node_out_connector
        map_exist = None
        for edge in reversed(all_edges):
            if isinstance(edge.src, nodes.MapEntry):
                # Get the corresponding map exit
                map_exist = self._find_map_exist_for_map_entry(
                    map_entry=edge.src, state=forward_state)

                # Add the Connectors to the map
                map_exit_in_connector = f"IN_stored_{new_store_node.label}"
                map_exit_out_connector = f"OUT_stored_{new_store_node.label}"
                assert map_exist.add_in_connector(map_exit_in_connector)
                assert map_exist.add_out_connector(map_exit_out_connector)

                # Prepare the memlet data for this edge
                access_list = []
                for key, val in new_param_dict.items():
                    if isinstance(key, str):
                        if key in params_to_add.keys():
                            access_list.append(key)
                        else:
                            start = val[0]
                            end = val[1]
                            access_list.append(f'{start}:{end}')
                    elif isinstance(key, int):
                        start = val[0]
                        end = val[1] + 1
                        access_list.append(f'{start}:{end}')
                    else:
                        raise AutoDiffException(
                            "Found unexepected type in memlet parameters dictionary"
                        )

                in_state_access = ','.join(access_list)

                memlet_data = Memlet(
                    expr=
                    f"{new_store_node.data}[{loop_access},{in_state_access}]"
                ) if loop_access else Memlet(
                    expr=f"{new_store_node.data}[{in_state_access}]")

                # Save the memlet for later
                memlets_stack.append(memlet_data)

                # Connect the previous node to this map exist
                forward_state.add_edge(previous_node,
                                       previous_node_out_connector, map_exist,
                                       map_exit_in_connector, memlet_data)

                previous_node = map_exist
                previous_node_out_connector = map_exit_out_connector

                # Remove the parameters seen in the current map
                # Since they will become out of scope in the next iteration
                params_to_add = {}
                for key, val in new_param_dict.items():
                    if isinstance(key, str):
                        if key not in edge.src.params:
                            start = val[0]
                            end = val[1]
                            params_to_add.update({key: (start, end)})
                    elif isinstance(key, int):
                        params_to_add.update({key: val})
                    else:
                        raise AutoDiffException(
                            "Found unexepected type in memlet parameters dictionary"
                        )

            else:
                # Prepare the memlet data for this edge
                access_list = []
                for key, val in new_param_dict.items():
                    if isinstance(key, str):
                        start = val[0]
                        end = val[1]
                        access_list.append(f'{start}:{end}')
                    elif isinstance(key, int):
                        start = val[0]
                        end = val[1] + 1
                        access_list.append(f'{start}:{end}')
                    else:
                        raise AutoDiffException(
                            "Found unexepected type in memlet parameters dictionary"
                        )

                in_state_access = ','.join(access_list)

                # Get the memlet data for the connection between the last map exit and the new store AccessNode
                memlet_data = Memlet(
                    expr=
                    f"{new_store_node.data}[{loop_access},{in_state_access}]"
                ) if loop_access else Memlet(
                    expr=f"{new_store_node.data}[{in_state_access}]")

                memlets_stack.append(memlet_data)

                # This should be the last connection
                forward_state.add_edge(previous_node,
                                       previous_node_out_connector,
                                       new_store_node, None, memlet_data)
                break

        # We need to add an empty memlet from the new store AccessNode to make sure the data is stored before it is
        # potentially altered
        # First, we check if this can be avoided
        # We do a BFS exploration to see if the data we are trying to store is overwritten within the same execution state
        bfs_nodes = list(forward_state.bfs_nodes(source=forward_an))
        if any(
                isinstance(n, nodes.AccessNode) and n.data == forward_an.data
                and n is not forward_an for n in bfs_nodes):
            to_connect = []
            for out_edge in forward_state.out_edges(forward_an):
                # Get the destination of the edge
                dst = out_edge.dst
                if not isinstance(
                        dst,
                        nodes.MapEntry) and dst is not assign_tasklet_node:
                    # This will not be necessary for maps since the storing is added to the same map
                    # We also don't connect the newly created assign tasklet to avoid creating a cycle
                    if dst not in to_connect:
                        # We only need to make a single connection to the new stored data
                        to_connect.append(dst)

            for node in to_connect:
                # Connect the new store AccessNode to assure the store happens first
                # If there isn't already a connnection between these two nodes
                if not any(e.dst == node
                           for e in forward_state.out_edges(new_store_node)):
                    forward_state.add_edge(new_store_node, None, node, None,
                                           Memlet())

            # Another case for making sure data is stored before it is altered is when the map we save from writes itself to the data we want to save
            # In this case this would depend on the codegen order of the tasklets within the map and is thus not safe
            # Detect if this is the case
            if map_exist:
                # Check if this map exit writes to the data we want to save
                if any(
                        isinstance(e.dst, nodes.AccessNode)
                        and e.dst.data == forward_an.data
                        for e in forward_state.out_edges(map_exist)):
                    # Get the map entry of this map exit
                    tasklet_in_edges = forward_state.in_edges(
                        assign_tasklet_node)
                    assert len(tasklet_in_edges) == 1
                    tasklet_in_edge = tasklet_in_edges[0]

                    # Safety check
                    if not isinstance(tasklet_in_edge.src, nodes.MapEntry):
                        raise AutoDiffException(
                            "The map exit writes to the data we want to save, but the storing strcuture is not what we expect"
                        )

                    # Get all the edges coming out of this specific in connector
                    collusion_edges = [
                        e for e in forward_state.out_edges(tasklet_in_edge.src)
                        if e.src_conn == tasklet_in_edge.src_conn
                        and e.dst != assign_tasklet_node
                    ]

                    # We need to add an empty memlet from the new store tasklet to everything else that reads from that connector
                    for out_edge in collusion_edges:
                        forward_state.add_edge(assign_tasklet_node, None,
                                               out_edge.dst, None, Memlet())

        return new_store_node, memlets_stack

    def _get_state_enclosing_loops(
            self, forward_state: SDFGState) -> List[LoopRegion]:
        """
        Get all the enclosing loops of this state.
        """
        loop_list = []
        parent_graph = forward_state.parent_graph
        while isinstance(parent_graph, LoopRegion):
            loop_list.append()
            parent_graph = parent_graph.parent_graph
        return loop_list

    def _check_node_overwrite(self, forward_state: SDFGState,
                              node: nodes.AccessNode) -> Tuple[bool, bool]:
        """
        Given an AccessNode from the forward state, check if the data of this node has changed.
        We look at all the AccessNodes with the same data that occur after the 'node' parameter
        if any of them has an incoming edge, return the node has been overwritten.
        
        :param edge: the AccessNode to perform the check for.
        :return: a tuple of wether this node has been overwritten, and if it can be recomputed
        """
        overwritten = False
        decided = False
        recomputable = False
        # return overwritten, recomputable
        avoid = [
            "__tmp61",
            "__tmp56",
            "__tmp60",
            # "__tmp48",
            "__tmp52",
            # "__tmp45",
            # "__tmp42",
        ]
        if node.data in avoid:
            return overwritten, recomputable

        # if "call_40" in forward_state.label:
        #     return overwritten, recomputable

        # Get the decendant and accendant states to look in for an overwrite
        assert forward_state in self.state_order
        index = self.state_order.index(forward_state)
        decendant_states = self.state_order[index:]

        # Check if this access node is a view
        if type(node.desc(self.sdfg)) is dt.ArrayView:
            # The view should have one incoming edge from the original access node
            in_edges = forward_state.in_edges(node)

            # Sanity checks
            assert len(in_edges) == 1
            assert "views" in node.in_connectors

            # We want to check if the source has been overwritten
            node = in_edges[0].src

        # Get all the AccessNodes with the same data
        matches = []
        for d_state in decendant_states:
            matches += [
                (nd, parent) for nd, parent in d_state.all_nodes_recursive()
                if isinstance(nd, nodes.AccessNode) and nd.data == node.data
            ]

        # There needs to be at least one occurance which is the node passed as a parameter
        assert len(matches) > 0 and (node, forward_state) in matches

        # If there is only one occurance of this data, it will not be overwritten later in the graph
        if len(matches) == 1:
            overwritten = False
            decided = True

        # Get the index of the parameter node
        index = matches.index((node, forward_state))

        # If the parameter node is the last occurance in the decendant states,
        # it will not be overwritten
        if len(matches) - 1 == index:
            overwritten = False
            decided = True

        # If we haven't already confirmed that this node has not been overwritten
        if not decided:
            # Iterate through all the successor occurances
            for nd, parent in matches[index + 1:]:
                # Check if this node has an incoming edge
                if len(parent.in_edges(nd)) > 0:
                    overwritten = True

        if not overwritten:
            # There is no overwrite so far
            # Check if this state is within a loop
            is_in_loop, loop = self._state_within_loop(forward_state)
            if is_in_loop:

                # Check if there is any write to this access node within the loop
                loop_matches = [(nd, parent)
                                for nd, parent in loop.all_nodes_recursive()
                                if isinstance(nd, nodes.AccessNode)
                                and nd.data == node.data]
                for match, match_parent in loop_matches:
                    # Check if this node has an incoming edge
                    if len(match_parent.in_edges(match)) > 0:
                        overwritten = True

                if overwritten and len(matches) == 1:
                    # Check if the overwrite is from constant arrays
                    # This means that the same value will be assigned at each iteration of the loop
                    # And no storing is necessary
                    match, match_parent = loop_matches[0]
                    # reverse_bfs = match_parent.edge_bfs(match, reverse=True)
                    all_read_only = True
                    for edge in match_parent.edge_bfs(match, reverse=True):
                        if edge.data.subset is not None and len(
                                edge.data.subset.free_symbols) != 0:
                            all_read_only = False
                            break
                        if isinstance(edge.src, nodes.AccessNode):
                            # The memlet needs to be constant
                            if edge.src.data not in self.read_only_arrays:
                                all_read_only = False
                                break
                            # Check if the data is read only
                    if all_read_only:
                        # print(f"Skipping {node.label}")
                        overwritten = False

        # Iterate through all the predecessor occurances
        # TODO: currently this only checks for a single state
        for nd, parent in matches[:index + 1]:
            # Check if this node has an incoming edge
            if len(parent.in_edges(nd)) > 0:
                recomputable = True
        if "call_40" in forward_state.label and overwritten:
            print(f"\"{node.label}\",")
        return overwritten, recomputable

    def _state_has_write_to_data(self, state: SDFGState,
                                 node: nodes.AccessNode) -> bool:
        """
        checks whether this state has any write operation to the data in the node parameter
        """
        # get all the AccessNodes with the same data
        matches = [
            nd for nd in state.nodes()
            if isinstance(nd, nodes.AccessNode) and nd.data == node.data
        ]
        # if there is only one occurance of this data, it will not be overwritten later in the graph
        if len(matches) == 0:
            return False

        # iterate through all the successor occurances
        for nd in matches:
            # check if this node has an incoming edge
            if len(state.in_edges(nd)) > 0:
                return True

        return False

    def _lookup_required_grad_name(self, node: nodes.Node,
                                   connector: str) -> str:
        if node not in self.result_map:
            raise AutoDiffException(
                "Attempted to access gradient of {}"
                " before the backward node was created".format(node))
        return self.result_map[node].required_grad_names[connector]

    def _lookup_given_grad_name(self, node: nodes.Node, connector: str) -> str:
        if node not in self.result_map:
            raise AutoDiffException(
                "Attempted to access gradient of {}"
                " before the backward node was created".format(node))
        return self.result_map[node].given_grad_names[connector]

    def _find_backward_entry_node_for_map_entry(
            self, forward_state: SDFGState, backward_state: SDFGState,
            entry_node: nodes.MapEntry) -> nodes.MapExit:
        """Find the entry node in the backward pass corresponding to the exit node opened by
        `entry_node` (where `entry_node` is a node from the forward pass).
        """
        src_candidates = [
            cast(nodes.MapExit, node) for node in backward_state.nodes()
            if isinstance(node, nodes.MapEntry)
            and node.map == self.reverse_map[entry_node.map]
        ]
        if len(src_candidates) != 1:
            # this shouldn't happen; if we are within a scope, the exit nodes
            # for the scope should already exist in the backward pass
            raise AutoDiffException("Invalid graph")

        return src_candidates[0]

    def _find_map_exist_for_map_entry(self, map_entry: nodes.MapEntry,
                                      state: SDFGState) -> nodes.MapExit:
        """
        Find the map exist that corresponds to the input map entry
        """
        src_candidates = [
            node for node in state.nodes()
            if isinstance(node, nodes.MapExit) and node.map == map_entry.map
        ]
        if len(src_candidates) != 1:
            # this shouldn't happen; if we are within a scope, the exit nodes
            # for the scope should already exist in the backward pass
            raise AutoDiffException("Invalid graph")

        return src_candidates[0]

    def _get_reverse_node(self, state: SDFGState, backward_state: SDFGState,
                          node, given_gradients,
                          required_gradients) -> ReverseNodeReturnType:
        """ Add the reverse node for a node from the forward pass to the backward pass, and return it.

            Resolution order:
            1) check for methods on this class
            2) check the backward pass repository

            :param node: node on the forward pass
            :param given_gradients: output names on the forward node (for which the gradient will be connected as
                                           an input on the reverse node)
            :param required_gradients: input name on the forward node that the gradient should be generated for
            :return: the reversed node and gradient names for the connectors
        """

        # (1)
        if hasattr(self, "_reverse_" + type(node).__name__):
            return getattr(self, "_reverse_" + type(node).__name__)(
                state, backward_state, node, given_gradients,
                required_gradients)

        # (2)
        impl = find_backward_implementation(self.sdfg,
                                            forward_state=state,
                                            node=node)
        if impl is not None:
            backward_node, backward_result = impl.backward(
                forward_node=node,
                context=BackwardContext(
                    forward_state=state,
                    forward_sdfg=self.sdfg,
                    backward_state=backward_state,
                    backward_sdfg=self.backward_sdfg,
                    backward_generator=self,
                ),
                given_gradients=given_gradients,
                required_gradients=required_gradients)
            if isinstance(backward_node, nodes.CodeNode):
                backward_node.schedule = node.schedule
            if isinstance(
                    backward_node, nodes.NestedSDFG
            ) and backward_node.schedule is not dtypes.ScheduleType.Default:
                infer_types._set_default_schedule_types(
                    backward_node.sdfg, backward_node.schedule, True)
                infer_types._set_default_storage_types(backward_node.sdfg,
                                                       backward_node.schedule)
            return backward_node, backward_result

        raise AutoDiffException(
            "Unable to differentiate node type {}. Either add a pure forward implementation "
            "or a backward implementation to progress.".format(type(node)))

    def _reverse_NestedSDFG(
        self,
        forward_state: SDFGState,
        backward_state: SDFGState,
        node: nodes.NestedSDFG,
        given_gradients: List[str],
        required_gradients: List[str],
    ) -> ReverseNodeReturnType:
        reverse_nsdfg = dace.SDFG(node.sdfg.name + "_backward")
        # recursive call
        gen = BackwardPassGenerator(sdfg=node.sdfg,
                                    given_gradients=given_gradients,
                                    required_gradients=required_gradients,
                                    backward_sdfg=reverse_nsdfg,
                                    overwrite_strategy=self.strategy,
                                    data_to_recompute=self.data_to_recompute)
        backward_result, _, backward_input_arrays = gen.backward()

        # we need to defer add edges until after the arrays have been added because creation of the nested
        # sdfg fails otherwise
        deferred_edges = []

        inputs = set(backward_result.given_grad_names[name]
                     for name in sorted(given_gradients))
        # loop through the arrays that we need from the forward pass
        for name, desc in sorted(backward_input_arrays.items()):
            # if the name is not already passed to the reverse SDFG node ...
            if name not in required_gradients and name not in node.in_connectors:
                # ... this array needs to be forwarded out of the forward SDFG (i.e. it is an intermediate value)
                # 1) add it to the current SDFG, and to self.backward_input_arrays
                # 2) add an out connector to the forward nested SDFG, add a write node to the current state, and an edge
                #    from the output to there
                # 3) add a read node to the backward state, and an edge into it

                desc = node.sdfg.arrays[name]

                # if the original view node is in the in-connector, no need to connect it, continue
                # if forwarded_name in node.in_connectors:
                #     continue

                # (1)
                new_name = find_str_not_in_set(set(self.sdfg.arrays),
                                               name + "_forwarded")
                if new_name in self.sdfg.arrays or new_name in self.backward_input_arrays:
                    raise AutoDiffException(
                        "Attempted to create array with name '{}', but it already existed"
                        .format(new_name))

                self.sdfg.add_datadesc(new_name, copy.deepcopy(desc))
                self.backward_input_arrays[new_name] = copy.deepcopy(desc)

                if self.separate_sdfgs:
                    to_add = copy.deepcopy(desc)
                    to_add.transient = False
                    self.backward_sdfg.add_datadesc(new_name, to_add)

                # (2)
                node.sdfg.arrays[name].transient = False
                assert node.add_out_connector(name, force=True)
                write = forward_state.add_write(new_name)
                forward_state.add_edge(node, name, write, None,
                                       self.sdfg.make_array_memlet(new_name))

                # (3)
                read = backward_state.add_read(new_name)
                deferred_edges.append(
                    dict(
                        u=read,
                        u_connector=None,
                        v_connector=name,
                        memlet=self.backward_sdfg.make_array_memlet(new_name)))
                inputs.add(name)
            else:
                inputs.add(name)

        outputs = set(backward_result.required_grad_names[name]
                      for name in required_gradients)

        for inp in inputs:
            if inp in reverse_nsdfg.arrays:
                reverse_nsdfg.arrays[inp].transient = False
        for outp in outputs:
            if outp in reverse_nsdfg.arrays:
                reverse_nsdfg.arrays[outp].transient = False

        # Create the sdfg and return it
        nsdfg = backward_state.add_nested_sdfg(
            reverse_nsdfg,
            None,
            inputs=inputs,
            outputs=outputs,
        )

        # If any input connectors point to symbols
        for conn, _ in nsdfg.in_connectors.items():
            if conn in nsdfg.sdfg.symbols:
                # We need to add a new symbol and create a mapping
                new_symbol = find_str_not_in_set(nsdfg.sdfg.symbols, conn)
                nsdfg.sdfg.add_symbol(new_symbol, nsdfg.sdfg.symbols[conn])
                nsdfg.sdfg.replace(conn, new_symbol)
                nsdfg.symbol_mapping[new_symbol] = conn
                # Remove it from the symbol mapping too
                if conn in nsdfg.symbol_mapping:
                    del nsdfg.symbol_mapping[conn]
        for edge_args in deferred_edges:
            edge_args["v"] = nsdfg
            backward_state.add_edge(**edge_args)

        return nsdfg, BackwardResult(
            required_grad_names=backward_result.required_grad_names,
            given_grad_names=backward_result.given_grad_names)

    def _reverse_AccessNode(
        self,
        forward_state: SDFGState,
        backward_state: SDFGState,
        node: nodes.AccessNode,
        given_gradients: List[str],
        required_gradients: List[str],
    ) -> ReverseNodeReturnType:
        rev = nodes.AccessNode(self.array_grad_name(node.data))

        # We want all gradient arrays to be initialized to zero
        # This is important for correct gradient accumulation
        rev.setzero = True
        backward_state.add_node(rev)
        required_grad_names = {None: None}
        given_grad_names = {None: None}

        if "views" in node.in_connectors:
            required_grad_names = {"views": "views"}
        if "views" in node.out_connectors:
            given_grad_names = {"views": "views"}

        return rev, BackwardResult(required_grad_names=required_grad_names,
                                   given_grad_names=given_grad_names)

    def _reverse_MapEntry(
        self,
        forward_state: SDFGState,
        backward_state: SDFGState,
        node: nodes.MapEntry,
        given_gradients: List[str],
        required_gradients: List[str],
    ) -> ReverseNodeReturnType:

        required_grad_names = {
            n: _invert_map_connector(n)
            for n in required_gradients
        }
        given_grad_names = {
            n: _invert_map_connector(n)
            for n in given_gradients
        }
        result = BackwardResult(required_grad_names=required_grad_names,
                                given_grad_names=given_grad_names)
        rev = nodes.MapExit(self.reverse_map[node.map])

        for _, conn in sorted(given_grad_names.items()):
            assert rev.add_in_connector(conn)

        for _, conn in sorted(required_grad_names.items()):
            assert rev.add_out_connector(conn)

        backward_state.add_node(rev)
        return rev, result

    def _reverse_MapExit(
        self,
        forward_state: SDFGState,
        backward_state: SDFGState,
        node: nodes.MapExit,
        given_gradients: List[str],
        required_gradients: List[str],
    ):
        self.reverse_map[node.map] = copy.deepcopy(node.map)

        rev = nodes.MapEntry(self.reverse_map[node.map])
        for conn in sorted(node.in_connectors):
            assert rev.add_in_connector(conn)

        for conn in sorted(node.out_connectors):
            assert rev.add_out_connector(conn)

        backward_state.add_node(rev)
        # yapf: disable
        return (
            rev,
            BackwardResult(required_grad_names={
                n: _invert_map_connector(n)
                for n in required_gradients
            },
                given_grad_names={
                    n: _invert_map_connector(n)
                    for n in given_gradients
                }),
        )
        # yapf: enable

    def _reverse_Tasklet(
        self,
        state: SDFGState,
        backward_state: SDFGState,
        tasklet: nodes.Tasklet,
        given_gradients: List[str],
        required_gradients: List[str],
    ) -> ReverseNodeReturnType:
        if tasklet.language is not dtypes.Language.Python:
            raise AutoDiffException(
                "Expected tasklet with language Python, got language {}".
                format(tasklet.language))

        # tasklets should have scalar inputs (can be relaxed)
        for _, _, _, _, memlet in state.in_edges(tasklet):
            if memlet.data is not None:
                try:
                    _is_int_value(memlet.subset.num_elements(), 1)
                except AutoDiffException as e:
                    raise AutoDiffException(
                        "Autodiff only supported for tasklets with scalar inputs and outputs"
                    ) from e

        for _, _, _, _, memlet in state.out_edges(tasklet):
            if memlet.data is not None:
                try:
                    _is_int_value(memlet.subset.num_elements(), 1)
                except AutoDiffException as e:
                    raise AutoDiffException(
                        "Autodiff only supported for tasklets with scalar inputs and outputs"
                    ) from e

        code_str = tasklet.code.as_string

        # check if this is a conditional tasklet
        if self._conditional_tasklet(tasklet):
            # we want to extract the if and else expressions and pass them to sympy
            if_expression, else_expression, conditional = self._extract_conitional_expressions(
                tasklet)

            if_code, if_rev_inputs, if_rev_outputs, if_result = self._differentiate_code_symbolically(
                if_expression, state, tasklet, given_gradients,
                required_gradients)

            if else_expression:
                else_code, else_rev_inputs, else_rev_outputs, else_result = self._differentiate_code_symbolically(
                    else_expression, state, tasklet, given_gradients,
                    required_gradients)
                assert else_rev_inputs == if_rev_inputs
                assert if_rev_outputs == else_rev_outputs
                assert else_result == if_result

            # prepare the tasklet code depending on the conditional type
            # add the same conditional to the if_code
            # first, add indentation
            if_code = if_code.replace("\n", "\n\t")
            if_code = f"if {conditional}:\n{if_code}"

            # add the conditional to the in connectors
            if_rev_inputs.add(conditional)
            joint_code = if_code

            if ":" not in code_str:
                # only an if in the original code
                assert else_expression
                else_code = else_code.replace("\n", "\n\t")
                else_code = f"else:\n{else_code}"
                joint_code = f"{if_code}\n{else_code}"

            # in case there are no out_connectors, we will zero out the assigned-to AccessNode
            if len(if_rev_outputs) == 0:
                if_rev_outputs = {"__zero_out_conn__"}

            rev = nodes.Tasklet("_" + tasklet.label + "_reverse_",
                                inputs=if_rev_inputs,
                                outputs=if_rev_outputs,
                                code=joint_code,
                                debuginfo=tasklet.debuginfo)

            result = if_result
        else:
            code, rev_inputs, rev_outputs, result = self._differentiate_code_symbolically(
                code_str, state, tasklet, given_gradients, required_gradients)
            rev = nodes.Tasklet("_" + tasklet.label + "_reverse_",
                                inputs=rev_inputs,
                                outputs=rev_outputs,
                                code=code,
                                debuginfo=tasklet.debuginfo)
            backward_state.add_node(rev)
        return rev, result


class SympyCleaner(ast.NodeTransformer):

    def visit_Name(self, node):
        if node.id == "pi":
            return ast.copy_location(
                ast.parse("(3.141592653589)").body[0], node)
        else:
            return self.generic_visit(node)<|MERGE_RESOLUTION|>--- conflicted
+++ resolved
@@ -2813,10 +2813,7 @@
                           backward_state: SDFGState,
                           subgraph: dstate.StateSubgraphView):
         """ Reverse a given subgraph. All nodes in the subgraph will be reversed. """
-<<<<<<< HEAD
-=======
         from dace.libraries.onnx.nodes import ONNXSum  # avoid import loop
->>>>>>> 988e2304
 
         # Condiitonal assignement nodes
         conditional_assignement_nodes: List[nodes.Node] = []
