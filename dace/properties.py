# Copyright 2019-2021 ETH Zurich and the DaCe authors. All rights reserved.
import ast
from collections import OrderedDict
import copy
from dace.frontend.python.astutils import unparse, TaskletFreeSymbolVisitor
import json
import pydoc
import re
import sympy as sp
import numpy as np
import dace.subsets as sbs
import dace
import dace.serialize
from dace.symbolic import SymExpr, pystr_to_symbolic, simplify
from dace.dtypes import DebugInfo
from numbers import Integral, Number
<<<<<<< HEAD
from typing import List, Set, Union
import sympy
=======
from typing import List, Set, Type, Union, TypeVar, Generic

T = TypeVar('T')
>>>>>>> adb360d9

###############################################################################
# External interface to guarantee correct usage
###############################################################################


def set_property_from_string(prop, obj, string, sdfg=None, from_json=False):
    """ Interface function that guarantees that a property will always be
    correctly set, if possible, by accepting all possible input arguments to
    from_string. """

    # If the property is a string (property name), obtain it from the object
    if isinstance(prop, str):
        prop = type(obj).__properties__[prop]

    if isinstance(prop, CodeProperty):
        if from_json:
            val = prop.from_json(string)
        else:
            val = prop.from_string(string, obj.language)
    elif isinstance(prop, (ReferenceProperty, DataProperty)):
        if sdfg is None:
            raise ValueError("You cannot pass sdfg=None when editing a ReferenceProperty!")
        if from_json:
            val = prop.from_json(string, sdfg)
        else:
            val = prop.from_string(string, sdfg)
    else:
        if from_json:
            val = prop.from_json(string, sdfg)
        else:
            val = prop.from_string(string)
    setattr(obj, prop.attr_name, val)


###############################################################################
# Property base implementation
###############################################################################


class PropertyError(Exception):
    """Exception type for errors related to internal functionality of
    these properties."""
    pass


class Property(Generic[T]):
    """ Class implementing properties of DaCe objects that conform to strong
    typing, and allow conversion to and from strings to be edited. """
    def __init__(
            self,
            getter=None,
            setter=None,
            dtype: Type[T] = None,
            default=None,
            from_string=None,
            to_string=None,
            from_json=None,
            to_json=None,
            meta_to_json=None,
            choices=None,  # Values must be present in this enum
            unmapped=False,  # Don't enforce 1:1 mapping with a member variable
            allow_none=False,
            indirected=False,  # This property belongs to a different class
            category='General',
            desc=""):

        self._getter = getter
        self._setter = setter
        self._dtype = dtype
        self._default = default

        if allow_none is False and default is None:
            try:
                self._default = dtype()
            except TypeError:
                if hasattr(self, 'dtype'):
                    try:
                        self._default = self.dtype()
                    except TypeError:
                        raise TypeError('Default not properly defined for property')
                else:
                    raise TypeError('Default not properly defined for property')

        if choices is not None:
            for choice in choices:
                if dtype is None:
                    dtype = type(choice)
                if not isinstance(choice, dtype):
                    raise TypeError("All choices must be an instance of dtype")

        if from_string is not None:
            self._from_string = from_string
        elif choices is not None:
            self._from_string = lambda s: choices[s]
        else:
            self._from_string = self.dtype

        if to_string is not None:
            self._to_string = to_string
        elif choices is not None:
            self._to_string = lambda val: val.__name__
        else:
            self._to_string = str

        if from_json is None:

            def f(obj, *args, **kwargs):
                if isinstance(obj, str) and self._from_string is not None:
                    # The serializer does not know about this property, so if
                    # we can convert using our to_string method, do that here
                    return self._from_string(obj)
                # Otherwise ship off to the serializer, telling it which type
                # it's dealing with as a sanity check
                return dace.serialize.from_json(obj, *args, known_type=dtype, **kwargs)

            self._from_json = f
        else:
            self._from_json = from_json

        if to_json is None:
            self._to_json = dace.serialize.to_json
        else:
            self._to_json = to_json

        if meta_to_json is None:

            def tmp_func(self):
                typestr = self.typestring()

                _default = self.to_json(self.default)

                mdict = {
                    "metatype": typestr,
                    "desc": self.desc,
                    "category": self.category,
                    "default": _default,
                }
                if self.indirected:
                    mdict['indirected'] = True
                return mdict

            self._meta_to_json = tmp_func
        else:
            self._meta_to_json = meta_to_json

        self._choices = choices
        self._unmapped = unmapped
        self._allow_none = allow_none
        self._indirected = indirected
        self._desc = desc
        self._category = category
        if desc is not None and len(desc) > 0:
            self.__doc__ = desc
        elif self.dtype is not None:
            self.__doc__ = "Object property of type %s" % self.dtype.__name__
        else:
            self.__doc__ = "Object property of type %s" % type(self).__name__

    def __get__(self, obj, objtype=None) -> T:
        if obj is None:
            # Called on the class rather than an instance, so return the
            # property object itself
            return self
        # If a custom getter is specified, use it
        if self.getter:
            return self.getter(obj)
        if not hasattr(self, "attr_name"):
            raise RuntimeError("Attribute name not set")
        # Otherwise look for attribute prefixed by "_"
        return getattr(obj, "_" + self.attr_name)

    def __set__(self, obj, val):
        # If custom setter is specified, use it
        if self.setter:
            return self.setter(obj, val)
        if not hasattr(self, "attr_name"):
            raise RuntimeError("Attribute name not set")
        # Fail on None unless explicitly allowed
        if val is None and not self.allow_none:
            raise ValueError("None not allowed for property {} in class {}".format(self.attr_name, type(obj).__name__))

        # Accept all DaCe/numpy typeclasses as Python native types
        if isinstance(val, np.number):
            val = val.item()

        # Edge cases for integer and float types
        if isinstance(val, int) and self.dtype == float:
            val = float(val)
        if isinstance(val, float) and self.dtype == int and val == int(val):
            val = int(val)

        # Check if type matches before setting
        if (self.dtype is not None and not isinstance(val, self.dtype) and not (val is None and self.allow_none)):
            if isinstance(val, str):
                raise TypeError("Received str for property {} of type {}. Use "
                                "dace.properties.set_property_from_string or the "
                                "from_string method of the property.".format(self.attr_name, self.dtype))
            raise TypeError("Invalid type \"{}\" for property {}: expected {}".format(
                type(val).__name__, self.attr_name, self.dtype.__name__))
        # If the value has not yet been set, we cannot pass it to the enum
        # function. Fail silently if this happens
        if self.choices is not None \
                and isinstance(self.choices,(list, tuple, set)) \
                and (val is not None or not self.allow_none):
            if val not in self.choices:
                raise ValueError("Value {} not present in choices: {}".format(val, self.choices))
        setattr(obj, "_" + self.attr_name, val)

    # Python Properties of this Property class

    @property
    def getter(self):
        return self._getter

    @getter.setter
    def getter(self, val):
        self._getter = val

    @property
    def setter(self):
        return self._setter

    @setter.setter
    def setter(self, val):
        self._setter = val

    @property
    def dtype(self):
        return self._dtype

    def typestring(self):
        typestr = ""
        try:
            typestr = self.dtype.__name__
        except:
            # Try again, it might be an enum
            try:
                typestr = self.choices.__name__
            except:
                try:
                    typestr = type(self).__name__
                except:
                    typestr = 'None'
        return typestr

    @property
    def default(self):
        return self._default

    @property
    def allow_none(self):
        return self._allow_none

    @property
    def desc(self):
        return self._desc

    @property
    def from_string(self):
        return self._from_string

    @property
    def to_string(self):
        return self._to_string

    @property
    def from_json(self):
        return self._from_json

    def simplify(self, obj, val):
        pass

    @property
    def to_json(self):
        return self._to_json

    @property
    def meta_to_json(self):
        """ Returns a function to export meta information (type, description, default value).
        """
        return self._meta_to_json

    @property
    def choices(self):
        return self._choices

    @property
    def unmapped(self):
        return self._unmapped

    @property
    def indirected(self):
        return self._indirected

    @indirected.setter
    def indirected(self, val):
        self._indirected = val

    @property
    def category(self):
        return self._category

    @staticmethod
    def add_none_pair(dict_in):
        dict_in[None] = None
        return dict_in

    @staticmethod
    def get_property_element(object_with_properties, name):
        # Get the property object (as it may have more options than available by exposing the value)
        ps = dict(object_with_properties.__properties__)
        for tmp, _v in ps.items():
            pname = tmp
            if pname == name:
                return _v
        return None


###############################################################################
# Decorator for objects with properties
###############################################################################


def _property_generator(instance):
    for name, prop in type(instance).__properties__.items():
        if hasattr(instance, "_" + name):
            yield prop, getattr(instance, "_" + name)
        else:
            yield prop, getattr(instance, name)


def make_properties(cls):
    """ A decorator for objects that adds support and checks for strongly-typed
        properties (which use the Property class).
    """

    # Extract all Property members of the class
    properties = OrderedDict([(name, prop) for name, prop in cls.__dict__.items() if isinstance(prop, Property)])
    # Set the property name to its field name in the class
    for name, prop in properties.items():
        prop.attr_name = name
    # Grab properties from baseclass(es)
    own_properties = copy.copy(properties)
    for base in cls.__bases__:
        if hasattr(base, "__properties__"):
            duplicates = base.__properties__.keys() & own_properties.keys()
            if len(duplicates) != 0:
                raise AttributeError("Duplicate properties in class {} deriving from {}: {}".format(
                    cls.__name__, base.__name__, duplicates))
            properties.update(base.__properties__)
    # Add the list of properties to the class
    cls.__properties__ = properties
    # Add an iterator to pairs of property names and their values
    cls.properties = _property_generator

    # Grab old init. This will be brought into the closure in the below
    init = cls.__init__

    def initialize_properties(obj, *args, **kwargs):
        # Set default values. If we don't do this, properties that depend on
        # other might fail because the others rely on being set by a default
        # value
        for name, prop in own_properties.items():
            # Only assign our own properties, so we don't overwrite what's been
            # set by the base class
            if hasattr(obj, name):
                raise PropertyError("Property {} already assigned in {}".format(name, type(obj).__name__))
            if not prop.indirected:
                if prop.allow_none or prop.default is not None:
                    setattr(obj, name, prop.default)
        # Now call vanilla __init__, which can initialize members
        init(obj, *args, **kwargs)
        # Assert that all properties have been set
        for name, prop in properties.items():
            try:
                getattr(obj, name)
            except AttributeError:
                if not prop.unmapped:
                    raise PropertyError("Property {} is unassigned in __init__ for {}".format(name, cls.__name__))
        # Assert that there are no fields in the object not captured by
        # properties, unless they are prefixed with "_"
        for name, prop in obj.__dict__.items():
            if (name not in properties and not name.startswith("_") and name not in dir(type(obj))):
                raise PropertyError("{} : Variable {} is neither a Property nor "
                                    "an internal variable (prefixed with \"_\")".format(str(type(obj)), name))

    # Replace the __init__ method
    cls.__init__ = initialize_properties

    # Register our type with the serialization framework
    cls = dace.serialize.serializable(cls)

    return cls


def indirect_property(cls, f, prop, override):

    # Make a copy of the original property, but override its getter and setter
    prop_name = prop.attr_name
    prop_indirect = copy.copy(prop)
    prop_indirect.indirected = True

    # Because this is a separate function, prop_name is caught in the closure
    def indirect_getter(obj):
        return getattr(f(obj), prop_name)

    def indirect_setter(obj, val):
        return setattr(f(obj), prop_name, val)

    prop_indirect.getter = indirect_getter
    prop_indirect.setter = indirect_setter

    # Add the property to the class
    if not override and hasattr(cls, prop_name):
        raise TypeError("Property \"{}\" already exists in class \"{}\"".format(prop_name, cls.__name__))
    setattr(cls, prop_name, prop_indirect)


def indirect_properties(indirect_class, indirect_function, override=False):
    """ A decorator for objects that provides indirect properties defined
        in another class.
    """
    def indirection(cls):
        # For every property in the class we are indirecting to, create an
        # indirection property in this class
        inherited_props = {}
        for base_cls in cls.__bases__:
            if hasattr(base_cls, "__properties__"):
                inherited_props.update(base_cls.__properties__)
        for name, prop in indirect_class.__properties__.items():
            if (name in inherited_props and type(inherited_props[name]) == type(prop)):
                # Base class could already have indirected properties
                continue
            indirect_property(cls, indirect_function, prop, override)
        return make_properties(cls)

    return indirection


class OrderedDictProperty(Property):
    """ Property type for ordered dicts
    """
    def simplify(self, obj, val):
        if val is None:
            return
        for key in val:
            if isinstance(val[key], (sympy.Basic, SymExpr)):
                val[key] = simplify(val[key])

    def to_json(self, d):

        # The ordered dict is more of a list than a dict.
        retlist = [{k: v} for k, v in d.items()]
        return retlist

    @staticmethod
    def from_json(obj, sdfg=None):

        # This is expected to be a list (a JSON dict does not guarantee an order,
        # although it would often be lexicographically ordered by key name)

        ret = OrderedDict()
        for x in obj:
            ret[list(x.keys())[0]] = list(x.values())[0]

        return ret


class ListProperty(Property[List[T]]):
    """ Property type for lists.
    """
    def __init__(self, element_type: T, *args, **kwargs):
        """
        Create a List property with a uniform element type.
        :param element_type: The type of each element in the list, or a function
                             that converts an element to the wanted type (e.g.,
                             `dace.symbolic.pystr_to_symbolic` for symbolic
                             expressions)
        :param args: Other arguments (inherited from Property).
        :param kwargs: Other keyword arguments (inherited from Property).
        """

        kwargs['dtype'] = list
        super().__init__(*args, **kwargs)
        self.element_type = element_type

    def __set__(self, obj, val):
        if isinstance(val, str):
            val = list(map(self.element_type, list(val)))
        elif isinstance(val, tuple):
            val = list(map(self.element_type, val))
        super(ListProperty, self).__set__(obj, val)

    @staticmethod
    def to_string(l):
        return str(l)

    def simplify(self, obj, val):
        if val is None:
            return

        for i in range(len(val)):
            if isinstance(val[i], (sympy.Basic, SymExpr)):
                val[i] = simplify(val[i])

    def to_json(self, l):
        if l is None:
            return None
        # If element knows how to convert itself, let it
        if hasattr(self.element_type, "to_json"):
            return [elem.to_json() for elem in l]
        # If elements are one of the JSON basic types, use directly
        if self.element_type in (int, float, list, tuple, dict):
            return list(map(self.element_type, l))
        # Otherwise, convert to strings
        return list(map(str, l))

    def from_string(self, s):
        if s.startswith('[') and s.endswith(']'):
            return [self.element_type(d.strip()) for d in s[1:-1].split(',')]
        else:
            return list(s)

    def from_json(self, data, sdfg=None):
        if data is None:
            return data
        if not isinstance(data, list):
            raise TypeError('ListProperty expects a list input, got %s' % data)
        # If element knows how to convert itself, let it
        if hasattr(self.element_type, "from_json"):
            return [self.element_type.from_json(elem) for elem in data]
        # Type-checks (casts) to the element type
        return list(map(self.element_type, data))


class TransformationHistProperty(Property):
    """ Property type for transformation histories.
    """
    def __init__(self, *args, **kwargs):
        """
        Create a List property with element type TransformationBase.
        :param args: Other arguments (inherited from Property).
        :param kwargs: Other keyword arguments (inherited from Property).
        """

        kwargs['dtype'] = list
        super().__init__(*args, **kwargs)

    def __set__(self, obj, val):
        super(TransformationHistProperty, self).__set__(obj, val)

    def to_json(self, hist):
        if hist is None:
            return None
        return [elem.to_json() if elem is not None else None for elem in hist]

    def from_json(self, data, sdfg=None):
        if data is None:
            return data
        if not isinstance(data, list):
            raise TypeError('TransformationHistProperty expects a list input, got %s' % data)
        return [dace.serialize.from_json(elem) for elem in data]


class DictProperty(Property):
    """ Property type for dictionaries. """
    def __init__(self, key_type, value_type, *args, **kwargs):
        """
        Create a dictionary property with uniform key/value types.

        The type of each element in the dictionary can be given as a type class,
        or as a function that converts an element to the wanted type (e.g.,
        `dace.symbolic.pystr_to_symbolic` for symbolic expressions).
        :param key_type: The type of the keys in the dictionary.
        :param value_type: The type of the values in the dictionary.
        :param args: Other arguments (inherited from Property).
        :param kwargs: Other keyword arguments (inherited from Property).
        """
        kwargs['dtype'] = dict
        if not isinstance(key_type, type) and not callable(key_type):
            raise TypeError("Expected type or callable, got: {}".format(key_type))
        if not isinstance(value_type, type) and not callable(value_type):
            raise TypeError("Expected type or callable, got: {}".format(value_type))
        super().__init__(*args, **kwargs)
        self.key_type = key_type
        self.value_type = value_type

        # Check whether a key/value is an instance of its type, if the given
        # type is a Python type, or call self.*_type if it's a callable.
        if isinstance(key_type, type):
            self.is_key = lambda k: isinstance(k, self.key_type)
        else:
            self.is_key = lambda k: False
        if isinstance(value_type, type):
            self.is_value = lambda v: isinstance(v, self.value_type)
        else:
            self.is_value = lambda v: False

    def __set__(self, obj, val):
        if isinstance(val, str):
            val = ast.literal_eval(val)
        elif isinstance(val, (tuple, list)):
            val = {k[0]: k[1] for k in val}
        elif isinstance(val, dict):
            val = {(k if self.is_key(k) else self.key_type(k)): (v if self.is_value(v) else self.value_type(v))
                   for k, v in val.items()}
        super(DictProperty, self).__set__(obj, val)

    @staticmethod
    def to_string(d):
        return str(d)

    def simplify(self, obj, val):
        if val is None:
            return
        for key in val:
            if isinstance(val[key], (sympy.Basic, SymExpr)):
                val[key] = simplify(val[key])

    def to_json(self, d):
        if d is None:
            return None
        saved_dictionary = d

        # If key knows how to convert itself, let it
        if hasattr(self.key_type, "to_json"):
            saved_dictionary = {k.to_json(): v for k, v in saved_dictionary.items()}
        # Otherwise, if the keys are not a native JSON type, convert to strings
        elif self.key_type not in (int, float, list, tuple, dict, str):
            saved_dictionary = {str(k): v for k, v in saved_dictionary.items()}

        # Same as above, but for values
        if hasattr(self.value_type, "to_json"):
            saved_dictionary = {k: v.to_json() for k, v in saved_dictionary.items()}
        elif self.value_type not in (int, float, list, tuple, dict, str):
            saved_dictionary = {k: str(v) for k, v in saved_dictionary.items()}
        else:
            saved_dictionary = {k: self.value_type(v) for k, v in saved_dictionary.items()}

        # Sort by key before saving
        return {k: v for k, v in sorted(saved_dictionary.items())} if None not in saved_dictionary else saved_dictionary

    @staticmethod
    def from_string(s):
        return dict(s)

    def from_json(self, data, sdfg=None):
        if data is None:
            return data
        if not isinstance(data, dict):
            raise TypeError('DictProperty expects a dictionary input, got ' '%s' % data)
        # If element knows how to convert itself, let it
        key_json = hasattr(self.key_type, "from_json")
        value_json = hasattr(self.value_type, "from_json")

        return {
            self.key_type.from_json(k, sdfg) if key_json else self.key_type(k):
            self.value_type.from_json(v, sdfg) if value_json else self.value_type(v)
            for k, v in data.items()
        }


###############################################################################
# Custom properties
###############################################################################


class EnumProperty(Property):
    def __init__(self, dtype, *args, **kwargs):
        kwargs['dtype'] = dtype
        super().__init__(*args, **kwargs)

        def f(s, *args, **kwargs):
            if s is None:
                return None
            if isinstance(s, dtype):
                return s
            try:
                self._undefined_val = None
                return dtype[s]
            except KeyError:
                self._undefined_val = s
                return dtype['Undefined']

        self._choices = dtype
        self._from_json = f
        self._from_string = f

        self._undefined_val = None

        def g(obj):
            if self._undefined_val is None:
                return dace.serialize.to_json(obj)
            else:
                return self._undefined_val

        self._to_json = g
        self._to_string = g


class SDFGReferenceProperty(Property):
    def simplify(self, obj, val):
        if val is not None:
            val.simplify()

    def to_json(self, obj):
        if obj is None:
            return None
        return obj.to_json()  # Store nested JSON

    def from_json(self, obj, context=None):
        if obj is None:
            return None

        # Backwards compatibility
        if isinstance(obj, str):
            obj = json.loads(obj)

        # Parse the JSON back into an SDFG object
        return dace.SDFG.from_json(obj, context)


class RangeProperty(Property):
    """ Custom Property type for `dace.subsets.Range` members. """
    def __set__(self, obj, value):
        if isinstance(value, list):
            value = dace.subsets.Range(value)
        super(RangeProperty, self).__set__(obj, value)

    @property
    def dtype(self):
        return sbs.Range

    def simplify(self, obj, val):

        if val is None:
            return
        val.simplify()

    @staticmethod
    def to_string(obj):
        return sbs.Range.ndslice_to_string(obj)

    @staticmethod
    def from_string(s):
        return sbs.Range.from_string(s)


class DebugInfoProperty(Property):
    """ Custom Property type for DebugInfo members. """
    def __init__(self, **kwargs):
        if 'default' not in kwargs:
            kwargs['default'] = DebugInfo(0, 0, 0, 0)
        super().__init__(dtype=DebugInfo, **kwargs)

    @property
    def dtype(self):
        return DebugInfo

    @property
    def allow_none(self):
        return True

    @staticmethod
    def to_string(di):
        if isinstance(di, DebugInfo):
            r = "file:" + str(di.filename) + " "
            r += "from line: " + str(di.start_line) + " col: " + str(di.start_column) + " "
            r += "to line: " + str(di.end_line) + " col: " + str(di.end_column)
            return r
        else:
            return "None"

    @staticmethod
    def from_string(s):

        if s is None:
            return None

        f = None
        sl = 0
        el = 0
        sc = 0
        ec = 0
        info_available = False
        di = None

        m = re.search(r"file: (\w+)", s)
        if m is not None:
            info_available = True
            f = sl = m.group(1)
        m = re.search(r"from line: (\d+)", s)
        if m is not None:
            sl = m.group(1)
            el = sl
            info_available = True
        m = re.search(r"to line: (\d+)", s)
        if m is not None:
            el = m.group(1)
            info_available = True
        m = re.search(r"from col: (\d+)", s)
        if m is not None:
            sc = m.group(1)
            ec = sc
            info_available = True
        m = re.search(r"to col: (\d+)", s)
        if m is not None:
            ec = m.group(1)
            info_available = True
        if info_available:
            di = DebugInfo(f, sl, sc, el, ec)
        return di


class SetProperty(Property):
    """Property for a set of elements of one type, e.g., connectors. """
    def __init__(
            self,
            element_type,
            getter=None,
            setter=None,
            default=None,
            from_string=None,
            to_string=None,
            from_json=None,
            to_json=None,
            unmapped=False,  # Don't enforce 1:1 mapping with a member variable
            allow_none=False,
            desc="",
            **kwargs):
        if to_json is None:
            to_json = self.to_json
        super(SetProperty, self).__init__(getter=getter,
                                          setter=setter,
                                          dtype=set,
                                          default=default,
                                          from_string=from_string,
                                          to_string=to_string,
                                          from_json=from_json,
                                          to_json=to_json,
                                          choices=None,
                                          unmapped=unmapped,
                                          allow_none=allow_none,
                                          desc=desc,
                                          **kwargs)
        self._element_type = element_type

    @property
    def dtype(self):
        return set

    @staticmethod
    def to_string(l):
        return str(l)

    @staticmethod
    def from_string(s):
        return [eval(i) for i in re.sub(r"[\{\}\(\)\[\]]", "", s).split(",")]

    def simplify(self, obj, val):

        if val is None:
            return

        set_list = list(val)

        for id in range(len(set_list)):
            if isinstance(set_list[id], (sympy.Basic, SymExpr)):
                set_list[id] = simplify(set_list[id])

        self.__set__(obj, set(set_list))

    def to_json(self, l):
        return list(sorted(l))

    def from_json(self, l, sdfg=None):
        return set(l)

    def __get__(self, obj, objtype=None):
        # Copy to avoid changes in the set at callee to be reflected in
        # the node directly
        return set(super(SetProperty, self).__get__(obj, objtype))

    def __set__(self, obj, val):
        # Check for uniqueness
        if len(val) != len(set(val)):
            dups = set([x for x in val if val.count(x) > 1])
            raise ValueError('Duplicates found in set: ' + str(dups))
        # Cast to element type
        try:
            new_set = set(self._element_type(elem) for elem in val)
        except (TypeError, ValueError):
            raise ValueError('Some elements could not be converted to %s' % (str(self._element_type)))

        super(SetProperty, self).__set__(obj, new_set)


class LambdaProperty(Property):
    """ Custom Property type that accepts a lambda function, with conversions
        to and from strings. """
    @property
    def dtype(self):
        return None

    @staticmethod
    def from_string(s):
        return ast.parse(s).body[0].value

    @staticmethod
    def to_string(obj):
        if obj is None:
            return 'lambda: None'
        if isinstance(obj, str):
            return unparse(ast.parse(obj))
        return unparse(obj)

    def to_json(self, obj):
        if obj is None: return None
        return LambdaProperty.to_string(obj)

    def from_json(self, s, sdfg=None):
        if s == None: return None
        return LambdaProperty.from_string(s)

    def __set__(self, obj, val):
        if val is not None:
            if isinstance(val, str):
                self.from_string(val)  # Check that from_string doesn't fail
            elif isinstance(val, ast.Lambda):
                val = self.to_string(val)  # Store as string internally
            else:
                raise TypeError("Lambda property must be either string or ast.Lambda")
        super(LambdaProperty, self).__set__(obj, val)


class CodeBlock(object):
    """ Helper class that represents code blocks with language.
        Used in `CodeProperty`, implemented as a list of AST statements if
        language is Python, or a string otherwise.
    """
    def __init__(self,
                 code: Union[str, List[ast.AST], 'CodeBlock'],
                 language: dace.dtypes.Language = dace.dtypes.Language.Python):
        if isinstance(code, CodeBlock):
            self.code = code.code
            self.language = code.language
            return

        self.language = language

        # Convert to the right type
        if language == dace.dtypes.Language.Python and isinstance(code, str):
            self.code = ast.parse(code).body
        elif (not isinstance(code, str) and language != dace.dtypes.Language.Python):
            raise TypeError('Only strings are supported for languages other ' 'than Python')
        else:
            self.code = code

    def get_free_symbols(self, defined_syms: Set[str] = None) -> Set[str]:
        """
        Returns the set of free symbol names in this code block, excluding
        the given symbol names.
        """
        defined_syms = defined_syms or set()

        # Search AST for undefined symbols
        if self.language == dace.dtypes.Language.Python:
            visitor = TaskletFreeSymbolVisitor(defined_syms)
            if self.code:
                for stmt in self.code:
                    visitor.visit(stmt)
            return visitor.free_symbols

        return set()

    @property
    def as_string(self) -> str:
        if isinstance(self.code, str) or self.code is None:
            return self.code
        return unparse(self.code)

    @as_string.setter
    def as_string(self, code):
        if self.language == dace.dtypes.Language.Python:
            self.code = ast.parse(code).body
        else:
            self.code = code

    def to_json(self):
        # Two roundtrips to avoid issues in AST parsing/unparsing of negative
        # numbers, i.e., "(-1)" becomes "(- 1)"
        if self.language == dace.dtypes.Language.Python and self.code is not None:
            code = unparse(ast.parse(self.as_string))
        else:
            code = self.as_string

        ret = {'string_data': code, 'language': self.language.name}
        return ret

    @staticmethod
    def from_json(tmp, sdfg=None):
        if tmp is None:
            return None
        if isinstance(tmp, CodeBlock):
            return tmp

        try:
            lang = tmp['language']
        except:
            lang = None

        if lang == "NoCode":
            return None

        if lang is None:
            lang = dace.dtypes.Language.Python
        elif lang.endswith("Python"):
            lang = dace.dtypes.Language.Python
        elif lang.endswith("CPP"):
            lang = dace.dtypes.Language.CPP
        elif lang.endswith("sv") or lang.endswith("systemverilog"):
            lang = dace.dtypes.Language.SystemVerilog
        elif lang.endswith("MLIR"):
            lang = dace.dtypes.Language.MLIR

        try:
            cdata = tmp['string_data']
        except:
            print("UNRECOGNIZED CODE JSON: " + str(tmp))
            cdata = ""

        return CodeBlock(cdata, lang)


class CodeProperty(Property):
    """ Custom Property type that accepts code in various languages. """
    @property
    def dtype(self):
        return CodeBlock

    def to_json(self, obj):
        if obj is None:
            return None

        # Two roundtrips to avoid issues in AST parsing/unparsing of negative
        # numbers, i.e., "(-1)" becomes "(- 1)"
        if obj.language == dace.dtypes.Language.Python and obj.code is not None:
            code = unparse(ast.parse(obj.as_string))
        else:
            code = obj.as_string

        ret = {'string_data': code, 'language': obj.language.name}
        return ret

    def from_json(self, tmp, sdfg=None):

        if tmp is None:
            return None
        if isinstance(tmp, CodeBlock):
            return tmp

        try:
            lang = tmp['language']
        except:
            lang = None

        if lang == "NoCode":
            return None

        if lang is None:
            lang = dace.dtypes.Language.Python
        elif lang.endswith("Python"):
            lang = dace.dtypes.Language.Python
        elif lang.endswith("CPP"):
            lang = dace.dtypes.Language.CPP
        elif lang.endswith("sv") or lang.endswith("SystemVerilog"):
            lang = dace.dtypes.Language.SystemVerilog
        elif lang.endswith("MLIR"):
            lang = dace.dtypes.Language.MLIR

        try:
            cdata = tmp['string_data']
        except:
            print("UNRECOGNIZED CODE JSON: " + str(tmp))
            cdata = ""

        return CodeProperty.from_string(cdata, lang)

    @staticmethod
    def from_string(string, language=None):
        if language is None:
            raise TypeError("Must pass language as second argument to " "from_string method of CodeProperty")
        return CodeBlock(string, language)

    @staticmethod
    def to_string(obj):
        if isinstance(obj, str):
            return obj
        return obj.as_string


class SubsetProperty(Property):
    """ Custom Property type that accepts any form of subset, and enables
    parsing strings into multiple types of subsets. """
    @property
    def dtype(self):
        return None

    @property
    def allow_none(self):
        return True

    def __set__(self, obj, val):
        if isinstance(val, str):
            val = self.from_string(val)
        if (val is not None and not isinstance(val, sbs.Range) and not isinstance(val, sbs.Indices)):
            raise TypeError("Subset property must be either Range or Indices: got {}".format(type(val).__name__))
        super(SubsetProperty, self).__set__(obj, val)

    @staticmethod
    def from_string(s):
        if s is None or s == 'None' or len(s) == 0:
            return None
        ranges = sbs.Range.from_string(s)
        if ranges:
            return ranges
        else:
            return sbs.Indices.from_string(s)

    @staticmethod
    def to_string(val):
        if isinstance(val, sbs.Range):
            return sbs.Range.ndslice_to_string(val)
        elif isinstance(val, sbs.Indices):
            return sbs.Indices.__str__(val)
        elif val is None:
            return 'None'
        raise TypeError

    def simplify(self, obj, val):

        if val is not None:
            val.simplify()

    def to_json(self, val):
        if val is None:
            return None
        try:
            return val.to_json()
        except AttributeError:
            return SubsetProperty.to_string(val)

    def from_json(self, val, sdfg=None):
        return dace.serialize.from_json(val)


class SymbolicProperty(Property):
    """ Custom Property type that accepts integers or Sympy expressions. """
    @property
    def dtype(self):
        return None

    def __set__(self, obj, val):
        if (val is not None and not isinstance(val, (sp.Expr, Number, np.bool_, str))):
            raise TypeError(f"Property {self.attr_name} must be a literal " f"or symbolic expression, got: {type(val)}")
        if isinstance(val, (Number, str)):
            val = SymbolicProperty.from_string(str(val))

        super(SymbolicProperty, self).__set__(obj, val)

    def simplify(self, obj, val):

        if val is None:
            return

        new_val = simplify(val)
        # TODO: fix this
        # self.__set__(obj, new_val)

    @staticmethod
    def from_string(s):
        return pystr_to_symbolic(s, simplify=False)

    @staticmethod
    def to_string(obj):
        # Go through sympy once to reorder factors
        return str(pystr_to_symbolic(str(obj), simplify=False))


class DataProperty(Property):
    """ Custom Property type that represents a link to a data descriptor.
        Needs the SDFG to be passed as an argument to `from_string` and
        `choices`. """
    def __init__(self, desc='', default=None, **kwargs):
        # Data can be None when no data is flowing, e.g., on a memlet with a
        # map that has no external inputs
        return super().__init__(dtype=str, allow_none=True, desc=desc, default=default, **kwargs)

    def typestring(self):
        return "DataProperty"

    @staticmethod
    def choices(sdfg=None):
        if sdfg is None:
            raise TypeError("Must pass SDFG as second argument to " "choices method of ArrayProperty")
        return list(sdfg.arrays.keys())

    @staticmethod
    def from_string(s, sdfg=None):
        if sdfg is None:
            raise TypeError("Must pass SDFG as second argument to " "from_string method of ArrayProperty")
        if s not in sdfg.arrays:
            raise ValueError("No data found in SDFG with name: {}".format(s))
        return s

    @staticmethod
    def to_string(obj):
        return str(obj)

    def to_json(self, obj):
        if obj is None:
            return None
        return str(obj)

    def from_json(self, s, context=None):
        if isinstance(context, dace.SDFG):
            sdfg = context
        else:
            sdfg = context['sdfg']
        if sdfg is None:
            raise TypeError("Must pass SDFG as second argument")
        if s not in sdfg.arrays:
            if s is None:
                # This is fine
                #return "null" # Every SDFG has a 'null' element
                return None
            raise ValueError("No data found in SDFG with name: {}".format(s))
        return s


class ReferenceProperty(Property):
    """ Custom Property type that represents a link to another SDFG object.
        Needs the SDFG to be passed as an argument to `from_string`."""
    @staticmethod
    def from_string(s, sdfg=None):
        if sdfg is None:
            raise TypeError("Must pass SDFG as second argument to " "from_string method of ReferenceProperty")
        for node in sdfg.states():
            if node.label == s:
                return node
        for node, _ in sdfg.all_nodes_recursive():
            if node.label == s:
                return node
        raise ValueError("No node found in SDFG with name: {}".format(s))

    @staticmethod
    def to_string(obj):
        return obj.label


class ShapeProperty(Property):
    """ Custom Property type that defines a shape. """
    @property
    def dtype(self):
        return tuple

    @staticmethod
    def from_string(s):
        if s[0] == "(" and s[-1] == ")":
            s = s[1:-1]
        return tuple([dace.symbolic.pystr_to_symbolic(m.group(0)) for m in re.finditer("[^,;:]+", s)])

    @staticmethod
    def to_string(obj):
        return ", ".join(map(str, obj))

    def simplify(self, obj, val):
        if val is not None:
            shape_list = list(val)
            for i in range(len(shape_list)):
                shape_list[i] = simplify(shape_list[i])

            super(ShapeProperty, self).__set__(obj, tuple(shape_list))

    def to_json(self, obj):
        if obj is None:
            return None
        return list(map(str, obj))

    def from_json(self, d, sdfg=None):
        if d is None:
            return None
        return tuple([dace.symbolic.pystr_to_symbolic(m) for m in d])

    def __set__(self, obj, val):
        if isinstance(val, list):
            val = tuple(val)
        super(ShapeProperty, self).__set__(obj, val)


class TypeProperty(Property):
    """ Custom Property type that finds a type according to the input string.
    """
    @property
    def dtype(self):
        return type

    @staticmethod
    def from_string(s):
        dtype = pydoc.locate(s)
        if dtype is None:
            raise ValueError("No type \"{}\" found.".format(s))
        if not isinstance(dtype, type):
            raise ValueError("Object \"{}\" is not a type.".format(dtype))
        return dtype

    @staticmethod
    def from_json(obj, context=None):
        if obj is None:
            return None
        if isinstance(obj, str):
            return TypeProperty.from_string(obj)
        else:
            raise TypeError("Cannot parse type from: {}".format(obj))


class TypeClassProperty(Property):
    """ Custom property type for memory as defined in dace.types,
        e.g. `dace.float32`. """
    @property
    def dtype(self):
        return dace.dtypes.typeclass

    @staticmethod
    def from_string(s):
        dtype = pydoc.locate("dace.dtypes.{}".format(s))
        if dtype is None or not isinstance(dtype, dace.dtypes.typeclass):
            raise ValueError("Not a valid data type: {}".format(s))
        return dtype

    @staticmethod
    def to_string(obj):
        return obj.to_string()

    def to_json(self, obj):
        if obj is None:
            return None
        return obj.dtype.to_json()

    @staticmethod
    def from_json(obj, context=None):
        if obj is None:
            return None
        elif isinstance(obj, str):
            return TypeClassProperty.from_string(obj)
        elif isinstance(obj, dict):
            # Let the deserializer handle this
            return dace.serialize.from_json(obj)
        else:
            raise TypeError("Cannot parse type from: {}".format(obj))


class LibraryImplementationProperty(Property):
    """
    Property for choosing an implementation type for a library node. On the
    Python side it is a standard property, but can expand into a combo-box in
    DIODE.
    """
    def typestring(self):
        return "LibraryImplementationProperty"


class DataclassProperty(Property):
    """
    Property that stores pydantic models or dataclasses.
    """
    @staticmethod
    def to_string(obj):
        return str(obj)

    @staticmethod
    def from_string(s):
        raise TypeError('Dataclasses cannot be loaded from a string, only JSON')

    def to_json(self, obj):
        if obj is None:
            return None
        return obj.dict()

    def from_json(self, d, sdfg=None):
        if d is None:
            return None
        return self.dtype.parse_obj(d)<|MERGE_RESOLUTION|>--- conflicted
+++ resolved
@@ -14,14 +14,10 @@
 from dace.symbolic import SymExpr, pystr_to_symbolic, simplify
 from dace.dtypes import DebugInfo
 from numbers import Integral, Number
-<<<<<<< HEAD
-from typing import List, Set, Union
 import sympy
-=======
 from typing import List, Set, Type, Union, TypeVar, Generic
 
 T = TypeVar('T')
->>>>>>> adb360d9
 
 ###############################################################################
 # External interface to guarantee correct usage
