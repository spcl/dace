# Copyright 2019-2020 ETH Zurich and the DaCe authors. All rights reserved.
import dace.serialize
from dace import data, symbolic, dtypes
import re
import sympy as sp
from functools import reduce
import sympy.core.sympify
from typing import List, Set, Union
import warnings
from dace.config import Config


class Subset(object):
    """ Defines a subset of a data descriptor. """
    def covers(self, other):
        """ Returns True if this subset covers (using a bounding box) another
            subset. """
        def nng(expr):
            # When dealing with set sizes, assume symbols are non-negative
            # TODO: Fix in symbol definition, not here
            for sym in list(expr.free_symbols):
                expr = expr.subs({sym: sp.Symbol(sym.name, nonnegative=True)})
            return expr

        try:
            return all([(symbolic.simplify_ext(nng(rb)) <=
                         symbolic.simplify_ext(nng(orb))) == True
                        and (symbolic.simplify_ext(nng(re)) >=
                             symbolic.simplify_ext(nng(ore))) == True
                        for rb, re, orb, ore in zip(
                            self.min_element(), self.max_element_approx(),
                            other.min_element(), other.max_element_approx())])
        except TypeError:
            return False

    def __repr__(self):
        return '%s (%s)' % (type(self).__name__, self.__str__())

    def offset(self, other, negative, indices=None):
        raise NotImplementedError

    def at(self, i, strides):
        """ Returns the absolute index (1D memory layout) of this subset at
            the given index tuple.

            For example, the range [2:10:2] at index 2 would return 6 (2+2*2).

            :param i: A tuple of the same dimensionality as subset.dims() or
                      subset.data_dims().
            :param strides: The strides of the array we are subsetting.
            :return: Absolute 1D index at coordinate i.
        """
        raise NotImplementedError

    def coord_at(self, i):
        """ Returns the offseted coordinates of this subset at
            the given index tuple.

            For example, the range [2:10:2] at index 2 would return 6 (2+2*2).

            :param i: A tuple of the same dimensionality as subset.dims() or
                      subset.data_dims().
            :return: Absolute coordinates for index i (length equal to
                     `data_dims()`, may be larger than `dims()`).
        """
        raise NotImplementedError

    @property
    def free_symbols(self) -> Set[str]:
        """ Returns a set of undefined symbols in this subset. """
        raise NotImplementedError('free_symbols not implemented by "%s"' %
                                  type(self).__name__)


def _simplified_str(val):
    val = _expr(val)
    try:
        return str(int(val))
    except TypeError:
        return str(val)


def _expr(val):
    if isinstance(val, symbolic.SymExpr):
        return val.expr
    return val


def _approx(val):
    if isinstance(val, symbolic.SymExpr):
        return val.approx
    return val


def _tuple_to_symexpr(val):
    return (symbolic.SymExpr(val[0], val[1])
            if isinstance(val, tuple) else symbolic.pystr_to_symbolic(val))


@dace.serialize.serializable
class Range(Subset):
    """ Subset defined in terms of a fixed range. """
    def __init__(self, ranges):
        parsed_ranges = []
        parsed_tiles = []
        for r in ranges:
            if len(r) != 3 and len(r) != 4:
                raise ValueError("Expected 3-tuple or 4-tuple")
            parsed_ranges.append(
                (_tuple_to_symexpr(r[0]), _tuple_to_symexpr(r[1]),
                 _tuple_to_symexpr(r[2])))
            if len(r) == 3:
                parsed_tiles.append(symbolic.pystr_to_symbolic(1))
            else:
                parsed_tiles.append(symbolic.pystr_to_symbolic(r[3]))
        self.ranges = parsed_ranges
        self.tile_sizes = parsed_tiles

    @staticmethod
    def from_indices(indices: 'Indices'):
        return Range([(i, i, 1) for i in indices.indices])

    def to_json(self):
        ret = []

        def a2s(obj):
            if isinstance(obj, symbolic.SymExpr):
                return {'main': str(obj.expr), 'approx': str(obj.approx)}
            else:
                return str(obj)

        # TODO: Check if approximations should also be saved
        for (start, end, step), tile in zip(self.ranges, self.tile_sizes):
            ret.append({
                'start': a2s(start),
                'end': a2s(end),
                'step': a2s(step),
                'tile': a2s(tile)
            })

        return {'type': 'Range', 'ranges': ret}

    @staticmethod
    def from_json(obj, context=None):
        if not isinstance(obj, dict):
            raise TypeError("Expected dict, got {}".format(type(obj)))
        if obj['type'] != 'Range':
            raise TypeError("from_json of class \"Range\" called on json "
                            "with type %s (expected 'Range')" % obj['type'])

        ranges = obj['ranges']
        tuples = []

        def p2s(x):
            pts = symbolic.pystr_to_symbolic
            if isinstance(x, str):
                return pts(x)
            else:
                return symbolic.SymExpr(pts(x['main']), pts(x['approx']))

        for r in ranges:
            tuples.append((p2s(r['start']), p2s(r['end']), p2s(r['step']),
                           p2s(r['tile'])))

        return Range(tuples)

    @staticmethod
    def from_array(array: 'dace.data.Data'):
        """ Constructs a range that covers the full array given as input. """
        return Range([(0, s - 1, 1) for s in array.shape])

    def __hash__(self):
        return hash(tuple(r for r in self.ranges))

    def __add__(self, other):
        sum_ranges = self.ranges + other.ranges
        return Range(sum_ranges)

    def num_elements(self):
        return reduce(sp.mul.Mul, self.size(), 1)

    def size(self, for_codegen=False):
        """ Returns the number of elements in each dimension. """
        if for_codegen == True:
            int_ceil = sp.Function('int_ceil')
            return [
                ts * int_ceil(
                    ((iMax.approx if isinstance(iMax, symbolic.SymExpr) else
                      iMax) + 1 - (iMin.approx if isinstance(
                          iMin, symbolic.SymExpr) else iMin)),
                    (step.approx
                     if isinstance(step, symbolic.SymExpr) else step))
                for (iMin, iMax, step), ts in zip(self.ranges, self.tile_sizes)
            ]
        else:
            return [
                ts * sp.ceiling(
                    ((iMax.approx
                      if isinstance(iMax, symbolic.SymExpr) else iMax) + 1 -
                     (iMin.approx if isinstance(iMin, symbolic.SymExpr) else
                      iMin)) / (step.approx if isinstance(
                          step, symbolic.SymExpr) else step))
                for (iMin, iMax, step), ts in zip(self.ranges, self.tile_sizes)
            ]

    def size_exact(self):
        """ Returns the number of elements in each dimension. """
        return [
            ts * sp.ceiling(
                ((iMax.expr if isinstance(iMax, symbolic.SymExpr) else iMax) +
                 1 -
                 (iMin.expr if isinstance(iMin, symbolic.SymExpr) else iMin)) /
                (step.expr if isinstance(step, symbolic.SymExpr) else step))
            for (iMin, iMax, step), ts in zip(self.ranges, self.tile_sizes)
        ]

    def bounding_box_size(self):
        """ Returns the size of a bounding box around this range. """
        return [
            # sp.floor((iMax - iMin) / step) - iMin
            ts *
            ((iMax.approx if isinstance(iMax, symbolic.SymExpr) else iMax) -
             (iMin.approx if isinstance(iMin, symbolic.SymExpr) else iMin) + 1)
            for (iMin, iMax, step), ts in zip(self.ranges, self.tile_sizes)
        ]

    def min_element(self):
        return [_expr(x[0]) for x in self.ranges]

    def max_element(self):
        return [_expr(x[1]) for x in self.ranges]

    def max_element_approx(self):
        return [_approx(x[1]) for x in self.ranges]

    def min_element_approx(self):
        return [_approx(x[0]) for x in self.ranges]

    def coord_at(self, i):
        """ Returns the offseted coordinates of this subset at
            the given index tuple.

            For example, the range [2:10:2] at index 2 would return 6 (2+2*2).

            :param i: A tuple of the same dimensionality as subset.dims() or
                      subset.data_dims().
            :return: Absolute coordinates for index i (length equal to
                     `data_dims()`, may be larger than `dims()`).
        """
        tiles = sum(1 if ts != 1 else 0 for ts in self.tile_sizes)
        if len(i) != len(self.ranges) and len(i) != len(self.ranges) + tiles:
            raise ValueError('Invalid dimensionality of input tuple (expected'
                             ' %d, got %d)' % (len(self.ranges), len(i)))

        # Pad with zeros for tiles
        ts_len = len(i) - len(self.ranges)
        ti = i[len(self.ranges):] + [0] * (tiles - ts_len)

        i = i[:len(self.ranges)]

        return tuple(
            _expr(rb) + k * _expr(rs)
            for k, (rb, _, rs) in zip(i, self.ranges)) + tuple(ti)

    def at(self, i, strides):
        """ Returns the absolute index (1D memory layout) of this subset at
            the given index tuple.

            For example, the range [2:10:2] at index 2 would return 6 (2+2*2).

            :param i: A tuple of the same dimensionality as subset.dims() or
                      subset.data_dims().
            :param strides: The strides of the array we are subsetting.
            :return: Absolute 1D index at coordinate i.
        """
        coord = self.coord_at(i)

        # Return i0 + i1*size0 + i2*size1*size0 + ....
        # Cancel out stride since we determine the initial offset only here
        return sum(
            _expr(s) * _expr(astr) / _expr(rs) for s, (_, _, rs), astr in zip(
                coord, self.ranges, self.absolute_strides(strides)))

    def data_dims(self):
        return (sum(1 if (re - rb + 1) != 1 else 0
                    for rb, re, _ in self.ranges) +
                sum(1 if ts != 1 else 0 for ts in self.tile_sizes))

    def offset(self, other, negative, indices=None):
        if not isinstance(other, Subset):
            if isinstance(other, (list, tuple)):
                other = Indices(other)
            else:
                other = Indices([other for _ in self.ranges])
        mult = -1 if negative else 1
        if indices is None:
            indices = set(range(len(self.ranges)))
        off = other.min_element()
        for i in indices:
            rb, re, rs = self.ranges[i]
            self.ranges[i] = (rb + mult * off[i], re + mult * off[i], rs)

    def dims(self):
        return len(self.ranges)

    def absolute_strides(self, global_shape):
        """ Returns a list of strides for advancing one element in each
            dimension. Size of the list is equal to `data_dims()`, which may
            be larger than `dims()` depending on tile sizes. """
        # ..., stride2*size1*size0, stride1*size0, stride0, ..., tile strides
        return [
            rs * global_shape[i] for i, (_, _, rs) in enumerate(self.ranges)
        ] + [
            global_shape[i] for i, ts in enumerate(self.tile_sizes) if ts != 1
        ]

    def strides(self):
        return [rs for _, _, rs in self.ranges]

    @staticmethod
    def _range_pystr(range):
        return "(" + ", ".join(map(str, range)) + ")"

    def pystr(self):
        return "[" + ", ".join(map(Range._range_pystr, self.ranges)) + "]"

    @property
    def free_symbols(self) -> Set[str]:
        result = set()
        for dim in self.ranges:
            for d in dim:
                result |= symbolic.symlist(d).keys()
        return result

    def reorder(self, order):
        """ Re-orders the dimensions in-place according to a permutation list.
            :param order: List or tuple of integers from 0 to self.dims() - 1,
                          indicating the desired order of the dimensions.
        """
        new_ranges = [self.ranges[o] for o in order]
        self.ranges = new_ranges

    @staticmethod
    def dim_to_string(d, t=1):
        if isinstance(d, tuple):
            dres = _simplified_str(d[0])
            if d[1] is not None:
                if d[1] - d[0] != 0:
                    dres += ':' + _simplified_str(d[1] + 1)
            if d[2] != 1:
                if d[1] is None:
                    dres += ':'
                dres += ':' + _simplified_str(d[2])
            if t != 1:
                if d[1] is None and d[2] == 1:
                    dres += '::'
                elif d[2] == 1:
                    dres += ':'
                dres += ':' + _simplified_str(t)
            return dres
        else:
            return _simplified_str(d)

    @staticmethod
    def from_string(string):

        # The following code uses regular expressions in order to support the
        # use of comma not only for separating range dimensions, but also
        # inside function calls.

        # Example (with 2 dimensions):
        # tile_i * ts_i : min(int_ceil(M, rs_i), tile_i * ts_i + ts_i),
        # regtile_j * rs_j : min(K, regtile_j * rs_j + rs_j)

        ranges = []

        # Split string to tokens separated by colons.
        # tokens = [
        #   'tile_i * ts_i ',
        #   'min(int_ceil(M, rs_i), tile_i * ts_i + ts_i), regtile_j * rs_j ',
        #   'min(K, regtile_j * rs_j + rs_j)'
        # ]
        tokens = string.split(':')

        # In the example, the second token must be split to 2 separate tokens.

        # List of list of tokens (one list per range dimension)
        multi_dim_tokens = []
        # List of tokens (single dimension)
        uni_dim_tokens = []

        for token in tokens:

            i = 0  # Character index in the token
            count = 0  # Number of open parenthesis

            while i < len(token):
                # Comma found while not in a function or any other expression
                # with parenthesis. This is a comma separating range dimensions.
                if token[i] == ',' and count == 0:
                    # Split the token to token[:i] and token[i+1:]
                    # Append token[:i] to the current range dimension
                    uni_dim_tokens.append(token[0:i])
                    # Append current range dimension to the list of lists
                    multi_dim_tokens.append(uni_dim_tokens)
                    # Start a new range dimension
                    uni_dim_tokens = []
                    # Adjust the token
                    token = token[i + 1:]
                    i = 0
                    continue
                # Open parenthesis found, increase count by 1
                if token[i] == '(':
                    count += 1
                # Closing parenthesis found, decrease cound by 1
                elif token[i] == ')':
                    count -= 1
                # Move to the next character
                i += 1

            # Append token to the current range dimension
            uni_dim_tokens.append(token)

        # Append current range dimension to the list of lists
        multi_dim_tokens.append(uni_dim_tokens)

        # Generate ranges
        for uni_dim_tokens in multi_dim_tokens:
            # If dimension has only 1 token, then it is an index (not a range),
            # treat as range of size 1
            if len(uni_dim_tokens) < 2:
                ranges.append(
                    (symbolic.pystr_to_symbolic(uni_dim_tokens[0]),
                     symbolic.pystr_to_symbolic(uni_dim_tokens[0]), 1))
                continue
                #return Range(ranges)
            # If dimension has more than 4 tokens, the range is invalid
            if len(uni_dim_tokens) > 4:
                raise SyntaxError("Invalid range: {}".format(multi_dim_tokens))
            # Support for SymExpr
            tokens = []
            for token in uni_dim_tokens:
                expr = token.split('|')
                if len(expr) == 1:
                    tokens.append(expr[0])
                elif len(expr) == 2:
                    tokens.append((expr[0], expr[1]))
                else:
                    raise SyntaxError(
                        "Invalid range: {}".format(multi_dim_tokens))
            # Parse tokens
            try:
                if isinstance(tokens[0], tuple):
                    begin = symbolic.SymExpr(tokens[0][0], tokens[0][1])
                else:
                    begin = symbolic.pystr_to_symbolic(tokens[0])
                if isinstance(tokens[1], tuple):
                    end = symbolic.SymExpr(tokens[1][0], tokens[1][1]) - 1
                else:
                    end = symbolic.pystr_to_symbolic(tokens[1]) - 1
                if len(tokens) >= 3:
                    if isinstance(tokens[2], tuple):
                        step = symbolic.SymExpr(tokens[2][0], tokens[2][1])
                    else:
                        step = symbolic.SymExpr(tokens[2])
                else:
                    step = 1
                if len(tokens) >= 4:
                    if isinstance(tokens[3], tuple):
                        tsize = tokens[3][0]
                    else:
                        tsize = tokens[3]
                else:
                    tsize = 1
            except sympy.SympifyError:
                raise SyntaxError("Invalid range: {}".format(string))
            # Append range
            ranges.append((begin, end, step, tsize))

        return Range(ranges)

    @staticmethod
    def ndslice_to_string(slice, tile_sizes=None):
        if tile_sizes is None:
            return ", ".join([Range.dim_to_string(s) for s in slice])
        return ", ".join(
            [Range.dim_to_string(s, t) for s, t in zip(slice, tile_sizes)])

    @staticmethod
    def ndslice_to_string_list(slice, tile_sizes=None):
        if tile_sizes is None:
            return [Range.dim_to_string(s) for s in slice]
        return [Range.dim_to_string(s, t) for s, t in zip(slice, tile_sizes)]

    def ndrange(self):
        return [(rb, re, rs) for rb, re, rs in self.ranges]

    def __str__(self):
        return Range.ndslice_to_string(self.ranges, self.tile_sizes)

    def __iter__(self):
        return iter(self.ranges)

    def __len__(self):
        return len(self.ranges)

    def __getitem__(self, key):
        return self.ranges.__getitem__(key)

    def __setitem__(self, key, value):
        return self.ranges.__setitem__(key, value)

    def __eq__(self, other):
        if not isinstance(other, Range):
            return False
        if len(self.ranges) != len(other.ranges):
            return False
        return all([(rb == orb and re == ore and rs == ors)
                    for (rb, re, rs), (orb, ore,
                                       ors) in zip(self.ranges, other.ranges)])

    def __ne__(self, other):
        return not self.__eq__(other)

    def compose(self, other):
        if not isinstance(other, Subset):
            raise TypeError("Cannot compose ranges with non-subsets")

        new_subset = []
        if self.data_dims() == other.dims():
            # case 1: subsets may differ in dimensions, but data_dims correspond
            #         to other dims -> all non-data dims are cut out
            idx = 0
            for (rb, re, rs), rt in zip(self.ranges, self.tile_sizes):
                if re - rb == 0:
                    if isinstance(other, Indices):
                        new_subset.append(rb)
                    else:
                        new_subset.append((rb, re, rs, rt))
                else:
                    if isinstance(other[idx], tuple):
                        new_subset.append(
                            (rb + rs * other[idx][0], rb + rs * other[idx][1],
                             rs * other[idx][2], rt))
                    else:
                        new_subset.append(rb + rs * other[idx])
                    idx += 1
        elif self.dims() == other.dims():
            # case 2: subsets have the same dimensions (but possibly different
            # data_dims) -> all non-data dims remain
            for idx, ((rb, re, rs),
                      rt) in enumerate(zip(self.ranges, self.tile_sizes)):
                if re - rb == 0:
                    if isinstance(other, Indices):
                        new_subset.append(rb)
                    else:
                        new_subset.append((rb, re, rs, rt))
                else:
                    if isinstance(other[idx], tuple):
                        new_subset.append(
                            (rb + rs * other[idx][0], rb + rs * other[idx][1],
                             rs * other[idx][2], rt))
                    else:
                        new_subset.append(rb + rs * other[idx])

        else:
            raise ValueError("Dimension mismatch in composition:"
                             "Subset composed must be either completely"
                             "stripped of all non-data dimensions"
                             "or be not stripped of latter at all.")

        if isinstance(other, Range):
            return Range(new_subset)
        elif isinstance(other, Indices):
            return Indices(new_subset)
        else:
            raise NotImplementedError

    def squeeze(self, ignore_indices=None):
        ignore_indices = ignore_indices or []
        shape = self.size()
        non_ones = []
        offset_indices = []
        sqz_idx = 0
        for i, d in enumerate(shape):
            if i in ignore_indices:
                non_ones.append(i)
                sqz_idx += 1
            elif d != 1:
                non_ones.append(i)
                offset_indices.append(sqz_idx)
                sqz_idx += 1
            else:
                pass
        squeezed_ranges = [self.ranges[i] for i in non_ones]
        squeezed_tsizes = [self.tile_sizes[i] for i in non_ones]
        if not squeezed_ranges:
            squeezed_ranges = [(0, 0, 1)]
            squeezed_tsizes = [1]
        self.ranges = squeezed_ranges
        self.tile_sizes = squeezed_tsizes
        self.offset(self, True, indices=offset_indices)
        return non_ones

    def unsqueeze(self, axes):
        for axis in sorted(axes):
            self.ranges.insert(axis, (0, 0, 1))
            self.tile_sizes.insert(axis, 1)

    def pop(self, dimensions):
        new_ranges = []
        new_tsizes = []
        for i in range(len(self.ranges)):
            if i not in dimensions:
                new_ranges.append(self.ranges[i])
                new_tsizes.append(self.tile_sizes[i])
        if not new_ranges:
            new_ranges = [self.ranges[-1]]
            new_tsizes = [self.tile_sizes[-1]]
        self.ranges = new_ranges
        self.tile_sizes = new_tsizes

    def string_list(self):
        return Range.ndslice_to_string_list(self.ranges, self.tile_sizes)

    def replace(self, repl_dict):
        for i, ((rb, re, rs), ts) in enumerate(zip(self.ranges,
                                                   self.tile_sizes)):
            self.ranges[i] = (
                rb.subs(repl_dict) if symbolic.issymbolic(rb) else rb,
                re.subs(repl_dict) if symbolic.issymbolic(re) else re,
                rs.subs(repl_dict) if symbolic.issymbolic(rs) else rs)
            self.tile_sizes[i] = (ts.subs(repl_dict)
                                  if symbolic.issymbolic(ts) else ts)

    def intersects(self, other: 'Range'):
        for i, (rng, orng) in enumerate(zip(self.ranges, other.ranges)):
            if (rng[2] != 1 or orng[2] != 1 or self.tile_sizes[i] != 1
                    or other.tile_sizes[i] != 1):
                # TODO: This function does not consider strides or tiles
                return None

            # Special case: ranges match
            if rng[0] == orng[0] or rng[1] == orng[1]:
                continue

            # Since conditions can be indeterminate, we check them separately
            # for being False, then make a check that may raise a TypeError
            cond1 = (rng[0] <= orng[1])
            cond2 = (orng[0] <= rng[1])
            # NOTE: We have to use the "==" operator because of SymPy returning
            #       a special boolean type!
            if cond1 == False or cond2 == False:
                return False
            if not (cond1 and cond2):
                return False

        return True


@dace.serialize.serializable
class Indices(Subset):
    """ A subset of one element representing a single index in an
        N-dimensional data descriptor. """
    def __init__(self, indices):
        if indices is None or len(indices) == 0:
            raise TypeError('Expected an array of index expressions: got empty'
                            ' array or None')
        if isinstance(indices, str):
            raise TypeError("Expected collection of index expression: got str")
        if isinstance(indices, tuple):
            self.indices = symbolic.SymExpr(indices[0], indices[1])
        elif isinstance(indices, symbolic.SymExpr):
            self.indices = indices
        else:
            self.indices = symbolic.pystr_to_symbolic(indices)
        self.tile_sizes = [1]

    def to_json(self):
        def a2s(obj):
            if isinstance(obj, symbolic.SymExpr):
                return str(obj.expr)
            else:
                return str(obj)

        return {'type': 'Indices', 'indices': list(map(a2s, self.indices))}

    @staticmethod
    def from_json(obj, context=None):
        if obj['type'] != 'Indices':
            raise TypeError("from_json of class \"Indices\" called on json "
                            "with type %s (expected 'Indices')" % obj['type'])

        #return Indices(symbolic.SymExpr(obj['indices']))
        return Indices([*map(symbolic.pystr_to_symbolic, obj['indices'])])

    def __hash__(self):
        return hash(tuple(i for i in self.indices))

    def num_elements(self):
        return 1

    def bounding_box_size(self):
        return [1] * len(self.indices)

    def size(self):
        return [1] * len(self.indices)

    def size_exact(self):
        return self.size()

    def min_element(self):
        return self.indices

    def max_element(self):
        return self.indices

    def max_element_approx(self):
        return [_approx(ind) for ind in self.indices]

    def min_element_approx(self):
        return [_approx(ind) for ind in self.indices]

    def data_dims(self):
        return 0

    def dims(self):
        return len(self.indices)

    def strides(self):
        return [1] * len(self.indices)

    def absolute_strides(self, global_shape):
        return [1] * len(self.indices)

    def offset(self, other, negative, indices=None):
        if not isinstance(other, Subset):
            if isinstance(other, (list, tuple)):
                other = Indices(other)
            else:
                other = Indices([other for _ in self.indices])
        mult = -1 if negative else 1
        for i, off in enumerate(other.min_element()):
            self.indices[i] += mult * off

    def coord_at(self, i):
        """ Returns the offseted coordinates of this subset at
            the given index tuple.
            For example, the range [2:10:2] at index 2 would return 6 (2+2*2).
            :param i: A tuple of the same dimensionality as subset.dims().
            :return: Absolute coordinates for index i.
        """
        if len(i) != len(self.indices):
            raise ValueError('Invalid dimensionality of input tuple (expected'
                             ' %d, got %d)' % (len(self.indices), len(i)))
        if any([k != 0 for k in i]):
            raise ValueError('Value out of bounds')

        return tuple(r for r in self.indices)

    def at(self, i, strides):
        """ Returns the absolute index (1D memory layout) of this subset at
            the given index tuple.
            For example, the range [2:10::2] at index 2 would return 6 (2+2*2).
            :param i: A tuple of the same dimensionality as subset.dims().
            :param strides: The strides of the array we are subsetting.
            :return: Absolute 1D index at coordinate i.
        """
        coord = self.coord_at(i)

        # Return i0 + i1*size0 + i2*size1*size0 + ....
        return sum(s * strides[i] for i, s in enumerate(coord))

    def pystr(self):
        return str(self.indices)

    def __str__(self):
        return ", ".join(map(str, self.indices))

    @property
    def free_symbols(self) -> Set[str]:
        result = set()
        for dim in self.indices:
            result |= symbolic.symlist(dim).keys()
        return result

    @staticmethod
    def from_string(s):
        return Indices([
            symbolic.pystr_to_symbolic(m.group(0))
            for m in re.finditer("[^,;:]+", s)
        ])

    def __iter__(self):
        return iter(self.indices)

    def __len__(self):
        return len(self.indices)

    def __getitem__(self, key):
        return self.indices.__getitem__(key)

    def __setitem__(self, key, value):
        return self.indices.__setitem__(key, value)

    def __eq__(self, other):
        if not isinstance(other, Indices):
            return False
        if len(self.indices) != len(other.indices):
            return False
        return all([i == o_i for i, o_i in zip(self.indices, other.indices)])

    def reorder(self, order):
        """ Re-orders the dimensions in-place according to a permutation list.
            :param order: List or tuple of integers from 0 to self.dims() - 1,
                          indicating the desired order of the dimensions.
        """
        new_indices = [self.indices[o] for o in order]
        self.indices = new_indices

    def __ne__(self, other):
        return not self.__eq__(other)

    def ndrange(self):
        return [(i, i, 1) for i in self.indices]

    def compose(self, other):
        raise TypeError('Index subsets cannot be composed with other subsets')

    def squeeze(self, ignore_indices=None):
        ignore_indices = ignore_indices or []
        non_ones = []
        for i in range(len(self.indices)):
            if i in ignore_indices:
                non_ones.append(i)
        squeezed_indices = [self.indices[i] for i in non_ones]
        if not squeezed_indices:
            squeezed_indices = [0]
        self.indices = squeezed_indices
        return non_ones

    def unsqueeze(self, axes):
        for axis in sorted(axes):
            self.indices.insert(axis, 0)

    def replace(self, repl_dict):
        for i, ind in enumerate(self.indices):
            self.indices[i] = (ind.subs(repl_dict)
                               if symbolic.issymbolic(ind) else ind)

    def pop(self, dimensions):
        new_indices = []
        for i in range(len(self.indices)):
            if i not in dimensions:
                new_indices.append(self.indices[i])
        self.indices = new_indices

    def intersects(self, other: 'Indices'):
        return all(ind == oind
                   for ind, oind in zip(self.indices, other.indices))

    def intersection(self, other: 'Indices'):
        if self.intersects(other):
            return self
        return None


def bounding_box_union(subset_a: Subset, subset_b: Subset) -> Range:
    """ Perform union by creating a bounding-box of two subsets. """
    if subset_a.dims() != subset_b.dims():
        raise ValueError('Dimension mismatch between %s and %s' %
                         (str(subset_a), str(subset_b)))

    # Check whether all expressions containing a symbolic value should
    # always be evaluated to positive. If so, union will yield
    # a different result respectively.
    symbolic_positive = Config.get('optimizer', 'symbolic_positive')

    if not symbolic_positive:
        result = [(min(arb,
                       brb), max(are, bre), 1) for arb, brb, are, bre in zip(
                           subset_a.min_element(), subset_b.min_element(),
                           subset_a.max_element(), subset_b.max_element())]

    else:
        result = []
<<<<<<< HEAD
        for arb, brb, are, bre in zip(subset_a.min_element_approx(), subset_b.min_element_approx(),
                                      subset_a.max_element_approx(), subset_b.max_element_approx()):
=======
        for arb, brb, are, bre in zip(subset_a.min_element(),
                                      subset_b.min_element(),
                                      subset_a.max_element(),
                                      subset_b.max_element()):
>>>>>>> a3a1fb9b
            try:
                minrb = min(arb, brb)
            except TypeError:
                if len(arb.free_symbols) == 0:
                    minrb = arb
                elif len(brb.free_symbols) == 0:
                    minrb = brb
                else:
                    raise

            try:
                maxre = max(are, bre)
            except TypeError:
                if len(are.free_symbols) == 0:
                    maxre = bre
                elif len(bre.free_symbols) == 0:
                    maxre = are
                else:
                    raise
            result.append((minrb, maxre, 1))

    return Range(result)


def union(subset_a: Subset, subset_b: Subset) -> Subset:
    """ Compute the union of two Subset objects.
        If the subsets are not of the same type, degenerates to bounding-box
        union.
        :param subset_a: The first subset.
        :param subset_b: The second subset.
        :return: A Subset object whose size is at least the union of the two
                 inputs. If union failed, returns None.
    """
    try:

        if subset_a is not None and subset_b is None:
            return subset_a
        elif subset_b is not None and subset_a is None:
            return subset_b
        elif subset_a is None and subset_b is None:
            raise TypeError('Both subsets cannot be None')
        elif type(subset_a) != type(subset_b):
            return bounding_box_union(subset_a, subset_b)
        elif isinstance(subset_a, Indices):
            # Two indices. If they are adjacent, returns a range that contains both,
            # otherwise, returns a bounding box of the two
            return bounding_box_union(subset_a, subset_b)
        elif isinstance(subset_a, Range):
            # TODO(later): More involved Strided-Tiled Range union
            return bounding_box_union(subset_a, subset_b)
        else:
            warnings.warn(
                'Unrecognized Subset type %s in union, degenerating to'
                ' bounding box' % type(subset_a).__name__)
            return bounding_box_union(subset_a, subset_b)
    except TypeError:  # cannot determine truth value of Relational
        return None


def intersects(subset_a: Subset, subset_b: Subset) -> Union[bool, None]:
    """ 
    Returns True if two subsets intersect, False if they do not, or
    None if the answer cannot be determined.
        
    :param subset_a: The first subset.
    :param subset_b: The second subset.
    :return: True if subsets intersect, False if not, None if indeterminate.
    """
    try:
        if subset_a is None or subset_b is None:
            return False
        if isinstance(subset_a, Indices):
            subset_a = Range.from_indices(subset_a)
        if isinstance(subset_b, Indices):
            subset_b = Range.from_indices(subset_b)
        if type(subset_a) is type(subset_b):
            return subset_a.intersects(subset_b)
        return None
    except TypeError:  # cannot determine truth value of Relational
        return None<|MERGE_RESOLUTION|>--- conflicted
+++ resolved
@@ -884,15 +884,8 @@
 
     else:
         result = []
-<<<<<<< HEAD
         for arb, brb, are, bre in zip(subset_a.min_element_approx(), subset_b.min_element_approx(),
                                       subset_a.max_element_approx(), subset_b.max_element_approx()):
-=======
-        for arb, brb, are, bre in zip(subset_a.min_element(),
-                                      subset_b.min_element(),
-                                      subset_a.max_element(),
-                                      subset_b.max_element()):
->>>>>>> a3a1fb9b
             try:
                 minrb = min(arb, brb)
             except TypeError:
