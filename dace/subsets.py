# Copyright 2019-2025 ETH Zurich and the DaCe authors. All rights reserved.
import dace.serialize
from dace import data, symbolic, dtypes
import re
import sympy as sp
from functools import reduce
import sympy.core.sympify
from typing import List, Optional, Sequence, Set, Union
import warnings
from dace.config import Config


def nng(expr):
    # When dealing with set sizes, assume symbols are non-negative
    if hasattr(expr, 'free_symbols'):
        # TODO: Fix in symbol definition, not here
        return expr.subs(((sym, sp.Symbol(sym.name, nonnegative=True)) for sym in list(expr.free_symbols)))
    return expr


def bounding_box_cover_exact(subset_a, subset_b, approximation=False) -> bool:
    """Test if `subset_a` covers `subset_b`.

    The function uses a bounding box to test if `subset_a` covers `subset_b`,
    i.e. that `subset_a` is at least as big as `subset_b`. By default the
    box is constructed using `{min, max}_element()` or if `approximation` is
    `True` `{min, max}_element_approx()`. The most important difference compared
    to `bounding_box_cover_exact()` is that this function does not assume
    that the symbols are positive.

    The function returns `True` if it _can be shown_ that `subset_a` covers `subset_b`
    and `False` otherwise.

    :param subset_a: The first subset, the one that should cover.
    :param subset_b: The second subset, the one that should be convered.
    :param approximation: If `True` then use the approximated bounds.
    """
    min_elements_a = subset_a.min_element_approx() if approximation else subset_a.min_element()
    max_elements_a = subset_a.max_element_approx() if approximation else subset_a.max_element()
    min_elements_b = subset_b.min_element_approx() if approximation else subset_b.min_element()
    max_elements_b = subset_b.max_element_approx() if approximation else subset_b.max_element()

    # Covering only make sense if the two subsets have the same number of dimensions.
    if len(min_elements_a) != len(min_elements_b):
        return ValueError(f"A bounding box of dimensionality {len(min_elements_a)} cannot"
                          f" test covering a bounding box of dimensionality {len(min_elements_b)}.")

    # NOTE: The original implementation always called `nng()`. However, it was decided that
    #   this is an error and the call was removed in PR#2093.
    simplify = lambda expr: symbolic.simplify_ext(expr)
    no_simplify = lambda expr: expr

    # NOTE: Just doing the check is very fast, compared to simplify. Thus we first try to do the
    #   matching without running if this does not work, then we try again with simplify.
    for simp_fun in [no_simplify, simplify]:
        if all((simp_fun(rb) <= simp_fun(orb)) == True and (simp_fun(re) >= simp_fun(ore)) == True
               for rb, re, orb, ore in zip(min_elements_a, max_elements_a, min_elements_b, max_elements_b)):
            return True
    return False


def bounding_box_symbolic_positive(subset_a, subset_b, approximation=False) -> bool:
    """Checks if `subset_a` covers `subset_b` using positivity assumption.

    The function uses a bounding box to test if `subset_a` covers `subset_b`,
    i.e. that `subset_a` is at least as big as `subset_b`. By default the
    box is constructed using `{min, max}_element()` or if `approximation` is
    `True` `{min, max}_element_approx()`. The function will perform the
    covering check under the assumption that all symbols are positive,
    which is the main difference to `bounding_box_cover_exact()`.

    The function returns `True` if it _can be shown_ that `subset_a` covers `subset_b`
    and `False` otherwise.

    :param subset_a: The first subset, the one that should cover.
    :param subset_b: The second subset, the one that should be convered.
    :param approximation: If `True` then use the approximated bounds.

    :note: In previous versions this function raised `TypeError` in some cases
        when a truth value could not be determined. This behaviour was removed,
        since the `bounding_box_cover_exact()` does not show this behaviour.
    """
    min_elements_a = subset_a.min_element_approx() if approximation else subset_a.min_element()
    max_elements_a = subset_a.max_element_approx() if approximation else subset_a.max_element()
    min_elements_b = subset_b.min_element_approx() if approximation else subset_b.min_element()
    max_elements_b = subset_b.max_element_approx() if approximation else subset_b.max_element()

    # Covering only make sense if the two subsets have the same number of dimensions.
    if len(min_elements_a) != len(min_elements_b):
        return ValueError(f"A bounding box of dimensionality {len(min_elements_a)} cannot"
                          f" test covering a bounding box of dimensionality {len(min_elements_b)}.")

    # NOTE: `nng()` is applied inside the loop.
    simplify = lambda expr: symbolic.simplify_ext(expr)
    no_simplify = lambda expr: expr

    for rb, re, orb, ore in zip(min_elements_a, max_elements_a, min_elements_b, max_elements_b):
        # NOTE: Applying simplify takes a lot of time, thus we try to avoid it and try to do the test
        #   first with the symbols we get and if we are unable to figuring out something, we run
        #   simplify. Furthermore, we also try to postpone `nng()` as long as we can.
        # NOTE: We use first `==` in the hope that it is much faster than `<=`.
        # NOTE: We have to use the `== True` test because of SymPy's behaviour. Otherwise we would
        #   get an expression resulting in a `TypeError`.

        # lower bound: first check whether symbolic positive condition applies
        if not (len(rb.free_symbols) == 0 and len(orb.free_symbols) == 1):
            rb, orb = nng(rb), nng(orb)
            for simp_fun in [no_simplify, simplify]:
                simp_rb, simp_orb = simp_fun(rb), simp_fun(orb)
                if (simp_rb == simp_orb) == True:
                    break
                elif (simp_rb <= simp_orb) == True:
                    break
            else:
                # We were unable to determine covering for that dimension.
                #  Thus we assume that there is no covering.
                return False

        # upper bound: first check whether symbolic positive condition applies
        if not (len(re.free_symbols) == 1 and len(ore.free_symbols) == 0):
            re, ore = nng(re), nng(ore)
            for simp_fun in [no_simplify, simplify]:
                simp_re, simp_ore = simp_fun(re), simp_fun(ore)
                if (simp_re == simp_ore) == True:
                    break
                elif (simp_re >= simp_ore) == True:
                    break
            else:
                return False

    return True


class Subset(object):
    """ Defines a subset of a data descriptor. """

    def covers(self, other):
        """ Returns True if this subset covers (using a bounding box) another
            subset. """

        # Subsets of different dimensionality can never cover each other.
        if self.dims() != other.dims():
            return ValueError(
                f"A subset of dimensionality {self.dims()} cannot test covering a subset of dimensionality {other.dims()}"
            )

        if Config.get('optimizer', 'symbolic_positive'):
            return bounding_box_symbolic_positive(self, other, approximation=True)
        else:
            return bounding_box_cover_exact(self, other, approximation=True)

    def covers_precise(self, other):
        """ Returns True if self contains all the elements in other. """

        # Subsets of different dimensionality can never cover each other.
        if self.dims() != other.dims():
            return ValueError(
                f"A subset of dimensionality {self.dims()} cannot test covering a subset of dimensionality {other.dims()}"
            )

        # If self does not cover other with a bounding box union, return false.
        symbolic_positive = Config.get('optimizer', 'symbolic_positive')
        if symbolic_positive and (not bounding_box_cover_exact(self, other)):
            return False
        elif not bounding_box_symbolic_positive(self, other):
            return False

        # NOTE: The original implementation always called `nng()`. However, it was decided that
        #   and the application was made conditional on `symbolic_positive`, in PR#2093.
        simplify = (lambda expr: symbolic.simplify_ext(nng(expr))) if symbolic_positive else (
            lambda expr: symbolic.simplify_ext(expr))
        no_simplify = lambda expr: expr

        # In the following we will first perform the check as is, and if that fails try it again
        #   with simplify. We do it because simplify is a very expensive operation and we try to
        #   avoid calling it.
        try:
            # if self is an index no further distinction is needed
            if isinstance(self, Indices):
                return True

            elif isinstance(self, Range):
                # other is an index so we need to check if the step of self is such that other is covered
                # self.start % self.step == other.index % self.step
                if isinstance(other, Indices):
                    # TODO: Think if inverting the order is simpler.
                    for simp_fun in [no_simplify, simplify]:
                        for (start, _, step), i in zip(self.ranges, other.indices):
                            simp_step = simp_fun(step)
                            simp_start = simp_fun(start)
                            simp_i = simp_fun(i)
                            if not (((simp_start % simp_step) == (simp_i % simp_step)) == True):
                                return False
                    return True

                else:
                    assert isinstance(other, Range)
                    # other is a range so in every dimension self.step has to divide other.step and
                    # self.start % self.step = other.start % other.step
                    self_steps = [r[2] for r in self.ranges]
                    other_steps = [r[2] for r in other.ranges]
                    starts = self.min_element()
                    ostarts = other.min_element()

                    for i, simp_fun in enumerate([no_simplify, simplify]):
                        try:
                            for start, step, ostart, ostep in zip(starts, self_steps, ostarts, other_steps):
                                simp_start = simp_fun(start)
                                simp_ostart = simp_fun(ostart)
                                if not (ostep % step == 0 and
                                        ((simp_start == simp_ostart) or
                                         (simp_start % simp_fun(step) == simp_ostart % simp_fun(ostep)) == True)):
                                    return False
                        except TypeError:
                            # If a `TypeError happens during the "no simplify" phase, we immediately
                            #   go to the simplify phase, in the hope that it might be possible to
                            #   simplify the expression more. If we are already using simplify, then
                            #   we return `False`.
                            if i == 0:
                                continue
                            return False
                    return True
            else:
                raise ValueError(
                    f'Does not know how to compare a `{type(self).__name__}` with a `{type(other).__name__}`.')

        except TypeError:
            return False

    def __repr__(self):
        return '%s (%s)' % (type(self).__name__, self.__str__())

    def offset(self, other, negative, indices=None, offset_end=True):
        raise NotImplementedError

    def offset_new(self, other, negative, indices=None, offset_end=True):
        raise NotImplementedError

    def at(self, i, strides):
        """ Returns the absolute index (1D memory layout) of this subset at
            the given index tuple.

            For example, the range [2:10:2] at index 2 would return 6 (2+2*2).

            :param i: A tuple of the same dimensionality as subset.dims() or
                      subset.data_dims().
            :param strides: The strides of the array we are subsetting.
            :return: Absolute 1D index at coordinate i.
        """
        raise NotImplementedError

    def coord_at(self, i):
        """ Returns the offseted coordinates of this subset at
            the given index tuple.

            For example, the range [2:10:2] at index 2 would return 6 (2+2*2).

            :param i: A tuple of the same dimensionality as subset.dims() or
                      subset.data_dims().
            :return: Absolute coordinates for index i (length equal to
                     `data_dims()`, may be larger than `dims()`).
        """
        raise NotImplementedError

    @property
    def free_symbols(self) -> Set[str]:
        """ Returns a set of undefined symbols in this subset. """
        raise NotImplementedError('free_symbols not implemented by "%s"' % type(self).__name__)


def _simplified_str(val):
    val = _expr(val)
    try:
        return str(int(val))
    except TypeError:
        return str(val)


def _expr(val):
    if isinstance(val, symbolic.SymExpr):
        return val.expr
    return val


def _approx(val):
    if isinstance(val, symbolic.SymExpr):
        return val.approx
    elif isinstance(val, sp.Basic):
        return val
    return symbolic.pystr_to_symbolic(val)


def _tuple_to_symexpr(val):
    return (symbolic.SymExpr(val[0], val[1]) if isinstance(val, tuple) else symbolic.pystr_to_symbolic(val))


@dace.serialize.serializable
class Range(Subset):
    """ Subset defined in terms of a fixed range. """

    def __init__(self, ranges):
        parsed_ranges = []
        parsed_tiles = []
        for r in ranges:
            if len(r) != 3 and len(r) != 4:
                raise ValueError("Expected 3-tuple or 4-tuple")
            parsed_ranges.append((_tuple_to_symexpr(r[0]), _tuple_to_symexpr(r[1]), _tuple_to_symexpr(r[2])))
            if len(r) == 3:
                parsed_tiles.append(symbolic.pystr_to_symbolic(1))
            else:
                parsed_tiles.append(symbolic.pystr_to_symbolic(r[3]))
        self.ranges = parsed_ranges
        self.tile_sizes = parsed_tiles

    @staticmethod
    def from_indices(indices: 'Indices'):
        return Range([(i, i, 1) for i in indices.indices])

    def to_json(self):
        ret = []

        def a2s(obj):
            if isinstance(obj, symbolic.SymExpr):
                return {'main': str(obj.expr), 'approx': str(obj.approx)}
            else:
                return _simplified_str(obj)

        for (start, end, step), tile in zip(self.ranges, self.tile_sizes):
            ret.append({'start': a2s(start), 'end': a2s(end), 'step': a2s(step), 'tile': a2s(tile)})

        return {'type': 'Range', 'ranges': ret}

    @staticmethod
    def from_json(obj, context=None):
        if not isinstance(obj, dict):
            raise TypeError("Expected dict, got {}".format(type(obj)))
        if obj['type'] != 'Range':
            raise TypeError("from_json of class \"Range\" called on json "
                            "with type %s (expected 'Range')" % obj['type'])

        ranges = obj['ranges']
        tuples = []

        def p2s(x):
            pts = symbolic.pystr_to_symbolic
            if isinstance(x, str):
                return pts(x)
            else:
                return symbolic.SymExpr(pts(x['main']), pts(x['approx']))

        for r in ranges:
            tuples.append((p2s(r['start']), p2s(r['end']), p2s(r['step']), p2s(r['tile'])))

        return Range(tuples)

    @staticmethod
    def from_array(array: 'dace.data.Data'):
        """ Constructs a range that covers the full array given as input. """
        result = Range([(0, s - 1, 1) for s in array.shape])
        if any(o != 0 for o in array.offset):
            result.offset(array.offset, True)
        return result

    def __hash__(self):
        return hash(tuple(r for r in self.ranges))

    def __add__(self, other):
        return Range(
            ((*ranges, tile) for ranges, tile in zip(self.ranges + other.ranges, self.tile_sizes + other.tile_sizes)))

    def __deepcopy__(self, memo) -> 'Range':
        """Performs a deepcopy of `self`.

        For performance reasons only the mutable parts are copied.
        """
        # Because SymPy expression and numbers and tuple in Python are immutable, it is enough
        #  to shallow copy the list that stores them.
        node = object.__new__(Range)
        node.ranges = self.ranges.copy()
        node.tile_sizes = self.tile_sizes.copy()

        return node

    def num_elements(self):
        return reduce(sp.Mul, self.size(), 1)

    def num_elements_exact(self):
        return reduce(sp.Mul, self.bounding_box_size(), 1)

    def size(self, for_codegen=False):
        """ Returns the number of elements in each dimension. """
        offset = [-1 if (s < 0) == True else 1 for _, _, s in self.ranges]

        if for_codegen:
            int_ceil = symbolic.int_ceil
            return [
                ts * int_ceil(((iMax.approx if isinstance(iMax, symbolic.SymExpr) else iMax) + off -
                               (iMin.approx if isinstance(iMin, symbolic.SymExpr) else iMin)),
                              (step.approx if isinstance(step, symbolic.SymExpr) else step))
                for (iMin, iMax, step), off, ts in zip(self.ranges, offset, self.tile_sizes)
            ]
        else:
            return [
                ts * sp.ceiling(((iMax.approx if isinstance(iMax, symbolic.SymExpr) else iMax) + off -
                                 (iMin.approx if isinstance(iMin, symbolic.SymExpr) else iMin)) /
                                (step.approx if isinstance(step, symbolic.SymExpr) else step))
                for (iMin, iMax, step), off, ts in zip(self.ranges, offset, self.tile_sizes)
            ]

    def size_exact(self):
        """ Returns the number of elements in each dimension. """
        return [
            ts * sp.ceiling(((iMax.expr if isinstance(iMax, symbolic.SymExpr) else iMax) + 1 -
                             (iMin.expr if isinstance(iMin, symbolic.SymExpr) else iMin)) /
                            (step.expr if isinstance(step, symbolic.SymExpr) else step))
            for (iMin, iMax, step), ts in zip(self.ranges, self.tile_sizes)
        ]

    def bounding_box_size(self):
        """ Returns the size of a bounding box around this range. """
        return [
            # sp.floor((iMax - iMin) / step) - iMin
            ts * ((iMax.approx if isinstance(iMax, symbolic.SymExpr) else iMax) -
                  (iMin.approx if isinstance(iMin, symbolic.SymExpr) else iMin) + 1)
            for (iMin, iMax, step), ts in zip(self.ranges, self.tile_sizes)
        ]

    def min_element(self):
        return [_expr(x[0]) for x in self.ranges]

    def max_element(self):
        return [_expr(x[1]) for x in self.ranges]

    def max_element_approx(self):
        return [_approx(x[1]) for x in self.ranges]

    def min_element_approx(self):
        return [_approx(x[0]) for x in self.ranges]

    def coord_at(self, i):
        """ Returns the offseted coordinates of this subset at
            the given index tuple.

            For example, the range [2:10:2] at index 2 would return 6 (2+2*2).

            :param i: A tuple of the same dimensionality as subset.dims() or
                      subset.data_dims().
            :return: Absolute coordinates for index i (length equal to
                     `data_dims()`, may be larger than `dims()`).
        """
        tiles = sum(1 if ts != 1 else 0 for ts in self.tile_sizes)
        if len(i) != len(self.ranges) and len(i) != len(self.ranges) + tiles:
            raise ValueError('Invalid dimensionality of input tuple (expected'
                             ' %d, got %d)' % (len(self.ranges), len(i)))

        # Pad with zeros for tiles
        ts_len = len(i) - len(self.ranges)
        ti = i[len(self.ranges):] + [0] * (tiles - ts_len)

        i = i[:len(self.ranges)]

        return tuple(_expr(rb) + k * _expr(rs) for k, (rb, _, rs) in zip(i, self.ranges)) + tuple(ti)

    def at(self, i, strides):
        """ Returns the absolute index (1D memory layout) of this subset at
            the given index tuple.

            For example, the range [2:10:2] at index 2 would return 6 (2+2*2).

            :param i: A tuple of the same dimensionality as subset.dims() or
                      subset.data_dims().
            :param strides: The strides of the array we are subsetting.
            :return: Absolute 1D index at coordinate i.
        """
        coord = self.coord_at(i)

        # Return i0 + i1*size0 + i2*size1*size0 + ....
        # Cancel out stride since we determine the initial offset only here
        return sum(
            _expr(s) * _expr(astr) / _expr(rs)
            for s, (_, _, rs), astr in zip(coord, self.ranges, self.absolute_strides(strides)))

    def data_dims(self):
        return (sum(1 if (re - rb + 1) != 1 else 0 for rb, re, _ in self.ranges) + sum(1 if ts != 1 else 0
                                                                                       for ts in self.tile_sizes))

    def offset(self, other, negative, indices=None, offset_end=True):
        if other is None:
            return
        if not isinstance(other, Subset):
            if isinstance(other, (list, tuple)):
                other = Indices(other)
            else:
                other = Indices([other for _ in self.ranges])
        mult = -1 if negative else 1
        if indices is None:
            indices = set(range(len(self.ranges)))
        off = other.min_element()
        for i in indices:
            rb, re, rs = self.ranges[i]
            if offset_end:
                re = re + mult * off[i]
            self.ranges[i] = (rb + mult * off[i], re, rs)

    def offset_new(self, other, negative, indices=None, offset_end=True):
        if other is None:
            return Range(self.ranges)
        if not isinstance(other, Subset):
            if isinstance(other, (list, tuple)):
                other = Indices(other)
            else:
                other = Indices([other for _ in self.ranges])
        mult = -1 if negative else 1
        if indices is None:
            indices = set(range(len(self.ranges)))
        off = other.min_element()
        return Range([(self.ranges[i][0] + mult * off[i], self.ranges[i][1] if not offset_end else
                       (self.ranges[i][1] + mult * off[i]), self.ranges[i][2]) for i in indices])

    def dims(self):
        return len(self.ranges)

    def absolute_strides(self, global_shape):
        """ Returns a list of strides for advancing one element in each
            dimension. Size of the list is equal to `data_dims()`, which may
            be larger than `dims()` depending on tile sizes. """
        # ..., stride2*size1*size0, stride1*size0, stride0, ..., tile strides
        return [rs * global_shape[i] for i, (_, _, rs) in enumerate(self.ranges)
                ] + [global_shape[i] for i, ts in enumerate(self.tile_sizes) if ts != 1]

    def strides(self):
        return [rs for _, _, rs in self.ranges]

    @staticmethod
    def _range_pystr(range):
        return "(" + ", ".join(map(str, range)) + ")"

    def pystr(self):
        return "[" + ", ".join(map(Range._range_pystr, self.ranges)) + "]"

    @property
    def free_symbols(self) -> Set[str]:
        result = set()
        for dim in self.ranges:
            for d in dim:
                result |= symbolic.symlist(d).keys()
        return result

    def get_free_symbols_by_indices(self, indices: List[int]) -> Set[str]:
        """
        Get set of free symbols by only looking at the dimension given by the indices list

        :param indices: The indices of the dimensions to look at
        :type indices: List[int]
        :return: The set of free symbols
        :rtype: Set[str]
        """
        result = set()
        for i, dim in enumerate(self.ranges):
            if i in indices:
                for d in dim:
                    result |= symbolic.symlist(d).keys()
        return result

    def reorder(self, order):
        """ Re-orders the dimensions in-place according to a permutation list.

            :param order: List or tuple of integers from 0 to self.dims() - 1,
                          indicating the desired order of the dimensions.
        """
        new_ranges = [self.ranges[o] for o in order]
        self.ranges = new_ranges

    @staticmethod
    def dim_to_string(d, t=1):
        if isinstance(d, tuple):
            dres = _simplified_str(d[0])
            if d[1] is not None:
                if d[1] - d[0] != 0:
                    off = 1
                    if d[2] is not None and (d[2] < 0) == True:
                        off = -1
                    dres += ':' + _simplified_str(d[1] + off)
            if d[2] != 1:
                if d[1] is None:
                    dres += ':'
                dres += ':' + _simplified_str(d[2])
            if t != 1:
                if d[1] is None and d[2] == 1:
                    dres += '::'
                elif d[2] == 1:
                    dres += ':'
                dres += ':' + _simplified_str(t)
            return dres
        else:
            return _simplified_str(d)

    @staticmethod
    def from_string(string):

        # The following code uses regular expressions in order to support the
        # use of comma not only for separating range dimensions, but also
        # inside function calls.

        # Example (with 2 dimensions):
        # tile_i * ts_i : min(int_ceil(M, rs_i), tile_i * ts_i + ts_i),
        # regtile_j * rs_j : min(K, regtile_j * rs_j + rs_j)

        ranges = []

        # Split string to tokens separated by colons.
        # tokens = [
        #   'tile_i * ts_i ',
        #   'min(int_ceil(M, rs_i), tile_i * ts_i + ts_i), regtile_j * rs_j ',
        #   'min(K, regtile_j * rs_j + rs_j)'
        # ]
        tokens = string.split(':')

        # In the example, the second token must be split to 2 separate tokens.

        # List of list of tokens (one list per range dimension)
        multi_dim_tokens = []
        # List of tokens (single dimension)
        uni_dim_tokens = []

        for token in tokens:

            i = 0  # Character index in the token
            count = 0  # Number of open parenthesis

            while i < len(token):
                # Comma found while not in a function or any other expression
                # with parenthesis. This is a comma separating range dimensions.
                if token[i] == ',' and count == 0:
                    # Split the token to token[:i] and token[i+1:]
                    # Append token[:i] to the current range dimension
                    uni_dim_tokens.append(token[0:i])
                    # Append current range dimension to the list of lists
                    multi_dim_tokens.append(uni_dim_tokens)
                    # Start a new range dimension
                    uni_dim_tokens = []
                    # Adjust the token
                    token = token[i + 1:]
                    i = 0
                    continue
                # Open parenthesis found, increase count by 1
                if token[i] == '(':
                    count += 1
                # Closing parenthesis found, decrease cound by 1
                elif token[i] == ')':
                    count -= 1
                # Move to the next character
                i += 1

            # Append token to the current range dimension
            uni_dim_tokens.append(token)

        # Append current range dimension to the list of lists
        multi_dim_tokens.append(uni_dim_tokens)

        # Generate ranges
        for uni_dim_tokens in multi_dim_tokens:
            # If dimension has only 1 token, then it is an index (not a range),
            # treat as range of size 1
            if len(uni_dim_tokens) < 2:
                value = symbolic.pystr_to_symbolic(uni_dim_tokens[0].strip())
                ranges.append((value, value, 1))
                continue
                #return Range(ranges)
            # If dimension has more than 4 tokens, the range is invalid
            if len(uni_dim_tokens) > 4:
                raise SyntaxError("Invalid range: {}".format(multi_dim_tokens))
            # Support for SymExpr
            tokens = []
            for token in uni_dim_tokens:
                expr = token.split('|')
                if len(expr) == 1:
                    tokens.append(expr[0])
                elif len(expr) == 2:
                    tokens.append((expr[0], expr[1]))
                else:
                    raise SyntaxError("Invalid range: {}".format(multi_dim_tokens))
            # Parse tokens
            try:
                if isinstance(tokens[0], tuple):
                    begin = symbolic.SymExpr(tokens[0][0], tokens[0][1])
                else:
                    begin = symbolic.pystr_to_symbolic(tokens[0])
                if len(tokens) >= 3:
                    if isinstance(tokens[2], tuple):
                        step = symbolic.SymExpr(tokens[2][0], tokens[2][1])
                    else:
                        step = symbolic.SymExpr(tokens[2])
                else:
                    step = 1
                eoff = -1
                if (step < 0) == True:
                    eoff = 1
                if isinstance(tokens[1], tuple):
                    end = symbolic.SymExpr(tokens[1][0], tokens[1][1]) + eoff
                else:
                    end = symbolic.pystr_to_symbolic(tokens[1]) + eoff
                if len(tokens) >= 4:
                    if isinstance(tokens[3], tuple):
                        tsize = tokens[3][0]
                    else:
                        tsize = tokens[3]
                else:
                    tsize = 1
            except sympy.SympifyError:
                raise SyntaxError("Invalid range: {}".format(string))
            # Append range
            ranges.append((begin, end, step, tsize))

        return Range(ranges)

    @staticmethod
    def ndslice_to_string(slice, tile_sizes=None):
        if tile_sizes is None:
            return ", ".join([Range.dim_to_string(s) for s in slice])
        return ", ".join([Range.dim_to_string(s, t) for s, t in zip(slice, tile_sizes)])

    @staticmethod
    def ndslice_to_string_list(slice, tile_sizes=None):
        if tile_sizes is None:
            return [Range.dim_to_string(s) for s in slice]
        return [Range.dim_to_string(s, t) for s, t in zip(slice, tile_sizes)]

    def ndrange(self):
        return [(rb, re, rs) for rb, re, rs in self.ranges]

    def __str__(self):
        return Range.ndslice_to_string(self.ranges, self.tile_sizes)

    def __iter__(self):
        return iter(self.ranges)

    def __len__(self):
        return len(self.ranges)

    def __getitem__(self, key):
        return self.ranges.__getitem__(key)

    def __setitem__(self, key, value):
        return self.ranges.__setitem__(key, value)

    def __eq__(self, other):
        if not isinstance(other, Range):
            return False
        if len(self.ranges) != len(other.ranges):
            return False
        return all([(rb == orb and re == ore and rs == ors)
                    for (rb, re, rs), (orb, ore, ors) in zip(self.ranges, other.ranges)])

    def __ne__(self, other):
        return not self.__eq__(other)

    def compose(self, other):
        if not isinstance(other, Subset):
            raise TypeError("Cannot compose ranges with non-subsets")

        new_subset = []
        if self.data_dims() == other.dims():
            # case 1: subsets may differ in dimensions, but data_dims correspond
            #         to other dims -> all non-data dims are cut out
            idx = 0
            for (rb, re, rs), rt in zip(self.ranges, self.tile_sizes):
                if re - rb == 0:
                    if isinstance(other, Indices):
                        new_subset.append(rb)
                    else:
                        new_subset.append((rb, re, rs, rt))
                else:
                    if isinstance(other[idx], tuple):
                        new_subset.append((rb + rs * other[idx][0], rb + rs * other[idx][1], rs * other[idx][2], rt))
                    else:
                        new_subset.append(rb + rs * other[idx])
                    idx += 1
        elif self.dims() == other.dims():
            # case 2: subsets have the same dimensions (but possibly different
            # data_dims) -> all non-data dims remain
            for idx, ((rb, re, rs), rt) in enumerate(zip(self.ranges, self.tile_sizes)):
                if re - rb == 0:
                    if isinstance(other, Indices):
                        new_subset.append(rb)
                    else:
                        new_subset.append((rb, re, rs, rt))
                else:
                    if isinstance(other[idx], tuple):
                        new_subset.append((rb + rs * other[idx][0], rb + rs * other[idx][1], rs * other[idx][2], rt))
                    else:
                        new_subset.append(rb + rs * other[idx])
        elif (other.data_dims() == 0 and all([r == (0, 0, 1) if isinstance(other, Range) else r == 0 for r in other])):
            # NOTE: This is a special case where the other subset is the
            # (potentially multidimensional) index zero.
            # For example, A[i, j] -> tmp[0]. The result of such a
            # composition should be equal to the first subset.
            if isinstance(other, Range):
                new_subset.extend(self.ranges)
            else:
                new_subset.extend([rb for rb, _, _ in self.ranges])
        else:
            raise ValueError("Dimension mismatch in composition: "
                             "Subset composed must be either completely "
                             "stripped of all non-data dimensions "
                             "or be not stripped of latter at all.")

        if isinstance(other, Range):
            return Range(new_subset)
        elif isinstance(other, Indices):
            return Indices(new_subset)
        else:
            raise NotImplementedError

    def squeeze(self, ignore_indices: Optional[List[int]] = None, offset: bool = True) -> List[int]:
        """
        Removes size-1 ranges from the subset and returns a list of dimensions that remain.

        For example, ``[i:i+10, j]`` will change the range to ``[i:i+10]`` and return ``[0]``.
        If ``offset`` is True, the subset will become ``[0:10]``.

        :param ignore_indices: An iterable of dimensions to not include in squeezing.
        :param offset: If True, will offset the non-ignored indices back so that they start with 0.
        :return: A list of dimension indices in the original subset, which remain in the squeezed result.
        """
        ignore_indices = ignore_indices or []
        shape = self.size()
        non_ones = []
        offset_indices = []
        sqz_idx = 0
        for i, d in enumerate(shape):
            if i in ignore_indices:
                non_ones.append(i)
                sqz_idx += 1
            elif d != 1:
                non_ones.append(i)
                offset_indices.append(sqz_idx)
                sqz_idx += 1
            else:
                pass
        squeezed_ranges = [self.ranges[i] for i in non_ones]
        squeezed_tsizes = [self.tile_sizes[i] for i in non_ones]
        if not squeezed_ranges:
            squeezed_ranges = [(0, 0, 1)]
            squeezed_tsizes = [1]
        self.ranges = squeezed_ranges
        self.tile_sizes = squeezed_tsizes
        if offset:
            self.offset(self, True, indices=offset_indices)
        return non_ones

    def unsqueeze(self, axes: Sequence[int]) -> List[int]:
        """ Adds 0:1 ranges to the subset, in the indices contained in axes.

        The method is mostly used to restore subsets that had their length-1
        ranges removed (i.e., squeezed subsets). Hence, the method is
        called 'unsqueeze'.

        Examples (initial subset, axes -> result subset, output):
        - [i:i+10], [0] -> [0:1, i], [0]
        - [i:i+10], [0, 1] -> [0:1, 0:1, i:i+10], [0, 1]
        - [i:i+10], [0, 2] -> [0:1, i:i+10, 0:1], [0, 2]
        - [i:i+10], [0, 1, 2, 3] -> [0:1, 0:1, 0:1, 0:1, i:i+10], [0, 1, 2, 3]
        - [i:i+10], [0, 2, 3, 4] -> [0:1, i:i+10, 0:1, 0:1, 0:1], [0, 2, 3, 4]
        - [i:i+10], [0, 1, 1] -> [0:1, 0:1, 0:1, i:i+10], [0:1, 1, 2]

        :param axes: The axes where the 0:1 ranges should be added.
        :return: A list of the actual axes where the 0:1 ranges were added.
        """
        result = []
        for axis in sorted(axes):
            self.ranges.insert(axis, (0, 0, 1))
            self.tile_sizes.insert(axis, 1)

            if len(result) > 0 and result[-1] >= axis:
                result.append(result[-1] + 1)
            else:
                result.append(axis)
        return result

    def pop(self, dimensions):
        new_ranges = []
        new_tsizes = []
        for i in range(len(self.ranges)):
            if i not in dimensions:
                new_ranges.append(self.ranges[i])
                new_tsizes.append(self.tile_sizes[i])
        if not new_ranges:
            new_ranges = [(symbolic.pystr_to_symbolic(0), symbolic.pystr_to_symbolic(0), symbolic.pystr_to_symbolic(1))]
            new_tsizes = [symbolic.pystr_to_symbolic(1)]
        self.ranges = new_ranges
        self.tile_sizes = new_tsizes

    def string_list(self):
        return Range.ndslice_to_string_list(self.ranges, self.tile_sizes)

    def replace(self, repl_dict):
        for i, ((rb, re, rs), ts) in enumerate(zip(self.ranges, self.tile_sizes)):
            self.ranges[i] = (rb.subs(repl_dict) if symbolic.issymbolic(rb) else rb,
                              re.subs(repl_dict) if symbolic.issymbolic(re) else re,
                              rs.subs(repl_dict) if symbolic.issymbolic(rs) else rs)
            self.tile_sizes[i] = (ts.subs(repl_dict) if symbolic.issymbolic(ts) else ts)

    def intersects(self, other: 'Range'):
        type_error = False
        for i, (rng, orng) in enumerate(zip(self.ranges, other.ranges)):
            if (rng[2] != 1 or orng[2] != 1 or self.tile_sizes[i] != 1 or other.tile_sizes[i] != 1):
                # TODO: This function does not consider strides or tiles
                return None

            # Special case: ranges match
            if rng[0] == orng[0] or rng[1] == orng[1]:
                continue

            # Since conditions can be indeterminate, we check them separately
            # for being False, then make a check that may raise a TypeError
            cond1 = (rng[0] <= orng[1])
            cond2 = (orng[0] <= rng[1])
            # NOTE: We have to use the "==" operator because of SymPy returning
            #       a special boolean type!
            try:
                if cond1 == False or cond2 == False:
                    return False
                if not (cond1 and cond2):
                    return False
            except TypeError:  # cannot determine truth value of Relational
                type_error = True

        if type_error:
            raise TypeError("cannot determine truth value of Relational")

        return True

    def is_contiguous_subset(self, array: 'dace.data.Array') -> bool:
        """
        Check if this subset represents a contiguous subset of the array descriptor provided.

        For a subset to be contiguous:
        - In Fortran layout: once a dimension is partial, all subsequent dimensions must have length 1
        - In C layout: same rule applies after reversing dimensions

        Args:
            array: array descriptor to check against

        Returns:
            True if the subset is contiguous, False otherwise
            Returns False on all arrays that are not have a packed layout,
            meaning that the complete array is contiguously stored in 1D memory.
        """
        # Any step size != 1 -> not contiguous
<<<<<<< HEAD
        for (_, _, s) in self:
            if s != 1:
                return False
=======
        if any(s != 1 for (_, _, s) in self):
            return False
>>>>>>> aebd1120

        # Determine array layout and calculate expression lengths accordingly
        if array.is_packed_fortran_strides():
            # Fortran layout: first dimension varies fastest
            expr_lens = [((e + 1) - b) for (b, e, s) in self]
            shape_dims = array.shape
        elif array.is_packed_c_strides():
            # C layout: last dimension varies fastest, so reverse the order
            expr_lens = list(reversed([((e + 1) - b) for (b, e, s) in self]))
            shape_dims = list(reversed(array.shape))
        else:
            return False

        # Check contiguity: once we find a partial dimension, all remaining must be length 1
        for i, (expr_len, dim) in enumerate(zip(expr_lens, shape_dims)):
<<<<<<< HEAD
            try:
                # Check if this dimension is partial (less than full shape)
                if expr_len < dim:
                    # This dimension is partial - all remaining dimensions must be length 1
                    for j in range(i + 1, len(expr_lens)):
                        if expr_lens[j] != 1:
                            return False
                    # All remaining dimensions are 1, so this is contiguous
                    return True
            except TypeError:
                # Handle symbolic expressions that can't be compared
                # Assume it might be partial, so check remaining dimensions
                for j in range(i + 1, len(expr_lens)):
                    if expr_lens[j] != 1:
                        return False
                # All remaining dimensions are 1
=======
            # Check if this dimension is partial (less than full shape)
            if expr_len != dim:
                # This dimension is partial - all remaining dimensions must be length 1
                if any(expr_len != 1 for expr_len in expr_lens[i + 1:]):
                    return False
                # All remaining dimensions are 1, so this is contiguous
>>>>>>> aebd1120
                return True

        # All dimensions are full size - this is contiguous
        return True


@dace.serialize.serializable
class Indices(Subset):
    """ A subset of one element representing a single index in an
        N-dimensional data descriptor. """

    def __init__(self, indices):
        if indices is None:
            raise TypeError('Expected an array of index expressions: got None')
        elif isinstance(indices, str):
            raise TypeError("Expected collection of index expression: got str")
        elif isinstance(indices, symbolic.SymExpr):
            # Possible Error: This case makes the calls `Indices(1)` and `Indices(a)`,
            #   where `a` is a SymExpr different. In the first case `self.indices` is
            #   a `list` with one element, i.e. `[1]`, but in the second case it is
            #   `a`, i.e. `isinstance(self.indices, symbolic.SymExpr)` is `True`.
            self.indices = indices
        else:
            self.indices = [symbolic.pystr_to_symbolic(i) for i in indices]
            if len(self.indices) == 0:
                raise ValueError('Expected an array of index expressions: got an empty iterable.')
        self.tile_sizes = [1]

    def to_json(self):

        def a2s(obj):
            if isinstance(obj, symbolic.SymExpr):
                return str(obj.expr)
            else:
                return str(obj)

        return {'type': 'Indices', 'indices': list(map(a2s, self.indices))}

    @staticmethod
    def from_json(obj, context=None):
        if obj['type'] != 'Indices':
            raise TypeError("from_json of class \"Indices\" called on json "
                            "with type %s (expected 'Indices')" % obj['type'])

        #return Indices(symbolic.SymExpr(obj['indices']))
        return Indices([*map(symbolic.pystr_to_symbolic, obj['indices'])])

    def __hash__(self):
        # Possible Error: `self` is mutable thus the hash value of it might change,
        #   which is a problem if it is inside a hash based container, such as a `set`.
        return hash(tuple(i for i in self.indices))

    def __deepcopy__(self, memo) -> 'Indices':
        """Performs a deepcopy of `self`.

        For performance reasons only the mutable parts are copied.
        """
        # Because SymPy expression and numbers and tuple in Python are immutable, it is enough
        #  to shallow copy the list that stores them.
        node = object.__new__(Indices)
        node.indices = self.indices.copy()
        return node

    def num_elements(self):
        return 1

    def num_elements_exact(self):
        return 1

    def bounding_box_size(self):
        return [1] * len(self.indices)

    def size(self):
        return [1] * len(self.indices)

    def size_exact(self):
        return self.size()

    def min_element(self):
        return list(self.indices)

    def max_element(self):
        return list(self.indices)

    def max_element_approx(self):
        return [_approx(ind) for ind in self.indices]

    def min_element_approx(self):
        return [_approx(ind) for ind in self.indices]

    def data_dims(self):
        return 0

    def dims(self):
        return len(self.indices)

    def strides(self):
        return [1] * len(self.indices)

    def absolute_strides(self, global_shape):
        return [1] * len(self.indices)

    def offset(self, other, negative, indices=None, offset_end=True):
        if not isinstance(other, Subset):
            if isinstance(other, (list, tuple)):
                other = Indices(other)
            else:
                other = Indices([other for _ in self.indices])
        mult = -1 if negative else 1
        for i, off in enumerate(other.min_element()):
            self.indices[i] += mult * off

    def offset_new(self, other, negative, indices=None, offset_end=True):
        if not isinstance(other, Subset):
            if isinstance(other, (list, tuple)):
                other = Indices(other)
            else:
                other = Indices([other for _ in self.indices])
        mult = -1 if negative else 1
        return Indices([self.indices[i] + mult * off for i, off in enumerate(other.min_element())])

    def coord_at(self, i):
        """ Returns the offseted coordinates of this subset at
            the given index tuple.
            For example, the range [2:10:2] at index 2 would return 6 (2+2*2).

            :param i: A tuple of the same dimensionality as subset.dims().
            :return: Absolute coordinates for index i.
        """
        if len(i) != len(self.indices):
            raise ValueError('Invalid dimensionality of input tuple (expected'
                             ' %d, got %d)' % (len(self.indices), len(i)))
        if any([k != 0 for k in i]):
            raise ValueError('Value out of bounds')

        return tuple(r for r in self.indices)

    def at(self, i, strides):
        """ Returns the absolute index (1D memory layout) of this subset at
            the given index tuple.
            For example, the range [2:10::2] at index 2 would return 6 (2+2*2).

            :param i: A tuple of the same dimensionality as subset.dims().
            :param strides: The strides of the array we are subsetting.
            :return: Absolute 1D index at coordinate i.
        """
        coord = self.coord_at(i)

        # Return i0 + i1*size0 + i2*size1*size0 + ....
        return sum(s * strides[i] for i, s in enumerate(coord))

    def pystr(self):
        return str(self.indices)

    def __str__(self):
        return ", ".join(map(str, self.indices))

    @property
    def free_symbols(self) -> Set[str]:
        result = set()
        # Possible error: If `self` was constructed through a `symbolic.SymExpr` then
        #   `self.indices` is not a `list` but a `symbolic.SymExpr`.
        for dim in self.indices:
            result |= symbolic.symlist(dim).keys()
        return result

    @staticmethod
    def from_string(s):
        return Indices([symbolic.pystr_to_symbolic(m.group(0)) for m in re.finditer("[^,;:]+", s)])

    def __iter__(self):
        return iter(self.indices)

    def __len__(self):
        return len(self.indices)

    def __getitem__(self, key):
        return self.indices.__getitem__(key)

    def __setitem__(self, key, value):
        return self.indices.__setitem__(key, value)

    def __eq__(self, other):
        if not isinstance(other, Indices):
            return False
        if len(self.indices) != len(other.indices):
            return False
        return all([i == o_i for i, o_i in zip(self.indices, other.indices)])

    def reorder(self, order):
        """ Re-orders the dimensions in-place according to a permutation list.

            :param order: List or tuple of integers from 0 to self.dims() - 1,
                          indicating the desired order of the dimensions.
        """
        self.indices = [self.indices[o] for o in order]

    def __ne__(self, other):
        return not self.__eq__(other)

    def ndrange(self):
        return [(i, i, 1) for i in self.indices]

    def compose(self, other):
        raise TypeError('Index subsets cannot be composed with other subsets')

    def squeeze(self, ignore_indices=None):
        ignore_indices = ignore_indices or []
        non_ones = []
        for i in range(len(self.indices)):
            if i in ignore_indices:
                non_ones.append(i)
        squeezed_indices = [self.indices[i] for i in non_ones]
        if not squeezed_indices:
            squeezed_indices = [0]
        self.indices = squeezed_indices
        return non_ones

    def unsqueeze(self, axes: Sequence[int]) -> List[int]:
        """ Adds zeroes to the subset, in the indices contained in axes.

        The method is mostly used to restore subsets that had their
        zero-indices removed (i.e., squeezed subsets). Hence, the method is
        called 'unsqueeze'.

        Examples (initial subset, axes -> result subset, output):
        - [i], [0] -> [0, i], [0]
        - [i], [0, 1] -> [0, 0, i], [0, 1]
        - [i], [0, 2] -> [0, i, 0], [0, 2]
        - [i], [0, 1, 2, 3] -> [0, 0, 0, 0, i], [0, 1, 2, 3]
        - [i], [0, 2, 3, 4] -> [0, i, 0, 0, 0], [0, 2, 3, 4]
        - [i], [0, 1, 1] -> [0, 0, 0, i], [0, 1, 2]

        :param axes: The axes where the zero-indices should be added.
        :return: A list of the actual axes where the zero-indices were added.
        """
        result = []
        for axis in sorted(axes):
            self.indices.insert(axis, 0)

            if len(result) > 0 and result[-1] >= axis:
                result.append(result[-1] + 1)
            else:
                result.append(axis)
        return result

    def replace(self, repl_dict):
        for i, ind in enumerate(self.indices):
            self.indices[i] = (ind.subs(repl_dict) if symbolic.issymbolic(ind) else ind)

    def pop(self, dimensions):
        new_indices = []
        for i in range(len(self.indices)):
            if i not in dimensions:
                new_indices.append(self.indices[i])
        self.indices = new_indices

    def intersects(self, other: 'Indices'):
        return all(ind == oind for ind, oind in zip(self.indices, other.indices))

    def intersection(self, other: 'Indices'):
        if self.intersects(other):
            return self
        return None


class SubsetUnion(Subset):
    """
    Wrapper subset type that stores multiple Subsets in a list.
    """

    def __init__(self, subset):
        self.subset_list: list[Subset] = []
        if isinstance(subset, SubsetUnion):
            self.subset_list = subset.subset_list
        elif isinstance(subset, list):
            for subset in subset:
                if not subset:
                    break
                if isinstance(subset, (Range, Indices)):
                    self.subset_list.append(subset)
                else:
                    raise NotImplementedError
        elif isinstance(subset, (Range, Indices)):
            self.subset_list = [subset]

    def covers(self, other):
        """
        Returns True if this SubsetUnion covers another subset (using a bounding box).
        If other is another SubsetUnion then self and other will
        only return true if self is other. If other is a different type of subset
        true is returned when one of the subsets in self is equal to other.
        """

        if isinstance(other, SubsetUnion):
            for subset in self.subset_list:
                # check if ther is a subset in self that covers every subset in other
                if all(subset.covers(s) for s in other.subset_list):
                    return True
            # return False if that's not the case for any of the subsets in self
            return False
        else:
            return any(s.covers(other) for s in self.subset_list)

    def covers_precise(self, other):
        """
        Returns True if this SubsetUnion covers another
        subset. If other is another SubsetUnion then self and other will
        only return true if self is other. If other is a different type of subset
        true is returned when one of the subsets in self is equal to other
        """

        if isinstance(other, SubsetUnion):
            for subset in self.subset_list:
                # check if ther is a subset in self that covers every subset in other
                if all(subset.covers_precise(s) for s in other.subset_list):
                    return True
            # return False if that's not the case for any of the subsets in self
            return False
        else:
            return any(s.covers_precise(other) for s in self.subset_list)

    def __str__(self):
        string = ''
        for subset in self.subset_list:
            if not string == '':
                string += " "
            string += subset.__str__()
        return string

    def dims(self):
        if not self.subset_list:
            return 0
        return next(iter(self.subset_list)).dims()

    def union(self, other: Subset):
        """In place union of self with another Subset"""
        try:
            if isinstance(other, SubsetUnion):
                self.subset_list += other.subset_list
            elif isinstance(other, Indices) or isinstance(other, Range):
                self.subset_list.append(other)
            else:
                raise TypeError
        except TypeError:  # cannot determine truth value of Relational
            return None

    @property
    def free_symbols(self) -> Set[str]:
        result = set()
        for subset in self.subset_list:
            result |= subset.free_symbols
        return result

    def replace(self, repl_dict):
        for subset in self.subset_list:
            subset.replace(repl_dict)

    def num_elements(self):
        # TODO: write something more meaningful here
        min = 0
        for subset in self.subset_list:
            try:
                if subset.num_elements() < min or min == 0:
                    min = subset.num_elements()
            except:
                continue

        return min


def _union_special_cases(arb: symbolic.SymbolicType, brb: symbolic.SymbolicType, are: symbolic.SymbolicType,
                         bre: symbolic.SymbolicType):
    """
    Special cases of subset unions. If case found, returns pair of
    (min,max), otherwise returns None.
    """
    if are + 1 == brb:
        return (arb, bre)
    elif bre + 1 == arb:
        return (brb, are)
    return None


def bounding_box_union(subset_a: Subset, subset_b: Subset) -> Range:
    """ Perform union by creating a bounding-box of two subsets. """
    if subset_a.dims() != subset_b.dims():
        raise ValueError('Dimension mismatch between %s and %s' % (str(subset_a), str(subset_b)))

    # Check whether all expressions containing a symbolic value should
    # always be evaluated to positive. If so, union will yield
    # a different result respectively.
    symbolic_positive = Config.get('optimizer', 'symbolic_positive')

    result = []
    for arb, brb, are, bre in zip(subset_a.min_element_approx(), subset_b.min_element_approx(),
                                  subset_a.max_element_approx(), subset_b.max_element_approx()):
        # Special case
        spcase = _union_special_cases(arb, brb, are, bre)
        if spcase is not None:
            minrb, maxre = spcase
            result.append((minrb, maxre, 1))
            continue

        try:
            minrb = min(arb, brb)
        except TypeError:
            if symbolic_positive:
                if len(arb.free_symbols) == 0:
                    minrb = arb
                elif len(brb.free_symbols) == 0:
                    minrb = brb
                else:
                    minrb = sympy.Min(arb, brb)
            else:
                minrb = sympy.Min(arb, brb)

        try:
            maxre = max(are, bre)
        except TypeError:
            if symbolic_positive:
                if len(are.free_symbols) == 0:
                    maxre = bre
                elif len(bre.free_symbols) == 0:
                    maxre = are
                else:
                    maxre = sympy.Max(are, bre)
            else:
                maxre = sympy.Max(are, bre)

        result.append((minrb, maxre, 1))

    return Range(result)


def union(subset_a: Subset, subset_b: Subset) -> Subset:
    """ Compute the union of two Subset objects.
        If the subsets are not of the same type, degenerates to bounding-box
        union.

        :param subset_a: The first subset.
        :param subset_b: The second subset.
        :return: A Subset object whose size is at least the union of the two
                 inputs. If union failed, returns None.
    """
    try:

        if subset_a is not None and subset_b is None:
            return subset_a
        elif subset_b is not None and subset_a is None:
            return subset_b
        elif subset_a is None and subset_b is None:
            raise TypeError('Both subsets cannot be None')
        elif isinstance(subset_a, SubsetUnion) or isinstance(subset_b, SubsetUnion):
            return list_union(subset_a, subset_b)
        elif type(subset_a) != type(subset_b):
            return bounding_box_union(subset_a, subset_b)
        elif isinstance(subset_a, Indices):
            # Two indices. If they are adjacent, returns a range that contains both,
            # otherwise, returns a bounding box of the two
            return bounding_box_union(subset_a, subset_b)
        elif isinstance(subset_a, Range):
            # TODO(later): More involved Strided-Tiled Range union
            return bounding_box_union(subset_a, subset_b)
        else:
            warnings.warn('Unrecognized Subset type %s in union, degenerating to'
                          ' bounding box' % type(subset_a).__name__)
            return bounding_box_union(subset_a, subset_b)
    except TypeError:  # cannot determine truth value of Relational
        return None


def list_union(subset_a: Subset, subset_b: Subset) -> Subset:
    """
    Returns the union of two Subset lists.

    :param subset_a: The first subset.
    :param subset_b: The second subset.
    :return: A SubsetUnion object that contains all elements of subset_a and subset_b.
    """
    # TODO(later): Merge subsets in both lists if possible
    try:
        if subset_a is not None and subset_b is None:
            return subset_a
        elif subset_b is not None and subset_a is None:
            return subset_b
        elif subset_a is None and subset_b is None:
            raise TypeError('Both subsets cannot be None')
        elif type(subset_a) != type(subset_b):
            if isinstance(subset_b, SubsetUnion):
                return SubsetUnion(subset_b.subset_list.append(subset_a))
            else:
                return SubsetUnion(subset_a.subset_list.append(subset_b))
        elif isinstance(subset_a, SubsetUnion):
            return SubsetUnion(subset_a.subset_list + subset_b.subset_list)
        else:
            return SubsetUnion([subset_a, subset_b])

    except TypeError:
        return None


def intersects(subset_a: Subset, subset_b: Subset) -> Union[bool, None]:
    """
    Returns True if two subsets intersect, False if they do not, or
    None if the answer cannot be determined.

    :param subset_a: The first subset.
    :param subset_b: The second subset.
    :return: True if subsets intersect, False if not, None if indeterminate.
    """
    try:
        if subset_a is None or subset_b is None:
            return False
        if isinstance(subset_a, Indices):
            subset_a = Range.from_indices(subset_a)
        if isinstance(subset_b, Indices):
            subset_b = Range.from_indices(subset_b)
        if type(subset_a) is type(subset_b):
            return subset_a.intersects(subset_b)
        return None
    except TypeError:  # cannot determine truth value of Relational
        return None<|MERGE_RESOLUTION|>--- conflicted
+++ resolved
@@ -948,14 +948,8 @@
             meaning that the complete array is contiguously stored in 1D memory.
         """
         # Any step size != 1 -> not contiguous
-<<<<<<< HEAD
-        for (_, _, s) in self:
-            if s != 1:
-                return False
-=======
         if any(s != 1 for (_, _, s) in self):
             return False
->>>>>>> aebd1120
 
         # Determine array layout and calculate expression lengths accordingly
         if array.is_packed_fortran_strides():
@@ -971,31 +965,12 @@
 
         # Check contiguity: once we find a partial dimension, all remaining must be length 1
         for i, (expr_len, dim) in enumerate(zip(expr_lens, shape_dims)):
-<<<<<<< HEAD
-            try:
-                # Check if this dimension is partial (less than full shape)
-                if expr_len < dim:
-                    # This dimension is partial - all remaining dimensions must be length 1
-                    for j in range(i + 1, len(expr_lens)):
-                        if expr_lens[j] != 1:
-                            return False
-                    # All remaining dimensions are 1, so this is contiguous
-                    return True
-            except TypeError:
-                # Handle symbolic expressions that can't be compared
-                # Assume it might be partial, so check remaining dimensions
-                for j in range(i + 1, len(expr_lens)):
-                    if expr_lens[j] != 1:
-                        return False
-                # All remaining dimensions are 1
-=======
             # Check if this dimension is partial (less than full shape)
             if expr_len != dim:
                 # This dimension is partial - all remaining dimensions must be length 1
                 if any(expr_len != 1 for expr_len in expr_lens[i + 1:]):
                     return False
                 # All remaining dimensions are 1, so this is contiguous
->>>>>>> aebd1120
                 return True
 
         # All dimensions are full size - this is contiguous
