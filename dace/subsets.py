# Copyright 2019-2021 ETH Zurich and the DaCe authors. All rights reserved.
import dace.serialize
from dace import data, symbolic, dtypes
import re
import sympy as sp
from functools import reduce
import sympy.core.sympify
from typing import List, Optional, Sequence, Set, Union
import warnings
from dace.config import Config


def nng(expr):
    # When dealing with set sizes, assume symbols are non-negative
    try:
        # TODO: Fix in symbol definition, not here
        for sym in list(expr.free_symbols):
            expr = expr.subs({sym: sp.Symbol(sym.name, nonnegative=True)})
        return expr
    except AttributeError:  # No free_symbols in expr
        return expr

def bounding_box_cover_exact(subset_a, subset_b) -> bool:
    min_elements_a = subset_a.min_element()
    max_elements_a = subset_a.max_element()
    min_elements_b = subset_b.min_element()
    max_elements_b = subset_b.max_element()

    # Covering only make sense if the two subsets have the same number of dimensions.
    if len(min_elements_a) != len(min_elements_b):
        return ValueError(
                f"A bounding box of dimensionality {len(min_elements_a)} cannot"
                f" test covering a bounding box of dimensionality {len(min_elements_b)}."
        )

    return all([(symbolic.simplify_ext(nng(rb)) <= symbolic.simplify_ext(nng(orb))) == True
                and (symbolic.simplify_ext(nng(re)) >= symbolic.simplify_ext(nng(ore))) == True
                for rb, re, orb, ore in zip(min_elements_a, max_elements_a,
                                            min_elements_b, max_elements_b)])

def bounding_box_symbolic_positive(subset_a, subset_b, approximation = False)-> bool:
    min_elements_a = subset_a.min_element_approx() if approximation else subset_a.min_element()
    max_elements_a = subset_a.max_element_approx() if approximation else subset_a.max_element()
    min_elements_b = subset_b.min_element_approx() if approximation else subset_b.min_element()
    max_elements_b = subset_b.max_element_approx() if approximation else subset_b.max_element()

    # Covering only make sense if the two subsets have the same number of dimensions.
    if len(min_elements_a) != len(min_elements_b):
        return ValueError(
                f"A bounding box of dimensionality {len(min_elements_a)} cannot"
                f" test covering a bounding box of dimensionality {len(min_elements_b)}."
        )

    for rb, re, orb, ore in zip(min_elements_a, max_elements_a,
                                min_elements_b, max_elements_b):
        # NOTE: We first test for equality, which always returns True or False. If the equality test returns
        # False, then we test for less-equal and greater-equal, which may return an expression, leading to
        # TypeError. This is a workaround for the case where two expressions are the same or equal and
        # SymPy confirms this but fails to return True when testing less-equal and greater-equal.

        # lower bound: first check whether symbolic positive condition applies
        if not (len(rb.free_symbols) == 0 and len(orb.free_symbols) == 1):
            if not (symbolic.simplify_ext(nng(rb)) == symbolic.simplify_ext(nng(orb)) or
                    symbolic.simplify_ext(nng(rb)) <= symbolic.simplify_ext(nng(orb))):
                return False
        # upper bound: first check whether symbolic positive condition applies
        if not (len(re.free_symbols) == 1 and len(ore.free_symbols) == 0):
            if not (symbolic.simplify_ext(nng(re)) == symbolic.simplify_ext(nng(ore)) or
                    symbolic.simplify_ext(nng(re)) >= symbolic.simplify_ext(nng(ore))):
                return False
    return True

class Subset(object):
    """ Defines a subset of a data descriptor. """

    def covers(self, other):
        """ Returns True if this subset covers (using a bounding box) another
            subset. """

        # Subsets of different dimensionality can never cover each other.
        if self.dims() != other.dims():
            return ValueError(
                    f"A subset of dimensionality {self.dim()} cannot test covering a subset of dimensionality {other.dims()}"
            )

        if not Config.get('optimizer', 'symbolic_positive'):
            try:
                return all([(symbolic.simplify_ext(nng(rb)) <= symbolic.simplify_ext(nng(orb))) == True
                            and (symbolic.simplify_ext(nng(re)) >= symbolic.simplify_ext(nng(ore))) == True
                            for rb, re, orb, ore in zip(self.min_element_approx(), self.max_element_approx(),
                                                        other.min_element_approx(), other.max_element_approx())])
            except TypeError:
                return False
        else:
            try:
                if not bounding_box_symbolic_positive(self, other, True):
                    return False
            except TypeError:
                return False

            return True
        
    def covers_precise(self, other):
        """ Returns True if self contains all the elements in other. """

        # Subsets of different dimensionality can never cover each other.
        if self.dims() != other.dims():
            return ValueError(
                    f"A subset of dimensionality {self.dim()} cannot test covering a subset of dimensionality {other.dims()}"
            )

        # If self does not cover other with a bounding box union, return false.
        symbolic_positive = Config.get('optimizer', 'symbolic_positive')
        try:
            bounding_box_cover = bounding_box_cover_exact(self, other) if symbolic_positive else bounding_box_symbolic_positive(self, other)
            if not bounding_box_cover:
                return False
        except TypeError:
            return False

        try:
            # if self is an index no further distinction is needed
            if isinstance(self, Indices):
                return True

            elif isinstance(self, Range):
                # other is an index so we need to check if the step of self is such that other is covered
                # self.start % self.step == other.index % self.step
                if isinstance(other, Indices):
                    try:
                        return all(
                            [(symbolic.simplify_ext(nng(start)) % symbolic.simplify_ext(nng(step)) ==
                              symbolic.simplify_ext(nng(i)) % symbolic.simplify_ext(nng(step))) == True
                             for (start, _, step), i in zip(self.ranges, other.indices)])
                    except:
                        return False
                if isinstance(other, Range):
                    # other is a range so in every dimension self.step has to divide other.step and
                    # self.start % self.step = other.start % other.step
                    try:
                        self_steps = [r[2] for r in self.ranges]
                        other_steps = [r[2] for r in other.ranges]
                        for start, step, ostart, ostep in zip(self.min_element(), self_steps, other.min_element(),
                                                              other_steps):
                            if not (ostep % step == 0 and
                                    ((symbolic.simplify_ext(nng(start)) == symbolic.simplify_ext(nng(ostart))) or
                                     (symbolic.simplify_ext(nng(start)) % symbolic.simplify_ext(
                                         nng(step)) == symbolic.simplify_ext(nng(ostart)) % symbolic.simplify_ext(
                                         nng(ostep))) == True)):
                                return False
                    except:
                        return False
                    return True
        # unknown type
            else:
                raise TypeError

        except TypeError:
            return False


    def __repr__(self):
        return '%s (%s)' % (type(self).__name__, self.__str__())

    def offset(self, other, negative, indices=None, offset_end=True):
        raise NotImplementedError

    def offset_new(self, other, negative, indices=None, offset_end=True):
        raise NotImplementedError

    def at(self, i, strides):
        """ Returns the absolute index (1D memory layout) of this subset at
            the given index tuple.

            For example, the range [2:10:2] at index 2 would return 6 (2+2*2).

            :param i: A tuple of the same dimensionality as subset.dims() or
                      subset.data_dims().
            :param strides: The strides of the array we are subsetting.
            :return: Absolute 1D index at coordinate i.
        """
        raise NotImplementedError

    def coord_at(self, i):
        """ Returns the offseted coordinates of this subset at
            the given index tuple.

            For example, the range [2:10:2] at index 2 would return 6 (2+2*2).

            :param i: A tuple of the same dimensionality as subset.dims() or
                      subset.data_dims().
            :return: Absolute coordinates for index i (length equal to
                     `data_dims()`, may be larger than `dims()`).
        """
        raise NotImplementedError

    @property
    def free_symbols(self) -> Set[str]:
        """ Returns a set of undefined symbols in this subset. """
        raise NotImplementedError('free_symbols not implemented by "%s"' % type(self).__name__)


def _simplified_str(val):
    val = _expr(val)
    try:
        return str(int(val))
    except TypeError:
        return str(val)


def _expr(val):
    if isinstance(val, symbolic.SymExpr):
        return val.expr
    return val


def _approx(val):
    if isinstance(val, symbolic.SymExpr):
        return val.approx
    elif isinstance(val, sp.Basic):
        return val
    return symbolic.pystr_to_symbolic(val)


def _tuple_to_symexpr(val):
    return (symbolic.SymExpr(val[0], val[1]) if isinstance(val, tuple) else symbolic.pystr_to_symbolic(val))


@dace.serialize.serializable
class Range(Subset):
    """ Subset defined in terms of a fixed range. """

    def __init__(self, ranges):
        parsed_ranges = []
        parsed_tiles = []
        for r in ranges:
            if len(r) != 3 and len(r) != 4:
                raise ValueError("Expected 3-tuple or 4-tuple")
            parsed_ranges.append((_tuple_to_symexpr(r[0]), _tuple_to_symexpr(r[1]), _tuple_to_symexpr(r[2])))
            if len(r) == 3:
                parsed_tiles.append(symbolic.pystr_to_symbolic(1))
            else:
                parsed_tiles.append(symbolic.pystr_to_symbolic(r[3]))
        self.ranges = parsed_ranges
        self.tile_sizes = parsed_tiles

    @staticmethod
    def from_indices(indices: 'Indices'):
        return Range([(i, i, 1) for i in indices.indices])

    def to_json(self):
        ret = []

        def a2s(obj):
            if isinstance(obj, symbolic.SymExpr):
                return {'main': str(obj.expr), 'approx': str(obj.approx)}
            else:
                return _simplified_str(obj)

        for (start, end, step), tile in zip(self.ranges, self.tile_sizes):
            ret.append({'start': a2s(start), 'end': a2s(end), 'step': a2s(step), 'tile': a2s(tile)})

        return {'type': 'Range', 'ranges': ret}

    @staticmethod
    def from_json(obj, context=None):
        if not isinstance(obj, dict):
            raise TypeError("Expected dict, got {}".format(type(obj)))
        if obj['type'] != 'Range':
            raise TypeError("from_json of class \"Range\" called on json "
                            "with type %s (expected 'Range')" % obj['type'])

        ranges = obj['ranges']
        tuples = []

        def p2s(x):
            pts = symbolic.pystr_to_symbolic
            if isinstance(x, str):
                return pts(x)
            else:
                return symbolic.SymExpr(pts(x['main']), pts(x['approx']))

        for r in ranges:
            tuples.append((p2s(r['start']), p2s(r['end']), p2s(r['step']), p2s(r['tile'])))

        return Range(tuples)

    @staticmethod
    def from_array(array: 'dace.data.Data'):
        """ Constructs a range that covers the full array given as input. """
        result = Range([(0, s - 1, 1) for s in array.shape])
        if any(o != 0 for o in array.offset):
            result.offset(array.offset, True)
        return result

    def __hash__(self):
        return hash(tuple(r for r in self.ranges))

    def __add__(self, other):
        sum_ranges = self.ranges + other.ranges
        return Range(sum_ranges)

    def num_elements(self):
        return reduce(sp.Mul, self.size(), 1)

    def num_elements_exact(self):
        return reduce(sp.Mul, self.bounding_box_size(), 1)

    def size(self, for_codegen=False):
        """ Returns the number of elements in each dimension. """
        offset = [-1 if (s < 0) == True else 1 for _, _, s in self.ranges]

        if for_codegen:
            int_ceil = symbolic.int_ceil
            return [
                ts * int_ceil(((iMax.approx if isinstance(iMax, symbolic.SymExpr) else iMax) + off -
                               (iMin.approx if isinstance(iMin, symbolic.SymExpr) else iMin)),
                              (step.approx if isinstance(step, symbolic.SymExpr) else step))
                for (iMin, iMax, step), off, ts in zip(self.ranges, offset, self.tile_sizes)
            ]
        else:
            return [
                ts * sp.ceiling(((iMax.approx if isinstance(iMax, symbolic.SymExpr) else iMax) + off -
                                 (iMin.approx if isinstance(iMin, symbolic.SymExpr) else iMin)) /
                                (step.approx if isinstance(step, symbolic.SymExpr) else step))
                for (iMin, iMax, step), off, ts in zip(self.ranges, offset, self.tile_sizes)
            ]

    def size_exact(self):
        """ Returns the number of elements in each dimension. """
        return [
            ts * sp.ceiling(((iMax.expr if isinstance(iMax, symbolic.SymExpr) else iMax) + 1 -
                             (iMin.expr if isinstance(iMin, symbolic.SymExpr) else iMin)) /
                            (step.expr if isinstance(step, symbolic.SymExpr) else step))
            for (iMin, iMax, step), ts in zip(self.ranges, self.tile_sizes)
        ]

    def bounding_box_size(self):
        """ Returns the size of a bounding box around this range. """
        return [
            # sp.floor((iMax - iMin) / step) - iMin
            ts * ((iMax.approx if isinstance(iMax, symbolic.SymExpr) else iMax) -
                  (iMin.approx if isinstance(iMin, symbolic.SymExpr) else iMin) + 1)
            for (iMin, iMax, step), ts in zip(self.ranges, self.tile_sizes)
        ]

    def min_element(self):
        return [_expr(x[0]) for x in self.ranges]

    def max_element(self):
        return [_expr(x[1]) for x in self.ranges]

    def max_element_approx(self):
        return [_approx(x[1]) for x in self.ranges]

    def min_element_approx(self):
        return [_approx(x[0]) for x in self.ranges]

    def coord_at(self, i):
        """ Returns the offseted coordinates of this subset at
            the given index tuple.

            For example, the range [2:10:2] at index 2 would return 6 (2+2*2).

            :param i: A tuple of the same dimensionality as subset.dims() or
                      subset.data_dims().
            :return: Absolute coordinates for index i (length equal to
                     `data_dims()`, may be larger than `dims()`).
        """
        tiles = sum(1 if ts != 1 else 0 for ts in self.tile_sizes)
        if len(i) != len(self.ranges) and len(i) != len(self.ranges) + tiles:
            raise ValueError('Invalid dimensionality of input tuple (expected'
                             ' %d, got %d)' % (len(self.ranges), len(i)))

        # Pad with zeros for tiles
        ts_len = len(i) - len(self.ranges)
        ti = i[len(self.ranges):] + [0] * (tiles - ts_len)

        i = i[:len(self.ranges)]

        return tuple(_expr(rb) + k * _expr(rs) for k, (rb, _, rs) in zip(i, self.ranges)) + tuple(ti)

    def at(self, i, strides):
        """ Returns the absolute index (1D memory layout) of this subset at
            the given index tuple.

            For example, the range [2:10:2] at index 2 would return 6 (2+2*2).

            :param i: A tuple of the same dimensionality as subset.dims() or
                      subset.data_dims().
            :param strides: The strides of the array we are subsetting.
            :return: Absolute 1D index at coordinate i.
        """
        coord = self.coord_at(i)

        # Return i0 + i1*size0 + i2*size1*size0 + ....
        # Cancel out stride since we determine the initial offset only here
        return sum(
            _expr(s) * _expr(astr) / _expr(rs)
            for s, (_, _, rs), astr in zip(coord, self.ranges, self.absolute_strides(strides)))

    def data_dims(self):
        return (sum(1 if (re - rb + 1) != 1 else 0 for rb, re, _ in self.ranges) + sum(1 if ts != 1 else 0
                                                                                       for ts in self.tile_sizes))

    def offset(self, other, negative, indices=None, offset_end=True):
<<<<<<< HEAD
=======
        if other is None:
            return
>>>>>>> b36142b0
        if not isinstance(other, Subset):
            if isinstance(other, (list, tuple)):
                other = Indices(other)
            else:
                other = Indices([other for _ in self.ranges])
        mult = -1 if negative else 1
        if indices is None:
            indices = set(range(len(self.ranges)))
        off = other.min_element()
        for i in indices:
            rb, re, rs = self.ranges[i]
            if offset_end:
                re = re + mult * off[i]
            self.ranges[i] = (rb + mult * off[i], re, rs)

    def offset_new(self, other, negative, indices=None, offset_end=True):
<<<<<<< HEAD
=======
        if other is None:
            return Range(self.ranges)
>>>>>>> b36142b0
        if not isinstance(other, Subset):
            if isinstance(other, (list, tuple)):
                other = Indices(other)
            else:
                other = Indices([other for _ in self.ranges])
        mult = -1 if negative else 1
        if indices is None:
            indices = set(range(len(self.ranges)))
        off = other.min_element()
        return Range([(self.ranges[i][0] + mult * off[i], self.ranges[i][1] if not offset_end else
                       (self.ranges[i][1] + mult * off[i]), self.ranges[i][2]) for i in indices])

    def dims(self):
        return len(self.ranges)

    def absolute_strides(self, global_shape):
        """ Returns a list of strides for advancing one element in each
            dimension. Size of the list is equal to `data_dims()`, which may
            be larger than `dims()` depending on tile sizes. """
        # ..., stride2*size1*size0, stride1*size0, stride0, ..., tile strides
        return [rs * global_shape[i] for i, (_, _, rs) in enumerate(self.ranges)
                ] + [global_shape[i] for i, ts in enumerate(self.tile_sizes) if ts != 1]

    def strides(self):
        return [rs for _, _, rs in self.ranges]

    @staticmethod
    def _range_pystr(range):
        return "(" + ", ".join(map(str, range)) + ")"

    def pystr(self):
        return "[" + ", ".join(map(Range._range_pystr, self.ranges)) + "]"

    @property
    def free_symbols(self) -> Set[str]:
        result = set()
        for dim in self.ranges:
            for d in dim:
                result |= symbolic.symlist(d).keys()
        return result

    def get_free_symbols_by_indices(self, indices: List[int]) -> Set[str]:
        """
        Get set of free symbols by only looking at the dimension given by the indices list

        :param indices: The indices of the dimensions to look at
        :type indices: List[int]
        :return: The set of free symbols
        :rtype: Set[str]
        """
        result = set()
        for i, dim in enumerate(self.ranges):
            if i in indices:
                for d in dim:
                    result |= symbolic.symlist(d).keys()
        return result

    def reorder(self, order):
        """ Re-orders the dimensions in-place according to a permutation list.

            :param order: List or tuple of integers from 0 to self.dims() - 1,
                          indicating the desired order of the dimensions.
        """
        new_ranges = [self.ranges[o] for o in order]
        self.ranges = new_ranges

    @staticmethod
    def dim_to_string(d, t=1):
        if isinstance(d, tuple):
            dres = _simplified_str(d[0])
            if d[1] is not None:
                if d[1] - d[0] != 0:
                    off = 1
                    if d[2] is not None and (d[2] < 0) == True:
                        off = -1
                    dres += ':' + _simplified_str(d[1] + off)
            if d[2] != 1:
                if d[1] is None:
                    dres += ':'
                dres += ':' + _simplified_str(d[2])
            if t != 1:
                if d[1] is None and d[2] == 1:
                    dres += '::'
                elif d[2] == 1:
                    dres += ':'
                dres += ':' + _simplified_str(t)
            return dres
        else:
            return _simplified_str(d)

    @staticmethod
    def from_string(string):

        # The following code uses regular expressions in order to support the
        # use of comma not only for separating range dimensions, but also
        # inside function calls.

        # Example (with 2 dimensions):
        # tile_i * ts_i : min(int_ceil(M, rs_i), tile_i * ts_i + ts_i),
        # regtile_j * rs_j : min(K, regtile_j * rs_j + rs_j)

        ranges = []

        # Split string to tokens separated by colons.
        # tokens = [
        #   'tile_i * ts_i ',
        #   'min(int_ceil(M, rs_i), tile_i * ts_i + ts_i), regtile_j * rs_j ',
        #   'min(K, regtile_j * rs_j + rs_j)'
        # ]
        tokens = string.split(':')

        # In the example, the second token must be split to 2 separate tokens.

        # List of list of tokens (one list per range dimension)
        multi_dim_tokens = []
        # List of tokens (single dimension)
        uni_dim_tokens = []

        for token in tokens:

            i = 0  # Character index in the token
            count = 0  # Number of open parenthesis

            while i < len(token):
                # Comma found while not in a function or any other expression
                # with parenthesis. This is a comma separating range dimensions.
                if token[i] == ',' and count == 0:
                    # Split the token to token[:i] and token[i+1:]
                    # Append token[:i] to the current range dimension
                    uni_dim_tokens.append(token[0:i])
                    # Append current range dimension to the list of lists
                    multi_dim_tokens.append(uni_dim_tokens)
                    # Start a new range dimension
                    uni_dim_tokens = []
                    # Adjust the token
                    token = token[i + 1:]
                    i = 0
                    continue
                # Open parenthesis found, increase count by 1
                if token[i] == '(':
                    count += 1
                # Closing parenthesis found, decrease cound by 1
                elif token[i] == ')':
                    count -= 1
                # Move to the next character
                i += 1

            # Append token to the current range dimension
            uni_dim_tokens.append(token)

        # Append current range dimension to the list of lists
        multi_dim_tokens.append(uni_dim_tokens)

        # Generate ranges
        for uni_dim_tokens in multi_dim_tokens:
            # If dimension has only 1 token, then it is an index (not a range),
            # treat as range of size 1
            if len(uni_dim_tokens) < 2:
                value = symbolic.pystr_to_symbolic(uni_dim_tokens[0].strip())
                ranges.append((value, value, 1))
                continue
                #return Range(ranges)
            # If dimension has more than 4 tokens, the range is invalid
            if len(uni_dim_tokens) > 4:
                raise SyntaxError("Invalid range: {}".format(multi_dim_tokens))
            # Support for SymExpr
            tokens = []
            for token in uni_dim_tokens:
                expr = token.split('|')
                if len(expr) == 1:
                    tokens.append(expr[0])
                elif len(expr) == 2:
                    tokens.append((expr[0], expr[1]))
                else:
                    raise SyntaxError("Invalid range: {}".format(multi_dim_tokens))
            # Parse tokens
            try:
                if isinstance(tokens[0], tuple):
                    begin = symbolic.SymExpr(tokens[0][0], tokens[0][1])
                else:
                    begin = symbolic.pystr_to_symbolic(tokens[0])
                if len(tokens) >= 3:
                    if isinstance(tokens[2], tuple):
                        step = symbolic.SymExpr(tokens[2][0], tokens[2][1])
                    else:
                        step = symbolic.SymExpr(tokens[2])
                else:
                    step = 1
                eoff = -1
                if (step < 0) == True:
                    eoff = 1
                if isinstance(tokens[1], tuple):
                    end = symbolic.SymExpr(tokens[1][0], tokens[1][1]) + eoff
                else:
                    end = symbolic.pystr_to_symbolic(tokens[1]) + eoff
                if len(tokens) >= 4:
                    if isinstance(tokens[3], tuple):
                        tsize = tokens[3][0]
                    else:
                        tsize = tokens[3]
                else:
                    tsize = 1
            except sympy.SympifyError:
                raise SyntaxError("Invalid range: {}".format(string))
            # Append range
            ranges.append((begin, end, step, tsize))

        return Range(ranges)

    @staticmethod
    def ndslice_to_string(slice, tile_sizes=None):
        if tile_sizes is None:
            return ", ".join([Range.dim_to_string(s) for s in slice])
        return ", ".join([Range.dim_to_string(s, t) for s, t in zip(slice, tile_sizes)])

    @staticmethod
    def ndslice_to_string_list(slice, tile_sizes=None):
        if tile_sizes is None:
            return [Range.dim_to_string(s) for s in slice]
        return [Range.dim_to_string(s, t) for s, t in zip(slice, tile_sizes)]

    def ndrange(self):
        return [(rb, re, rs) for rb, re, rs in self.ranges]

    def __str__(self):
        return Range.ndslice_to_string(self.ranges, self.tile_sizes)

    def __iter__(self):
        return iter(self.ranges)

    def __len__(self):
        return len(self.ranges)

    def __getitem__(self, key):
        return self.ranges.__getitem__(key)

    def __setitem__(self, key, value):
        return self.ranges.__setitem__(key, value)

    def __eq__(self, other):
        if not isinstance(other, Range):
            return False
        if len(self.ranges) != len(other.ranges):
            return False
        return all([(rb == orb and re == ore and rs == ors)
                    for (rb, re, rs), (orb, ore, ors) in zip(self.ranges, other.ranges)])

    def __ne__(self, other):
        return not self.__eq__(other)

    def compose(self, other):
        if not isinstance(other, Subset):
            raise TypeError("Cannot compose ranges with non-subsets")

        new_subset = []
        if self.data_dims() == other.dims():
            # case 1: subsets may differ in dimensions, but data_dims correspond
            #         to other dims -> all non-data dims are cut out
            idx = 0
            for (rb, re, rs), rt in zip(self.ranges, self.tile_sizes):
                if re - rb == 0:
                    if isinstance(other, Indices):
                        new_subset.append(rb)
                    else:
                        new_subset.append((rb, re, rs, rt))
                else:
                    if isinstance(other[idx], tuple):
                        new_subset.append((rb + rs * other[idx][0], rb + rs * other[idx][1], rs * other[idx][2], rt))
                    else:
                        new_subset.append(rb + rs * other[idx])
                    idx += 1
        elif self.dims() == other.dims():
            # case 2: subsets have the same dimensions (but possibly different
            # data_dims) -> all non-data dims remain
            for idx, ((rb, re, rs), rt) in enumerate(zip(self.ranges, self.tile_sizes)):
                if re - rb == 0:
                    if isinstance(other, Indices):
                        new_subset.append(rb)
                    else:
                        new_subset.append((rb, re, rs, rt))
                else:
                    if isinstance(other[idx], tuple):
                        new_subset.append((rb + rs * other[idx][0], rb + rs * other[idx][1], rs * other[idx][2], rt))
                    else:
                        new_subset.append(rb + rs * other[idx])
        elif (other.data_dims() == 0 and all([r == (0, 0, 1) if isinstance(other, Range) else r == 0 for r in other])):
            # NOTE: This is a special case where the other subset is the
            # (potentially multidimensional) index zero.
            # For example, A[i, j] -> tmp[0]. The result of such a
            # composition should be equal to the first subset.
            if isinstance(other, Range):
                new_subset.extend(self.ranges)
            else:
                new_subset.extend([rb for rb, _, _ in self.ranges])
        else:
            raise ValueError("Dimension mismatch in composition: "
                             "Subset composed must be either completely "
                             "stripped of all non-data dimensions "
                             "or be not stripped of latter at all.")

        if isinstance(other, Range):
            return Range(new_subset)
        elif isinstance(other, Indices):
            return Indices(new_subset)
        else:
            raise NotImplementedError

    def squeeze(self, ignore_indices: Optional[List[int]] = None, offset: bool = True) -> List[int]:
        """
        Removes size-1 ranges from the subset and returns a list of dimensions that remain.
        
        For example, ``[i:i+10, j]`` will change the range to ``[i:i+10]`` and return ``[0]``.
        If ``offset`` is True, the subset will become ``[0:10]``.

        :param ignore_indices: An iterable of dimensions to not include in squeezing.
        :param offset: If True, will offset the non-ignored indices back so that they start with 0.
        :return: A list of dimension indices in the original subset, which remain in the squeezed result.
        """
        ignore_indices = ignore_indices or []
        shape = self.size()
        non_ones = []
        offset_indices = []
        sqz_idx = 0
        for i, d in enumerate(shape):
            if i in ignore_indices:
                non_ones.append(i)
                sqz_idx += 1
            elif d != 1:
                non_ones.append(i)
                offset_indices.append(sqz_idx)
                sqz_idx += 1
            else:
                pass
        squeezed_ranges = [self.ranges[i] for i in non_ones]
        squeezed_tsizes = [self.tile_sizes[i] for i in non_ones]
        if not squeezed_ranges:
            squeezed_ranges = [(0, 0, 1)]
            squeezed_tsizes = [1]
        self.ranges = squeezed_ranges
        self.tile_sizes = squeezed_tsizes
        if offset:
            self.offset(self, True, indices=offset_indices)
        return non_ones

    def unsqueeze(self, axes: Sequence[int]) -> List[int]:
        """ Adds 0:1 ranges to the subset, in the indices contained in axes.
        
        The method is mostly used to restore subsets that had their length-1
        ranges removed (i.e., squeezed subsets). Hence, the method is
        called 'unsqueeze'.

        Examples (initial subset, axes -> result subset, output):
        - [i:i+10], [0] -> [0:1, i], [0]
        - [i:i+10], [0, 1] -> [0:1, 0:1, i:i+10], [0, 1]
        - [i:i+10], [0, 2] -> [0:1, i:i+10, 0:1], [0, 2]
        - [i:i+10], [0, 1, 2, 3] -> [0:1, 0:1, 0:1, 0:1, i:i+10], [0, 1, 2, 3]
        - [i:i+10], [0, 2, 3, 4] -> [0:1, i:i+10, 0:1, 0:1, 0:1], [0, 2, 3, 4]
        - [i:i+10], [0, 1, 1] -> [0:1, 0:1, 0:1, i:i+10], [0:1, 1, 2]

        :param axes: The axes where the 0:1 ranges should be added.
        :return: A list of the actual axes where the 0:1 ranges were added.
        """
        result = []
        for axis in sorted(axes):
            self.ranges.insert(axis, (0, 0, 1))
            self.tile_sizes.insert(axis, 1)

            if len(result) > 0 and result[-1] >= axis:
                result.append(result[-1] + 1)
            else:
                result.append(axis)
        return result

    def pop(self, dimensions):
        new_ranges = []
        new_tsizes = []
        for i in range(len(self.ranges)):
            if i not in dimensions:
                new_ranges.append(self.ranges[i])
                new_tsizes.append(self.tile_sizes[i])
        if not new_ranges:
            new_ranges = [(symbolic.pystr_to_symbolic(0), symbolic.pystr_to_symbolic(0), symbolic.pystr_to_symbolic(1))]
            new_tsizes = [symbolic.pystr_to_symbolic(1)]
        self.ranges = new_ranges
        self.tile_sizes = new_tsizes

    def string_list(self):
        return Range.ndslice_to_string_list(self.ranges, self.tile_sizes)

    def replace(self, repl_dict):
        for i, ((rb, re, rs), ts) in enumerate(zip(self.ranges, self.tile_sizes)):
            self.ranges[i] = (rb.subs(repl_dict) if symbolic.issymbolic(rb) else rb,
                              re.subs(repl_dict) if symbolic.issymbolic(re) else re,
                              rs.subs(repl_dict) if symbolic.issymbolic(rs) else rs)
            self.tile_sizes[i] = (ts.subs(repl_dict) if symbolic.issymbolic(ts) else ts)

    def intersects(self, other: 'Range'):
        type_error = False
        for i, (rng, orng) in enumerate(zip(self.ranges, other.ranges)):
            if (rng[2] != 1 or orng[2] != 1 or self.tile_sizes[i] != 1 or other.tile_sizes[i] != 1):
                # TODO: This function does not consider strides or tiles
                return None

            # Special case: ranges match
            if rng[0] == orng[0] or rng[1] == orng[1]:
                continue

            # Since conditions can be indeterminate, we check them separately
            # for being False, then make a check that may raise a TypeError
            cond1 = (rng[0] <= orng[1])
            cond2 = (orng[0] <= rng[1])
            # NOTE: We have to use the "==" operator because of SymPy returning
            #       a special boolean type!
            try:
                if cond1 == False or cond2 == False:
                    return False
                if not (cond1 and cond2):
                    return False
            except TypeError:  # cannot determine truth value of Relational
                type_error = True

        if type_error:
            raise TypeError("cannot determine truth value of Relational")

        return True


@dace.serialize.serializable
class Indices(Subset):
    """ A subset of one element representing a single index in an
        N-dimensional data descriptor. """

    def __init__(self, indices):
        if indices is None or len(indices) == 0:
            raise TypeError('Expected an array of index expressions: got empty'
                            ' array or None')
        if isinstance(indices, str):
            raise TypeError("Expected collection of index expression: got str")
        elif isinstance(indices, symbolic.SymExpr):
            self.indices = indices
        else:
            self.indices = [symbolic.pystr_to_symbolic(i) for i in indices]
        self.tile_sizes = [1]

    def to_json(self):

        def a2s(obj):
            if isinstance(obj, symbolic.SymExpr):
                return str(obj.expr)
            else:
                return str(obj)

        return {'type': 'Indices', 'indices': list(map(a2s, self.indices))}

    @staticmethod
    def from_json(obj, context=None):
        if obj['type'] != 'Indices':
            raise TypeError("from_json of class \"Indices\" called on json "
                            "with type %s (expected 'Indices')" % obj['type'])

        #return Indices(symbolic.SymExpr(obj['indices']))
        return Indices([*map(symbolic.pystr_to_symbolic, obj['indices'])])

    def __hash__(self):
        return hash(tuple(i for i in self.indices))

    def num_elements(self):
        return 1

    def num_elements_exact(self):
        return 1

    def bounding_box_size(self):
        return [1] * len(self.indices)

    def size(self):
        return [1] * len(self.indices)

    def size_exact(self):
        return self.size()

    def min_element(self):
        return self.indices

    def max_element(self):
        return self.indices

    def max_element_approx(self):
        return [_approx(ind) for ind in self.indices]

    def min_element_approx(self):
        return [_approx(ind) for ind in self.indices]

    def data_dims(self):
        return 0

    def dims(self):
        return len(self.indices)

    def strides(self):
        return [1] * len(self.indices)

    def absolute_strides(self, global_shape):
        return [1] * len(self.indices)

    def offset(self, other, negative, indices=None, offset_end=True):
        if not isinstance(other, Subset):
            if isinstance(other, (list, tuple)):
                other = Indices(other)
            else:
                other = Indices([other for _ in self.indices])
        mult = -1 if negative else 1
        for i, off in enumerate(other.min_element()):
            self.indices[i] += mult * off

    def offset_new(self, other, negative, indices=None, offset_end=True):
        if not isinstance(other, Subset):
            if isinstance(other, (list, tuple)):
                other = Indices(other)
            else:
                other = Indices([other for _ in self.indices])
        mult = -1 if negative else 1
        return Indices([self.indices[i] + mult * off for i, off in enumerate(other.min_element())])

    def coord_at(self, i):
        """ Returns the offseted coordinates of this subset at
            the given index tuple.
            For example, the range [2:10:2] at index 2 would return 6 (2+2*2).

            :param i: A tuple of the same dimensionality as subset.dims().
            :return: Absolute coordinates for index i.
        """
        if len(i) != len(self.indices):
            raise ValueError('Invalid dimensionality of input tuple (expected'
                             ' %d, got %d)' % (len(self.indices), len(i)))
        if any([k != 0 for k in i]):
            raise ValueError('Value out of bounds')

        return tuple(r for r in self.indices)

    def at(self, i, strides):
        """ Returns the absolute index (1D memory layout) of this subset at
            the given index tuple.
            For example, the range [2:10::2] at index 2 would return 6 (2+2*2).

            :param i: A tuple of the same dimensionality as subset.dims().
            :param strides: The strides of the array we are subsetting.
            :return: Absolute 1D index at coordinate i.
        """
        coord = self.coord_at(i)

        # Return i0 + i1*size0 + i2*size1*size0 + ....
        return sum(s * strides[i] for i, s in enumerate(coord))

    def pystr(self):
        return str(self.indices)

    def __str__(self):
        return ", ".join(map(str, self.indices))

    @property
    def free_symbols(self) -> Set[str]:
        result = set()
        for dim in self.indices:
            result |= symbolic.symlist(dim).keys()
        return result

    @staticmethod
    def from_string(s):
        return Indices([symbolic.pystr_to_symbolic(m.group(0)) for m in re.finditer("[^,;:]+", s)])

    def __iter__(self):
        return iter(self.indices)

    def __len__(self):
        return len(self.indices)

    def __getitem__(self, key):
        return self.indices.__getitem__(key)

    def __setitem__(self, key, value):
        return self.indices.__setitem__(key, value)

    def __eq__(self, other):
        if not isinstance(other, Indices):
            return False
        if len(self.indices) != len(other.indices):
            return False
        return all([i == o_i for i, o_i in zip(self.indices, other.indices)])

    def reorder(self, order):
        """ Re-orders the dimensions in-place according to a permutation list.

            :param order: List or tuple of integers from 0 to self.dims() - 1,
                          indicating the desired order of the dimensions.
        """
        new_indices = [self.indices[o] for o in order]
        self.indices = new_indices

    def __ne__(self, other):
        return not self.__eq__(other)

    def ndrange(self):
        return [(i, i, 1) for i in self.indices]

    def compose(self, other):
        raise TypeError('Index subsets cannot be composed with other subsets')

    def squeeze(self, ignore_indices=None):
        ignore_indices = ignore_indices or []
        non_ones = []
        for i in range(len(self.indices)):
            if i in ignore_indices:
                non_ones.append(i)
        squeezed_indices = [self.indices[i] for i in non_ones]
        if not squeezed_indices:
            squeezed_indices = [0]
        self.indices = squeezed_indices
        return non_ones

    def unsqueeze(self, axes: Sequence[int]) -> List[int]:
        """ Adds zeroes to the subset, in the indices contained in axes.
        
        The method is mostly used to restore subsets that had their
        zero-indices removed (i.e., squeezed subsets). Hence, the method is
        called 'unsqueeze'.

        Examples (initial subset, axes -> result subset, output):
        - [i], [0] -> [0, i], [0]
        - [i], [0, 1] -> [0, 0, i], [0, 1]
        - [i], [0, 2] -> [0, i, 0], [0, 2]
        - [i], [0, 1, 2, 3] -> [0, 0, 0, 0, i], [0, 1, 2, 3]
        - [i], [0, 2, 3, 4] -> [0, i, 0, 0, 0], [0, 2, 3, 4]
        - [i], [0, 1, 1] -> [0, 0, 0, i], [0, 1, 2]

        :param axes: The axes where the zero-indices should be added.
        :return: A list of the actual axes where the zero-indices were added.
        """
        result = []
        for axis in sorted(axes):
            self.indices.insert(axis, 0)

            if len(result) > 0 and result[-1] >= axis:
                result.append(result[-1] + 1)
            else:
                result.append(axis)
        return result

    def replace(self, repl_dict):
        for i, ind in enumerate(self.indices):
            self.indices[i] = (ind.subs(repl_dict) if symbolic.issymbolic(ind) else ind)

    def pop(self, dimensions):
        new_indices = []
        for i in range(len(self.indices)):
            if i not in dimensions:
                new_indices.append(self.indices[i])
        self.indices = new_indices

    def intersects(self, other: 'Indices'):
        return all(ind == oind for ind, oind in zip(self.indices, other.indices))

    def intersection(self, other: 'Indices'):
        if self.intersects(other):
            return self
        return None

class SubsetUnion(Subset):
    """
    Wrapper subset type that stores multiple Subsets in a list.
    """

    def __init__(self, subset):
        self.subset_list: list[Subset] = []
        if isinstance(subset, SubsetUnion):
            self.subset_list = subset.subset_list
        elif isinstance(subset, list):
            for subset in subset:
                if not subset:
                    break
                if isinstance(subset, (Range, Indices)):
                    self.subset_list.append(subset)
                else:
                    raise NotImplementedError
        elif isinstance(subset, (Range, Indices)):
            self.subset_list = [subset]

    def covers(self, other):
        """ 
        Returns True if this SubsetUnion covers another subset (using a bounding box).
        If other is another SubsetUnion then self and other will
        only return true if self is other. If other is a different type of subset
        true is returned when one of the subsets in self is equal to other.
        """

        if isinstance(other, SubsetUnion):
            for subset in self.subset_list:
                # check if ther is a subset in self that covers every subset in other
                if all(subset.covers(s) for s in other.subset_list):
                    return True
            # return False if that's not the case for any of the subsets in self
            return False
        else:
            return any(s.covers(other) for s in self.subset_list)
        
    def covers_precise(self, other):
        """ 
        Returns True if this SubsetUnion covers another
        subset. If other is another SubsetUnion then self and other will
        only return true if self is other. If other is a different type of subset
        true is returned when one of the subsets in self is equal to other 
        """

        if isinstance(other, SubsetUnion):
            for subset in self.subset_list:
                # check if ther is a subset in self that covers every subset in other
                if all(subset.covers_precise(s) for s in other.subset_list):
                    return True
            # return False if that's not the case for any of the subsets in self
            return False
        else:
            return any(s.covers_precise(other) for s in self.subset_list)

    def __str__(self):
        string = ''
        for subset in self.subset_list:
            if not string == '':
                string += " "
            string += subset.__str__()
        return string
    
    def dims(self):
        if not self.subset_list:
            return 0
        return next(iter(self.subset_list)).dims()

    def union(self, other: Subset):
        """In place union of self with another Subset"""
        try:
            if isinstance(other, SubsetUnion):
                self.subset_list += other.subset_list
            elif isinstance(other, Indices) or isinstance(other, Range):
                self.subset_list.append(other)
            else:
                raise TypeError
        except TypeError:  # cannot determine truth value of Relational
            return None

    @property
    def free_symbols(self) -> Set[str]:
        result = set()
        for subset in self.subset_list:
            result |= subset.free_symbols
        return result
    
    def replace(self, repl_dict):
        for subset in self.subset_list:
            subset.replace(repl_dict)

    def num_elements(self):
        # TODO: write something more meaningful here
        min = 0
        for subset in self.subset_list:
            try:
                if subset.num_elements() < min or min ==0:
                    min = subset.num_elements()
            except:
                continue
            
        return min



def _union_special_cases(arb: symbolic.SymbolicType, brb: symbolic.SymbolicType, are: symbolic.SymbolicType,
                         bre: symbolic.SymbolicType):
    """ 
    Special cases of subset unions. If case found, returns pair of 
    (min,max), otherwise returns None.
    """
    if are + 1 == brb:
        return (arb, bre)
    elif bre + 1 == arb:
        return (brb, are)
    return None


def bounding_box_union(subset_a: Subset, subset_b: Subset) -> Range:
    """ Perform union by creating a bounding-box of two subsets. """
    if subset_a.dims() != subset_b.dims():
        raise ValueError('Dimension mismatch between %s and %s' % (str(subset_a), str(subset_b)))

    # Check whether all expressions containing a symbolic value should
    # always be evaluated to positive. If so, union will yield
    # a different result respectively.
    symbolic_positive = Config.get('optimizer', 'symbolic_positive')

    result = []
    for arb, brb, are, bre in zip(subset_a.min_element_approx(), subset_b.min_element_approx(),
                                  subset_a.max_element_approx(), subset_b.max_element_approx()):
        # Special case
        spcase = _union_special_cases(arb, brb, are, bre)
        if spcase is not None:
            minrb, maxre = spcase
            result.append((minrb, maxre, 1))
            continue

        try:
            minrb = min(arb, brb)
        except TypeError:
            if symbolic_positive:
                if len(arb.free_symbols) == 0:
                    minrb = arb
                elif len(brb.free_symbols) == 0:
                    minrb = brb
                else:
                    minrb = sympy.Min(arb, brb)
            else:
                minrb = sympy.Min(arb, brb)

        try:
            maxre = max(are, bre)
        except TypeError:
            if symbolic_positive:
                if len(are.free_symbols) == 0:
                    maxre = bre
                elif len(bre.free_symbols) == 0:
                    maxre = are
                else:
                    maxre = sympy.Max(are, bre)
            else:
                maxre = sympy.Max(are, bre)

        result.append((minrb, maxre, 1))

    return Range(result)




def union(subset_a: Subset, subset_b: Subset) -> Subset:
    """ Compute the union of two Subset objects.
        If the subsets are not of the same type, degenerates to bounding-box
        union.
        
        :param subset_a: The first subset.
        :param subset_b: The second subset.
        :return: A Subset object whose size is at least the union of the two
                 inputs. If union failed, returns None.
    """
    try:

        if subset_a is not None and subset_b is None:
            return subset_a
        elif subset_b is not None and subset_a is None:
            return subset_b
        elif subset_a is None and subset_b is None:
            raise TypeError('Both subsets cannot be None')
        elif isinstance(subset_a, SubsetUnion) or isinstance(
                subset_b, SubsetUnion):
            return list_union(subset_a, subset_b)
        elif type(subset_a) != type(subset_b):
            return bounding_box_union(subset_a, subset_b)
        elif isinstance(subset_a, Indices):
            # Two indices. If they are adjacent, returns a range that contains both,
            # otherwise, returns a bounding box of the two
            return bounding_box_union(subset_a, subset_b)
        elif isinstance(subset_a, Range):
            # TODO(later): More involved Strided-Tiled Range union
            return bounding_box_union(subset_a, subset_b)
        else:
            warnings.warn(
                'Unrecognized Subset type %s in union, degenerating to'
                ' bounding box' % type(subset_a).__name__)
            return bounding_box_union(subset_a, subset_b)
    except TypeError:  # cannot determine truth value of Relational
        return None


def list_union(subset_a: Subset, subset_b: Subset) -> Subset:
    """ 
    Returns the union of two Subset lists.

    :param subset_a: The first subset.
    :param subset_b: The second subset.
    :return: A SubsetUnion object that contains all elements of subset_a and subset_b.
    """
    # TODO(later): Merge subsets in both lists if possible
    try:
        if subset_a is not None and subset_b is None:
            return subset_a
        elif subset_b is not None and subset_a is None:
            return subset_b
        elif subset_a is None and subset_b is None:
            raise TypeError('Both subsets cannot be None')
        elif type(subset_a) != type(subset_b):
            if isinstance(subset_b, SubsetUnion):
                return SubsetUnion(subset_b.subset_list.append(subset_a))
            else:
                return SubsetUnion(subset_a.subset_list.append(subset_b))
        elif isinstance(subset_a, SubsetUnion):
            return SubsetUnion(subset_a.subset_list + subset_b.subset_list)
        else:
            return SubsetUnion([subset_a, subset_b])

    except TypeError:
        return None

def intersects(subset_a: Subset, subset_b: Subset) -> Union[bool, None]:
    """
    Returns True if two subsets intersect, False if they do not, or
    None if the answer cannot be determined.

    :param subset_a: The first subset.
    :param subset_b: The second subset.
    :return: True if subsets intersect, False if not, None if indeterminate.
    """
    try:
        if subset_a is None or subset_b is None:
            return False
        if isinstance(subset_a, Indices):
            subset_a = Range.from_indices(subset_a)
        if isinstance(subset_b, Indices):
            subset_b = Range.from_indices(subset_b)
        if type(subset_a) is type(subset_b):
            return subset_a.intersects(subset_b)
        return None
    except TypeError:  # cannot determine truth value of Relational
        return None<|MERGE_RESOLUTION|>--- conflicted
+++ resolved
@@ -404,11 +404,8 @@
                                                                                        for ts in self.tile_sizes))
 
     def offset(self, other, negative, indices=None, offset_end=True):
-<<<<<<< HEAD
-=======
         if other is None:
             return
->>>>>>> b36142b0
         if not isinstance(other, Subset):
             if isinstance(other, (list, tuple)):
                 other = Indices(other)
@@ -425,11 +422,8 @@
             self.ranges[i] = (rb + mult * off[i], re, rs)
 
     def offset_new(self, other, negative, indices=None, offset_end=True):
-<<<<<<< HEAD
-=======
         if other is None:
             return Range(self.ranges)
->>>>>>> b36142b0
         if not isinstance(other, Subset):
             if isinstance(other, (list, tuple)):
                 other = Indices(other)
