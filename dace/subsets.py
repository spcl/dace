# Copyright 2019-2024 ETH Zurich and the DaCe authors. All rights reserved.
from copy import deepcopy
import dace.serialize
from dace import symbolic
import re
import sympy as sp
from functools import reduce
import sympy.core.sympify
from typing import List, Optional, Sequence, Set, Union
import warnings
from dace.config import Config


def nng(expr):
    # When dealing with set sizes, assume symbols are non-negative
    try:
        # TODO: Fix in symbol definition, not here
        for sym in list(expr.free_symbols):
            expr = expr.subs({sym: sp.Symbol(sym.name, nonnegative=True)})
        return expr
    except AttributeError:  # No free_symbols in expr
        return expr


def bounding_box_cover_exact(subset_a, subset_b) -> bool:
    min_elements_a = subset_a.min_element()
    max_elements_a = subset_a.max_element()
    min_elements_b = subset_b.min_element()
    max_elements_b = subset_b.max_element()

    # Covering only make sense if the two subsets have the same number of dimensions.
    if len(min_elements_a) != len(min_elements_b):
        return ValueError(f"A bounding box of dimensionality {len(min_elements_a)} cannot"
                          f" test covering a bounding box of dimensionality {len(min_elements_b)}.")

    return all([(symbolic.simplify_ext(nng(rb)) <= symbolic.simplify_ext(nng(orb))) == True
                and (symbolic.simplify_ext(nng(re)) >= symbolic.simplify_ext(nng(ore))) == True
                for rb, re, orb, ore in zip(min_elements_a, max_elements_a, min_elements_b, max_elements_b)])


def bounding_box_symbolic_positive(subset_a, subset_b, approximation=False) -> bool:
    min_elements_a = subset_a.min_element_approx() if approximation else subset_a.min_element()
    max_elements_a = subset_a.max_element_approx() if approximation else subset_a.max_element()
    min_elements_b = subset_b.min_element_approx() if approximation else subset_b.min_element()
    max_elements_b = subset_b.max_element_approx() if approximation else subset_b.max_element()

    # Covering only make sense if the two subsets have the same number of dimensions.
    if len(min_elements_a) != len(min_elements_b):
        return ValueError(f"A bounding box of dimensionality {len(min_elements_a)} cannot"
                          f" test covering a bounding box of dimensionality {len(min_elements_b)}.")

    for rb, re, orb, ore in zip(min_elements_a, max_elements_a, min_elements_b, max_elements_b):
        # NOTE: We first test for equality, which always returns True or False. If the equality test returns
        # False, then we test for less-equal and greater-equal, which may return an expression, leading to
        # TypeError. This is a workaround for the case where two expressions are the same or equal and
        # SymPy confirms this but fails to return True when testing less-equal and greater-equal.

        # lower bound: first check whether symbolic positive condition applies
        if not (len(rb.free_symbols) == 0 and len(orb.free_symbols) == 1):
            if not (symbolic.simplify_ext(nng(rb)) == symbolic.simplify_ext(nng(orb))
                    or symbolic.simplify_ext(nng(rb)) <= symbolic.simplify_ext(nng(orb))):
                return False
        # upper bound: first check whether symbolic positive condition applies
        if not (len(re.free_symbols) == 1 and len(ore.free_symbols) == 0):
            if not (symbolic.simplify_ext(nng(re)) == symbolic.simplify_ext(nng(ore))
                    or symbolic.simplify_ext(nng(re)) >= symbolic.simplify_ext(nng(ore))):
                return False
    return True


class Subset(object):
    """ Defines a subset of a data descriptor. """

    def covers(self, other):
        """ Returns True if this subset covers (using a bounding box) another
            subset. """

        # Subsets of different dimensionality can never cover each other.
        if self.dims() != other.dims():
            return ValueError(
                f"A subset of dimensionality {self.dims()} cannot test covering a subset of dimensionality {other.dims()}"
            )

        if not Config.get('optimizer', 'symbolic_positive'):
            try:
                return all([(symbolic.simplify_ext(nng(rb)) <= symbolic.simplify_ext(nng(orb))) == True
                            and (symbolic.simplify_ext(nng(re)) >= symbolic.simplify_ext(nng(ore))) == True
                            for rb, re, orb, ore in zip(self.min_element_approx(), self.max_element_approx(),
                                                        other.min_element_approx(), other.max_element_approx())])
            except TypeError:
                return False
        else:
            try:
                if not bounding_box_symbolic_positive(self, other, True):
                    return False
            except TypeError:
                return False

            return True

    def covers_precise(self, other):
        """ Returns True if self contains all the elements in other. """

        # Subsets of different dimensionality can never cover each other.
        if self.dims() != other.dims():
            return ValueError(
                f"A subset of dimensionality {self.dims()} cannot test covering a subset of dimensionality {other.dims()}"
            )

        # If self does not cover other with a bounding box union, return false.
        symbolic_positive = Config.get('optimizer', 'symbolic_positive')
        try:
            bounding_box_cover = bounding_box_cover_exact(
                self, other) if symbolic_positive else bounding_box_symbolic_positive(self, other)
            if not bounding_box_cover:
                return False
        except TypeError:
            return False

        try:
            # if self is an index no further distinction is needed
            if isinstance(self, Indices):
                return True

            elif isinstance(self, Range):
                # other is an index so we need to check if the step of self is such that other is covered
                # self.start % self.step == other.index % self.step
                if isinstance(other, Indices):
                    try:
                        return all([(symbolic.simplify_ext(nng(start)) %
                                     symbolic.simplify_ext(nng(step)) == symbolic.simplify_ext(nng(i)) %
                                     symbolic.simplify_ext(nng(step))) == True
                                    for (start, _, step), i in zip(self.ranges, other.indices)])
                    except:
                        return False
                if isinstance(other, Range):
                    # other is a range so in every dimension self.step has to divide other.step and
                    # self.start % self.step = other.start % other.step
                    try:
                        self_steps = [r[2] for r in self.ranges]
                        other_steps = [r[2] for r in other.ranges]
                        for start, step, ostart, ostep in zip(self.min_element(), self_steps, other.min_element(),
                                                              other_steps):
                            if not (ostep % step == 0 and (
                                (symbolic.simplify_ext(nng(start)) == symbolic.simplify_ext(nng(ostart))) or
                                (symbolic.simplify_ext(nng(start)) % symbolic.simplify_ext(nng(step))
                                 == symbolic.simplify_ext(nng(ostart)) % symbolic.simplify_ext(nng(ostep))) == True)):
                                return False
                    except:
                        return False
                    return True
        # unknown type
            else:
                raise TypeError

        except TypeError:
            return False

    def __repr__(self):
        return '%s (%s)' % (type(self).__name__, self.__str__())

    def offset(self, other, negative, indices=None, offset_end=True):
        raise NotImplementedError

    def offset_new(self, other, negative, indices=None, offset_end=True):
        raise NotImplementedError

    def at(self, i, strides):
        """ Returns the absolute index (1D memory layout) of this subset at
            the given index tuple.

            For example, the range [2:10:2] at index 2 would return 6 (2+2*2).

            :param i: A tuple of the same dimensionality as subset.dims() or
                      subset.data_dims().
            :param strides: The strides of the array we are subsetting.
            :return: Absolute 1D index at coordinate i.
        """
        raise NotImplementedError

    def coord_at(self, i):
        """ Returns the offseted coordinates of this subset at
            the given index tuple.

            For example, the range [2:10:2] at index 2 would return 6 (2+2*2).

            :param i: A tuple of the same dimensionality as subset.dims() or
                      subset.data_dims().
            :return: Absolute coordinates for index i (length equal to
                     `data_dims()`, may be larger than `dims()`).
        """
        raise NotImplementedError

    @property
    def free_symbols(self) -> Set[str]:
        """ Returns a set of undefined symbols in this subset. """
        raise NotImplementedError('free_symbols not implemented by "%s"' % type(self).__name__)


def _simplified_str(val):
    val = _expr(val)
    try:
        return str(int(val))
    except TypeError:
        return str(val)


def _expr(val):
    if isinstance(val, symbolic.SymExpr):
        return val.expr
    return val


def _approx(val):
    if isinstance(val, symbolic.SymExpr):
        return val.approx
    elif isinstance(val, sp.Basic):
        return val
    return symbolic.pystr_to_symbolic(val)


def _tuple_to_symexpr(val):
    return (symbolic.SymExpr(val[0], val[1]) if isinstance(val, tuple) else symbolic.pystr_to_symbolic(val))


@dace.serialize.serializable
class Range(Subset):
    """ Subset defined in terms of a fixed range. """

    def __init__(self, ranges):
        parsed_ranges = []
        parsed_tiles = []
        for r in ranges:
            if len(r) != 3 and len(r) != 4:
                raise ValueError("Expected 3-tuple or 4-tuple")
            parsed_ranges.append((_tuple_to_symexpr(r[0]), _tuple_to_symexpr(r[1]), _tuple_to_symexpr(r[2])))
            if len(r) == 3:
                parsed_tiles.append(symbolic.pystr_to_symbolic(1))
            else:
                parsed_tiles.append(symbolic.pystr_to_symbolic(r[3]))
        self.ranges = parsed_ranges
        self.tile_sizes = parsed_tiles

    @staticmethod
    def from_indices(indices: 'Indices'):
        return Range([(i, i, 1) for i in indices.indices])

    def to_json(self):
        ret = []

        def a2s(obj):
            if isinstance(obj, symbolic.SymExpr):
                return {'main': str(obj.expr), 'approx': str(obj.approx)}
            else:
                return _simplified_str(obj)

        for (start, end, step), tile in zip(self.ranges, self.tile_sizes):
            ret.append({'start': a2s(start), 'end': a2s(end), 'step': a2s(step), 'tile': a2s(tile)})

        return {'type': 'Range', 'ranges': ret}

    @staticmethod
    def from_json(obj, context=None):
        if not isinstance(obj, dict):
            raise TypeError("Expected dict, got {}".format(type(obj)))
        if obj['type'] != 'Range':
            raise TypeError("from_json of class \"Range\" called on json "
                            "with type %s (expected 'Range')" % obj['type'])

        ranges = obj['ranges']
        tuples = []

        def p2s(x):
            pts = symbolic.pystr_to_symbolic
            if isinstance(x, str):
                return pts(x)
            else:
                return symbolic.SymExpr(pts(x['main']), pts(x['approx']))

        for r in ranges:
            tuples.append((p2s(r['start']), p2s(r['end']), p2s(r['step']), p2s(r['tile'])))

        return Range(tuples)

    @staticmethod
    def from_array(array: 'dace.data.Data'):
        """ Constructs a range that covers the full array given as input. """
        result = Range([(0, s - 1, 1) for s in array.shape])
        if any(o != 0 for o in array.offset):
            result.offset(array.offset, True)
        return result

    def __hash__(self):
        return hash(tuple(r for r in self.ranges))

    def __add__(self, other):
        sum_ranges = self.ranges + other.ranges
        return Range(sum_ranges)

    def num_elements(self):
        return reduce(sp.Mul, self.size(), 1)

    def num_elements_exact(self):
        return reduce(sp.Mul, self.bounding_box_size(), 1)

    def size(self, for_codegen=False):
        """ Returns the number of elements in each dimension. """
        offset = [-1 if (s < 0) == True else 1 for _, _, s in self.ranges]

        if for_codegen:
            int_ceil = symbolic.int_ceil
            return [
                ts * int_ceil(((iMax.approx if isinstance(iMax, symbolic.SymExpr) else iMax) + off -
                               (iMin.approx if isinstance(iMin, symbolic.SymExpr) else iMin)),
                              (step.approx if isinstance(step, symbolic.SymExpr) else step))
                for (iMin, iMax, step), off, ts in zip(self.ranges, offset, self.tile_sizes)
            ]
        else:
            return [
                ts * sp.ceiling(((iMax.approx if isinstance(iMax, symbolic.SymExpr) else iMax) + off -
                                 (iMin.approx if isinstance(iMin, symbolic.SymExpr) else iMin)) /
                                (step.approx if isinstance(step, symbolic.SymExpr) else step))
                for (iMin, iMax, step), off, ts in zip(self.ranges, offset, self.tile_sizes)
            ]

    def size_exact(self):
        """ Returns the number of elements in each dimension. """
        return [
            ts * sp.ceiling(((iMax.expr if isinstance(iMax, symbolic.SymExpr) else iMax) + 1 -
                             (iMin.expr if isinstance(iMin, symbolic.SymExpr) else iMin)) /
                            (step.expr if isinstance(step, symbolic.SymExpr) else step))
            for (iMin, iMax, step), ts in zip(self.ranges, self.tile_sizes)
        ]

    def bounding_box_size(self):
        """ Returns the size of a bounding box around this range. """
        return [
            # sp.floor((iMax - iMin) / step) - iMin
            ts * ((iMax.approx if isinstance(iMax, symbolic.SymExpr) else iMax) -
                  (iMin.approx if isinstance(iMin, symbolic.SymExpr) else iMin) + 1)
            for (iMin, iMax, step), ts in zip(self.ranges, self.tile_sizes)
        ]

    def min_element(self):
        return [_expr(x[0]) for x in self.ranges]

    def max_element(self):
        return [_expr(x[1]) for x in self.ranges]

    def max_element_approx(self):
        return [_approx(x[1]) for x in self.ranges]

    def min_element_approx(self):
        return [_approx(x[0]) for x in self.ranges]

    def coord_at(self, i):
        """ Returns the offseted coordinates of this subset at
            the given index tuple.

            For example, the range [2:10:2] at index 2 would return 6 (2+2*2).

            :param i: A tuple of the same dimensionality as subset.dims() or
                      subset.data_dims().
            :return: Absolute coordinates for index i (length equal to
                     `data_dims()`, may be larger than `dims()`).
        """
        tiles = sum(1 if ts != 1 else 0 for ts in self.tile_sizes)
        if len(i) != len(self.ranges) and len(i) != len(self.ranges) + tiles:
            raise ValueError('Invalid dimensionality of input tuple (expected'
                             ' %d, got %d)' % (len(self.ranges), len(i)))

        # Pad with zeros for tiles
        ts_len = len(i) - len(self.ranges)
        ti = i[len(self.ranges):] + [0] * (tiles - ts_len)

        i = i[:len(self.ranges)]

        return tuple(_expr(rb) + k * _expr(rs) for k, (rb, _, rs) in zip(i, self.ranges)) + tuple(ti)

    def at(self, i, strides):
        """ Returns the absolute index (1D memory layout) of this subset at
            the given index tuple.

            For example, the range [2:10:2] at index 2 would return 6 (2+2*2).

            :param i: A tuple of the same dimensionality as subset.dims() or
                      subset.data_dims().
            :param strides: The strides of the array we are subsetting.
            :return: Absolute 1D index at coordinate i.
        """
        coord = self.coord_at(i)

        # Return i0 + i1*size0 + i2*size1*size0 + ....
        # Cancel out stride since we determine the initial offset only here
        return sum(
            _expr(s) * _expr(astr) / _expr(rs)
            for s, (_, _, rs), astr in zip(coord, self.ranges, self.absolute_strides(strides)))

    def data_dims(self):
        return (sum(1 if (re - rb + 1) != 1 else 0 for rb, re, _ in self.ranges) + sum(1 if ts != 1 else 0
                                                                                       for ts in self.tile_sizes))

    def offset(self, other, negative, indices=None, offset_end=True):
        if other is None:
            return
        if not isinstance(other, Subset):
            if isinstance(other, (list, tuple)):
                other = Indices(other)
            else:
                other = Indices([other for _ in self.ranges])
        mult = -1 if negative else 1
        if indices is None:
            indices = set(range(len(self.ranges)))
        off = other.min_element()
        for i in indices:
            rb, re, rs = self.ranges[i]
            if offset_end:
                re = re + mult * off[i]
            self.ranges[i] = (rb + mult * off[i], re, rs)

    def offset_new(self, other, negative, indices=None, offset_end=True):
        if other is None:
            return Range(self.ranges)
        if not isinstance(other, Subset):
            if isinstance(other, (list, tuple)):
                other = Indices(other)
            else:
                other = Indices([other for _ in self.ranges])
        mult = -1 if negative else 1
        if indices is None:
            indices = set(range(len(self.ranges)))
        off = other.min_element()
        return Range([(self.ranges[i][0] + mult * off[i], self.ranges[i][1] if not offset_end else
                       (self.ranges[i][1] + mult * off[i]), self.ranges[i][2]) for i in indices])

    def dims(self):
        return len(self.ranges)

    def absolute_strides(self, global_shape):
        """ Returns a list of strides for advancing one element in each
            dimension. Size of the list is equal to `data_dims()`, which may
            be larger than `dims()` depending on tile sizes. """
        # ..., stride2*size1*size0, stride1*size0, stride0, ..., tile strides
        return [rs * global_shape[i] for i, (_, _, rs) in enumerate(self.ranges)
                ] + [global_shape[i] for i, ts in enumerate(self.tile_sizes) if ts != 1]

    def strides(self):
        return [rs for _, _, rs in self.ranges]

    @staticmethod
    def _range_pystr(range):
        return "(" + ", ".join(map(str, range)) + ")"

    def pystr(self):
        return "[" + ", ".join(map(Range._range_pystr, self.ranges)) + "]"

    @property
    def free_symbols(self) -> Set[str]:
        result = set()
        for dim in self.ranges:
            for d in dim:
                result |= symbolic.symlist(d).keys()
        return result

    def get_free_symbols_by_indices(self, indices: List[int]) -> Set[str]:
        """
        Get set of free symbols by only looking at the dimension given by the indices list

        :param indices: The indices of the dimensions to look at
        :type indices: List[int]
        :return: The set of free symbols
        :rtype: Set[str]
        """
        result = set()
        for i, dim in enumerate(self.ranges):
            if i in indices:
                for d in dim:
                    result |= symbolic.symlist(d).keys()
        return result

    def reorder(self, order):
        """ Re-orders the dimensions in-place according to a permutation list.

            :param order: List or tuple of integers from 0 to self.dims() - 1,
                          indicating the desired order of the dimensions.
        """
        new_ranges = [self.ranges[o] for o in order]
        self.ranges = new_ranges

    @staticmethod
    def dim_to_string(d, t=1):
        if isinstance(d, tuple):
            dres = _simplified_str(d[0])
            if d[1] is not None:
                if d[1] - d[0] != 0:
                    off = 1
                    if d[2] is not None and (d[2] < 0) == True:
                        off = -1
                    dres += ':' + _simplified_str(d[1] + off)
            if d[2] != 1:
                if d[1] is None:
                    dres += ':'
                dres += ':' + _simplified_str(d[2])
            if t != 1:
                if d[1] is None and d[2] == 1:
                    dres += '::'
                elif d[2] == 1:
                    dres += ':'
                dres += ':' + _simplified_str(t)
            return dres
        else:
            return _simplified_str(d)

    @staticmethod
    def from_string(string):

        # The following code uses regular expressions in order to support the
        # use of comma not only for separating range dimensions, but also
        # inside function calls.

        # Example (with 2 dimensions):
        # tile_i * ts_i : min(int_ceil(M, rs_i), tile_i * ts_i + ts_i),
        # regtile_j * rs_j : min(K, regtile_j * rs_j + rs_j)

        ranges = []

        # Split string to tokens separated by colons.
        # tokens = [
        #   'tile_i * ts_i ',
        #   'min(int_ceil(M, rs_i), tile_i * ts_i + ts_i), regtile_j * rs_j ',
        #   'min(K, regtile_j * rs_j + rs_j)'
        # ]
        tokens = string.split(':')

        # In the example, the second token must be split to 2 separate tokens.

        # List of list of tokens (one list per range dimension)
        multi_dim_tokens = []
        # List of tokens (single dimension)
        uni_dim_tokens = []

        for token in tokens:

            i = 0  # Character index in the token
            count = 0  # Number of open parenthesis

            while i < len(token):
                # Comma found while not in a function or any other expression
                # with parenthesis. This is a comma separating range dimensions.
                if token[i] == ',' and count == 0:
                    # Split the token to token[:i] and token[i+1:]
                    # Append token[:i] to the current range dimension
                    uni_dim_tokens.append(token[0:i])
                    # Append current range dimension to the list of lists
                    multi_dim_tokens.append(uni_dim_tokens)
                    # Start a new range dimension
                    uni_dim_tokens = []
                    # Adjust the token
                    token = token[i + 1:]
                    i = 0
                    continue
                # Open parenthesis found, increase count by 1
                if token[i] == '(':
                    count += 1
                # Closing parenthesis found, decrease cound by 1
                elif token[i] == ')':
                    count -= 1
                # Move to the next character
                i += 1

            # Append token to the current range dimension
            uni_dim_tokens.append(token)

        # Append current range dimension to the list of lists
        multi_dim_tokens.append(uni_dim_tokens)

        # Generate ranges
        for uni_dim_tokens in multi_dim_tokens:
            # If dimension has only 1 token, then it is an index (not a range),
            # treat as range of size 1
            if len(uni_dim_tokens) < 2:
                value = symbolic.pystr_to_symbolic(uni_dim_tokens[0].strip())
                ranges.append((value, value, 1))
                continue
                #return Range(ranges)
            # If dimension has more than 4 tokens, the range is invalid
            if len(uni_dim_tokens) > 4:
                raise SyntaxError("Invalid range: {}".format(multi_dim_tokens))
            # Support for SymExpr
            tokens = []
            for token in uni_dim_tokens:
                expr = token.split('|')
                if len(expr) == 1:
                    tokens.append(expr[0])
                elif len(expr) == 2:
                    tokens.append((expr[0], expr[1]))
                else:
                    raise SyntaxError("Invalid range: {}".format(multi_dim_tokens))
            # Parse tokens
            try:
                if isinstance(tokens[0], tuple):
                    begin = symbolic.SymExpr(tokens[0][0], tokens[0][1])
                else:
                    begin = symbolic.pystr_to_symbolic(tokens[0])
                if len(tokens) >= 3:
                    if isinstance(tokens[2], tuple):
                        step = symbolic.SymExpr(tokens[2][0], tokens[2][1])
                    else:
                        step = symbolic.SymExpr(tokens[2])
                else:
                    step = 1
                eoff = -1
                if (step < 0) == True:
                    eoff = 1
                if isinstance(tokens[1], tuple):
                    end = symbolic.SymExpr(tokens[1][0], tokens[1][1]) + eoff
                else:
                    end = symbolic.pystr_to_symbolic(tokens[1]) + eoff
                if len(tokens) >= 4:
                    if isinstance(tokens[3], tuple):
                        tsize = tokens[3][0]
                    else:
                        tsize = tokens[3]
                else:
                    tsize = 1
            except sympy.SympifyError:
                raise SyntaxError("Invalid range: {}".format(string))
            # Append range
            ranges.append((begin, end, step, tsize))

        return Range(ranges)

    @staticmethod
    def ndslice_to_string(slice, tile_sizes=None):
        if tile_sizes is None:
            return ", ".join([Range.dim_to_string(s) for s in slice])
        return ", ".join([Range.dim_to_string(s, t) for s, t in zip(slice, tile_sizes)])

    @staticmethod
    def ndslice_to_string_list(slice, tile_sizes=None):
        if tile_sizes is None:
            return [Range.dim_to_string(s) for s in slice]
        return [Range.dim_to_string(s, t) for s, t in zip(slice, tile_sizes)]

    def ndrange(self):
        return [(rb, re, rs) for rb, re, rs in self.ranges]

    def __str__(self):
        return Range.ndslice_to_string(self.ranges, self.tile_sizes)

    def __iter__(self):
        return iter(self.ranges)

    def __len__(self):
        return len(self.ranges)

    def __getitem__(self, key):
        return self.ranges.__getitem__(key)

    def __setitem__(self, key, value):
        return self.ranges.__setitem__(key, value)

    def __eq__(self, other):
        if not isinstance(other, Range):
            return False
        if len(self.ranges) != len(other.ranges):
            return False
        return all([(rb == orb and re == ore and rs == ors)
                    for (rb, re, rs), (orb, ore, ors) in zip(self.ranges, other.ranges)])

    def __ne__(self, other):
        return not self.__eq__(other)

    def compose(self, other):
        if not isinstance(other, Subset):
            raise TypeError("Cannot compose ranges with non-subsets")

        new_subset = []
        if self.data_dims() == other.dims():
            # case 1: subsets may differ in dimensions, but data_dims correspond
            #         to other dims -> all non-data dims are cut out
            idx = 0
            for (rb, re, rs), rt in zip(self.ranges, self.tile_sizes):
                if re - rb == 0:
                    if isinstance(other, Indices):
                        new_subset.append(rb)
                    else:
                        new_subset.append((rb, re, rs, rt))
                else:
                    if isinstance(other[idx], tuple):
                        new_subset.append((rb + rs * other[idx][0], rb + rs * other[idx][1], rs * other[idx][2], rt))
                    else:
                        new_subset.append(rb + rs * other[idx])
                    idx += 1
        elif self.dims() == other.dims():
            # case 2: subsets have the same dimensions (but possibly different
            # data_dims) -> all non-data dims remain
            for idx, ((rb, re, rs), rt) in enumerate(zip(self.ranges, self.tile_sizes)):
                if re - rb == 0:
                    if isinstance(other, Indices):
                        new_subset.append(rb)
                    else:
                        new_subset.append((rb, re, rs, rt))
                else:
                    if isinstance(other[idx], tuple):
                        new_subset.append((rb + rs * other[idx][0], rb + rs * other[idx][1], rs * other[idx][2], rt))
                    else:
                        new_subset.append(rb + rs * other[idx])
        elif (other.data_dims() == 0 and all([r == (0, 0, 1) if isinstance(other, Range) else r == 0 for r in other])):
            # NOTE: This is a special case where the other subset is the
            # (potentially multidimensional) index zero.
            # For example, A[i, j] -> tmp[0]. The result of such a
            # composition should be equal to the first subset.
            if isinstance(other, Range):
                new_subset.extend(self.ranges)
            else:
                new_subset.extend([rb for rb, _, _ in self.ranges])
        else:
            raise ValueError("Dimension mismatch in composition: "
                             "Subset composed must be either completely "
                             "stripped of all non-data dimensions "
                             "or be not stripped of latter at all.")

        if isinstance(other, Range):
            return Range(new_subset)
        elif isinstance(other, Indices):
            return Indices(new_subset)
        else:
            raise NotImplementedError

    def squeeze(self, ignore_indices: Optional[List[int]] = None, offset: bool = True) -> List[int]:
        """
        Removes size-1 ranges from the subset and returns a list of dimensions that remain.

        For example, ``[i:i+10, j]`` will change the range to ``[i:i+10]`` and return ``[0]``.
        If ``offset`` is True, the subset will become ``[0:10]``.

        :param ignore_indices: An iterable of dimensions to not include in squeezing.
        :param offset: If True, will offset the non-ignored indices back so that they start with 0.
        :return: A list of dimension indices in the original subset, which remain in the squeezed result.
        """
        ignore_indices = ignore_indices or []
        shape = self.size()
        non_ones = []
        offset_indices = []
        sqz_idx = 0
        for i, d in enumerate(shape):
            if i in ignore_indices:
                non_ones.append(i)
                sqz_idx += 1
            elif d != 1:
                non_ones.append(i)
                offset_indices.append(sqz_idx)
                sqz_idx += 1
            else:
                pass
        squeezed_ranges = [self.ranges[i] for i in non_ones]
        squeezed_tsizes = [self.tile_sizes[i] for i in non_ones]
        if not squeezed_ranges:
            squeezed_ranges = [(0, 0, 1)]
            squeezed_tsizes = [1]
        self.ranges = squeezed_ranges
        self.tile_sizes = squeezed_tsizes
        if offset:
            self.offset(self, True, indices=offset_indices)
        return non_ones

    def unsqueeze(self, axes: Sequence[int]) -> List[int]:
        """ Adds 0:1 ranges to the subset, in the indices contained in axes.

        The method is mostly used to restore subsets that had their length-1
        ranges removed (i.e., squeezed subsets). Hence, the method is
        called 'unsqueeze'.

        Examples (initial subset, axes -> result subset, output):
        - [i:i+10], [0] -> [0:1, i], [0]
        - [i:i+10], [0, 1] -> [0:1, 0:1, i:i+10], [0, 1]
        - [i:i+10], [0, 2] -> [0:1, i:i+10, 0:1], [0, 2]
        - [i:i+10], [0, 1, 2, 3] -> [0:1, 0:1, 0:1, 0:1, i:i+10], [0, 1, 2, 3]
        - [i:i+10], [0, 2, 3, 4] -> [0:1, i:i+10, 0:1, 0:1, 0:1], [0, 2, 3, 4]
        - [i:i+10], [0, 1, 1] -> [0:1, 0:1, 0:1, i:i+10], [0:1, 1, 2]

        :param axes: The axes where the 0:1 ranges should be added.
        :return: A list of the actual axes where the 0:1 ranges were added.
        """
        result = []
        for axis in sorted(axes):
            self.ranges.insert(axis, (0, 0, 1))
            self.tile_sizes.insert(axis, 1)

            if len(result) > 0 and result[-1] >= axis:
                result.append(result[-1] + 1)
            else:
                result.append(axis)
        return result

    def pop(self, dimensions):
        new_ranges = []
        new_tsizes = []
        for i in range(len(self.ranges)):
            if i not in dimensions:
                new_ranges.append(self.ranges[i])
                new_tsizes.append(self.tile_sizes[i])
        if not new_ranges:
            new_ranges = [(symbolic.pystr_to_symbolic(0), symbolic.pystr_to_symbolic(0), symbolic.pystr_to_symbolic(1))]
            new_tsizes = [symbolic.pystr_to_symbolic(1)]
        self.ranges = new_ranges
        self.tile_sizes = new_tsizes

    def string_list(self):
        return Range.ndslice_to_string_list(self.ranges, self.tile_sizes)

    def replace(self, repl_dict):
        for i, ((rb, re, rs), ts) in enumerate(zip(self.ranges, self.tile_sizes)):
            self.ranges[i] = (rb.subs(repl_dict) if symbolic.issymbolic(rb) else rb,
                              re.subs(repl_dict) if symbolic.issymbolic(re) else re,
                              rs.subs(repl_dict) if symbolic.issymbolic(rs) else rs)
            self.tile_sizes[i] = (ts.subs(repl_dict) if symbolic.issymbolic(ts) else ts)

    def intersection(self, other: 'Range') -> Optional['Range']:
        type_error = False
        expected_length = len(self.ranges)
        if expected_length != len(other.ranges):
            raise ValueError('Unable to compute the intersection of different length ranges.')

        intersected_ranges = []
        for i, (rng, orng) in enumerate(zip(self.ranges, other.ranges)):
            if (rng[2] != 1 or orng[2] != 1 or self.tile_sizes[i] != 1 or other.tile_sizes[i] != 1):
                # TODO: This function does not consider strides or tiles
                raise NotImplementedError('^This function does not yet consider strides or tiles')

            # Special case: ranges match
            if rng[0] == orng[0] and rng[1] == orng[1]:
                intersected_ranges.append(rng)
                continue

            # Since conditions can be indeterminate, we check them separately
            # for being False, then make a check that may raise a TypeError
            cond1 = (rng[0] <= orng[1])
            cond2 = (orng[0] <= rng[1])
            cond3 = (rng[0] <= orng[0])
            cond4 = (rng[1] <= orng[1])
            # NOTE: We have to use the "==" operator because of SymPy returning
            #       a special boolean type!
            try:
                if cond1 == False or cond2 == False:
                    return None
                if not (cond1 and cond2):
                    return None

                if cond3 == True:
                    rng_start = orng[0]
                else:
                    rng_start = rng[0]
                if cond4 == True:
                    rng_end = rng[1]
                else:
                    rng_end = orng[1]
                intersected_ranges.append([rng_start, rng_end, rng[2]])
            except TypeError:  # cannot determine truth value of Relational
                type_error = True

        if type_error:
            raise TypeError("cannot determine truth value of Relational")

        if len(intersected_ranges) != expected_length:
            return None

        return Range(intersected_ranges)

    def intersects(self, other: 'Range'):
        return self.intersection(other) is not None

    def difference(self, other: 'Range') -> Subset:
        isect = self.intersection(other)
        if isect is None:
            return self
        diff_ranges = [[]]
        dims_cleared = []
        for i, (r1, r2) in enumerate(zip(self.ranges, isect.ranges)):
            if r2[0] == r1[0]:
                # Intersection over the start of the current range.
                if r2[1] == r1[1]:
                    for dr in diff_ranges:
                        dr.append(r1)
                    dims_cleared.append(True)
                else:
                    for dr in diff_ranges:
                        dr.append((r2[1] + self.ranges[i][2], r1[1], r1[2]))
                    dims_cleared.append(False)
            elif r2[1] == r1[1]:
                # Intersection over the end of the current range.
                if r2[0] == r1[0]:
                    for dr in diff_ranges:
                        dr.append(r1)
                    dims_cleared.append(True)
                else:
                    for dr in diff_ranges:
                        dr.append((r1[0], r2[0] - self.ranges[i][2], r1[2]))
                    dims_cleared.append(False)
            else:
                # Intersection completely contained inside the current range, split into subset union is necessary.
                split_left = (r1[0], r2[0] - self.ranges[i][2], r1[2])
                split_right = (r2[1] + self.ranges[i][2], r1[1], r1[2])
                for dr in diff_ranges:
                    dr.append(split_left)
                dr_copy = deepcopy(diff_ranges)
                for dr in dr_copy:
                    dr[-1] = split_right
                    diff_ranges.append(dr)
                dims_cleared.append(False)
        if all(dims_cleared):
            return Range([])
        elif len(diff_ranges) == 1:
            return Range(diff_ranges[0])
        else:
            subset_list = []
            for dr in diff_ranges:
                subset_list.append(Range(dr))
            return SubsetUnion(subset_list)


@dace.serialize.serializable
class Indices(Subset):
    """ A subset of one element representing a single index in an
        N-dimensional data descriptor. """

    def __init__(self, indices):
        if indices is None or len(indices) == 0:
            raise TypeError('Expected an array of index expressions: got empty'
                            ' array or None')
        if isinstance(indices, str):
            raise TypeError("Expected collection of index expression: got str")
        elif isinstance(indices, symbolic.SymExpr):
            self.indices = indices
        else:
            self.indices = [symbolic.pystr_to_symbolic(i) for i in indices]
        self.tile_sizes = [1]

    def to_json(self):

        def a2s(obj):
            if isinstance(obj, symbolic.SymExpr):
                return str(obj.expr)
            else:
                return str(obj)

        return {'type': 'Indices', 'indices': list(map(a2s, self.indices))}

    @staticmethod
    def from_json(obj, context=None):
        if obj['type'] != 'Indices':
            raise TypeError("from_json of class \"Indices\" called on json "
                            "with type %s (expected 'Indices')" % obj['type'])

        #return Indices(symbolic.SymExpr(obj['indices']))
        return Indices([*map(symbolic.pystr_to_symbolic, obj['indices'])])

    def __hash__(self):
        return hash(tuple(i for i in self.indices))

    def num_elements(self):
        return 1

    def num_elements_exact(self):
        return 1

    def bounding_box_size(self):
        return [1] * len(self.indices)

    def size(self):
        return [1] * len(self.indices)

    def size_exact(self):
        return self.size()

    def min_element(self):
        return self.indices

    def max_element(self):
        return self.indices

    def max_element_approx(self):
        return [_approx(ind) for ind in self.indices]

    def min_element_approx(self):
        return [_approx(ind) for ind in self.indices]

    def data_dims(self):
        return 0

    def dims(self):
        return len(self.indices)

    def strides(self):
        return [1] * len(self.indices)

    def absolute_strides(self, global_shape):
        return [1] * len(self.indices)

    def offset(self, other, negative, indices=None, offset_end=True):
        if not isinstance(other, Subset):
            if isinstance(other, (list, tuple)):
                other = Indices(other)
            else:
                other = Indices([other for _ in self.indices])
        mult = -1 if negative else 1
        for i, off in enumerate(other.min_element()):
            self.indices[i] += mult * off

    def offset_new(self, other, negative, indices=None, offset_end=True):
        if not isinstance(other, Subset):
            if isinstance(other, (list, tuple)):
                other = Indices(other)
            else:
                other = Indices([other for _ in self.indices])
        mult = -1 if negative else 1
        return Indices([self.indices[i] + mult * off for i, off in enumerate(other.min_element())])

    def coord_at(self, i):
        """ Returns the offseted coordinates of this subset at
            the given index tuple.
            For example, the range [2:10:2] at index 2 would return 6 (2+2*2).

            :param i: A tuple of the same dimensionality as subset.dims().
            :return: Absolute coordinates for index i.
        """
        if len(i) != len(self.indices):
            raise ValueError('Invalid dimensionality of input tuple (expected'
                             ' %d, got %d)' % (len(self.indices), len(i)))
        if any([k != 0 for k in i]):
            raise ValueError('Value out of bounds')

        return tuple(r for r in self.indices)

    def at(self, i, strides):
        """ Returns the absolute index (1D memory layout) of this subset at
            the given index tuple.
            For example, the range [2:10::2] at index 2 would return 6 (2+2*2).

            :param i: A tuple of the same dimensionality as subset.dims().
            :param strides: The strides of the array we are subsetting.
            :return: Absolute 1D index at coordinate i.
        """
        coord = self.coord_at(i)

        # Return i0 + i1*size0 + i2*size1*size0 + ....
        return sum(s * strides[i] for i, s in enumerate(coord))

    def pystr(self):
        return str(self.indices)

    def __str__(self):
        return ", ".join(map(str, self.indices))

    @property
    def free_symbols(self) -> Set[str]:
        result = set()
        for dim in self.indices:
            result |= symbolic.symlist(dim).keys()
        return result

    @staticmethod
    def from_string(s):
        return Indices([symbolic.pystr_to_symbolic(m.group(0)) for m in re.finditer("[^,;:]+", s)])

    def __iter__(self):
        return iter(self.indices)

    def __len__(self):
        return len(self.indices)

    def __getitem__(self, key):
        return self.indices.__getitem__(key)

    def __setitem__(self, key, value):
        return self.indices.__setitem__(key, value)

    def __eq__(self, other):
        if not isinstance(other, Indices):
            return False
        if len(self.indices) != len(other.indices):
            return False
        return all([i == o_i for i, o_i in zip(self.indices, other.indices)])

    def reorder(self, order):
        """ Re-orders the dimensions in-place according to a permutation list.

            :param order: List or tuple of integers from 0 to self.dims() - 1,
                          indicating the desired order of the dimensions.
        """
        new_indices = [self.indices[o] for o in order]
        self.indices = new_indices

    def __ne__(self, other):
        return not self.__eq__(other)

    def ndrange(self):
        return [(i, i, 1) for i in self.indices]

    def compose(self, other):
        raise TypeError('Index subsets cannot be composed with other subsets')

    def squeeze(self, ignore_indices=None):
        ignore_indices = ignore_indices or []
        non_ones = []
        for i in range(len(self.indices)):
            if i in ignore_indices:
                non_ones.append(i)
        squeezed_indices = [self.indices[i] for i in non_ones]
        if not squeezed_indices:
            squeezed_indices = [0]
        self.indices = squeezed_indices
        return non_ones

    def unsqueeze(self, axes: Sequence[int]) -> List[int]:
        """ Adds zeroes to the subset, in the indices contained in axes.

        The method is mostly used to restore subsets that had their
        zero-indices removed (i.e., squeezed subsets). Hence, the method is
        called 'unsqueeze'.

        Examples (initial subset, axes -> result subset, output):
        - [i], [0] -> [0, i], [0]
        - [i], [0, 1] -> [0, 0, i], [0, 1]
        - [i], [0, 2] -> [0, i, 0], [0, 2]
        - [i], [0, 1, 2, 3] -> [0, 0, 0, 0, i], [0, 1, 2, 3]
        - [i], [0, 2, 3, 4] -> [0, i, 0, 0, 0], [0, 2, 3, 4]
        - [i], [0, 1, 1] -> [0, 0, 0, i], [0, 1, 2]

        :param axes: The axes where the zero-indices should be added.
        :return: A list of the actual axes where the zero-indices were added.
        """
        result = []
        for axis in sorted(axes):
            self.indices.insert(axis, 0)

            if len(result) > 0 and result[-1] >= axis:
                result.append(result[-1] + 1)
            else:
                result.append(axis)
        return result

    def replace(self, repl_dict):
        for i, ind in enumerate(self.indices):
            self.indices[i] = (ind.subs(repl_dict) if symbolic.issymbolic(ind) else ind)

    def pop(self, dimensions):
        new_indices = []
        for i in range(len(self.indices)):
            if i not in dimensions:
                new_indices.append(self.indices[i])
        self.indices = new_indices

    def intersects(self, other: 'Indices'):
        return all(ind == oind for ind, oind in zip(self.indices, other.indices))

    def intersection(self, other: 'Indices'):
        if self.intersects(other):
            return self
        return None

<<<<<<< HEAD
@dace.serialize.serializable
=======

>>>>>>> d1307921
class SubsetUnion(Subset):
    """
    Wrapper subset type that stores multiple Subsets in a list.
    """

    subset_list: List[Range]

    def __init__(self, subset):
        self.subset_list = []
        if isinstance(subset, SubsetUnion):
            self.subset_list = subset.subset_list
        elif isinstance(subset, list):
            for subset in subset:
                if not subset:
                    break
                if isinstance(subset, Range):
                    self.subset_list.append(subset)
                elif isinstance(subset, Indices):
                    self.subset_list.append(Range.from_indices(subset))
                elif isinstance(subset, SubsetUnion):
                    self.subset_list.extend(subset.subset_list)
                else:
                    raise NotImplementedError
        elif isinstance(subset, (Range, Indices)):
            self.subset_list = [subset]

    def offset(self, other, negative, indices=None, offset_end=True):
        for subs in self.subset_list:
            subs.offset(other, negative, indices, offset_end)

    def offset_new(self, other, negative, indices=None, offset_end=True):
        new_subsets = []
        for subs in self.subset_list:
            new_subsets.append(subs.offset_new(other, negative, indices, offset_end))
        return SubsetUnion(new_subsets)

    def unsqueeze(self, axes: Sequence[int]) -> List[List[int]]:
        result = []
        for subs in self.subset_list:
            if isinstance(subs, Range):
                result.append(subs.unsqueeze(axes))
            else:
                result.append([])
        return result

    def covers(self, other):
        """
        Returns True if this SubsetUnion covers another subset (using a bounding box).
        If other is another SubsetUnion then self and other will
        only return true if self is other. If other is a different type of subset
        true is returned when one of the subsets in self is equal to other.
        """

        if isinstance(other, SubsetUnion):
            for subset in self.subset_list:
                # check if ther is a subset in self that covers every subset in other
                if all(subset.covers(s) for s in other.subset_list):
                    return True
            # return False if that's not the case for any of the subsets in self
            return False
        else:
            return any(s.covers(other) for s in self.subset_list)

    def covers_precise(self, other):
        """
        Returns True if this SubsetUnion covers another
        subset. If other is another SubsetUnion then self and other will
        only return true if self is other. If other is a different type of subset
        true is returned when one of the subsets in self is equal to other
        """

        if isinstance(other, SubsetUnion):
            for subset in self.subset_list:
                # check if ther is a subset in self that covers every subset in other
                if all(subset.covers_precise(s) for s in other.subset_list):
                    return True
            # return False if that's not the case for any of the subsets in self
            return False
        else:
            return any(s.covers_precise(other) for s in self.subset_list)

    def __str__(self):
        string = ''
        for subset in self.subset_list:
            if not string == '':
                string += " "
            string += subset.__str__()
        return string

<<<<<<< HEAD
    def __len__(self):
        return len(self.subset_list[0])

    def __getitem__(self, key):
        dim_ranges = []
        for subs in self.subset_list:
            dim_ranges.append(Range([subs[key]]))
        return SubsetUnion(dim_ranges)

    def to_json(self):
        ret = []

        for sbs in self.subset_list:
            ret.append(sbs.to_json())

        return {'type': 'SubsetUnion', 'subset_list': ret}

    @staticmethod
    def from_json(obj, context=None):
        if not isinstance(obj, dict):
            raise TypeError("Expected dict, got {}".format(type(obj)))
        if obj['type'] != 'SubsetUnion':
            raise TypeError("from_json of class \"SubsetUnion\" called on json "
                            "with type %s (expected 'SubsetUnion')" % obj['type'])

        subset_list = []
        for r in obj['subset_list']:
            subset_list.append(Range.from_json(r, context))

        return SubsetUnion(subset_list)
    
=======
>>>>>>> d1307921
    def dims(self):
        if not self.subset_list:
            return 0
        return next(iter(self.subset_list)).dims()

    def union(self, other: Subset):
        """In place union of self with another Subset"""
        try:
            if isinstance(other, SubsetUnion):
                self.subset_list += other.subset_list
            elif isinstance(other, Indices) or isinstance(other, Range):
                if not other in self.subset_list:
                    self.subset_list.append(other)
            else:
                raise TypeError
        except TypeError:  # cannot determine truth value of Relational
            return None

    def intersection(self, other: Subset) -> 'SubsetUnion':
        try:
            if isinstance(other, SubsetUnion):
                intersections = []
                for subs in self.subset_list:
                    for osubs in other.subset_list:
                        isect = intersection(subs, osubs)
                        if isect is not None:
                            intersections.append(isect)
                if intersections:
                    return SubsetUnion(intersections)
            elif isinstance(other, (Indices, Range)):
                intersections = []
                for subs in self.subset_list:
                    isect = intersection(subs, other)
                    if isect is not None:
                        intersections.append(isect)
                if intersections:
                    return SubsetUnion(intersections)
            else:
                raise TypeError
        except TypeError:
            return None

    def intersects(self, other: Subset):
        return self.intersection(other) is not None

    def difference(self, other: Subset) -> 'SubsetUnion':
        try:
            if isinstance(other, SubsetUnion):
                differences = []
                for subs in self.subset_list:
                    sub_diff = subs
                    for osubs in other.subset_list:
                        sub_diff = difference(sub_diff, osubs)
                    if sub_diff is not None:
                        if isinstance(sub_diff, SubsetUnion):
                            for s in sub_diff.subset_list:
                                differences.append(s)
                        else:
                            differences.append(sub_diff)
                if differences:
                    return SubsetUnion(differences)
            elif isinstance(other, (Indices, Range)):
                differences = []
                for subs in self.subset_list:
                    diff = difference(subs, other)
                    if diff is not None:
                        if isinstance(diff, SubsetUnion):
                            for sub_diff in diff.subset_list:
                                differences.append(sub_diff)
                        else:
                            differences.append(diff)
                if differences:
                    return SubsetUnion(differences)
            else:
                raise TypeError
        except TypeError:
            return None
        pass

    @property
    def free_symbols(self) -> Set[str]:
        result = set()
        for subset in self.subset_list:
            result |= subset.free_symbols
        return result

    def replace(self, repl_dict):
        for subset in self.subset_list:
            subset.replace(repl_dict)

    def num_elements(self):
        # TODO: write something more meaningful here
        min = 0
        for subset in self.subset_list:
            try:
                if subset.num_elements() < min or min == 0:
                    min = subset.num_elements()
            except:
                continue

<<<<<<< HEAD
    def to_bounding_box_subset(self) -> Union[Range, None]:
        min_elem = [None] * len(self)
        max_elem = [None] * len(self)
        for subs in self.subset_list:
            for i, rng in enumerate(subs):
                try:
                    if min_elem[i] is None or rng[0] < min_elem[i]:
                        min_elem[i] = rng[0]
                    if max_elem[i] is None or rng[1] > max_elem[i]:
                        max_elem[i] = rng[1]
                except:
                    return None
        if any([x is None for x in min_elem]) or any([x is None for x in max_elem]):
            return None

        new_rngs = [(mini, maxi, 1) for mini, maxi in zip(min_elem, max_elem)]
        return Range(new_rngs)
=======
        return min
>>>>>>> d1307921


def _union_special_cases(arb: symbolic.SymbolicType, brb: symbolic.SymbolicType, are: symbolic.SymbolicType,
                         bre: symbolic.SymbolicType):
    """
    Special cases of subset unions. If case found, returns pair of
    (min,max), otherwise returns None.
    """
    if are + 1 == brb:
        return (arb, bre)
    elif bre + 1 == arb:
        return (brb, are)
    return None


def bounding_box_union(subset_a: Subset, subset_b: Subset) -> Range:
    """ Perform union by creating a bounding-box of two subsets. """
    if subset_a.dims() != subset_b.dims():
        raise ValueError('Dimension mismatch between %s and %s' % (str(subset_a), str(subset_b)))

    # Check whether all expressions containing a symbolic value should
    # always be evaluated to positive. If so, union will yield
    # a different result respectively.
    symbolic_positive = Config.get('optimizer', 'symbolic_positive')

    result = []
    for arb, brb, are, bre in zip(subset_a.min_element_approx(), subset_b.min_element_approx(),
                                  subset_a.max_element_approx(), subset_b.max_element_approx()):
        # Special case
        spcase = _union_special_cases(arb, brb, are, bre)
        if spcase is not None:
            minrb, maxre = spcase
            result.append((minrb, maxre, 1))
            continue

        try:
            minrb = min(arb, brb)
        except TypeError:
            if symbolic_positive:
                if len(arb.free_symbols) == 0:
                    minrb = arb
                elif len(brb.free_symbols) == 0:
                    minrb = brb
                else:
                    minrb = sympy.Min(arb, brb)
            else:
                minrb = sympy.Min(arb, brb)

        try:
            maxre = max(are, bre)
        except TypeError:
            if symbolic_positive:
                if len(are.free_symbols) == 0:
                    maxre = bre
                elif len(bre.free_symbols) == 0:
                    maxre = are
                else:
                    maxre = sympy.Max(are, bre)
            else:
                maxre = sympy.Max(are, bre)

        result.append((minrb, maxre, 1))

    return Range(result)


def union(subset_a: Subset, subset_b: Subset) -> Subset:
    """ Compute the union of two Subset objects.
<<<<<<< HEAD
        If the subsets are not of the same type, degenerates to bounding-box union.
        
=======
        If the subsets are not of the same type, degenerates to bounding-box
        union.

>>>>>>> d1307921
        :param subset_a: The first subset.
        :param subset_b: The second subset.
        :return: A Subset object whose size is at least the union of the two inputs. If union failed, returns None.
    """
    try:

        if subset_a is not None and subset_b is None:
            return subset_a
        elif subset_b is not None and subset_a is None:
            return subset_b
        elif subset_a is None and subset_b is None:
            raise TypeError('Both subsets cannot be None')
        elif isinstance(subset_a, SubsetUnion) or isinstance(subset_b, SubsetUnion):
            return list_union(subset_a, subset_b)
        elif type(subset_a) != type(subset_b):
            return bounding_box_union(subset_a, subset_b)
        elif isinstance(subset_a, Indices):
            # Two indices. If they are adjacent, returns a range that contains both,
            # otherwise, returns a bounding box of the two
            return bounding_box_union(subset_a, subset_b)
        elif isinstance(subset_a, Range):
            # TODO(later): More involved Strided-Tiled Range union
            return bounding_box_union(subset_a, subset_b)
        else:
            warnings.warn('Unrecognized Subset type %s in union, degenerating to'
                          ' bounding box' % type(subset_a).__name__)
            return bounding_box_union(subset_a, subset_b)
    except TypeError:  # cannot determine truth value of Relational
        return None


def list_union(subset_a: Subset, subset_b: Subset) -> Subset:
    """
    Returns the union of two Subset lists.

    :param subset_a: The first subset.
    :param subset_b: The second subset.
    :return: A SubsetUnion object that contains all elements of subset_a and subset_b.
    """
    # TODO(later): Merge subsets in both lists if possible
    try:
        if subset_a is not None and subset_b is None:
            return subset_a
        elif subset_b is not None and subset_a is None:
            return subset_b
        elif subset_a is None and subset_b is None:
            raise TypeError('Both subsets cannot be None')
        elif type(subset_a) != type(subset_b):
            if isinstance(subset_b, SubsetUnion):
                return SubsetUnion(subset_b.subset_list.append(subset_a))
            else:
                return SubsetUnion(subset_a.subset_list.append(subset_b))
        elif isinstance(subset_a, SubsetUnion):
            return SubsetUnion(subset_a.subset_list + subset_b.subset_list)
        else:
            return SubsetUnion([subset_a, subset_b])

    except TypeError:
        return None


def intersects(subset_a: Subset, subset_b: Subset) -> Union[bool, None]:
    """
    Returns True if two subsets intersect, False if they do not, or
    None if the answer cannot be determined.

    :param subset_a: The first subset.
    :param subset_b: The second subset.
    :return: True if subsets intersect, False if not, None if indeterminate.
    """
    try:
        if subset_a is None or subset_b is None:
            return False
        if isinstance(subset_a, Indices):
            subset_a = Range.from_indices(subset_a)
        if isinstance(subset_b, Indices):
            subset_b = Range.from_indices(subset_b)
        if type(subset_a) is type(subset_b):
            return subset_a.intersects(subset_b)
        elif isinstance(subset_a, SubsetUnion):
            return subset_a.intersects(subset_b)
        elif isinstance(subset_b, SubsetUnion):
            return subset_b.intersects(subset_a)
        return None
    except TypeError:  # cannot determine truth value of Relational
        return None

def intersection(subset_a: Subset, subset_b: Subset) -> Optional[Subset]:
    try:
        if subset_a is None or subset_b is None:
            return None
        if isinstance(subset_a, Indices):
            subset_a = Range.from_indices(subset_a)
        if isinstance(subset_b, Indices):
            subset_b = Range.from_indices(subset_b)
        if type(subset_a) is type(subset_b):
            return subset_a.intersection(subset_b)
        elif isinstance(subset_a, SubsetUnion):
            return subset_a.intersection(subset_b)
        elif isinstance(subset_b, SubsetUnion):
            return subset_b.intersection(subset_a)
        return None
    except TypeError:
        return None

def difference(subset_a: Subset, subset_b: Subset) -> Optional[Subset]:
    try:
        if subset_a is None or subset_b is None:
            return None
        if isinstance(subset_a, Indices):
            subset_a = Range.from_indices(subset_a)
        if isinstance(subset_b, Indices):
            subset_b = Range.from_indices(subset_b)
        if type(subset_a) is type(subset_b):
            return subset_a.difference(subset_b)
        elif isinstance(subset_a, SubsetUnion):
            return subset_a.difference(subset_b)
        elif isinstance(subset_b, SubsetUnion):
            return subset_b.difference(subset_a)
        return None
    except TypeError:
        return None<|MERGE_RESOLUTION|>--- conflicted
+++ resolved
@@ -1160,11 +1160,7 @@
             return self
         return None
 
-<<<<<<< HEAD
 @dace.serialize.serializable
-=======
-
->>>>>>> d1307921
 class SubsetUnion(Subset):
     """
     Wrapper subset type that stores multiple Subsets in a list.
@@ -1254,7 +1250,6 @@
             string += subset.__str__()
         return string
 
-<<<<<<< HEAD
     def __len__(self):
         return len(self.subset_list[0])
 
@@ -1286,8 +1281,6 @@
 
         return SubsetUnion(subset_list)
     
-=======
->>>>>>> d1307921
     def dims(self):
         if not self.subset_list:
             return 0
@@ -1388,7 +1381,8 @@
             except:
                 continue
 
-<<<<<<< HEAD
+        return min
+
     def to_bounding_box_subset(self) -> Union[Range, None]:
         min_elem = [None] * len(self)
         max_elem = [None] * len(self)
@@ -1406,9 +1400,6 @@
 
         new_rngs = [(mini, maxi, 1) for mini, maxi in zip(min_elem, max_elem)]
         return Range(new_rngs)
-=======
-        return min
->>>>>>> d1307921
 
 
 def _union_special_cases(arb: symbolic.SymbolicType, brb: symbolic.SymbolicType, are: symbolic.SymbolicType,
@@ -1477,14 +1468,8 @@
 
 def union(subset_a: Subset, subset_b: Subset) -> Subset:
     """ Compute the union of two Subset objects.
-<<<<<<< HEAD
         If the subsets are not of the same type, degenerates to bounding-box union.
-        
-=======
-        If the subsets are not of the same type, degenerates to bounding-box
-        union.
-
->>>>>>> d1307921
+
         :param subset_a: The first subset.
         :param subset_b: The second subset.
         :return: A Subset object whose size is at least the union of the two inputs. If union failed, returns None.
