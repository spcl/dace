--- conflicted
+++ resolved
@@ -165,21 +165,12 @@
             cast = ''
         elif dtype == dace.complex64:
             func = "comatcopy"
-<<<<<<< HEAD
             alpha = "dace::blas::BlasConstants::Get().Complex64Pone()"
             cast = '(float*)'
         elif dtype == dace.complex128:
             func = "zomatcopy"
             alpha = "dace::blas::BlasConstants::Get().Complex128Pone()"
             cast = '(double*)'
-=======
-            cast = "(float*)"
-            alpha = f"{cast}dace::blas::BlasConstants::Get().Complex64Pone()"
-        elif dtype == dace.complex128:
-            func = "zomatcopy"
-            cast = "(double*)"
-            alpha = f"{cast}dace::blas::BlasConstants::Get().Complex128Pone()"
->>>>>>> 213e3ce2
         else:
             raise ValueError("Unsupported type for OpenBLAS omatcopy extension: " + str(dtype))
         # TODO: Add stride support
@@ -187,13 +178,8 @@
         # Adaptations for BLAS API
         order = 'CblasRowMajor'
         trans = 'CblasTrans'
-<<<<<<< HEAD
         code = ("cblas_{f}({o}, {t}, {m}, {n}, {cast}{a}, {cast}_inp, "
                 "{n}, {cast}_out, {m});").format(f=func, o=order, t=trans, m=m, n=n, a=alpha, cast=cast)
-=======
-        code = ("cblas_{f}({o}, {t}, {m}, {n}, {a}, {c}_inp, "
-                "{n}, {c}_out, {m});").format(f=func, o=order, t=trans, m=m, n=n, a=alpha, c=cast)
->>>>>>> 213e3ce2
         tasklet = dace.sdfg.nodes.Tasklet(node.name,
                                           node.in_connectors,
                                           node.out_connectors,
