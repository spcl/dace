--- conflicted
+++ resolved
@@ -1084,8 +1084,6 @@
     @staticmethod
     def expansion(node: 'Reduce', parent_state: SDFGState, parent_sdfg: SDFG):
                 
-        # ToDo: implement checks (once this thing works when used appropriately)
-        
         #-----------------------------------------------------------
         # Grabbing the Data:
         input_edge_A = parent_state.in_edges(node)[0]
@@ -1098,26 +1096,12 @@
         os_q_dim = out_subset.squeeze()
         out_dim = len(out_subset)
         
-        input_data_A = parent_sdfg.arrays[input_edge_A.data.data]      # this I believe to be the location of A, (the data)
+        input_data_A = parent_sdfg.arrays[input_edge_A.data.data]      # this is location of A, (the data)
         output_data = parent_sdfg.arrays[output_edge.data.data]        # and this the location of Res        
-<<<<<<< HEAD
-        
-        #-----------------------------------------------------------
-=======
         idtype = input_data_A.dtype
         odtype = output_data.dtype
 
-        ###################
-        
-        ###################
-        # Notes to self:
-        # 
-        # My Sum is actually created on the thread-level
-        # Can I access an access node of the parent sdfg (gpu_sdfg) in this state?
-        # I simply create a new one
-        
-        ###################
->>>>>>> f885b785
+        #-----------------------------------------------------------
         
         def Init(state, m):
             dst_node = state.add_write(m)
@@ -1196,11 +1180,7 @@
         
         #-----------------------------------------------------------
         # Creating the SDFG with the actual Reduction Loop
-        
-        # gpu_sdfg = dace.SDFG('GPU_SDFG')
-        
-        # How do we pass on Symbols?
-        # For now I have simply used N as well as WarpSize, BlockDim etc...
+
         gpu_sdfg.add_array('sA', shape=in_subset.size(), dtype=idtype, storage=dace.StorageType.GPU_Global)
         gpu_sdfg.add_array('sRes', shape=[1], dtype=odtype, storage=dace.StorageType.GPU_Global)
         gpu_sdfg.add_scalar('mySum', dtype=idtype, storage=dace.StorageType.Register, transient=True)
@@ -1232,7 +1212,6 @@
 
         #-----------------------------------------------------------
         # Creating the loop
-        # _, _, after_state = gpu_sdfg.add_loop(tnl_state, wwr_state, None, 'offset', '32 / 2', 'offset > 0', 'offset / 2')
         sync_state = gpu_sdfg.add_state('sync_state')
         sname, sdesc = gpu_sdfg.add_scalar('sync', dace.int32, transient=True, find_new_name=True)
         a = sync_state.add_access(sname)
@@ -1249,9 +1228,6 @@
 
         #-----------------------------------------------------------
         # Adding all the edges
-        # gpu_sdfg.add_edge(entry_state, tnl_state, dace.InterstateEdge('i+j != 0'))
-        # gpu_sdfg.add_edge(entry_state, init_sRes, dace.InterstateEdge('i+j == 0'))
-        # gpu_sdfg.add_edge(init_sRes, tnl_state, dace.InterstateEdge())
         dummy_state = gpu_sdfg.add_state('dummy_state')
         gpu_sdfg.add_edge(entry_state, tnl_state, dace.InterstateEdge())
         gpu_sdfg.add_edge(tnl_state, dummy_state, dace.InterstateEdge())
@@ -1273,19 +1249,6 @@
         gpu_sdfg.simplify()
         
         #-----------------------------------------------------------
-        # Making sure all relevant Symbols are present in the subgraph
-        sz = in_subset.size()[0]
-        default_symbols = {'WarpSize': 32, 'BlockDim': 256, 'GridDim': 2048, 'N': sz}
-        symbols = {}
-        
-        for symbol in default_symbols:
-            if symbol not in parent_sdfg.symbols:
-                symbols[symbol] = default_symbols[symbol]
-                subSDFG.add_symbol(symbol, dace.int32)
-                if other_sdfg is not None:
-                    other_sdfg.add_symbol(symbol, dace.int32)
-        
-        #-----------------------------------------------------------
         # Make the dataflow between the states happen
         if other_sdfg is not None:
             inner_nsdfg = other_state.add_nested_sdfg(gpu_sdfg, other_sdfg, {'sA'}, {'sRes'})
@@ -1302,7 +1265,6 @@
 
         if other_sdfg is not None:
             gpuCallState.add_memlet_path(Ain, me, da_whole_SDFG, memlet=dace.Memlet(data='in_A', subset=f'i:{in_subset.size()[0]}, j:{in_subset.size()[1]}'), dst_conn='sA')
-            # gpuCallState.add_memlet_path(da_whole_SDFG, mx, ROut, memlet=dace.Memlet(data='out_res', subset=f'i:BlockDim*int_floor({in_subset.size()[0]}-i, BlockDim) + i'), src_conn='sRes')
             gpuCallState.add_memlet_path(da_whole_SDFG, mx, ROut, memlet=dace.Memlet(data='out_res', subset=f'i:{in_subset.size()[0]}'), src_conn='sRes')
         else:
             gpuCallState.add_memlet_path(Ain, me, da_whole_SDFG, memlet=dace.Memlet(data='in_A', subset=f'BlockDim * i + j: (min(int_ceil({in_subset.size()[0]}, BlockDim), GridDim) * BlockDim)'), dst_conn='sA')
