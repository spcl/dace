# Copyright 2019-2020 ETH Zurich and the DaCe authors. All rights reserved.
import copy
from dace.symbolic import symstr
from dace.properties import Property
import dace.library
import dace.sdfg.nodes
from dace.sdfg import SDFG, SDFGState
from dace import memlet as mm, data as dt
from dace.transformation.transformation import ExpandTransformation
from dace.libraries.blas.nodes.matmul import _get_matmul_operands
from dace.frontend.common import op_repository as oprepo
from .. import environments
import numpy as np

from dace import dtypes
from dace.memlet import Memlet
from dace.libraries.blas.utility.initialization import fpga_init_array


@dace.library.expansion
class ExpandGemvPure(ExpandTransformation):

    environments = []

    @staticmethod
    def make_sdfg(node, parent_state, parent_sdfg):
        sdfg = dace.SDFG(node.label + "_sdfg")
        ((edge_a, outer_array_a, shape_a, strides_a), (edge_x, outer_array_x,
                                                       shape_x, _),
         _) = _get_matmul_operands(node,
                                   parent_state,
                                   parent_sdfg,
                                   name_lhs="_A",
                                   name_rhs="_x",
                                   name_out="_y")
        dtype_a = outer_array_a.dtype.type
        dtype_x = outer_array_x.dtype.type
        dtype_y = dace.DTYPE_TO_TYPECLASS[np.result_type(dtype_a, dtype_x).type]

        if node.transA:
            trans_shape_a = list(reversed(shape_a))
        else:
            trans_shape_a = shape_a

        if trans_shape_a[1] != shape_x[0]:
            raise SyntaxError(
                "Matrix-vector product size mismatch: {} vs. {}".format(
                    trans_shape_a[1], shape_x[0]))

        N, M = trans_shape_a[0], trans_shape_a[1]
        shape_y = (N, )

        if outer_array_a.storage != outer_array_x.storage:
            raise ValueError("Input matrices must have same storage")
        storage = outer_array_a.storage

        _, array_a = sdfg.add_array("_A",
                                    shape_a,
                                    dtype_a,
                                    strides=strides_a,
                                    storage=storage)
        _, array_x = sdfg.add_array("_x", shape_x, dtype_x, storage=storage)
        _, array_y = sdfg.add_array("_y", shape_y, dtype_y, storage=storage)

        mul_program = "__out = {} * __A * __x".format(node.alpha)

        init_state = sdfg.add_state(node.label + "_initstate")
        state = sdfg.add_state_after(init_state, node.label + "_state")

        if node.beta == 0:
            mul_out, mul_out_array = "_y", array_y
            output_nodes = None
        else:
            mul_out, mul_out_array = tmp, array_tmp = sdfg.add_temp_transient(
                shape_y, dtype_y, storage=storage)

            access_tmp = state.add_read(tmp)
            output_nodes = {mul_out: access_tmp}

        # Initialization map
        init_state.add_mapped_tasklet(
            "gemv_init",
            {"_o%d" % i: "0:%s" % symstr(d)
             for i, d in enumerate(shape_y)}, {},
            "out = 0", {
                "out":
                dace.Memlet.simple(
                    mul_out, ",".join(["_o%d" % i
                                       for i in range(len(shape_y))]))
            },
            external_edges=True)

        # Multiplication map
        state.add_mapped_tasklet(
            "_GEMV_", {"__i%d" % i: "0:%s" % s
                       for i, s in enumerate([N, M])},
            {
                "__A":
                dace.Memlet.simple(
                    "_A", "__i1, __i0" if node.transA else "__i0, __i1"),
                "__x":
                dace.Memlet.simple("_x", "__i1")
            },
            mul_program, {
                "__out":
                dace.Memlet.simple(
                    mul_out, "__i0", wcr_str="lambda x, y: x + y")
            },
            external_edges=True,
            output_nodes=output_nodes)

        add_program = "__y_out = ({} * __y_in) + __tmp".format(node.beta)

        memlet_idx = "__i"

        # addition map
        if node.beta != 0:
            state.add_mapped_tasklet(
                "_Add_", {"__i": "0:{}".format(N)}, {
                    "__y_in": dace.Memlet.simple("_y", memlet_idx),
                    "__tmp": dace.Memlet.simple(mul_out, "__i"),
                },
                add_program, {"__y_out": dace.Memlet.simple("_y", "__i")},
                external_edges=True,
                input_nodes={mul_out: access_tmp})

        return sdfg

    @staticmethod
    def expansion(node, state, sdfg):
        node.validate(sdfg, state)
        if node.dtype is None:
            raise ValueError("Data type must be set to expand " + str(node) +
                             ".")
        return ExpandGemvPure.make_sdfg(node, state, sdfg)


@dace.library.expansion
class ExpandGEMVIntelFPGAVectorized(ExpandTransformation):

    # Expansion targeting Intel FPGA
    # TODO: tiling

    environments = []

    @staticmethod
    def make_sdfg(node, dtype, parent_state, parent_sdfg, vec_width,
                  tile_m_size, tile_n_size):

        # This expansion accepts plain data type and it is internally vectorized
        # It supports both A non transposed and A transposed, with different expansion

        # This is organized as a sort of two-level map:
        # - the outermost goes over all the row of A - element of y
        # - the innermost is inside the dot product (which internally has another nested SDFG)

        # For the version with A non trasposed, the dot product must be implemented in such a way
        # that the loop is perfectly nested. We use the same approach used in the dot library node
        # (Acttualy we could have re-used it in here)

        # ---------- ----------
        # SETUP GRAPH
        # ---------- ----------

        # get input sizes
        in_edge = next(parent_state.in_edges_by_connector(node, '_A'))
        n = in_edge.data.subset.size()[0]
        m = in_edge.data.subset.size()[1]
        alpha = node.alpha
        beta = node.beta
        transposed = node.transA
        gemv_sdfg = dace.SDFG("gemv{}_sdfg".format("_t_" if transposed else ""))

        gemv_state = gemv_sdfg.add_state(
            "gemv{}_state".format("_t" if transposed else ""))
        # ---------- ----------
        # MEMORY LOCATIONS
        # ---------- ----------
        A_rows = n
        A_cols = m
        x_size = n if transposed else m
        y_size = m if transposed else n

        # Tiling in transposed GEMV for FPGA depends on vector length
        if transposed and (vec_width > tile_m_size) != False:
            tile_m_size = vec_width

        gemv_sdfg.add_symbol("alpha", dtype)
        gemv_sdfg.add_symbol("beta", dtype)

        gemv_sdfg.add_array('_A',
                            shape=[A_rows, A_cols],
                            dtype=dtype,
                            storage=dace.dtypes.StorageType.FPGA_Global)
        gemv_sdfg.add_array('_x',
                            shape=[x_size],
                            dtype=dtype,
                            storage=dace.dtypes.StorageType.FPGA_Global)
        gemv_sdfg.add_array('_y',
                            shape=[y_size],
                            dtype=dtype,
                            storage=dace.dtypes.StorageType.FPGA_Global)
        if transposed:
            gemv_sdfg.add_array('tile_y',
                                shape=[tile_m_size],
                                dtype=dtype,
                                storage=dace.dtypes.StorageType.FPGA_Local,
                                transient=True)

        ####################
        # Innermost map:
        ####################

        # this is a nested SDFG, that computes the result for y[i]

        # We need to change the accumulation with beta over y. Changes also the way in which accumulation is performed
        # (we don't have reduction here).
        # To have only a single state also for gemv transposed, we have to pass to the inntermost SDFG
        # the current outer loop iteration. If it is 0, it takes the previous value of y and multiplies it by beta
        # TODO: take beta as a symbol

        if not transposed:

            #########################################
            # Non transposed version: there is a nested SDFG that computes y[i]. We use an approach similar to the one
            # followed in the DOT product
            ########################################

            nested_gemv_sdfg = dace.SDFG("nested_gemv_graph")

            dot_state = nested_gemv_sdfg.add_state("compute_dot_state")

            nested_gemv_sdfg.add_array(
                'nested_A',
                shape=[A_cols],
                dtype=dtype,
                storage=dace.dtypes.StorageType.FPGA_Global)

            nested_gemv_sdfg.add_array(
                'nested_x',
                shape=[x_size],
                dtype=dtype,
                storage=dace.dtypes.StorageType.FPGA_Global)
            nested_gemv_sdfg.add_array(
                'nested_res',
                shape=[1],
                dtype=dtype,
                storage=dace.dtypes.StorageType.FPGA_Global)
            nested_gemv_sdfg.add_array(
                'prev_y',
                dtype=dtype,
                shape=[1],
                storage=dace.dtypes.StorageType.FPGA_Registers)

            # accumulation for the single dot product
            nested_gemv_sdfg.add_array(
                'accum',
                dtype=dtype,
                shape=[1],
                transient=True,
                storage=dace.dtypes.StorageType.FPGA_Registers)

            # ###################################################
            # DOT product to compute y[i]. The dot product is itself another nested SDFG (see DOT node expansion)
            # ###################################################

            nested_dot = dace.SDFG("dot_compute")
            nested_dot.add_symbol("j", dace.int32)
            nested_dot.add_symbol("alpha", dtype)
            nested_dot.add_symbol("beta", dtype)

            nested_dot.add_array('dot_x',
                                 shape=[vec_width],
                                 dtype=dtype,
                                 storage=dace.dtypes.StorageType.FPGA_Global)
            nested_dot.add_array('dot_y',
                                 shape=[vec_width],
                                 dtype=dtype,
                                 storage=dace.dtypes.StorageType.FPGA_Global)
            nested_dot.add_array('dot_res',
                                 shape=[1],
                                 dtype=dtype,
                                 storage=dace.dtypes.StorageType.FPGA_Global)
            nested_dot.add_array('dot_prev_y',
                                 shape=[1],
                                 dtype=dtype,
                                 storage=dace.dtypes.StorageType.FPGA_Registers)

            nested_dot.add_array('dot_accum_in',
                                 dtype=dtype,
                                 shape=[1],
                                 storage=dace.dtypes.StorageType.FPGA_Registers)
            nested_dot.add_array('dot_accum_out',
                                 dtype=dtype,
                                 shape=[1],
                                 storage=dace.dtypes.StorageType.FPGA_Registers)

            # Unrolled map
            dot_product = nested_dot.add_state("product")
            dot_product_map_entry, dot_product_map_exit = dot_product.add_map(
                'product',
                dict(i='0:{}'.format(vec_width)),
                schedule=dace.dtypes.ScheduleType.FPGA_Device,
                unroll=True)

            dot_tasklet = dot_product.add_tasklet(
                'dot_task', ['x_con', 'y_con', 'red_con_in'], ['red_con_out'],
                'red_con_out = red_con_in + x_con * y_con')

            dot_x = dot_product.add_read("dot_x")
            dot_y = dot_product.add_read("dot_y")
            dot_accum_in = dot_product.add_access("dot_accum_in")
            dot_accum_out = dot_product.add_access("dot_accum_out")
            dot_product.add_memlet_path(dot_x,
                                        dot_product_map_entry,
                                        dot_tasklet,
                                        dst_conn='x_con',
                                        memlet=dace.Memlet.simple(
                                            dot_x.data, 'i'))

            dot_product.add_memlet_path(dot_y,
                                        dot_product_map_entry,
                                        dot_tasklet,
                                        dst_conn='y_con',
                                        memlet=dace.Memlet.simple(
                                            dot_y.data, 'i'))

            dot_product.add_memlet_path(dot_accum_in,
                                        dot_product_map_entry,
                                        dot_tasklet,
                                        dst_conn='red_con_in',
                                        memlet=dace.Memlet.simple(
                                            dot_accum_in.data, '0'))
            dot_product.add_memlet_path(dot_tasklet,
                                        dot_product_map_exit,
                                        dot_accum_out,
                                        src_conn='red_con_out',
                                        memlet=dace.Memlet.simple(
                                            dot_accum_out.data, '0'))

            dot_write_result = nested_dot.add_state("dot_write_result")
            res_out = dot_write_result.add_write('dot_res')
            nested_res = dot_write_result.add_write('dot_accum_out')
            dot_prev_y = dot_write_result.add_read('dot_prev_y')

            # copy the result out
            write_tasklet = dot_write_result.add_tasklet(
                'mapToStream_task', ['in_con', 'p_y'], ['out_con'],
                f'out_con = alpha * in_con + beta * p_y')

            dot_write_result.add_memlet_path(nested_res,
                                             write_tasklet,
                                             dst_conn='in_con',
                                             memlet=dace.Memlet.simple(
                                                 nested_res.data, '0'))
            dot_write_result.add_memlet_path(dot_prev_y,
                                             write_tasklet,
                                             dst_conn='p_y',
                                             memlet=dace.Memlet.simple(
                                                 dot_prev_y.data, '0'))

            dot_write_result.add_memlet_path(write_tasklet,
                                             res_out,
                                             src_conn='out_con',
                                             memlet=dace.Memlet.simple(
                                                 res_out.data, '0'))

            # Add interstate edges: copies out only if we are at the last iteration of the outer map
            if_state = nested_dot.add_state_after(dot_product, "if_state")
            empty_state = nested_dot.add_state("empty_state")
            else_state = nested_dot.add_state("else_state")
            nested_dot.add_edge(
                if_state, dot_write_result,
                dace.sdfg.sdfg.InterstateEdge(
                    condition=dace.properties.CodeProperty.from_string(
                        "j == {}/{} - 1".format(n, vec_width),
                        language=dace.dtypes.Language.Python)))
            nested_dot.add_edge(
                if_state, else_state,
                dace.sdfg.sdfg.InterstateEdge(
                    condition=dace.properties.CodeProperty.from_string(
                        "j != {}/{} - 1".format(n, vec_width),
                        language=dace.dtypes.Language.Python)))
            nested_dot.add_edge(dot_write_result, empty_state,
                                dace.sdfg.sdfg.InterstateEdge())
            nested_dot.add_edge(else_state, empty_state,
                                dace.sdfg.sdfg.InterstateEdge())

            # ------------------------------
            # Outer map for the dot product
            # ------------------------------

            accum_init = dot_state.add_access("accum")

            init_tasklet = dot_state.add_tasklet(
                'init_task', [], ['out_con'],
                'out_con = 0;',
                language=dace.dtypes.Language.CPP)

            dot_state.add_memlet_path(init_tasklet,
                                      accum_init,
                                      src_conn='out_con',
                                      memlet=dace.Memlet.simple(
                                          accum_init.data, '0'))

            # Nest the other SDFG

            nested_sdfg = dot_state.add_nested_sdfg(
                nested_dot, nested_gemv_sdfg,
                {"dot_x", "dot_y", "dot_accum_in", "dot_prev_y"},
                {"dot_res", "dot_accum_out"})

            # We need to update, and not simply overwrite, y if beta is different than zero
            # This would cause a loop-carried dependency on the dot product loop.
            # To resolve this, we need to first load y into a transient and then we pass it
            # to the dot product

            A_in = dot_state.add_read('nested_A')
            x_in = dot_state.add_write('nested_x')
            accum_write = dot_state.add_write("accum")

            res_write = dot_state.add_write("nested_res")
            prev_y = dot_state.add_read("prev_y")

            # vectorized Map for the single dot product (one row of A)
            dotMap_entry, dotMap_exit = dot_state.add_map(
                'dot_map',
                dict(j='0:{0}/{1}'.format(A_cols, vec_width)),
                schedule=dace.dtypes.ScheduleType.FPGA_Device)

            dot_state.add_memlet_path(
                A_in,
                dotMap_entry,
                nested_sdfg,
                dst_conn="dot_x",
                memlet=dace.Memlet.simple(
                    A_in.data, "j*{v}:j*{v}+{v}".format(v=vec_width)))
            dot_state.add_memlet_path(
                x_in,
                dotMap_entry,
                nested_sdfg,
                dst_conn="dot_y",
                memlet=dace.Memlet.simple(
                    x_in.data, "j*{v}:j*{v}+{v}".format(v=vec_width)))
            dot_state.add_memlet_path(prev_y,
                                      dotMap_entry,
                                      nested_sdfg,
                                      dst_conn="dot_prev_y",
                                      memlet=dace.Memlet.simple(
                                          prev_y.data, "0"))

            dot_state.add_memlet_path(accum_init,
                                      dotMap_entry,
                                      nested_sdfg,
                                      dst_conn="dot_accum_in",
                                      memlet=dace.Memlet.simple(
                                          accum_init, "0"))
            dot_state.add_memlet_path(nested_sdfg,
                                      dotMap_exit,
                                      accum_write,
                                      src_conn='dot_accum_out',
                                      memlet=dace.Memlet.simple(
                                          accum_write.data, "0"))
            dot_state.add_memlet_path(nested_sdfg,
                                      dotMap_exit,
                                      res_write,
                                      src_conn='dot_res',
                                      memlet=dace.Memlet.simple(res_write.data,
                                                                "0",
                                                                dynamic=True))

            # ###################################################
            # END of DOT product
            # ###################################################

            # ###################################################
            # Outermost map: this will go over the row of A
            # ###################################################

            gemvMap_entry, gemvMap_exit = gemv_state.add_map(
                'gemv_row_map',
                dict(i='0:{}'.format(A_rows)),
                schedule=dace.dtypes.ScheduleType.FPGA_Device)

            # Nest the other SDFG
            nested_sdfg = gemv_state.add_nested_sdfg(
                nested_gemv_sdfg, gemv_sdfg, {"nested_A", "nested_x", "prev_y"},
                {"nested_res"})

            A_read = gemv_state.add_read("_A")
            x_read = gemv_state.add_read("_x")
            y_read = gemv_state.add_read("_y")
            y_write = gemv_state.add_write("_y")

            gemv_state.add_memlet_path(A_read,
                                       gemvMap_entry,
                                       nested_sdfg,
                                       dst_conn="nested_A",
                                       memlet=dace.Memlet.simple(
                                           A_read,
                                           "i, 0:{}".format(m),
                                           num_accesses=m))

            gemv_sdfg.add_array('prev_y',
                                shape=[1],
                                dtype=dtype,
                                storage=dace.dtypes.StorageType.FPGA_Registers,
                                transient=True)
            outer_prev_y = gemv_state.add_access("prev_y")
            gemv_state.add_memlet_path(x_read,
                                       gemvMap_entry,
                                       nested_sdfg,
                                       dst_conn="nested_x",
                                       memlet=dace.Memlet.simple(
                                           x_read, "0:{}".format(m)))

            gemv_state.add_memlet_path(y_read,
                                       gemvMap_entry,
                                       outer_prev_y,
                                       dst_conn="prev_y",
                                       memlet=dace.Memlet.simple(y_read, "i"))

            gemv_state.add_memlet_path(outer_prev_y,
                                       nested_sdfg,
                                       dst_conn="prev_y",
                                       memlet=dace.Memlet.simple(
                                           outer_prev_y, "0"))

            gemv_state.add_memlet_path(nested_sdfg,
                                       gemvMap_exit,
                                       y_write,
                                       src_conn='nested_res',
                                       memlet=dace.Memlet.simple(
                                           y_write.data, "i", num_accesses=1))

        else:
            #######################################################
            # Transposed version: we keep the same access pattern for A (one entire row), but we change
            # the access patter for x (only one element is used) and for y (the entire y is updated)
            # A is transposed, the computation is described by three nested maps
            # One for the rows of A, one for the column (strip mined) and one for the computation (unrolled)
            # We support tiling over y (tile_m size) and therefore we have an additional outer map for it:
            # to compute one tile of y, we need to read one tile-column of A, the entire x and one tile of y
            #######################################################

            A_in = gemv_state.add_read('_A')
            x_in = gemv_state.add_read('_x')
            y_in = gemv_state.add_read('_y')
            y_out = gemv_state.add_write('_y')
            tile_y_read = gemv_state.add_access('tile_y')
            tile_y_write = gemv_state.add_write('tile_y')

            # Row Map

            col_tile_map_entry, col_tile_map_exit = gemv_state.add_map(
                'gemv_col_tile_map',
                dict(tj='0:{}/{}'.format(m, tile_m_size)),
                schedule=dace.dtypes.ScheduleType.FPGA_Device)

            row_map_entry, row_map_exit = gemv_state.add_map(
                'gemv_row_map',
                dict(i='0:{}'.format(n)),
                schedule=dace.dtypes.ScheduleType.FPGA_Device)

            # Column map
            col_map_entry, col_map_exit = gemv_state.add_map(
                'gemv_col_map',
                dict(j='0:{}/{}'.format(tile_m_size, vec_width)),
                schedule=dace.dtypes.ScheduleType.FPGA_Device)

            # Unrolled computation map
            compute_map_entry, compute_map_exit = gemv_state.add_map(
                'gemv_compute_map',
                dict(jj='0:{}'.format(vec_width)),
                schedule=dace.dtypes.ScheduleType.FPGA_Device,
                unroll=True)

            compute_tasklet = gemv_state.add_tasklet(
                'gemv_tasklet', ['A_con', 'x_con', 'y_in', 'tile_y_in'],
                ['y_out', 'tile_y_out'],
                f'if i == 0: tile_y_in = beta * y_in \n'
                f'tile_y_out = tile_y_in + alpha * A_con * x_con\n'
                f'if i==({n}-1): y_out = tile_y_out')

            # Add memlets

            gemv_state.add_memlet_path(A_in,
                                       col_tile_map_entry,
                                       row_map_entry,
                                       col_map_entry,
                                       compute_map_entry,
                                       compute_tasklet,
                                       dst_conn='A_con',
                                       memlet=dace.Memlet.simple(
                                           A_in.data,
                                           "i, tj*{} + j*{} +jj".format(
                                               tile_m_size, vec_width)))

            gemv_state.add_memlet_path(x_in,
                                       col_tile_map_entry,
                                       row_map_entry,
                                       col_map_entry,
                                       compute_map_entry,
                                       compute_tasklet,
                                       dst_conn='x_con',
                                       memlet=dace.Memlet.simple(
                                           x_in.data, "i"))

            ######
            ## y

            # we have to fill tile_y properly: this happens on very outer most map iteration
            # The actual loading into tile_y will be done in the tasklet, where we can add `if` conditions
            gemv_state.add_memlet_path(col_tile_map_entry,
                                       tile_y_read,
                                       memlet=dace.Memlet())

            gemv_state.add_memlet_path(y_in,
                                       col_tile_map_entry,
                                       row_map_entry,
                                       col_map_entry,
                                       compute_map_entry,
                                       compute_tasklet,
                                       dst_conn='y_in',
                                       memlet=dace.Memlet(
                                           "_y[tj*{} + j*{} + jj]".format(
                                               tile_m_size, vec_width),
                                           dynamic=True))
            gemv_state.add_memlet_path(tile_y_read,
                                       row_map_entry,
                                       col_map_entry,
                                       compute_map_entry,
                                       compute_tasklet,
                                       dst_conn='tile_y_in',
                                       memlet=dace.Memlet.simple(
                                           tile_y_read.data,
                                           'j*{}+jj'.format(vec_width),
                                           dynamic=True))

            ## update tile_y
            gemv_state.add_memlet_path(compute_tasklet,
                                       compute_map_exit,
                                       col_map_exit,
                                       row_map_exit,
                                       tile_y_write,
                                       src_conn='tile_y_out',
                                       memlet=dace.Memlet.simple(
                                           tile_y_write.data,
                                           'j*{}+jj'.format(vec_width),
                                           dynamic=True))

            #add tile_y outgoing memlet
            gemv_state.add_memlet_path(tile_y_write,
                                       col_tile_map_exit,
                                       memlet=dace.Memlet())
            # when the tile is complete this will udpate the result in memory
            gemv_state.add_memlet_path(compute_tasklet,
                                       compute_map_exit,
                                       col_map_exit,
                                       row_map_exit,
                                       col_tile_map_exit,
                                       y_out,
                                       src_conn='y_out',
                                       memlet=dace.Memlet.simple(
                                           y_out.data,
                                           'tj*{}+j*{}+jj'.format(
                                               tile_m_size, vec_width),
                                           dynamic=True))

        gemv_sdfg.fill_scope_connectors()
        gemv_sdfg.validate()

        return gemv_sdfg

    @staticmethod
    def expansion(node, state, sdfg, vec_width=1, tile_m_size=1, tile_n_size=1):
        """
        Expand this node with an Intel FPGA vectorized version.
        :param vec_width: Vector width to use.
        :param tile_m_size: Tile size along A columns
        :param tile_n_size: Tile size along A rows
        """
        node.validate(sdfg, state)
        if node.dtype is None:
            raise ValueError("Data type must be set to expand " + str(node) +
                             ".")
        nsdfg = ExpandGEMVIntelFPGAVectorized.make_sdfg(node, node.dtype, state,
                                                        sdfg, vec_width,
                                                        tile_m_size,
                                                        tile_n_size)

        in_edge = next(state.in_edges_by_connector(node, '_A'))
        n = in_edge.data.subset.size()[0]
        m = in_edge.data.subset.size()[1]

        nsdfg_node = dace.sdfg.nodes.NestedSDFG(node.label, nsdfg,
                                                set(node.in_connectors.keys()),
                                                set(node.out_connectors.keys()),
                                                {
                                                    'n': n,
                                                    'm': m,
                                                    'alpha': node.alpha,
                                                    'beta': node.beta
                                                })
        return nsdfg_node


@dace.library.expansion
<<<<<<< HEAD
class ExpandGEMVFPGAStreamingRowTilesRowOrdered(ExpandTransformation):
=======
class ExpandGemvTilesByColumn(ExpandTransformation):
>>>>>>> f7e05b29

    environments = []

    @staticmethod
<<<<<<< HEAD
    def make_sdfg(dtype, n_tile, m_tile, partial_width, n, m, veclen, a, b):

        # ---------- ----------
        # SETUP GRAPH
        # ---------- ----------
        # A: n rows, m columns, row-major (or transposed column-major)
        gemv_sdfg = dace.SDFG("gemv_fpga_stream_rowTiles")
        gemv_sdfg.add_symbol(a.name, a.dtype)

        vec_type = dace.vector(dtype, veclen)
        single_vec_type = dace.vector(dtype, 1)

        if b != 0:
            gemv_sdfg.add_symbol(b.name, b.dtype)

        gemv_state = gemv_sdfg.add_state()

        A_in = gemv_state.add_stream('_A',
                                     vec_type,
                                     buffer_size=32,
                                     storage=dtypes.StorageType.FPGA_Local)

        y_in = None
        if b != 0:
            y_in = gemv_state.add_stream('_y',
                                         single_vec_type,
                                         buffer_size=32,
                                         storage=dtypes.StorageType.FPGA_Local,
                                         transient=(True if b == 0 else False))

        # Must be received n/n_tile times
        x_in = gemv_state.add_stream('_x',
                                     vec_type,
                                     buffer_size=32,
                                     storage=dtypes.StorageType.FPGA_Local)

        res = gemv_state.add_stream('_res',
                                    single_vec_type,
                                    buffer_size=32,
                                    storage=dtypes.StorageType.FPGA_Local)

        # ---------- ----------
        # COMPUTE
        # ---------- ----------

        nMap_entry, nMap_exit = gemv_state.add_map(
            'n_tile_map',
            dict(i='0:{0}/{1}'.format(n, n_tile)),
            schedule=dtypes.ScheduleType.FPGA_Device)

        y_tile_sdfg = ExpandGEMVFPGAStreamingRowTilesRowOrdered.make_y_tile(
            dtype, n_tile, m_tile, partial_width, n, m, veclen, a, b)
        nested_sdfg = gemv_state.add_nested_sdfg(
            y_tile_sdfg, gemv_sdfg, {'_A_y_tile', '_x_y_tile', '_y_y_tile'}
            if b != 0 else {'_A_y_tile', '_x_y_tile'}, {'y_tile'})

        gemv_state.add_memlet_path(A_in,
                                   nMap_entry,
                                   nested_sdfg,
                                   dst_conn='_A_y_tile',
                                   memlet=Memlet.simple(
                                       A_in.data,
                                       "0:{0}*{1}/{2}".format(n, m, veclen)))

        gemv_state.add_memlet_path(x_in,
                                   nMap_entry,
                                   nested_sdfg,
                                   dst_conn='_x_y_tile',
                                   memlet=Memlet.simple(
                                       x_in.data, "0:{}".format(m / veclen)))

        if b != 0:
            gemv_state.add_memlet_path(y_in,
                                       nMap_entry,
                                       nested_sdfg,
                                       dst_conn='_y_y_tile',
                                       memlet=Memlet.simple(
                                           y_in.data, "0:{}".format(n)))

        gemv_state.add_memlet_path(nested_sdfg,
                                   nMap_exit,
                                   res,
                                   src_conn='y_tile',
                                   memlet=Memlet.simple(res.data,
                                                        "0:{}".format(n)))

        return gemv_sdfg

    @staticmethod
    def make_y_tile(dtype, n_tile, m_tile, partial_width, n, m, veclen, a, b):

        y_tile_sdfg = dace.SDFG("y_tile_sdfg")

        init_state = y_tile_sdfg.add_state('y_tile_init')
        compute_state = y_tile_sdfg.add_state('y_tile_compute')

        vec_type = dace.vector(dtype, veclen)
        single_vec_type = dace.vector(dtype, 1)

        y_tile_sdfg.add_symbol(a.name, a.dtype)
        if b != 0:
            y_tile_sdfg.add_symbol(b.name, b.dtype)

        A_in = compute_state.add_stream('_A_y_tile',
                                        vec_type,
                                        buffer_size=32,
                                        storage=dtypes.StorageType.FPGA_Local)

        y_in = None
        if b != 0:
            y_in = compute_state.add_stream(
                '_y_y_tile',
                single_vec_type,
                buffer_size=32,
                storage=dtypes.StorageType.FPGA_Local)

        x_in = compute_state.add_stream('_x_y_tile',
                                        vec_type,
                                        buffer_size=32,
                                        storage=dtypes.StorageType.FPGA_Local)

        y_tile_sdfg.add_array('y_tile_res',
                              shape=[n_tile],
                              dtype=single_vec_type,
                              storage=dtypes.StorageType.FPGA_Local,
                              transient=True)

        data_out = compute_state.add_stream(
            'y_tile',
            single_vec_type,
            buffer_size=32,
            storage=dtypes.StorageType.FPGA_Local)

        # ---------- ----------
        # INIT State
        # # ---------- ----------
        fpga_init_array(init_state, 'y_tile_res', n_tile, 0, unroll=True)

        # ---------- ----------
        # Compute
        # ---------- ----------
        mMap_entry, mMap_exit = compute_state.add_map(
            'm_tile_map',
            dict(j='0:{0}/{1}'.format(m, m_tile)),
            schedule=dtypes.ScheduleType.FPGA_Device)

        outer_compute_map_entry, outer_compute_map_exit = compute_state.add_map(
            'outer_compute_map',
            dict(ii='0:{}'.format(n_tile)),
            schedule=dtypes.ScheduleType.FPGA_Device)

        y_out = compute_state.add_write('y_tile_res')

        reducedTile_sdfg = ExpandGEMVFPGAStreamingRowTilesRowOrdered.fpga_make_matrixPartialReduction(
            dtype, n_tile, m_tile, partial_width, n, m, veclen, a, b)

        nested_sdfg = compute_state.add_nested_sdfg(
            reducedTile_sdfg, y_tile_sdfg,
            {'_A_red', '_x_red', '_y_stream_red'}
            if b != 0 else {'_A_red', '_x_red'}, {'_y_red', '_res_red'})

        compute_state.add_memlet_path(A_in,
                                      mMap_entry,
                                      outer_compute_map_entry,
                                      nested_sdfg,
                                      dst_conn='_A_red',
                                      memlet=Memlet.simple(
                                          A_in.data, "0:{}*{}".format(n, m)))

        compute_state.add_memlet_path(x_in,
                                      mMap_entry,
                                      outer_compute_map_entry,
                                      nested_sdfg,
                                      dst_conn='_x_red',
                                      memlet=Memlet.simple(
                                          x_in.data, "0:{}".format(m)))

        if b != 0:
            compute_state.add_memlet_path(y_in,
                                          mMap_entry,
                                          outer_compute_map_entry,
                                          nested_sdfg,
                                          dst_conn='_y_stream_red',
                                          memlet=Memlet.simple(
                                              y_in.data, "0:{}".format(n)))

        compute_state.add_memlet_path(nested_sdfg,
                                      outer_compute_map_exit,
                                      mMap_exit,
                                      y_out,
                                      src_conn='_y_red',
                                      memlet=Memlet.simple(
                                          y_out.data, "0:{}".format(n_tile)))

        compute_state.add_memlet_path(nested_sdfg,
                                      outer_compute_map_exit,
                                      mMap_exit,
                                      data_out,
                                      src_conn='_res_red',
                                      memlet=Memlet.simple(
                                          data_out.data, "0:{}".format(n)))

        y_tile_sdfg.fill_scope_connectors()
        y_tile_sdfg.add_edge(init_state, compute_state,
                             dace.InterstateEdge(None))

        return y_tile_sdfg

    @staticmethod
    def fpga_make_matrixPartialReduction(dtype, n_tile, m_tile, partial_width,
                                         n, m, veclen, a, b):

        # Assumes:
        # i: rowBlock index
        # j: colBlock index
        # ii: tileRow index
        # tile row streamed

        redTile_sdfg = dace.SDFG("redTile_sdfg")

        redTile_sdfg.add_symbol(a.name, a.dtype)

        if b != 0:
            redTile_sdfg.add_symbol(b.name, b.dtype)

        vec_type = dace.vector(dtype, veclen)
        single_vec_type = dace.vector(dtype, 1)

        init_state = redTile_sdfg.add_state('init_reduceTile')
        compute_state = redTile_sdfg.add_state('compute_reduceTile')
        red_state = redTile_sdfg.add_state('red_reduceTile')
        store_state = redTile_sdfg.add_state('store_reduceTile')

        read_y_state = redTile_sdfg.add_state('read_y_reduceTile')
        read_empty_state = redTile_sdfg.add_state('read_empty_reduceTile')
        write_y_state = redTile_sdfg.add_state('write_y_reduceTile')
        write_empty_state = redTile_sdfg.add_state('write_empty_reduceTile')
        end_state = redTile_sdfg.add_state('end_reduceTile')

        A_in = compute_state.add_stream('_A_red',
                                        vec_type,
                                        buffer_size=32,
                                        storage=dtypes.StorageType.FPGA_Local)

        x_in = compute_state.add_stream('_x_red',
                                        vec_type,
                                        buffer_size=32,
                                        storage=dtypes.StorageType.FPGA_Local)

        y_in = None
        if b != 0:
            y_in = read_y_state.add_stream(
                '_y_stream_red',
                single_vec_type,
                buffer_size=32,
                storage=dtypes.StorageType.FPGA_Local)

        y_out_stream = write_y_state.add_stream(
            '_res_red',
            single_vec_type,
            buffer_size=32,
            storage=dtypes.StorageType.FPGA_Local)

        redTile_sdfg.add_array('_y_red',
                               shape=[n_tile],
                               dtype=single_vec_type,
                               storage=dtypes.StorageType.FPGA_Local)

        redTile_sdfg.add_array(
            'red_buf',
            shape=[max(2, partial_width)],
            dtype=dtype,
            storage=dtypes.StorageType.FPGA_Local
            if partial_width > 8 else dtypes.StorageType.FPGA_Registers,
            transient=True)
        redTile_sdfg.add_array('res_buf',
                               shape=[1],
                               dtype=dtype,
                               storage=dtypes.StorageType.FPGA_Registers,
                               transient=True)
        redTile_sdfg.add_array('x_buf',
                               shape=[m_tile / veclen],
                               dtype=vec_type,
                               storage=dtypes.StorageType.FPGA_Local,
                               transient=True)

        # ---------- ----------
        # Y READ
        # ---------- ----------
        y_out = read_y_state.add_write("_y_red")

        code = 'out_con = in_con * {}'.format(b)
        if b == 0:
            code = 'out_con = 0'

        y_read_tasklet = read_y_state.add_tasklet(
            'read_y_tasklet', (['in_con'] if b != 0 else []), ['out_con'], code)

        if b != 0:
            read_y_state.add_memlet_path(y_in,
                                         y_read_tasklet,
                                         dst_conn='in_con',
                                         memlet=Memlet.simple(y_in.data,
                                                              "0",
                                                              num_accesses=-1))

        read_y_state.add_memlet_path(y_read_tasklet,
                                     y_out,
                                     src_conn='out_con',
                                     memlet=Memlet.simple(y_out.data, "ii"))

        redTile_sdfg.add_edge(init_state, read_y_state,
                              dace.InterstateEdge("j == 0"))
        redTile_sdfg.add_edge(read_y_state, compute_state,
                              dace.InterstateEdge(None))
        redTile_sdfg.add_edge(init_state, read_empty_state,
                              dace.InterstateEdge("j != 0"))
        redTile_sdfg.add_edge(read_empty_state, compute_state,
                              dace.InterstateEdge(None))

        # ---------- ----------
        # INIT
        # ---------- ----------
        fpga_init_array(init_state, 'red_buf', partial_width, 0)

        fpga_init_array(init_state, 'res_buf', 1, 0)

        # ---------- ----------
        # COMPUTE
        # ---------- ----------
        buf_out = compute_state.add_write('red_buf')
        buf_in = compute_state.add_read('red_buf')
        x_buf = compute_state.add_read('x_buf')

        inner_compute_map_entry, inner_compute_map_exit = compute_state.add_map(
            'inner_compute_map',
            dict(jj='0:{0}/{1}'.format(m_tile, veclen)),
            schedule=dtypes.ScheduleType.FPGA_Device,
        )

        red_sdfg = ExpandGEMVFPGAStreamingRowTilesRowOrdered.make_unrolledCompute(
            dtype, n_tile, m_tile, veclen, partial_width, n, m, a)

        nested_sdfg = compute_state.add_nested_sdfg(
            red_sdfg, redTile_sdfg,
            {'_A_unroll', '_x_unroll', '_buf_in_unroll'}, {'buf_out', '_x_buf'})

        compute_state.add_memlet_path(A_in,
                                      inner_compute_map_entry,
                                      nested_sdfg,
                                      dst_conn='_A_unroll',
                                      memlet=Memlet.simple(
                                          A_in.data,
                                          "0:{}*{}/{}".format(n, m, veclen)))

        compute_state.add_memlet_path(x_in,
                                      inner_compute_map_entry,
                                      nested_sdfg,
                                      dst_conn='_x_unroll',
                                      memlet=Memlet.simple(
                                          x_in.data,
                                          "0:{}/{}".format(m, veclen)))

        compute_state.add_memlet_path(buf_in,
                                      inner_compute_map_entry,
                                      nested_sdfg,
                                      dst_conn='_buf_in_unroll',
                                      memlet=Memlet.simple(
                                          buf_in.data,
                                          "0:{}".format(max(2, partial_width))))

        compute_state.add_memlet_path(nested_sdfg,
                                      inner_compute_map_exit,
                                      buf_out,
                                      src_conn='buf_out',
                                      memlet=Memlet.simple(
                                          buf_out.data,
                                          "0:{}".format(max(2, partial_width))))

        compute_state.add_memlet_path(nested_sdfg,
                                      inner_compute_map_exit,
                                      x_buf,
                                      src_conn='_x_buf',
                                      memlet=Memlet.simple(
                                          x_buf.data,
                                          "0:{}/{}".format(m_tile, veclen)))

        # ---------- ----------
        # REDUCE
        # ---------- ----------
        buf_in = red_state.add_read('red_buf')
        buf_res_in = red_state.add_read('res_buf')
        buf_res = red_state.add_write('res_buf')

        task, mapEn, mapEx = red_state.add_mapped_tasklet(
            'final_reduction',
            dict(k='0:{}'.format(partial_width)),
            dict(in_con=Memlet.simple(buf_in.data, 'k'),
                 prev_con=Memlet.simple(buf_res_in.data, '0')),
            'out_con = in_con + prev_con',
            dict(out_con=Memlet.simple(
                buf_res.data,
                '0',
                # wcr_str='lambda a, b: a + b'
            )))

        red_state.add_edge(buf_in,
                           None,
                           mapEn,
                           None,
                           memlet=Memlet.simple(buf_in.data,
                                                "0:{}".format(partial_width)))

        red_state.add_edge(buf_res_in,
                           None,
                           mapEn,
                           None,
                           memlet=Memlet.simple(buf_res_in.data, "0"))

        red_state.add_edge(
            mapEx,
            None,
            buf_res,
            None,
            memlet=Memlet.simple(
                buf_res.data,
                "0",
                # wcr_str='lambda a, b: a + b'
            ))

        # ---------- ----------
        # STORE
        # ---------- ----------
        res = store_state.add_read('res_buf')
        out = store_state.add_write('_y_red')

        store_task = store_state.add_tasklet('storeRed_task', ['in_con'],
                                             ['out_con'], 'out_con = in_con')

        store_state.add_memlet_path(res,
                                    store_task,
                                    dst_conn='in_con',
                                    memlet=Memlet.simple(res.data, '0'))

        store_state.add_memlet_path(store_task,
                                    out,
                                    src_conn='out_con',
                                    memlet=Memlet.simple(
                                        out.data,
                                        "ii",
                                        wcr_str="lambda a, b: a + b"))

        # ---------- ----------
        # Stream out
        # ---------- ----------
        y_in = write_y_state.add_read('_y_red')

        write_y_state.add_memlet_path(
            y_in,
            y_out_stream,
            memlet=Memlet.simple(y_in.data, "ii", other_subset_str='0'))

        redTile_sdfg.add_edge(
            store_state, write_y_state,
            dace.InterstateEdge("j == ({0}/{1}) - 1".format(m, m_tile)))
        redTile_sdfg.add_edge(write_y_state, end_state,
                              dace.InterstateEdge(None))
        redTile_sdfg.add_edge(
            store_state, write_empty_state,
            dace.InterstateEdge("j != ({0}/{1}) - 1".format(m, m_tile)))
        redTile_sdfg.add_edge(write_empty_state, end_state,
                              dace.InterstateEdge(None))

        redTile_sdfg.add_edge(compute_state, red_state,
                              dace.InterstateEdge(None))
        redTile_sdfg.add_edge(red_state, store_state, dace.InterstateEdge(None))

        redTile_sdfg.fill_scope_connectors()

        return redTile_sdfg

    @staticmethod
    def make_unrolledCompute(dtype, n_tile, m_tile, veclen, partial_width, n, m,
                             a):

        inner_sdfg = dace.SDFG("partial_reduction_inner")

        inner_sdfg.add_symbol(a.name, a.dtype)

        vec_type = dace.vector(dtype, veclen)
        single_vec_type = dace.vector(dtype, 1)

        init_state = inner_sdfg.add_state("init_state")
        compute_state = inner_sdfg.add_state('compute_state')
        write_state = inner_sdfg.add_state("write_state")

        read_x_state = inner_sdfg.add_state("read_x_state")
        read_empty_state = inner_sdfg.add_state("read_empty_state")

        A_in = init_state.add_stream('_A_unroll',
                                     vec_type,
                                     buffer_size=32,
                                     storage=dtypes.StorageType.FPGA_Local)

        x_in = read_x_state.add_stream('_x_unroll',
                                       vec_type,
                                       buffer_size=32,
                                       storage=dtypes.StorageType.FPGA_Local)

        inner_sdfg.add_array(
            '_buf_in_unroll',
            shape=[max(2, partial_width)],
            dtype=dtype,
            storage=dtypes.StorageType.FPGA_Local
            if partial_width > 8 else dtypes.StorageType.FPGA_Registers)
        inner_sdfg.add_array(
            'buf_out',
            shape=[max(2, partial_width)],
            dtype=dtype,
            storage=dtypes.StorageType.FPGA_Local
            if partial_width > 8 else dtypes.StorageType.FPGA_Registers)

        inner_sdfg.add_array('_x_buf',
                             shape=[m_tile / veclen],
                             dtype=vec_type,
                             storage=dtypes.StorageType.FPGA_Local)
        inner_sdfg.add_array('vec_buf_x',
                             shape=[1],
                             dtype=vec_type,
                             storage=dtypes.StorageType.FPGA_Registers,
                             transient=True)
        inner_sdfg.add_array('mem_buf_x',
                             shape=[veclen],
                             dtype=dtype,
                             storage=dtypes.StorageType.FPGA_Registers,
                             transient=True)

        inner_sdfg.add_array('vec_buf_A',
                             shape=[1],
                             dtype=vec_type,
                             storage=dtypes.StorageType.FPGA_Registers,
                             transient=True)
        inner_sdfg.add_array('mem_buf_A',
                             shape=[veclen],
                             dtype=dtype,
                             storage=dtypes.StorageType.FPGA_Registers,
                             transient=True)

        inner_sdfg.add_array('buf_reg',
                             shape=[1],
                             dtype=dtype,
                             storage=dtypes.StorageType.FPGA_Registers,
                             transient=True)

        # INIT Get A
        # -----------------------
        fpga_init_array(init_state, 'buf_reg', 1, 0)

        vec_buf_A = init_state.add_access("vec_buf_A")
        mem_buf_A = init_state.add_write("mem_buf_A")

        init_state.add_memlet_path(A_in,
                                   vec_buf_A,
                                   memlet=Memlet.simple(vec_buf_A.data,
                                                        "0",
                                                        other_subset_str="0"))

        init_state.add_memlet_path(vec_buf_A,
                                   mem_buf_A,
                                   memlet=Memlet.simple(vec_buf_A.data, "0"))

        # INIT Get x
        # -----------------------
        data_out = read_x_state.add_write('_x_buf')

        read_x_state.add_memlet_path(x_in,
                                     data_out,
                                     memlet=Memlet.simple(data_out.data,
                                                          "jj",
                                                          other_subset_str="0"))

        inner_sdfg.add_edge(init_state, read_x_state,
                            dace.InterstateEdge("ii == 0"))
        inner_sdfg.add_edge(read_x_state, compute_state,
                            dace.InterstateEdge(None))

        inner_sdfg.add_edge(init_state, read_empty_state,
                            dace.InterstateEdge("ii != 0"))
        inner_sdfg.add_edge(read_empty_state, compute_state,
                            dace.InterstateEdge(None))

        # COMPUTE
        # -----------------------
        inner_buf_reg_read = compute_state.add_read('buf_reg')
        inner_buf_reg = compute_state.add_write('buf_reg')
        x_in = compute_state.add_read('_x_buf')

        mem_buf = compute_state.add_access('mem_buf_x')
        vec_buf = compute_state.add_access('vec_buf_x')

        compute_state.add_memlet_path(x_in,
                                      vec_buf,
                                      memlet=Memlet.simple(
                                          vec_buf.data,
                                          "0",
                                          other_subset_str="jj"))

        compute_state.add_memlet_path(vec_buf,
                                      mem_buf,
                                      memlet=Memlet.simple(vec_buf.data, "0"))

        innerMap_entry, innerMap_exit = compute_state.add_map(
            'comp_red_innerMap',
            dict(j_inner='0:{}'.format(veclen)),
            unroll=True,
            schedule=dtypes.ScheduleType.FPGA_Device)

        innerTasklet = compute_state.add_tasklet(
            'compute_task', ['A_con', 'x_con', 'prev_con'], ['out_con'],
            'out_con = {} * A_con * x_con + prev_con'.format(a))

        compute_state.add_memlet_path(mem_buf_A,
                                      innerMap_entry,
                                      innerTasklet,
                                      dst_conn='A_con',
                                      memlet=Memlet.simple(
                                          mem_buf_A.data, 'j_inner'))

        compute_state.add_memlet_path(mem_buf,
                                      innerMap_entry,
                                      innerTasklet,
                                      dst_conn='x_con',
                                      memlet=Memlet.simple(
                                          mem_buf.data, 'j_inner'))

        compute_state.add_memlet_path(inner_buf_reg_read,
                                      innerMap_entry,
                                      innerTasklet,
                                      dst_conn='prev_con',
                                      memlet=Memlet.simple(
                                          inner_buf_reg_read.data, '0'))

        compute_state.add_memlet_path(
            innerTasklet,
            innerMap_exit,
            inner_buf_reg,
            src_conn='out_con',
            memlet=Memlet.simple(
                inner_buf_reg.data,
                '0',
                # wcr_str='lambda a, b: a + b',
            ))

        # WRITE
        # -----------------------
        inner_buf_reg = write_state.add_read('buf_reg')
        partial_out = write_state.add_write('buf_out')
        partial_in = write_state.add_read('_buf_in_unroll')

        write_task = write_state.add_tasklet('write_out_task',
                                             ['in_con', 'prev_con'],
                                             ['out_con'],
                                             'out_con = prev_con + in_con')

        write_state.add_memlet_path(inner_buf_reg,
                                    write_task,
                                    dst_conn='in_con',
                                    memlet=Memlet.simple(
                                        inner_buf_reg.data, '0'))

        write_state.add_memlet_path(partial_in,
                                    write_task,
                                    dst_conn='prev_con',
                                    memlet=Memlet.simple(
                                        partial_in.data,
                                        'jj % {0}'.format(partial_width)))

        write_state.add_memlet_path(write_task,
                                    partial_out,
                                    src_conn='out_con',
                                    memlet=Memlet.simple(
                                        partial_out.data,
                                        'jj % {0}'.format(partial_width)))

        inner_sdfg.fill_scope_connectors()
        inner_sdfg.add_edge(compute_state, write_state,
                            dace.InterstateEdge(None))

        return inner_sdfg

    @staticmethod
    def expansion(node, state, sdfg):

        node.validate(sdfg, state)
        if node.dtype is None:
            raise ValueError("Data type must be set to expand " + str(node) +
                             ".")
        return ExpandGEMVFPGAStreamingRowTilesRowOrdered.make_sdfg(
            node.dtype, int(node.n_tile), int(node.m_tile), node.partial_width,
            node.n, node.m, int(node.veclen), node.alpha, node.beta)
=======
    def expansion(node,
                  state,
                  sdfg,
                  tile_size_x=None,
                  tile_size_y=None,
                  **kwargs):

        node.validate(sdfg, state)

        for e in state.in_edges(node):
            if e.dst_conn == "_A":
                desc_a = sdfg.arrays[e.data.data]
            elif e.dst_conn == "_x":
                desc_x = sdfg.arrays[e.data.data]
        for e in state.out_edges(node):
            if e.src_conn == "_y":
                desc_y = sdfg.arrays[e.data.data]

        sdfg = dace.SDFG("gemv")
        state = sdfg.add_state("gemv")

        is_transposed = node.transA
        alpha = node.alpha
        beta = node.beta

        # Create local versions of input data nodes
        desc_a = desc_a.clone()
        desc_a.transient = False
        sdfg.add_datadesc("_A", desc_a)
        desc_x = desc_x.clone()
        desc_x.transient = False
        sdfg.add_datadesc("_x", desc_x)
        desc_y = desc_y.clone()
        desc_y.transient = False
        sdfg.add_datadesc("_y", desc_y)

        # Create accesses
        read_a = state.add_read("_A")
        read_x = state.add_read("_x")
        if beta != 0:
            read_y = state.add_read("_y")
        write_y = state.add_write("_y")

        # Flip loop bounds depending on whether we're transposed
        size_x = desc_x.shape[0]
        size_y = desc_y.shape[0]
        if tile_size_x is None:
            tile_size_x = size_x
        if tile_size_y is None:
            tile_size_y = size_y
        num_tiles_y = f"{size_y}/{tile_size_y}"
        num_tiles_x = f"{size_x}/{tile_size_x}"

        # Create y tile map
        y_tile_entry, y_tile_exit = state.add_map(
            "y_tiles", {"ty": f"0:{num_tiles_y}"},
            schedule=dace.ScheduleType.FPGA_Device)

        # Create buffer
        sdfg.add_array("y_local", (tile_size_y, ),
                       desc_y.dtype,
                       storage=dace.StorageType.FPGA_Local,
                       transient=True)
        y_local = state.add_access("y_local")
        y_local_write = state.add_access("y_local")

        # Initialize buffer
        init_entry, init_exit = state.add_map(
            "init", {"iy": f"0:{tile_size_y}"},
            schedule=dace.ScheduleType.FPGA_Device)
        if beta != 0:
            if isinstance(desc_y, dt.Stream):
                subset = "0"
            else:
                subset = f"ty*{tile_size_y}+iy"
            init_tasklet = state.add_tasklet(
                "init", {"y_in"}, {"y_out"},
                f"y_out = {desc_y.dtype.base_type.ctype}({beta}) * y_in")
            state.add_memlet_path(read_y,
                                  y_tile_entry,
                                  init_entry,
                                  init_tasklet,
                                  dst_conn="y_in",
                                  memlet=dace.Memlet(f"_y[{subset}]"))
            state.add_memlet_path(init_tasklet,
                                  init_exit,
                                  y_local,
                                  src_conn="y_out",
                                  memlet=dace.Memlet(f"y_local[iy]"))
        else:
            state.add_memlet_path(y_tile_entry,
                                  init_entry,
                                  memlet=dace.Memlet())
            init_tasklet = state.add_tasklet("init", {}, {"y_out"}, "y_out = 0")
            state.add_memlet_path(init_entry,
                                  init_tasklet,
                                  memlet=dace.Memlet())
            state.add_memlet_path(init_tasklet,
                                  init_exit,
                                  y_local,
                                  src_conn="y_out",
                                  memlet=dace.Memlet("y_local[iy]"))

        # Create x tile map
        x_tile_entry, x_tile_exit = state.add_map(
            "x_tiles", {"tx": f"0:{num_tiles_x}"},
            schedule=dace.ScheduleType.FPGA_Device)

        # Create loop over tile size in x
        x_entry, x_exit = state.add_map("x", {"ix": f"0:{tile_size_x}"},
                                        schedule=dace.ScheduleType.FPGA_Device)

        # Buffer a scalar value of x
        sdfg.add_array("x_local", (1, ),
                       desc_x.dtype,
                       transient=True,
                       storage=dace.StorageType.FPGA_Local)
        x_local = state.add_access("x_local")
        subset = "0" if isinstance(desc_x,
                                   dt.Stream) else f"tx*{tile_size_x}+ix"
        state.add_memlet_path(read_x,
                              y_tile_entry,
                              x_tile_entry,
                              x_entry,
                              x_local,
                              memlet=dace.Memlet(f"_x[{subset}]"))

        # Create loop over tile size in y
        y_entry, y_exit = state.add_map("y", {"iy": f"0:{tile_size_y}"},
                                        schedule=dace.ScheduleType.FPGA_Device)

        # Do computation
        tasklet = state.add_tasklet("gemv", {"A_in", "x_in", "y_in"}, {"y_out"},
                                    f"y_out = y_in + {alpha} * A_in * x_in")
        state.add_memlet_path(y_local,
                              x_tile_entry,
                              x_entry,
                              y_entry,
                              tasklet,
                              dst_conn="y_in",
                              memlet=dace.Memlet("y_local[iy]"))
        state.add_memlet_path(x_local,
                              y_entry,
                              tasklet,
                              dst_conn="x_in",
                              memlet=dace.Memlet("x_local[0]"))
        state.add_memlet_path(tasklet,
                              y_exit,
                              x_exit,
                              x_tile_exit,
                              y_local_write,
                              src_conn="y_out",
                              memlet=dace.Memlet("y_local[iy]"))
        subset = "0" if isinstance(
            desc_a,
            dt.Stream) else f"tx * {tile_size_x} + ix, ty * {tile_size_y} + iy"
        state.add_memlet_path(read_a,
                              y_tile_entry,
                              x_tile_entry,
                              x_entry,
                              y_entry,
                              tasklet,
                              dst_conn="A_in",
                              memlet=dace.Memlet(f"_A[{subset}]"))

        # Write out tile of y
        subset = ("0" if isinstance(desc_y, dt.Stream) else
                  f"ty * {tile_size_y}:(ty + 1) * {tile_size_y}")
        state.add_memlet_path(y_local_write,
                              y_tile_exit,
                              write_y,
                              memlet=dace.Memlet(f"_y[{subset}]"))

        return sdfg
>>>>>>> f7e05b29


@dace.library.node
class Gemv(dace.sdfg.nodes.LibraryNode):

    # Global properties
    implementations = {
        "pure": ExpandGemvPure,
        "IntelFPGA": ExpandGEMVIntelFPGAVectorized,
<<<<<<< HEAD
        "fpga_row": ExpandGEMVFPGAStreamingRowTilesRowOrdered
=======
        "TilesByColumn": ExpandGemvTilesByColumn,
>>>>>>> f7e05b29
    }
    default_implementation = None

    # Object fields
    dtype = dace.properties.TypeClassProperty(allow_none=True)
    alpha = dace.properties.SymbolicProperty(allow_none=False, default=1)
    beta = dace.properties.SymbolicProperty(allow_none=False, default=0)

    transA = Property(dtype=bool,
                      desc="Whether to transpose A before multiplying")

    veclen = dace.properties.SymbolicProperty(allow_none=False, default=1)
    n_tile = dace.properties.SymbolicProperty(allow_none=False, default=1)
    m_tile = dace.properties.SymbolicProperty(allow_none=False, default=1)

    n = dace.properties.SymbolicProperty(allow_none=False,
                                         default=dace.symbolic.symbol("n"))
    m = dace.properties.SymbolicProperty(allow_none=False,
                                         default=dace.symbolic.symbol("m"))

    # Size of partial buffer in dot reduction to shadow loop-carried dependency
    # latency of reduction operation on FPGA
    partial_width = dace.properties.SymbolicProperty(allow_none=False,
                                                     default=16)

    def __init__(self,
                 name,
                 dtype=None,
                 location=None,
                 transA=False,
                 alpha=1,
                 beta=0,
                 veclen=1,
                 n_tile=1,
                 m_tile=1,
                 n=dace.symbolic.symbol("n"),
                 m=dace.symbolic.symbol("m"),
                 partial_width=1,
                 streaming=False):
        super().__init__(
            name,
            location=location,
            inputs={"_A", "_x", "_y"} if beta != 0 else {"_A", "_x"},
            outputs= {"_res"} if streaming else {"_y"})

        self.dtype = dtype
        self.transA = transA
        self.alpha = alpha
        self.beta = beta

        self.n = n
        self.m = m
        self.veclen = veclen
        self.n_tile = n_tile
        self.m_tile = m_tile
        self.partial_width = partial_width

    def validate(self, sdfg, state):
        in_edges = state.in_edges(self)
        if len(in_edges) not in [2, 3]:
            raise ValueError("Expected 2 or 3 inputs to GEMV")
        size_y_in = None
        for _, _, _, dst_conn, memlet in state.in_edges(self):
            if dst_conn == "_A":
                subset = copy.deepcopy(memlet.subset)
                subset.squeeze()
                size_a = subset.size()
            if dst_conn == "_x":
                subset = copy.deepcopy(memlet.subset)
                subset.squeeze()
                size_x = subset.size()
            if dst_conn == "_y":
                subset = copy.deepcopy(memlet.subset)
                subset.squeeze()
                size_y_in = subset.size()

        if self.transA:
            size_a = list(reversed(size_a))

        # TODO: test not working with streaming
        # if len(size_a) != 2 or len(size_x) != 1:
        #     raise ValueError(
        #         "Matrix-vector product only supported on matrix-vector input")

        # if size_a[1] != size_x[0]:
        #     raise ValueError("Inputs to matrix-matrix product "
        #                      "must agree in the k-dimension")

        out_edges = state.out_edges(self)
        if len(out_edges) != 1:
            raise ValueError(
                "Expected exactly one output from matrix-vector product")
        out_memlet = out_edges[0].data

        out_subset = copy.deepcopy(out_memlet.subset)
        out_subset.squeeze()
        size_y_out = out_subset.size()
        if size_y_in is not None and size_y_in != size_y_out:
            raise ValueError("Input y-vector must match output y-vector.")
        if (len(size_y_out) != 1 or size_y_out[0] != size_a[0]):
            raise ValueError("Vector input to GEMV must match matrix rows.")


# Numpy replacement
@oprepo.replaces('dace.libraries.blas.gemv')
@oprepo.replaces('dace.libraries.blas.Gemv')
def gemv_libnode(sdfg: SDFG,
                 state: SDFGState,
                 A,
                 x,
                 y,
                 alpha,
                 beta,
                 trans=None):
    # Get properties
    if trans is None:
        trans = (sdfg.arrays[x].shape[0] == sdfg.arrays[A].shape[0])

    # Add nodes
    A_in, x_in = (state.add_read(name) for name in (A, x))
    y_out = state.add_write(y)

    libnode = Gemv('gemv',
                   dtype=sdfg.arrays[A].dtype,
                   transA=trans,
                   alpha=alpha,
                   beta=beta)
    state.add_node(libnode)

    # Connect nodes
    state.add_edge(A_in, None, libnode, '_A', mm.Memlet(A))
    state.add_edge(x_in, None, libnode, '_x', mm.Memlet(x))
    state.add_edge(libnode, '_y', y_out, None, mm.Memlet(y))

    if beta != 0:
        y_in = state.add_read(y)
        state.add_edge(y_in, None, libnode, '_y', mm.Memlet(y))

    return []<|MERGE_RESOLUTION|>--- conflicted
+++ resolved
@@ -706,16 +706,11 @@
 
 
 @dace.library.expansion
-<<<<<<< HEAD
 class ExpandGEMVFPGAStreamingRowTilesRowOrdered(ExpandTransformation):
-=======
-class ExpandGemvTilesByColumn(ExpandTransformation):
->>>>>>> f7e05b29
 
     environments = []
 
     @staticmethod
-<<<<<<< HEAD
     def make_sdfg(dtype, n_tile, m_tile, partial_width, n, m, veclen, a, b):
 
         # ---------- ----------
@@ -1406,6 +1401,7 @@
 
         return inner_sdfg
 
+
     @staticmethod
     def expansion(node, state, sdfg):
 
@@ -1416,7 +1412,14 @@
         return ExpandGEMVFPGAStreamingRowTilesRowOrdered.make_sdfg(
             node.dtype, int(node.n_tile), int(node.m_tile), node.partial_width,
             node.n, node.m, int(node.veclen), node.alpha, node.beta)
-=======
+    
+
+
+@dace.library.expansion
+class ExpandGemvTilesByColumn(ExpandTransformation):
+
+    environments = []
+
     def expansion(node,
                   state,
                   sdfg,
@@ -1591,7 +1594,7 @@
                               memlet=dace.Memlet(f"_y[{subset}]"))
 
         return sdfg
->>>>>>> f7e05b29
+
 
 
 @dace.library.node
@@ -1601,11 +1604,8 @@
     implementations = {
         "pure": ExpandGemvPure,
         "IntelFPGA": ExpandGEMVIntelFPGAVectorized,
-<<<<<<< HEAD
-        "fpga_row": ExpandGEMVFPGAStreamingRowTilesRowOrdered
-=======
+        "fpga_row": ExpandGEMVFPGAStreamingRowTilesRowOrdered,
         "TilesByColumn": ExpandGemvTilesByColumn,
->>>>>>> f7e05b29
     }
     default_implementation = None
 
