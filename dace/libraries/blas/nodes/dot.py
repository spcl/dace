--- conflicted
+++ resolved
@@ -160,36 +160,21 @@
         return tasklet
 
 
-<<<<<<< HEAD
-
-
-@dace.library.expansion
-class ExpandDOTFPGAStreamingLinearReduction(ExpandTransformation):
-=======
 @dace.library.expansion
 class expand_dot_fpga_streaming(ExpandTransformation):
->>>>>>> c9defa04
 
     environments = []
 
     @staticmethod
-<<<<<<< HEAD
-    def make_sdfg(dtype, partial_width, veclen, n, buffer_size_x, buffer_size_y):
-=======
     def make_sdfg(dtype, partial_width, veclen, n, buffer_size_x,
                   buffer_size_y):
->>>>>>> c9defa04
 
         # --------------------------
         # Setup
         # --------------------------
         vec_type = dace.vector(dtype, veclen)
 
-<<<<<<< HEAD
-        dot_sdfg = dace.SDFG('dot_linearReduction')
-=======
         dot_sdfg = dace.SDFG('dot_linear_reduction')
->>>>>>> c9defa04
 
         init_state = dot_sdfg.add_state('init_state')
         compute_state = dot_sdfg.add_state('compute_state')
@@ -204,17 +189,6 @@
             shape=[(max(partial_width, 2))],
             dtype=dtype,
             transient=True,
-<<<<<<< HEAD
-            storage=dtypes.StorageType.FPGA_Local if partial_width > 8 else dtypes.StorageType.FPGA_Registers
-        )
-
-        dot_sdfg.add_scalar(
-            'res_buf',
-            dtype=dtype,
-            transient=True,
-            storage=dtypes.StorageType.FPGA_Registers
-        )
-=======
             storage=dtypes.StorageType.FPGA_Local
             if partial_width > 8 else dtypes.StorageType.FPGA_Registers)
 
@@ -222,7 +196,6 @@
                             dtype=dtype,
                             transient=True,
                             storage=dtypes.StorageType.FPGA_Registers)
->>>>>>> c9defa04
 
         # --------------------------
         # Init State
@@ -233,21 +206,6 @@
         # --------------------------
         # Compute State
         # --------------------------
-<<<<<<< HEAD
-        fpga_binary_compute_partial_reduction(
-            dot_sdfg,
-            compute_state,
-            '_x',
-            '_y',
-            'red_buf',
-            dtype,
-            n,
-            veclen,
-            partial_width,
-            'outCon = inCon1 * inCon2',
-            vec_type=vec_type
-        )
-=======
         fpga_binary_compute_partial_reduction(dot_sdfg,
                                               compute_state,
                                               '_x',
@@ -259,43 +217,22 @@
                                               partial_width,
                                               'out_con = in_con1 * in_con2',
                                               vec_type=vec_type)
->>>>>>> c9defa04
 
         # --------------------------
         # Reduction State
         # --------------------------
-<<<<<<< HEAD
-        fpga_linear_result_reduction(
-            red_state,
-            'red_buf',
-            'res_buf',
-            dtype,
-            partial_width,
-            toMem=True
-        )
-=======
         fpga_linear_result_reduction(red_state,
                                      'red_buf',
                                      'res_buf',
                                      dtype,
                                      partial_width,
                                      to_mem=True)
->>>>>>> c9defa04
 
         # -----
         # Write to stream State
         # -----
-<<<<<<< HEAD
-        fpga_map_singleton_to_stream(
-            final_state,
-            'res_buf',
-            '_result',
-            dace.vector(dtype, 1)
-        )
-=======
         fpga_map_singleton_to_stream(final_state, 'res_buf', '_result',
                                      dace.vector(dtype, 1))
->>>>>>> c9defa04
 
         # --------------------------
         # Connect States
@@ -305,27 +242,16 @@
         dot_sdfg.add_edge(compute_state, red_state, dace.InterstateEdge())
         dot_sdfg.add_edge(red_state, final_state, dace.InterstateEdge())
 
-<<<<<<< HEAD
-
         dot_sdfg.fill_scope_connectors()
 
-        return  dot_sdfg
-=======
-        dot_sdfg.fill_scope_connectors()
-
         return dot_sdfg
->>>>>>> c9defa04
 
     @staticmethod
     def expansion(node, state, sdfg):
         node.validate(sdfg, state)
         if node.dtype is None:
-<<<<<<< HEAD
-            raise ValueError("Data type must be set to expand " + str(node) + ".")
-=======
             raise ValueError("Data type must be set to expand " + str(node) +
                              ".")
->>>>>>> c9defa04
 
         for e in state.in_edges(node):
             if e.dst_conn == "_x":
@@ -333,21 +259,10 @@
             elif e.dst_conn == "_y":
                 buffer_size_y = sdfg.arrays[e.data.data].buffer_size
 
-<<<<<<< HEAD
-        return ExpandDOTFPGAStreamingLinearReduction.make_sdfg(
-            node.dtype,
-            node.partial_width,
-            int(node.veclen),
-            node.n,
-            buffer_size_x,
-            buffer_size_y
-        )
-=======
         return expand_dot_fpga_streaming.make_sdfg(node.dtype,
                                                    node.partial_width,
                                                    int(node.veclen), node.n,
                                                    buffer_size_x, buffer_size_y)
->>>>>>> c9defa04
 
 
 @dace.library.expansion
@@ -622,36 +537,13 @@
         "OpenBLAS": ExpandDotOpenBLAS,
         "MKL": ExpandDotMKL,
         "cuBLAS": ExpandDotCuBLAS,
-<<<<<<< HEAD
-        "fpga_stream": ExpandDOTFPGAStreamingLinearReduction,
-=======
         "fpga_stream": expand_dot_fpga_streaming,
->>>>>>> c9defa04
         "IntelFPGA": ExpandDOTIntelFPGAVectorized
     }
     default_implementation = None
 
     # Object fields
     dtype = dace.properties.TypeClassProperty(allow_none=True)
-<<<<<<< HEAD
-    vec_width = dace.properties.SymbolicProperty(allow_none=False, default=1)
-
-    partial_width = dace.properties.SymbolicProperty(allow_none=False, default=2)
-    veclen = dace.properties.SymbolicProperty(allow_none=False, default=1)
-
-    n = dace.properties.SymbolicProperty(allow_none=False, default=dace.symbolic.symbol("n"))
-
-
-    def __init__(self,
-                name,
-                dtype=None,
-                partial_width=2,
-                veclen=1,
-                n=None,
-                vec_width=1,
-                *args,
-                **kwargs):
-=======
     vec_width = dace.properties.SymbolicProperty(
         allow_none=False,
         default=1,
@@ -673,7 +565,6 @@
                  vec_width=1,
                  *args,
                  **kwargs):
->>>>>>> c9defa04
         super().__init__(name,
                          *args,
                          inputs={"_x", "_y"},
@@ -704,55 +595,4 @@
             raise ValueError("Output of dot product must be a single element")
         if (in_memlets[0].wcr is not None or in_memlets[1].wcr is not None
                 or out_memlet.wcr is not None):
-            raise ValueError("WCR on dot product memlets not supported")
-
-
-    def compare(self, other):
-
-        if (self.dtype == other.dtype and self.vecWidth == other.vecWidth
-            and self.implementation == other.implementation):
-
-            return True
-        else:
-            return False
-
-
-    def streamProductionLatency(self):
-
-        return self.n
-
-    def streamConsumptionLatency(self):
-
-        return {
-            "_x": 0,
-            "_y": 0
-        }
-
-
-
-    def getStreamReader(self):
-
-        return {
-            "_x" : streamReadVector(
-                '-',
-                self.n,
-                self.dtype,
-                vecWidth=int(self.vecWidth)
-            ),
-            "_y" : streamReadVector(
-                '-',
-                self.n,
-                self.dtype,
-                vecWidth=int(self.vecWidth)
-            )
-        }
-
-    def getStreamWriter(self):
-
-        return {
-            "_res" : streamWriteVector(
-                '-',
-                1,
-                self.dtype
-            )
-        }+            raise ValueError("WCR on dot product memlets not supported")