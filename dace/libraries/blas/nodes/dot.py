# Copyright 2019-2020 ETH Zurich and the DaCe authors. All rights reserved.
import dace.library
import dace.properties
import dace.sdfg.nodes
from dace.symbolic import symstr
from dace.transformation.transformation import ExpandTransformation
from dace.libraries.blas.nodes.matmul import _get_matmul_operands
from .. import environments
from dace import dtypes

from dace.libraries.blas.utility.initialization import fpga_init_array
from dace.libraries.blas.utility.reductions import fpga_binary_compute_partial_reduction, fpga_linear_result_reduction
from dace.libraries.blas.utility.memory_operations import fpga_map_singleton_to_stream


@dace.library.expansion
class ExpandDotPure(ExpandTransformation):

    environments = []

    @staticmethod
    def make_sdfg(node, parent_state, parent_sdfg):
        sdfg = dace.SDFG(node.label + "_sdfg")

        ((edge_x, outer_array_x, shape_x, _), (edge_y, outer_array_y, shape_y,
                                               _),
         (_, outer_array_result, shape_result,
          _)) = _get_matmul_operands(node,
                                     parent_state,
                                     parent_sdfg,
                                     name_lhs="_x",
                                     name_rhs="_y",
                                     name_out="_result")

        dtype_x = outer_array_x.dtype.type
        dtype_y = outer_array_y.dtype.type
        dtype_result = outer_array_result.dtype.type

        if shape_x != shape_y or shape_result != [1]:
            raise SyntaxError("Invalid shapes to dot product.")

        N = shape_x[0]

        if outer_array_x.storage != outer_array_y.storage:
            raise ValueError("Input matrices must have same storage")
        storage = outer_array_x.storage

        _, array_x = sdfg.add_array("_x", shape_x, dtype_x, storage=storage)
        _, array_y = sdfg.add_array("_y", shape_y, dtype_y, storage=storage)
        _, array_result = sdfg.add_array("_result", [1],
                                         dtype_result,
                                         storage=storage)

        mul_program = "__out = __x * __y"

        init_state = sdfg.add_state(node.label + "_initstate")
        state = sdfg.add_state_after(init_state, node.label + "_state")

        mul_out, mul_out_array = "_result", array_result
        output_nodes = None

        # Initialization map
        init_write = init_state.add_write("_result")
        init_tasklet = init_state.add_tasklet("dot_init", {}, {"_out"},
                                              "_out = 0",
                                              location=node.location)
        init_state.add_memlet_path(init_tasklet,
                                   init_write,
                                   src_conn="_out",
                                   memlet=dace.Memlet.simple(init_write.data,
                                                             "0",
                                                             num_accesses=1))

        # Multiplication map
        state.add_mapped_tasklet(
            "_DOT_", {"__i": "0:{}".format(N)}, {
                "__x": dace.Memlet.simple("_x", "__i"),
                "__y": dace.Memlet.simple("_y", "__i")
            },
            mul_program, {
                "__out":
                dace.Memlet.simple(mul_out, "0", wcr_str="lambda x, y: x + y")
            },
            external_edges=True,
            output_nodes=output_nodes)

        return sdfg

    @staticmethod
    def expansion(node, state, sdfg):
        node.validate(sdfg, state)
        if node.dtype is None:
            raise ValueError("Data type must be set to expand " + str(node) +
                             ".")
        return ExpandDotPure.make_sdfg(node, state, sdfg)


@dace.library.expansion
class ExpandDotOpenBLAS(ExpandTransformation):

    environments = [environments.openblas.OpenBLAS]

    @staticmethod
    def expansion(node, state, sdfg):
        node.validate(sdfg, state)
        dtype = node.dtype
        if dtype == dace.float32:
            func = "sdot"
        elif dtype == dace.float64:
            func = "ddot"
        else:
            raise ValueError("Unsupported type for BLAS dot product: " +
                             str(dtype))
        code = "_result = cblas_{}(n, _x, 1, _y, 1);".format(func)
        tasklet = dace.sdfg.nodes.Tasklet(node.name,
                                          node.in_connectors,
                                          node.out_connectors,
                                          code,
                                          language=dace.dtypes.Language.CPP)
        return tasklet


@dace.library.expansion
class ExpandDotMKL(ExpandTransformation):

    environments = [environments.intel_mkl.IntelMKL]

    @staticmethod
    def expansion(node, state, sdfg):
        return ExpandDotOpenBLAS.expansion(node, state, sdfg)


@dace.library.expansion
class ExpandDotCuBLAS(ExpandTransformation):

    environments = [environments.cublas.cuBLAS]

    @staticmethod
    def expansion(node, state, sdfg):
        node.validate(sdfg, state)
        dtype = node.dtype
        if dtype == dace.float32:
            func = "Sdot"
        elif dtype == dace.float64:
            func = "Ddot"
        else:
            raise ValueError("Unsupported type for cuBLAS dot product: " +
                             str(dtype))

        code = (environments.cublas.cuBLAS.handle_setup_code(node) +
                "cublas{func}(__dace_cublas_handle, n, ___x.ptr<1>(), 1, "
                "___y.ptr<1>(), 1, ___result.ptr<1>());".format(func=func))

        tasklet = dace.sdfg.nodes.Tasklet(node.name,
                                          node.in_connectors,
                                          node.out_connectors,
                                          code,
                                          language=dace.dtypes.Language.CPP)

        return tasklet


<<<<<<< HEAD


@dace.library.expansion
class ExpandDOTFPGAStreamingLinearReduction(ExpandTransformation):

    environments = []

    @staticmethod
    def make_sdfg(dtype, partial_width, veclen, n, buffer_size_x, buffer_size_y):

        # --------------------------
        # Setup
        # --------------------------
        vec_type = dace.vector(dtype, veclen)

        dot_sdfg = dace.SDFG('dot_linearReduction')

        init_state = dot_sdfg.add_state('init_state')
        compute_state = dot_sdfg.add_state('compute_state')
        red_state = dot_sdfg.add_state('reduction_state')
        final_state = dot_sdfg.add_state('final_state')

        # --------------------------
        # Memory
        # --------------------------
        dot_sdfg.add_array(
            'red_buf',
            shape=[(max(partial_width, 2))],
            dtype=dtype,
            transient=True,
            storage=dtypes.StorageType.FPGA_Local if partial_width > 8 else dtypes.StorageType.FPGA_Registers
        )

        dot_sdfg.add_array(
            'res_buf',
            shape=[1],
            dtype=dtype,
            transient=True,
            storage=dtypes.StorageType.FPGA_Registers
        )

        # --------------------------
        # Init State
        # --------------------------
        fpga_init_array(init_state, 'red_buf', partial_width, 0)
        fpga_init_array(init_state, 'res_buf', 1, 0)

        # --------------------------
        # Compute State
        # --------------------------
        fpga_binary_compute_partial_reduction(
            dot_sdfg,
            compute_state,
            '_x',
            '_y',
            'red_buf',
            dtype,
            n,
            veclen,
            partial_width,
            'outCon = inCon1 * inCon2',
            vec_type=vec_type
        )

        # --------------------------
        # Reduction State
        # --------------------------
        fpga_linear_result_reduction(
            red_state,
            'red_buf',
            'res_buf',
            dtype,
            partial_width,
            toMem=True
        )

        fpga_map_singleton_to_stream(
            final_state,
            'res_buf',
            '_result',
            dtype
        )

        # --------------------------
        # Connect States
        # --------------------------
        dot_sdfg.add_edge(init_state, compute_state, dace.InterstateEdge())
        dot_sdfg.add_edge(compute_state, red_state, dace.InterstateEdge())
        dot_sdfg.add_edge(red_state, final_state, dace.InterstateEdge())


        dot_sdfg.fill_scope_connectors()

        return  dot_sdfg

=======
@dace.library.expansion
class ExpandDOTIntelFPGAVectorized(ExpandTransformation):

    # Expansion targeting Intel FPGA
    environments = []

    @staticmethod
    def make_sdfg(dtype, vec_width, node, parent_state, parent_sdfg):

        # FPGA Nested SDFG:
        # - The dot product is represented by two nested maps: the innermost is a fully unrolled map,
        #       the outermost is obtained by strip mining the original loop (over n) to expose unrolling
        #       opportunity
        # - since we want to produce perfectly nested loop, the body of the map will be a nested SDFG
        #   Inside this, the computation is performed and, if we are on the last iteration of the outermost map,
        #   we compute the final result and we write it into memory
        # - Note: this expansion takes advantage of Intel single clock cycle accumulation
        # - TODO: deal with double precision

        #get input size
        n = parent_state.in_edges(node)[0].data.subset.size()[0]

        parent_sdfg = dace.SDFG('dot_graph')
        dot_state = parent_sdfg.add_state("dot_state")

        # ---------- ----------
        # MEMORY LOCATIONS
        # ---------- ----------

        parent_sdfg.add_array('_x',
                              shape=[n],
                              dtype=dtype,
                              storage=dace.dtypes.StorageType.FPGA_Global)
        parent_sdfg.add_array('_y',
                              shape=[n],
                              dtype=dtype,
                              storage=dace.dtypes.StorageType.FPGA_Global)
        parent_sdfg.add_array('_result',
                              shape=[1],
                              dtype=dtype,
                              storage=dace.dtypes.StorageType.FPGA_Global)

        parent_sdfg.add_array('_accum',
                              dtype=dtype,
                              shape=[1],
                              transient=True,
                              storage=dace.dtypes.StorageType.FPGA_Registers)

        #--------------------
        # Create the nested Map body
        #--------------------

        nested_dot = dace.SDFG("dot_compute")
        nested_dot.add_symbol("i", dace.int32)
        nested_dot.add_symbol("n", dace.int32)

        nested_dot.add_array('nested_x',
                             shape=[vec_width],
                             dtype=dtype,
                             storage=dace.dtypes.StorageType.FPGA_Global)
        nested_dot.add_array('nested_y',
                             shape=[vec_width],
                             dtype=dtype,
                             storage=dace.dtypes.StorageType.FPGA_Global)
        nested_dot.add_array('nested_res',
                             shape=[1],
                             dtype=dtype,
                             storage=dace.dtypes.StorageType.FPGA_Global)

        nested_dot.add_array('nested_accum_in',
                             dtype=dtype,
                             shape=[1],
                             storage=dace.dtypes.StorageType.FPGA_Registers)
        nested_dot.add_array('nested_accum_out',
                             dtype=dtype,
                             shape=[1],
                             storage=dace.dtypes.StorageType.FPGA_Registers)

        dot_product = nested_dot.add_state("product")

        # Fully unrolled map
        dot_product_map_entry, dot_product_map_exit = dot_product.add_map(
            'product',
            dict(j='0:{}'.format(vec_width)),
            schedule=dace.dtypes.ScheduleType.FPGA_Device,
            unroll=True)

        dot_tasklet = dot_product.add_tasklet(
            'dot_task', ['x_con', 'y_con', 'red_con_in'], ['red_con_out'],
            'red_con_out = red_con_in + x_con * y_con')

        nested_x = dot_product.add_read("nested_x")
        nested_y = dot_product.add_read("nested_y")
        nested_accum_in = dot_product.add_read("nested_accum_in")
        nested_accum_out = dot_product.add_write("nested_accum_out")
        dot_product.add_memlet_path(nested_x,
                                    dot_product_map_entry,
                                    dot_tasklet,
                                    dst_conn='x_con',
                                    memlet=dace.Memlet.simple(
                                        nested_x.data, 'j'))
        dot_product.add_memlet_path(nested_y,
                                    dot_product_map_entry,
                                    dot_tasklet,
                                    dst_conn='y_con',
                                    memlet=dace.Memlet.simple(
                                        nested_y.data, 'j'))
        dot_product.add_memlet_path(nested_accum_in,
                                    dot_product_map_entry,
                                    dot_tasklet,
                                    dst_conn='red_con_in',
                                    memlet=dace.Memlet.simple(
                                        nested_accum_in.data, '0'))
        dot_product.add_memlet_path(dot_tasklet,
                                    dot_product_map_exit,
                                    nested_accum_out,
                                    src_conn='red_con_out',
                                    memlet=dace.Memlet.simple(
                                        nested_accum_out.data, '0'))

        # copy the result out
        dot_write_result = nested_dot.add_state("dot_write_result")
        nested_res = dot_write_result.add_read("nested_accum_out")
        res_out = dot_write_result.add_write('nested_res')

        write_tasklet = dot_write_result.add_tasklet('mapToStream_task',
                                                     ['inCon'], ['outCon'],
                                                     'outCon = inCon')

        dot_write_result.add_memlet_path(nested_res,
                                         write_tasklet,
                                         dst_conn='inCon',
                                         memlet=dace.Memlet.simple(
                                             nested_res.data, '0'))

        dot_write_result.add_memlet_path(write_tasklet,
                                         res_out,
                                         src_conn='outCon',
                                         memlet=dace.Memlet.simple(
                                             res_out.data, '0'))

        # Add interstate edges: copies out only if we are at the last iteration of the outermost map
        if_state = nested_dot.add_state_after(dot_product, "if_state")
        empty_state = nested_dot.add_state("empty_state")
        else_state = nested_dot.add_state("else_state")
        nested_dot.add_edge(
            if_state, dot_write_result,
            dace.sdfg.sdfg.InterstateEdge(
                condition=dace.properties.CodeProperty.from_string(
                    "i == {}/{} - 1".format(n, vec_width),
                    language=dace.dtypes.Language.Python)))
        nested_dot.add_edge(
            if_state, else_state,
            dace.sdfg.sdfg.InterstateEdge(
                condition=dace.properties.CodeProperty.from_string(
                    "i != {}/{} - 1".format(n, vec_width),
                    language=dace.dtypes.Language.Python)))
        nested_dot.add_edge(dot_write_result, empty_state,
                            dace.sdfg.sdfg.InterstateEdge())
        nested_dot.add_edge(else_state, empty_state,
                            dace.sdfg.sdfg.InterstateEdge())

        # --------------------
        # create the outermost map, nest the body
        # ---------------------

        accum_init = dot_state.add_access("_accum")
        init_tasklet = dot_state.add_tasklet('init_task', [], ['outCon'],
                                             'outCon = 0;',
                                             language=dace.dtypes.Language.CPP)

        dot_state.add_memlet_path(init_tasklet,
                                  accum_init,
                                  src_conn='outCon',
                                  memlet=dace.Memlet.simple(
                                      accum_init.data, '0'))

        dotMap_entry, dotMap_exit = dot_state.add_map(
            'dot_map',
            dict(i='0:{0}/{1}'.format(n, vec_width)),
            schedule=dace.dtypes.ScheduleType.FPGA_Device)

        # Nest the other SDFG
        nested_sdfg = dot_state.add_nested_sdfg(
            nested_dot,
            parent_sdfg, {"nested_x", "nested_y", "nested_accum_in"},
            {"nested_res", "nested_accum_out"},
            symbol_mapping={
                "i": "i",
                "n": n
            })

        x_read = dot_state.add_read("_x")
        y_read = dot_state.add_read("_y")

        accum_write = dot_state.add_write("_accum")
        res_write = dot_state.add_write("_result")

        dot_state.add_memlet_path(x_read,
                                  dotMap_entry,
                                  nested_sdfg,
                                  dst_conn="nested_x",
                                  memlet=dace.Memlet.simple(
                                      x_read,
                                      "i*{}".format(vec_width),
                                      num_accesses=vec_width))
        dot_state.add_memlet_path(y_read,
                                  dotMap_entry,
                                  nested_sdfg,
                                  dst_conn="nested_y",
                                  memlet=dace.Memlet.simple(
                                      y_read,
                                      "i*{}".format(vec_width),
                                      num_accesses=vec_width))
        dot_state.add_memlet_path(accum_init,
                                  dotMap_entry,
                                  nested_sdfg,
                                  dst_conn="nested_accum_in",
                                  memlet=dace.Memlet.simple(accum_init, "0"))
        dot_state.add_memlet_path(nested_sdfg,
                                  dotMap_exit,
                                  accum_write,
                                  src_conn='nested_accum_out',
                                  memlet=dace.Memlet.simple(
                                      accum_write.data, "0"))
        dot_state.add_memlet_path(nested_sdfg,
                                  dotMap_exit,
                                  res_write,
                                  src_conn='nested_res',
                                  memlet=dace.Memlet.simple(
                                      res_write.data, "0"))
        parent_sdfg.validate()
        return parent_sdfg
>>>>>>> 49f74bb0

    @staticmethod
    def expansion(node, state, sdfg):
        node.validate(sdfg, state)
        if node.dtype is None:
<<<<<<< HEAD
            raise ValueError("Data type must be set to expand " + str(node) + ".")

        for e in state.in_edges(node):
            if e.dst_conn == "_x":
                buffer_size_x = sdfg.arrays[e.data.data].buffer_size
            elif e.dst_conn == "_y":
                buffer_size_y = sdfg.arrays[e.data.data].buffer_size

        return ExpandDOTFPGAStreamingLinearReduction.make_sdfg(
            node.dtype,
            node.partial_width,
            int(node.veclen),
            node.n,
            buffer_size_x,
            buffer_size_y
        )


=======
            raise ValueError("Data type must be set to expand " + str(node) +
                             ".")
        node_sdfg = ExpandDOTIntelFPGAVectorized.make_sdfg(
            node.dtype, int(node.vec_width), node, state, sdfg)

        # Modify internal schedules according to node schedule
        if node.schedule != dace.ScheduleType.Default:
            for nstate in node_sdfg.nodes():
                topnodes = nstate.scope_dict(node_to_children=True)[None]
                for topnode in topnodes:
                    if isinstance(
                            topnode,
                        (dace.nodes.EntryNode, dace.nodes.LibraryNode)):
                        topnode.schedule = node.schedule
        # nest and map symbol
        symbol_mapping = {}  #{"n": node.n}
        expansion = state.add_nested_sdfg(node_sdfg,
                                          sdfg,
                                          node.in_connectors,
                                          node.out_connectors,
                                          name=node.name,
                                          debuginfo=node.debuginfo)
        return expansion
>>>>>>> 49f74bb0


@dace.library.node
class Dot(dace.sdfg.nodes.LibraryNode):

    # Global properties
    implementations = {
        "pure": ExpandDotPure,
        "OpenBLAS": ExpandDotOpenBLAS,
        "MKL": ExpandDotMKL,
        "cuBLAS": ExpandDotCuBLAS,
<<<<<<< HEAD
        "fpga_stream": ExpandDOTFPGAStreamingLinearReduction
=======
        "IntelFPGA": ExpandDOTIntelFPGAVectorized
>>>>>>> 49f74bb0
    }
    default_implementation = None

    # Object fields
    dtype = dace.properties.TypeClassProperty(allow_none=True)
    vec_width = dace.properties.SymbolicProperty(allow_none=False, default=1)

<<<<<<< HEAD
    partial_width = dace.properties.SymbolicProperty(allow_none=False, default=2)
    veclen = dace.properties.SymbolicProperty(allow_none=False, default=1)

    n = dace.properties.SymbolicProperty(allow_none=False, default=dace.symbolic.symbol("n"))

    def __init__(self,
                name,
                dtype=None,
                partial_width=2,
                veclen=1,
                n=None,
                *args,
                **kwargs):
=======
    def __init__(self, name, dtype=None, vec_width=1, *args, **kwargs):
>>>>>>> 49f74bb0
        super().__init__(name,
                         *args,
                         inputs={"_x", "_y"},
                         outputs={"_result"},
                         **kwargs)
        self.dtype = dtype
<<<<<<< HEAD
        self.veclen = veclen
        self.partial_width = partial_width
        self.n = n or dace.symbolic.symbol("n")

=======
        self.vec_width = vec_width
>>>>>>> 49f74bb0

    def validate(self, sdfg, state):
        in_edges = state.in_edges(self)
        if len(in_edges) != 2:
            raise ValueError("Expected exactly two inputs to dot product")
        in_memlets = [in_edges[0].data, in_edges[1].data]
        out_edges = state.out_edges(self)
        if len(out_edges) != 1:
            raise ValueError("Expected exactly one output from dot product")
        out_memlet = out_edges[0].data
        size = in_memlets[0].subset.size()
        if len(size) != 1:
            raise ValueError(
                "dot product only supported on 1-dimensional arrays")
        if size != in_memlets[1].subset.size():
            raise ValueError("Inputs to dot product must have equal size")
        if out_memlet.subset.num_elements() != 1:
            raise ValueError("Output of dot product must be a single element")
        if (in_memlets[0].wcr is not None or in_memlets[1].wcr is not None
                or out_memlet.wcr is not None):
            raise ValueError("WCR on dot product memlets not supported")


    def compare(self, other):

        if (self.dtype == other.dtype and self.vecWidth == other.vecWidth
            and self.implementation == other.implementation):

            return True
        else:
            return False


    def streamProductionLatency(self):

        return self.n

    def streamConsumptionLatency(self):

        return {
            "_x": 0,
            "_y": 0
        }



    def getStreamReader(self):
        
        return {
            "_x" : streamReadVector(
                '-',
                self.n,
                self.dtype,
                vecWidth=int(self.vecWidth)
            ),
            "_y" : streamReadVector(
                '-',
                self.n,
                self.dtype,
                vecWidth=int(self.vecWidth)
            )
        }

    def getStreamWriter(self):
        
        return {
            "_res" : streamWriteVector(
                '-',
                1,
                self.dtype
            )
        }<|MERGE_RESOLUTION|>--- conflicted
+++ resolved
@@ -160,7 +160,6 @@
         return tasklet
 
 
-<<<<<<< HEAD
 
 
 @dace.library.expansion
@@ -256,7 +255,28 @@
 
         return  dot_sdfg
 
-=======
+    @staticmethod
+    def expansion(node, state, sdfg):
+        node.validate(sdfg, state)
+        if node.dtype is None:
+            raise ValueError("Data type must be set to expand " + str(node) + ".")
+
+        for e in state.in_edges(node):
+            if e.dst_conn == "_x":
+                buffer_size_x = sdfg.arrays[e.data.data].buffer_size
+            elif e.dst_conn == "_y":
+                buffer_size_y = sdfg.arrays[e.data.data].buffer_size
+
+        return ExpandDOTFPGAStreamingLinearReduction.make_sdfg(
+            node.dtype,
+            node.partial_width,
+            int(node.veclen),
+            node.n,
+            buffer_size_x,
+            buffer_size_y
+        )
+
+
 @dace.library.expansion
 class ExpandDOTIntelFPGAVectorized(ExpandTransformation):
 
@@ -490,32 +510,11 @@
                                       res_write.data, "0"))
         parent_sdfg.validate()
         return parent_sdfg
->>>>>>> 49f74bb0
 
     @staticmethod
     def expansion(node, state, sdfg):
         node.validate(sdfg, state)
         if node.dtype is None:
-<<<<<<< HEAD
-            raise ValueError("Data type must be set to expand " + str(node) + ".")
-
-        for e in state.in_edges(node):
-            if e.dst_conn == "_x":
-                buffer_size_x = sdfg.arrays[e.data.data].buffer_size
-            elif e.dst_conn == "_y":
-                buffer_size_y = sdfg.arrays[e.data.data].buffer_size
-
-        return ExpandDOTFPGAStreamingLinearReduction.make_sdfg(
-            node.dtype,
-            node.partial_width,
-            int(node.veclen),
-            node.n,
-            buffer_size_x,
-            buffer_size_y
-        )
-
-
-=======
             raise ValueError("Data type must be set to expand " + str(node) +
                              ".")
         node_sdfg = ExpandDOTIntelFPGAVectorized.make_sdfg(
@@ -539,7 +538,6 @@
                                           name=node.name,
                                           debuginfo=node.debuginfo)
         return expansion
->>>>>>> 49f74bb0
 
 
 @dace.library.node
@@ -551,11 +549,8 @@
         "OpenBLAS": ExpandDotOpenBLAS,
         "MKL": ExpandDotMKL,
         "cuBLAS": ExpandDotCuBLAS,
-<<<<<<< HEAD
-        "fpga_stream": ExpandDOTFPGAStreamingLinearReduction
-=======
+        "fpga_stream": ExpandDOTFPGAStreamingLinearReduction,
         "IntelFPGA": ExpandDOTIntelFPGAVectorized
->>>>>>> 49f74bb0
     }
     default_implementation = None
 
@@ -563,11 +558,11 @@
     dtype = dace.properties.TypeClassProperty(allow_none=True)
     vec_width = dace.properties.SymbolicProperty(allow_none=False, default=1)
 
-<<<<<<< HEAD
     partial_width = dace.properties.SymbolicProperty(allow_none=False, default=2)
     veclen = dace.properties.SymbolicProperty(allow_none=False, default=1)
 
     n = dace.properties.SymbolicProperty(allow_none=False, default=dace.symbolic.symbol("n"))
+
 
     def __init__(self,
                 name,
@@ -575,25 +570,19 @@
                 partial_width=2,
                 veclen=1,
                 n=None,
+                vec_width=1,
                 *args,
                 **kwargs):
-=======
-    def __init__(self, name, dtype=None, vec_width=1, *args, **kwargs):
->>>>>>> 49f74bb0
         super().__init__(name,
                          *args,
                          inputs={"_x", "_y"},
                          outputs={"_result"},
                          **kwargs)
         self.dtype = dtype
-<<<<<<< HEAD
         self.veclen = veclen
         self.partial_width = partial_width
         self.n = n or dace.symbolic.symbol("n")
-
-=======
         self.vec_width = vec_width
->>>>>>> 49f74bb0
 
     def validate(self, sdfg, state):
         in_edges = state.in_edges(self)
@@ -641,7 +630,7 @@
 
 
     def getStreamReader(self):
-        
+
         return {
             "_x" : streamReadVector(
                 '-',
@@ -658,7 +647,7 @@
         }
 
     def getStreamWriter(self):
-        
+
         return {
             "_res" : streamWriteVector(
                 '-',
