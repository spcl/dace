--- conflicted
+++ resolved
@@ -91,12 +91,8 @@
     from dace.codegen.common import sym2cpp
     from dace.libraries.blas.blas_helpers import get_gemm_opts
 
-<<<<<<< HEAD
-    (_, _, ashape, astride, _, _), (_, _, bshape, bstride, _, _), (_, _, cshape, cstride, _, _) = _get_matmul_operands(node, state, sdfg)
-=======
     (_, _, ashape, astride, _, _), (_, _, bshape, bstride, _, _), (_, _, cshape, cstride, _,
                                                                    _) = _get_matmul_operands(node, state, sdfg)
->>>>>>> 3ce67a66
 
     if getattr(node, 'transA', False):
         ashape = list(reversed(ashape))
@@ -154,12 +150,8 @@
         a, b, c = _get_matmul_operands(node, state, sdfg)
         size_a = a[4]
         size_b = b[4]
-<<<<<<< HEAD
-        if len(size_a) == 2 and len(size_b) == 2:
-=======
         size_c = c[4]
         if len(size_c) == 2 and ((len(size_a) == 2 and len(size_b) == 2) or (len(a[2]) == 2 and len(b[2]) == 2)):
->>>>>>> 3ce67a66
             # Matrix and matrix -> GEMM
             from dace.libraries.blas.nodes.gemm import Gemm
             beta = node.beta
