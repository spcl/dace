--- conflicted
+++ resolved
@@ -431,21 +431,9 @@
 
 
 @dace.library.expansion
-<<<<<<< HEAD
 class ExpandGemmPBLAS(ExpandTransformation):
-=======
-class ExpandGemmFPGA1DSystolic(ExpandTransformation):
-    """
-    FPGA based implementation of GEMM, using a 1D systolic array.
-
-    Currently it supports non-transposed input matrices, and non-vectorized input array A.
-    """
->>>>>>> 6561398d
-
-    environments = []
 
     @staticmethod
-<<<<<<< HEAD
     def expansion(node, state, sdfg):
         node.validate(sdfg, state)
         (_, adesc, ashape,
@@ -477,7 +465,16 @@
             dace.comm.BCGather(lC, _c, (M//Px, N//Py))
 
         return _gemm_pblas.to_sdfg()
-=======
+class ExpandGemmFPGA1DSystolic(ExpandTransformation):
+    """
+    FPGA based implementation of GEMM, using a 1D systolic array.
+
+    Currently it supports non-transposed input matrices, and non-vectorized input array A.
+    """
+
+    environments = []
+
+    @staticmethod
     def expansion(node,
                   parent_state,
                   parent_sdfg,
@@ -1021,7 +1018,6 @@
         make_compute(new_sdfg, new_state)
         make_write_C(new_state)
         return new_sdfg
->>>>>>> 6561398d
 
 
 @dace.library.node
@@ -1036,11 +1032,8 @@
         "MKL": ExpandGemmMKL,
         "OpenBLAS": ExpandGemmOpenBLAS,
         "cuBLAS": ExpandGemmCuBLAS,
-<<<<<<< HEAD
-        "PBLAS": ExpandGemmPBLAS
-=======
+        "PBLAS": ExpandGemmPBLAS,
         "FPGA1DSystolic": ExpandGemmFPGA1DSystolic
->>>>>>> 6561398d
     }
     default_implementation = None
 
