--- conflicted
+++ resolved
@@ -1016,28 +1016,11 @@
         a_subset, b_subset, c_subset = None, None, None
         for _, _, _, dst_conn, memlet in state.in_edges(self):
             if dst_conn == '_a':
-<<<<<<< HEAD
-                a_subset = memlet.subset
-                subset = dc(memlet.subset)
-                subset.squeeze()
-                size0 = subset.size()
-            if dst_conn == '_b':
-                b_subset = memlet.subset
-                subset = dc(memlet.subset)
-                subset.squeeze()
-                size1 = subset.size()
-            if dst_conn == '_c':
-                c_subset = memlet.subset
-                subset = dc(memlet.subset)
-                subset.squeeze()
-                size2 = subset.size()
-=======
                 size0 = memlet.subset.size()
             if dst_conn == '_b':
                 size1 = memlet.subset.size()
             if dst_conn == '_c':
                 size2 = memlet.subset.size()
->>>>>>> 796b0c0f
 
         if self.transA:
             size0 = list(reversed(size0))
@@ -1060,19 +1043,7 @@
         # Function is symmetric, edge order does not matter
         if len(size0) != 2 or len(size1) != 2:
             raise ValueError("matrix-matrix product only supported on matrices")
-<<<<<<< HEAD
-        if size0[1] != size1[0]:
-            raise ValueError("Inputs to matrix-matrix product "
-                             "must agree in the k-dimension")
-        out_subset = dc(out_memlet.subset)
-        out_subset.squeeze()
-        size3 = out_subset.size()
-        if len(size3) != 2 and len(out_memlet.subset) == 2:
-            size3 = out_memlet.subset.size()
-
-        if size2 is not None and size2 != size3:
-            raise ValueError("Input C matrix must match output matrix.")
-=======
+
         res = equal(size0[1], size1[0])
         if res is None:
             warnings.warn(f'First matrix columns {size0[1]} and second matrix rows {size1[0]} may not match',
@@ -1088,7 +1059,7 @@
                 raise ValueError("Input C matrix must match output matrix.")
             elif not success:
                 warnings.warn(f"Size of input C matrix {size2} may not match output matrix size {size3}", UserWarning)
->>>>>>> 796b0c0f
+
         if len(size3) != 2:
             raise ValueError("matrix-matrix product only supported on matrices")
         if len(size3) == 2:
