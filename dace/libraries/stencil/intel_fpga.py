# Copyright 2019-2021 ETH Zurich and the DaCe authors. All rights reserved.
import ast
import collections
import functools
import itertools
import operator
import re

import dace
from dace import data as dt, subsets as sbs
import numpy as np
from .subscript_converter import SubscriptConverter
from ._common import *


@dace.library.expansion
class ExpandStencilIntelFPGA(dace.library.ExpandTransformation):

    environments = []

    @staticmethod
    def expansion(node, parent_state, parent_sdfg):

        sdfg = dace.SDFG(node.label + "_outer")
        state = sdfg.add_state(node.label + "_outer")

        (inputs, outputs, shape, field_to_data, field_to_desc, field_to_edge,
         vector_lengths) = parse_connectors(node, parent_state, parent_sdfg)

        #######################################################################
        # Parse the tasklet code
        #######################################################################

        # Replace relative indices with memlet names
        converter = SubscriptConverter()

        # Add copy boundary conditions
        for field in node.boundary_conditions:
            if node.boundary_conditions[field]["btype"] == "copy":
                center_index = tuple(0 for _ in range(len(parent_sdfg.arrays[field_to_data[field]].shape)))
                # This will register the renaming
                converter.convert(field, center_index)

        # Replace accesses in the code
        # code, field_accesses = parse_accesses(node.code.as_string, outputs)
        code, field_accesses, scalar_data = parse_accesses(
            parent_sdfg, parent_state, node, outputs)

        iterator_mapping = make_iterator_mapping(node, field_accesses, shape)
        vector_length = validate_vector_lengths(vector_lengths, iterator_mapping)
        shape_vectorized = tuple(s / vector_length if i == len(shape) - 1 else s for i, s in enumerate(shape))

        # Extract which fields to read from streams and what to buffer
        buffer_sizes = collections.OrderedDict()
        buffer_accesses = collections.OrderedDict()
        scalars = {}  # {name: type}
        for field_name in inputs:
            relative = field_accesses[field_name]
            dim_mask = iterator_mapping[field_name]
            if not any(dim_mask) and not field_name in scalar_data:
                # This is a scalar, no buffer needed. Instead, the SDFG must
                # take this as a symbol
                scalars[field_name] = parent_sdfg.symbols[field_name]
                sdfg.add_symbol(field_name, parent_sdfg.symbols[field_name])
                continue
            abs_indices = (
                [dim_to_abs_val(i, tuple(s for s, m in zip(shape, dim_mask) if m), parent_sdfg)
                 for i in relative] + ([0] if field_name in node.boundary_conditions
                                       and node.boundary_conditions[field_name]["btype"] == "copy" else []))
            max_access = max(abs_indices)
            min_access = min(abs_indices)
            buffer_size = max_access - min_access + vector_lengths[field_name]
            buffer_sizes[field_name] = buffer_size
            # (indices relative to center, buffer indices, center index)
            buffer_accesses[field_name] = ([tuple(r) for r in relative], [i - min_access
                                                                          for i in abs_indices], -min_access)

        # Create a initialization phase corresponding to the highest distance
        # to the center
        init_sizes = [(buffer_sizes[key] - vector_lengths[key] - val[2]) // vector_length
                      for key, val in buffer_accesses.items()]
        init_size_max = int(np.max(init_sizes))

        parameters = [f"_i{i}" for i in range(len(shape))]

        # Dimensions we need to iterate over
        iterator_mask = np.array([s != 0 and s != 1 for s in shape], dtype=bool)
        iterators = make_iterators(tuple(s for s, m in zip(shape_vectorized, iterator_mask) if m),
                                   parameters=tuple(s for s, m in zip(parameters, iterator_mask) if m))

        # Manually add pipeline entry and exit nodes
        pipeline_range = dace.properties.SubsetProperty.from_string(', '.join(iterators.values()))
        pipeline = dace.sdfg.nodes.Pipeline("compute_" + node.label,
                                            list(iterators.keys()),
                                            pipeline_range,
                                            dace.dtypes.ScheduleType.FPGA_Device,
                                            False,
                                            init_size=init_size_max,
                                            init_overlap=False,
                                            drain_size=init_size_max,
                                            drain_overlap=True)
        entry = dace.sdfg.nodes.PipelineEntry(pipeline)
        exit = dace.sdfg.nodes.PipelineExit(pipeline)
        state.add_nodes_from([entry, exit])

        # Add nested SDFG to do 1) shift buffers 2) read from input 3) compute
        nested_sdfg = dace.SDFG(node.label + "_inner", parent=state)
        nested_sdfg_tasklet = state.add_nested_sdfg(
            nested_sdfg,
            sdfg,
            # Input connectors
<<<<<<< HEAD
            [
                k + "_in"
                for k in inputs if any(iterator_mapping[k]) or k in scalar_data
            ] + [
                name + "_buffer_in"
                for name, _ in buffer_sizes.items() if name not in scalar_data
            ],
            # Output connectors
            [k + "_out" for k in outputs] + [
                name + "_buffer_out"
                for name, _ in buffer_sizes.items() if name not in scalar_data
            ],
=======
            [k + "_in"
             for k in inputs if any(iterator_mapping[k])] + [name + "_buffer_in" for name, _ in buffer_sizes.items()],
            # Output connectors
            [k + "_out" for k in outputs] + [name + "_buffer_out" for name, _ in buffer_sizes.items()],
>>>>>>> f5ba6fe0
            schedule=dace.ScheduleType.FPGA_Device)
        # Propagate symbols
        for sym_name, sym_type in parent_sdfg.symbols.items():
            nested_sdfg.add_symbol(sym_name, sym_type)
            nested_sdfg_tasklet.symbol_mapping[sym_name] = sym_name
        # Map iterators
        for p in parameters:
            nested_sdfg.add_symbol(p, dace.int64)
            nested_sdfg_tasklet.symbol_mapping[p] = p

        # Shift state, which shifts all buffers by one
        shift_state = nested_sdfg.add_state(node.label + "_shift")

        # Update state, which reads new values from memory
        update_state = nested_sdfg.add_state(node.label + "_update")

        #######################################################################
        # Implement boundary conditions
        #######################################################################

        boundary_code, oob_cond = generate_boundary_conditions(node, shape, field_accesses, field_to_desc,
                                                               iterator_mapping)

        #######################################################################
        # Only write if we're in bounds
        #######################################################################

        write_code = ("\n".join([
            "{}_inner_out = {}\n".format(output, field_accesses[output][tuple(0 for _ in range(len(shape)))])
            for output in outputs
        ]))
        if init_size_max > 0 or len(oob_cond) > 0:
            write_cond = []
            if init_size_max > 0:
                init_cond = pipeline.init_condition()
                write_cond.append("not " + init_cond)
                nested_sdfg_tasklet.symbol_mapping[init_cond] = init_cond
                nested_sdfg.add_symbol(init_cond, dace.bool)
            if len(oob_cond) > 0:
                oob_cond = " or ".join(sorted(oob_cond))
                oob_cond = f"not ({oob_cond})"
                write_cond.append(oob_cond)
            write_cond = " and ".join(write_cond)
            write_cond = f"if {write_cond}:\n\t"
        else:
            write_cond = ""

        code = boundary_code + "\n" + code + "\n" + write_code

        #######################################################################
        # Create DaCe compute state
        #######################################################################

        # Compute state, which reads from input channels, performs the compute,
        # and writes to the output channel(s)
        compute_state = nested_sdfg.add_state(node.label + "_compute")
        compute_inputs = list(
<<<<<<< HEAD
            itertools.chain.from_iterable(
                [["_" + v for v in field_accesses[f].values()] for f in inputs
                 if any(iterator_mapping[f]) or f in scalar_data]))
        compute_tasklet = compute_state.add_tasklet(
            node.label + "_compute",
            compute_inputs, {name + "_inner_out"
                             for name in outputs},
            code,
            language=dace.dtypes.Language.Python)
=======
            itertools.chain.from_iterable([["_" + v for v in field_accesses[f].values()] for f in inputs
                                           if any(iterator_mapping[f])]))
        compute_tasklet = compute_state.add_tasklet(node.label + "_compute",
                                                    compute_inputs, {name + "_inner_out"
                                                                     for name in outputs},
                                                    code,
                                                    language=dace.dtypes.Language.Python)
>>>>>>> f5ba6fe0
        if vector_length > 1:
            compute_unroll_entry, compute_unroll_exit = compute_state.add_map(compute_state.label + "_unroll",
                                                                              {"i_unroll": f"0:{vector_length}"},
                                                                              schedule=dace.ScheduleType.FPGA_Device,
                                                                              unroll=True)

        # Connect the three nested states
        nested_sdfg.add_edge(shift_state, update_state, dace.sdfg.InterstateEdge())
        nested_sdfg.add_edge(update_state, compute_state, dace.sdfg.InterstateEdge())

        # First, grab scalar variables
        for scalar, scalar_type in scalars.items():
            nested_sdfg.add_symbol(scalar, scalar_type)

        # Code to increment custom iterators
        iterator_code = ""

        for (field_name, size), init_size in zip(buffer_sizes.items(), init_sizes):

            data_name = field_to_data[field_name]
            connector = field_to_edge[field_name].dst_conn
            data_name_outer = connector
            data_name_inner = field_name + "_in"
            desc_outer = parent_sdfg.arrays[data_name].clone()
            desc_outer.transient = False
            sdfg.add_datadesc(data_name_outer, desc_outer)

            mapping = iterator_mapping[field_name]
            is_array = not isinstance(desc_outer, (dt.Scalar, dt.Stream))

            # If this array is part of the initialization phase, it needs its
            # own iterator, which we need to instantiate and increment in the
            # outer SDFG
            if is_array:
                if init_size == 0:
                    field_index = [s for s, p in zip(parameters, mapping) if p]
                else:
                    # Create custom iterators for this array
                    num_dims = sum(mapping, 0)
                    field_iterators = [(f"_{field_name}_i{i}", shape[i]) for i in range(num_dims) if mapping[i]]
                    start_index = init_size_max - init_size
                    tab = ""
                    if start_index > 0:
                        iterator_code += (f"if {pipeline.iterator_str()} >= {start_index}:\n")
                        tab += "  "
                    for i, (it, s) in enumerate(reversed(field_iterators)):
                        iterator_code += f"""\
{tab}if {it} < {s} - 1:
{tab}  {it} = {it} + 1
{tab}else:
{tab}  {it} = 0\n"""
                        tab += "  "
                    field_index = [fi[0] for fi in field_iterators]
                    for fi in field_index:
                        pipeline.additional_iterators[fi] = "0"
                        nested_sdfg.add_symbol(fi, dace.int64)
                        nested_sdfg_tasklet.symbol_mapping[fi] = fi
                field_index = ", ".join(field_index)
            else:
                field_index = "0"

            # Begin reading according to this field's own buffer size, which is
            # translated to an index by subtracting it from the maximum buffer
            # size
            begin_reading = init_size_max - init_size
            total_size = functools.reduce(operator.mul, shape_vectorized, 1)
            end_reading = total_size + init_size_max - init_size

            # Outer memory read
            read_node_outer = state.add_read(data_name_outer)
            if begin_reading != 0 or end_reading != total_size + init_size_max:
                sdfg.add_scalar(f"{field_name}_wavefront",
                                desc_outer.dtype,
                                storage=dace.StorageType.FPGA_Local,
                                transient=True)
                wavefront_access = state.add_access(f"{field_name}_wavefront")
                condition = []
                it = pipeline.iterator_str()
                if begin_reading != 0:
                    condition.append(f"{it} >= {begin_reading}")
                if end_reading != total_size + init_size_max:
                    condition.append(f"{it} < {end_reading}")
                condition = " and ".join(condition)
                update_tasklet = state.add_tasklet(f"read_{field_name}", {"wavefront_in"}, {"wavefront_out"},
                                                   f"if {condition}:\n"
                                                   "\twavefront_out = wavefront_in\n",
                                                   language=dace.dtypes.Language.Python)
                state.add_memlet_path(read_node_outer,
                                      entry,
                                      update_tasklet,
                                      dst_conn="wavefront_in",
                                      memlet=dace.Memlet(f"{data_name_outer}[{field_index}]", dynamic=True))
                state.add_memlet_path(update_tasklet,
                                      wavefront_access,
                                      src_conn="wavefront_out",
                                      memlet=dace.Memlet(f"{field_name}_wavefront", dynamic=True))
                state.add_memlet_path(wavefront_access,
                                      nested_sdfg_tasklet,
                                      dst_conn=f"{field_name}_in",
                                      memlet=dace.Memlet(f"{field_name}_wavefront"))
            else:
                state.add_memlet_path(read_node_outer,
                                      entry,
                                      nested_sdfg_tasklet,
                                      dst_conn=f"{field_name}_in",
                                      memlet=dace.Memlet(f"{data_name_outer}[{field_index}]"))

            # Create inner memory access
            nested_sdfg.add_scalar(data_name_inner,
                                   desc_outer.dtype,
                                   storage=dace.StorageType.FPGA_Local,
                                   transient=False)

            buffer_name_outer = f"{node.label}_{field_name}_buffer"
            buffer_name_inner_read = f"{field_name}_buffer_in"
            buffer_name_inner_write = f"{field_name}_buffer_out"

            # Create buffer transient in outer SDFG
            field_dtype = parent_sdfg.data(data_name).dtype
            _, desc_outer = sdfg.add_array(buffer_name_outer, (size, ),
                                           field_dtype.base_type,
                                           storage=dace.dtypes.StorageType.FPGA_Local,
                                           transient=True)

            # Create read and write nodes
            read_node_outer = state.add_read(buffer_name_outer)
            write_node_outer = state.add_write(buffer_name_outer)

            # Outer buffer read
            state.add_memlet_path(read_node_outer,
                                  entry,
                                  nested_sdfg_tasklet,
                                  dst_conn=buffer_name_inner_read,
                                  memlet=dace.Memlet(f"{buffer_name_outer}[0:{size}]"))

            # Outer buffer write
            state.add_memlet_path(nested_sdfg_tasklet,
                                  exit,
                                  write_node_outer,
                                  src_conn=buffer_name_inner_write,
                                  memlet=dace.Memlet(f"{write_node_outer.data}[0:{size}]", dynamic=True))

            # Inner copy
            desc_inner_read = desc_outer.clone()
            desc_inner_read.transient = False
            desc_inner_read.name = buffer_name_inner_read
            desc_inner_write = desc_inner_read.clone()
            desc_inner_write.name = buffer_name_inner_write
            nested_sdfg.add_datadesc(buffer_name_inner_read, desc_inner_read)
            nested_sdfg.add_datadesc(buffer_name_inner_write, desc_inner_write)

            # Make shift state if necessary
            if size > 1:
                shift_read = shift_state.add_read(buffer_name_inner_read)
                shift_write = shift_state.add_write(buffer_name_inner_write)
                shift_entry, shift_exit = shift_state.add_map(f"shift_{field_name}",
                                                              {"i_shift": f"0:{size} - {vector_lengths[field_name]}"},
                                                              schedule=dace.dtypes.ScheduleType.FPGA_Device,
                                                              unroll=True)
                shift_tasklet = shift_state.add_tasklet(f"shift_{field_name}", {f"{field_name}_shift_in"},
                                                        {f"{field_name}_shift_out"},
                                                        f"{field_name}_shift_out = {field_name}_shift_in")
                shift_state.add_memlet_path(shift_read,
                                            shift_entry,
                                            shift_tasklet,
                                            dst_conn=field_name + "_shift_in",
                                            memlet=dace.Memlet(f"{shift_read.data}"
                                                               f"[i_shift + {vector_lengths[field_name]}]"))
                shift_state.add_memlet_path(shift_tasklet,
                                            shift_exit,
                                            shift_write,
                                            src_conn=field_name + "_shift_out",
                                            memlet=dace.Memlet(f"{shift_write.data}[i_shift]"))

            # Make update state
            update_read = update_state.add_read(data_name_inner)
            update_write = update_state.add_write(buffer_name_inner_write)
            subset = f"{size} - {vector_length}:{size}" if size > 1 else "0"
            update_state.add_memlet_path(update_read,
                                         update_write,
                                         memlet=dace.Memlet(f"{update_read.data}", other_subset=f"{subset}"))

            # Make compute state
            compute_read = compute_state.add_read(buffer_name_inner_read)
            for relative, offset in zip(buffer_accesses[field_name][0], buffer_accesses[field_name][1]):
                memlet_name = field_accesses[field_name][tuple(relative)]
                if vector_length > 1:
                    if vector_lengths[field_name] > 1:
                        offset = f"{offset} + i_unroll"
                    else:
                        offset = str(offset)
                    path = [compute_read, compute_unroll_entry, compute_tasklet]
                else:
                    offset = str(offset)
                    path = [compute_read, compute_tasklet]
                compute_state.add_memlet_path(*path,
                                              dst_conn="_" + memlet_name,
                                              memlet=dace.Memlet(f"{compute_read.data}[{offset}]"))

        # Tasklet to update iterators
        if iterator_code:
            update_iterator_tasklet = state.add_tasklet(f"{node.label}_update_iterators", {}, {}, iterator_code)
            state.add_memlet_path(nested_sdfg_tasklet, update_iterator_tasklet, memlet=dace.Memlet())
            state.add_memlet_path(update_iterator_tasklet, exit, memlet=dace.Memlet())

        for field_name in outputs:

            for offset in field_accesses[field_name]:
                if offset is not None and list(offset) != [0] * len(offset):
                    raise NotImplementedError("Output offsets not implemented")

            data_name = field_to_data[field_name]

            # Outer write
            data_name_outer = field_name
            data_name_inner = field_name + "_out"
            desc_outer = parent_sdfg.arrays[data_name].clone()
            desc_outer.transient = False
            array_index = ", ".join(map(str, parameters))
            try:
                sdfg.add_datadesc(data_name_outer, desc_outer)
            except NameError:  # Already an input
                pass

            # Create inner access
            nested_sdfg.add_scalar(data_name_inner,
                                   desc_outer.dtype,
                                   storage=dace.StorageType.FPGA_Local,
                                   transient=False)

            # Inner write
            write_node_inner = compute_state.add_write(data_name_inner)

            # Intermediate buffer, mostly relevant for vectorization
            output_buffer_name = field_name + "_output_buffer"
            nested_sdfg.add_array(output_buffer_name, (vector_length, ),
                                  desc_outer.dtype.base_type,
                                  storage=dace.StorageType.FPGA_Registers,
                                  transient=True)
            output_buffer = compute_state.add_access(output_buffer_name)

            # If vectorized, we need to pass through the unrolled scope
            if vector_length > 1:
                compute_state.add_memlet_path(compute_tasklet,
                                              compute_unroll_exit,
                                              output_buffer,
                                              src_conn=field_name + "_inner_out",
                                              memlet=dace.Memlet(f"{output_buffer_name}[i_unroll]"))
            else:
                compute_state.add_memlet_path(compute_tasklet,
                                              output_buffer,
                                              src_conn=field_name + "_inner_out",
                                              memlet=dace.Memlet(f"{output_buffer_name}[0]")),

            # Final memlet to the output
            compute_state.add_memlet_path(output_buffer,
                                          write_node_inner,
                                          memlet=dace.Memlet(f"{write_node_inner.data}")),

            # Conditional write tasklet
            sdfg.add_scalar(f"{field_name}_result",
                            desc_outer.dtype,
                            storage=dace.StorageType.FPGA_Local,
                            transient=True)
            output_access = state.add_access(f"{field_name}_result")
            state.add_memlet_path(nested_sdfg_tasklet,
                                  output_access,
                                  src_conn=data_name_inner,
                                  memlet=dace.Memlet(f"{field_name}_result"))
            output_tasklet = state.add_tasklet(f"{field_name}_conditional_write", {f"_{field_name}_result"},
                                               {f"_{data_name_inner}"},
                                               (write_cond + f"_{data_name_inner} = _{field_name}_result"))
            state.add_memlet_path(output_access,
                                  output_tasklet,
                                  dst_conn=f"_{field_name}_result",
                                  memlet=dace.Memlet(f"{field_name}_result"))
            write_node_outer = state.add_write(data_name_outer)
            if isinstance(desc_outer, dt.Stream):
                subset = "0"
            else:
                subset = array_index
            state.add_memlet_path(output_tasklet,
                                  exit,
                                  write_node_outer,
                                  src_conn=f"_{data_name_inner}",
                                  memlet=dace.Memlet(f"{write_node_outer.data}[{subset}]", dynamic=True)),

        return sdfg<|MERGE_RESOLUTION|>--- conflicted
+++ resolved
@@ -109,25 +109,10 @@
             nested_sdfg,
             sdfg,
             # Input connectors
-<<<<<<< HEAD
-            [
-                k + "_in"
-                for k in inputs if any(iterator_mapping[k]) or k in scalar_data
-            ] + [
-                name + "_buffer_in"
-                for name, _ in buffer_sizes.items() if name not in scalar_data
-            ],
-            # Output connectors
-            [k + "_out" for k in outputs] + [
-                name + "_buffer_out"
-                for name, _ in buffer_sizes.items() if name not in scalar_data
-            ],
-=======
             [k + "_in"
              for k in inputs if any(iterator_mapping[k])] + [name + "_buffer_in" for name, _ in buffer_sizes.items()],
             # Output connectors
             [k + "_out" for k in outputs] + [name + "_buffer_out" for name, _ in buffer_sizes.items()],
->>>>>>> f5ba6fe0
             schedule=dace.ScheduleType.FPGA_Device)
         # Propagate symbols
         for sym_name, sym_type in parent_sdfg.symbols.items():
@@ -185,17 +170,6 @@
         # and writes to the output channel(s)
         compute_state = nested_sdfg.add_state(node.label + "_compute")
         compute_inputs = list(
-<<<<<<< HEAD
-            itertools.chain.from_iterable(
-                [["_" + v for v in field_accesses[f].values()] for f in inputs
-                 if any(iterator_mapping[f]) or f in scalar_data]))
-        compute_tasklet = compute_state.add_tasklet(
-            node.label + "_compute",
-            compute_inputs, {name + "_inner_out"
-                             for name in outputs},
-            code,
-            language=dace.dtypes.Language.Python)
-=======
             itertools.chain.from_iterable([["_" + v for v in field_accesses[f].values()] for f in inputs
                                            if any(iterator_mapping[f])]))
         compute_tasklet = compute_state.add_tasklet(node.label + "_compute",
@@ -203,7 +177,6 @@
                                                                      for name in outputs},
                                                     code,
                                                     language=dace.dtypes.Language.Python)
->>>>>>> f5ba6fe0
         if vector_length > 1:
             compute_unroll_entry, compute_unroll_exit = compute_state.add_map(compute_state.label + "_unroll",
                                                                               {"i_unroll": f"0:{vector_length}"},
