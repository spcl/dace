--- conflicted
+++ resolved
@@ -34,11 +34,7 @@
         sudo apt-get install -y mpich # MPI dependencies
         sudo apt-get install -y verilator # RTL simulation dependencies
         python -m pip install --upgrade pip
-<<<<<<< HEAD
-        pip install flake8 pytest coverage codecov mpi4py pytest-mpi
-=======
-        pip install flake8 pytest-xdist coverage codecov
->>>>>>> 6561398d
+        pip install flake8 pytest-xdist coverage codecov mpi4py pytest-mpi
         pip install -e ".[testing]"
 
     - name: Test dependencies
