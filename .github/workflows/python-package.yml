# This workflow will install Python dependencies, run tests and lint with a variety of Python versions
# For more information see: https://help.github.com/actions/language-and-framework-guides/using-python-with-github-actions

name: Build and Test

on:
  push:
    branches: [ master, ci-fix ]
  pull_request:
    branches: [ master, ci-fix ]

jobs:
  test:
    runs-on: ubuntu-latest
    strategy:
      matrix:
        python-version: [3.8,3.9]
        strict-xforms: [0,1,autoopt]

    steps:
    - uses: actions/checkout@v2
      with:
        submodules: 'recursive'
    - name: Set up Python ${{ matrix.python-version }}
      uses: actions/setup-python@v2
      with:
        python-version: ${{ matrix.python-version }}
    - name: Install dependencies
      run: |
        sudo apt-get update
        sudo apt-get install -y libyaml-dev cmake
        sudo apt-get install -y libblas-dev libopenblas-dev liblapacke-dev
        sudo apt-get install -y libpapi-dev papi-tools  # Instrumentation dependencies
        sudo apt-get install -y mpich # MPI dependencies
        sudo apt-get install -y verilator # RTL simulation dependencies
        python -m pip install --upgrade pip
        pip install flake8 pytest-xdist coverage codecov mpi4py pytest-mpi
        pip install -e ".[testing]"

    - name: Test dependencies
      run: |
        papi_avail
    
    - name: Test MPI with pytest
      run: |
        export NOSTATUSBAR=1
        export DACE_testing_serialization=1
        export DACE_cache=unique
        export DACE_optimizer_interface=" "
        if [ "${{ matrix.strict-xforms }}" = "autoopt" ]; then
            export DACE_optimizer_automatic_strict_transformations=1
            export DACE_optimizer_autooptimize=1
            echo "Auto-optimization heuristics"
        else
            export DACE_optimizer_automatic_strict_transformations=${{ matrix.strict-xforms }}
        fi
        mpirun -n 2 coverage run --source=dace --parallel-mode -m pytest --with-mpi --tb=short -m "mpi"
        coverage combine .; coverage report; coverage xml
        codecov

    - name: Test with pytest
      run: |
        export NOSTATUSBAR=1
        export DACE_testing_serialization=1
        export DACE_cache=unique
        export DACE_optimizer_interface=" "
        if [ "${{ matrix.strict-xforms }}" = "autoopt" ]; then
            export DACE_optimizer_automatic_strict_transformations=1
            export DACE_optimizer_autooptimize=1
            echo "Auto-optimization heuristics"
        else
            export DACE_optimizer_automatic_strict_transformations=${{ matrix.strict-xforms }}
        fi
<<<<<<< HEAD
        pytest -n auto --cov-report=xml --cov=dace --tb=short -m "not gpu and not verilator and not tensorflow and not mkl and not mlir"
=======
        pytest -n auto --cov-report=xml --cov=dace --tb=short -m "not gpu and not verilator and not tensorflow and not mkl and not sve and not papi"
>>>>>>> 7b105cef
        codecov
    - name: Run other tests
      run: |
        export NOSTATUSBAR=1
        export DACE_testing_serialization=1
        export DACE_cache=single
        export DACE_optimizer_automatic_strict_transformations=${{ matrix.strict-xforms }}
        export PYTHON_BINARY="coverage run --source=dace --parallel-mode"
        ./tests/polybench_test.sh
        ./tests/xform_test.sh
        coverage combine .; coverage report; coverage xml
        codecov

  test-heterogeneous:
    runs-on: [self-hosted, linux]
    steps:
    - uses: actions/checkout@v2
      with:
        submodules: 'recursive'
    - name: Install dependencies
      run: |
        rm ~/.dace.conf
        rm -rf .dacecache tests/.dacecache
        . /opt/setupenv
        python -m pip install --upgrade pip
        pip install flake8 pytest-xdist coverage codecov
        pip install mpi4py pytest-mpi
        pip uninstall -y dace
        pip install -e ".[testing]"

    - name: Test dependencies
      run: |
        papi_avail

    - name: Run parallel pytest 
      run: |
        export DACE_cache=unique
        export DACE_optimizer_interface=" "
        . /opt/setupenv
        pytest -n auto --cov-report=xml --cov=dace --tb=short -m "verilator or mkl or papi"
        codecov

    - name: Run MPI tests
      run: |
        export NOSTATUSBAR=1
        export DACE_cache=single
        export COVERAGE_RCFILE=`pwd`/.coveragerc
        export PYTHON_BINARY="coverage run --source=dace --parallel-mode"
        . /opt/setupenv
        ./tests/mpi_test.sh

    - name: Report overall coverage
      run: |
        export COVERAGE_RCFILE=`pwd`/.coveragerc
        . /opt/setupenv
        coverage combine . */; coverage report; coverage xml
        codecov

  test-gpu:
    runs-on: [self-hosted, linux, gpu]
    steps:
    - uses: actions/checkout@v2
      with:
        submodules: 'recursive'
    - name: Install dependencies
      run: |
        rm ~/.dace.conf
        rm -rf .dacecache tests/.dacecache
        . /opt/setupenv
        python -m pip install --upgrade pip
        pip install flake8 pytest-xdist coverage codecov
        pip install mpi4py
        pip uninstall -y dace
        pip install -e ".[testing]"

    - name: Test dependencies
      run: |
        nvidia-smi

    - name: Run pytest GPU
      run: |
        export DACE_cache=single
        export DACE_optimizer_interface=" "
        . /opt/setupenv
        pytest --cov-report=xml --cov=dace --tb=short -m "gpu"
        codecov

    - name: Run extra GPU tests
      run: |
        export NOSTATUSBAR=1
        export DACE_cache=single
        export COVERAGE_RCFILE=`pwd`/.coveragerc
        export PYTHON_BINARY="coverage run --source=dace --parallel-mode"
        . /opt/setupenv
        ./tests/cuda_test.sh

    - name: Report overall coverage
      run: |
        export COVERAGE_RCFILE=`pwd`/.coveragerc
        . /opt/setupenv
        coverage combine . */; coverage report; coverage xml
        codecov

  test-fpga:
    runs-on: [self-hosted, linux, intel-fpga, xilinx-fpga]
    steps:
    - uses: actions/checkout@v2
      with:
        submodules: 'recursive'
    - name: Install dependencies
      run: |
        rm ~/.dace.conf
        rm -rf .dacecache tests/.dacecache
        . /opt/setupenv
        python -m pip install --upgrade pip
        pip install flake8 coverage codecov
        pip uninstall -y dace
        pip install -e ".[testing]"

    - name: Run Intel FPGA tests
      run: |
        export NOSTATUSBAR=1
        export COVERAGE_RCFILE=`pwd`/.coveragerc
        export PYTHON_BINARY="coverage run --source=dace --parallel-mode"
        . /opt/setupenv
        python tests/fpga/intel_fpga_test.py
        codecov

    - name: Run Xilinx tests
      run: |
        export NOSTATUSBAR=1
        export COVERAGE_RCFILE=`pwd`/.coveragerc
        export PYTHON_BINARY="coverage run --source=dace --parallel-mode"
        . /opt/setupenv
        python tests/fpga/xilinx_test.py
        codecov<|MERGE_RESOLUTION|>--- conflicted
+++ resolved
@@ -71,11 +71,7 @@
         else
             export DACE_optimizer_automatic_strict_transformations=${{ matrix.strict-xforms }}
         fi
-<<<<<<< HEAD
-        pytest -n auto --cov-report=xml --cov=dace --tb=short -m "not gpu and not verilator and not tensorflow and not mkl and not mlir"
-=======
-        pytest -n auto --cov-report=xml --cov=dace --tb=short -m "not gpu and not verilator and not tensorflow and not mkl and not sve and not papi"
->>>>>>> 7b105cef
+        pytest -n auto --cov-report=xml --cov=dace --tb=short -m "not gpu and not verilator and not tensorflow and not mkl and not sve and not papi and not mlir"
         codecov
     - name: Run other tests
       run: |
