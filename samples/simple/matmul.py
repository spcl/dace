# Copyright 2019-2021 ETH Zurich and the DaCe authors. All rights reserved.
from __future__ import print_function

import argparse
import dace
import numpy as np
from typing import List

# For optimizations
from dace.transformation.dataflow import (DoubleBuffering, MapCollapse,
                                          MapExpansion, MapReduceFusion,
                                          StripMining, InLocalStorage,
                                          AccumulateTransient, Vectorization)
from dace.transformation import helpers as xfutil

# For library node implementations
import dace.libraries.blas

# Define symbolic sizes for arbitrary inputs
M = dace.symbol('M')
K = dace.symbol('K')
N = dace.symbol('N')

# Define data type to use
dtype = dace.float64
np_dtype = np.float64

#####################################################################
# Data-centric functions


# Map-Reduce version of matrix multiplication
@dace.program
def matmul(A: dtype[M, K], B: dtype[K, N], C: dtype[M, N]):
    tmp = np.ndarray([M, N, K], dtype=A.dtype)

    # Multiply every pair of values to a large 3D temporary array
    for i, j, k in dace.map[0:M, 0:N, 0:K]:
        with dace.tasklet:
            in_A << A[i, k]
            in_B << B[k, j]
            out >> tmp[i, j, k]

            out = in_A * in_B

    # Sum last dimension of temporary array to obtain resulting matrix
    dace.reduce(lambda a, b: a + b, tmp, C, axis=2, identity=0)


# Library node version of matrix multiplication, using the numpy interface
@dace.program
def matmul_lib(A: dtype[M, K], B: dtype[K, N]):
    return A @ B


#####################################################################
# Data-centric optimization helpers

def find_map_by_param(sdfg: dace.SDFG, pname: str) -> dace.nodes.MapEntry:
    """ Finds the first map entry node by the given parameter name. """
    return next(n for n, _ in sdfg.all_nodes_recursive()
                if isinstance(n, dace.nodes.MapEntry) and pname in n.params)


def find_mapexit_by_param(sdfg: dace.SDFG, pname: str) -> dace.nodes.MapExit:
    """ Finds the first map exit node by the given parameter name. """
    state, entry = next(
        (p, n) for n, p in sdfg.all_nodes_recursive()
        if isinstance(n, dace.nodes.MapEntry) and pname in n.params)
    return state.exit_node(entry)


#####################################################################
# Matrix multiplication data-centric optimization schemes


def optimize_for_cpu(sdfg: dace.SDFG, m: int, n: int, k: int):
    """ Optimize the matrix multiplication example for multi-core CPUs. """
    # Ensure integers are 32-bit by default
    dace.Config.set('compiler', 'default_data_types', value='C')

    # Fuse the map and reduce nodes
    sdfg.apply_transformations(MapReduceFusion)

    # Find multiplication map
    entry = find_map_by_param(sdfg, 'k')

    # Create a tiling strategy
    divides_evenly = (m % 32 == 0) and (n % 32 == 0) and (k % 256 == 0)
    xfutil.tile(sdfg, entry, divides_evenly, False, k=256, i=32, j=32)
    xfutil.tile(sdfg, entry, divides_evenly, divides_evenly, j=16, i=4)

    # Reorder internal map to "k,i,j"
    xfutil.permute_map(entry, [2, 0, 1])

    # Add local storage for B in j tile: we apply InLocalStorage with a
    # parameter "array" named B, between the two maps of j and i
    regtile_j = find_map_by_param(sdfg, 'tile1_j')
    regtile_i = find_map_by_param(sdfg, 'tile1_i')
    InLocalStorage.apply_to(sdfg,
                            dict(array='B'),
                            node_a=regtile_j,
                            node_b=regtile_i)

    if divides_evenly:
        # Add local storage for C
        exit_inner = find_mapexit_by_param(sdfg, 'k')
        exit_rti = find_mapexit_by_param(sdfg, 'tile1_i')
        AccumulateTransient.apply_to(sdfg,
                                     dict(array='C', identity=0),
                                     _map_exit=exit_inner,
                                     _outer_map_exit=exit_rti)

        # Vectorize microkernel map
        postamble = n % 4 != 0
        sdfg.apply_transformations(
            Vectorization,
            dict(vector_len=4, preamble=False, postamble=postamble))

    # Mark outer tile map as sequential to remove atomics
    find_map_by_param(sdfg,
                      'tile_k').map.schedule = dace.ScheduleType.Sequential

    # Collapse maps for more parallelism
    find_map_by_param(sdfg, 'o0').map.collapse = 2
    tile_i = find_map_by_param(sdfg, 'tile_i')
    tile_j = find_map_by_param(sdfg, 'tile_j')
    MapCollapse.apply_to(sdfg, _outer_map_entry=tile_i, _inner_map_entry=tile_j)
    tile_ij = find_map_by_param(sdfg, 'tile_i')  # Find newly created map
    tile_ij.map.schedule = dace.ScheduleType.CPU_Multicore
    tile_ij.map.collapse = 2


def optimize_for_gpu(sdfg: dace.SDFG, m: int, n: int, k: int):
    """ Optimize the matrix multiplication example for GPUs. """
    # Ensure integers are 32-bit by default
    dace.Config.set('compiler', 'default_data_types', value='C')

    # Fuse the map and reduce nodes
    sdfg.apply_transformations(MapReduceFusion)

    # Apply GPU transformation
    sdfg.apply_gpu_transformations()

    # Find multiplication map
    entry = find_map_by_param(sdfg, 'k')

    # Create a tiling strategy
    divides_evenly = (m % 64 == 0) and (n % 64 == 0) and (k % 8 == 0)
    xfutil.tile(sdfg, entry, divides_evenly, True, i=64, j=64, k=8)
    xfutil.tile(sdfg, entry, divides_evenly, True, i=8, j=4)

    # Create kernel schedule by collapsing and reordering maps
    gtile_i = find_map_by_param(sdfg, 'tile_i')
    gtile_j = find_map_by_param(sdfg, 'tile_j')
    btile_i = find_map_by_param(sdfg, 'tile1_i')
    btile_j = find_map_by_param(sdfg, 'tile1_j')
    MapCollapse.apply_to(sdfg,
                         _outer_map_entry=gtile_i,
                         _inner_map_entry=gtile_j)
    MapCollapse.apply_to(sdfg,
                         _outer_map_entry=btile_i,
                         _inner_map_entry=btile_j)
    btile = find_map_by_param(sdfg, 'tile1_i')
    btile.map.schedule = dace.ScheduleType.GPU_ThreadBlock

    # Add local storage (shared memory) for A and B on GPU
    ktile = find_map_by_param(sdfg, 'tile_k')
    smem_a = InLocalStorage.apply_to(sdfg,
                                     dict(array='A'),
                                     node_a=ktile,
                                     node_b=btile)
    smem_b = InLocalStorage.apply_to(sdfg,
                                     dict(array='B'),
                                     node_a=ktile,
                                     node_b=btile)
    sdfg.arrays[smem_a.data].storage = dace.StorageType.GPU_Shared
    sdfg.arrays[smem_b.data].storage = dace.StorageType.GPU_Shared

    # Add local storage (registers) for A and B
    ttile = find_map_by_param(sdfg, 'k')
    warptile, ttile = xfutil.extract_map_dims(sdfg, ttile, [2])
    InLocalStorage.apply_to(sdfg,
                            dict(array='trans_gpu_A'),
                            node_a=warptile,
                            node_b=ttile)
    InLocalStorage.apply_to(sdfg,
                            dict(array='trans_gpu_B'),
                            node_a=warptile,
                            node_b=ttile)

    # Add local storage (registers) for C
    state = next(s for s in sdfg.nodes() if warptile in s.nodes())
    warptile_exit = state.exit_node(warptile)
    btile_exit = state.exit_node(btile)
    AccumulateTransient.apply_to(sdfg,
<<<<<<< HEAD
                                 dict(identity=0),
                                 _map_exit=warptile_exit,
                                 _outer_map_exit=btile_exit)
=======
                                 map_exit=warptile_exit,
                                 outer_map_exit=btile_exit)
>>>>>>> fd51d5f7
    # Set C tile to zero on allocation
    c_access = next(n for n in state.data_nodes() if n.data == 'trans_gpu_C')
    c_access.setzero = True

    # Unroll microkernel maps
    ttile.map.unroll = True

    # Apply double-buffering on shared memory
    DoubleBuffering.apply_to(sdfg, _map_entry=ktile, _transient=smem_a)


#####################################################################
# Main function

if __name__ == "__main__":
    # Arugments
    parser = argparse.ArgumentParser()
    parser.add_argument("-M", type=int, nargs="?", default=64)
    parser.add_argument("-K", type=int, nargs="?", default=64)
    parser.add_argument("-N", type=int, nargs="?", default=64)
    parser.add_argument('--version',
                        choices=[
                            'unoptimized', 'optimize_cpu', 'optimize_gpu',
                            'mkl', 'cublas'
                        ],
                        default='unoptimized',
                        help='''Different available versions: 
unoptimized: Run `matmul` without optimizations;  
optimize_cpu: Transform `matmul` to a reasonably-optimized version for
                multicore CPU;  
optimize_gpu: Transform `matmul` to a reasonably-optimized version for GPU;  
mkl: Use `matmul_lib` with the MKL library node implementation;  
cublas: Use `matmul_lib` with the CUBLAS library node implementation.''')
    parser.add_argument('--noverify',
                        dest='verify',
                        action='store_false',
                        help="If set, skips numpy verification.",
                        default=True)

    args = vars(parser.parse_args())
    version = args["version"]

    # Prepare data with numpy
    m = args["M"]
    k = args["K"]
    n = args["N"]
    A = np.random.rand(m, k).astype(np_dtype)
    B = np.random.rand(k, n).astype(np_dtype)
    C = np.zeros((m, n), dtype=np_dtype)

    print(f'Matrix multiplication {m}x{k}x{n} (version: {version})')

    if version == 'unoptimized':
        # Simply call the program to run it
        matmul(A, B, C)
    elif version.startswith('optimize_'):
        # Get the SDFG from the program
        sdfg: dace.SDFG = matmul.to_sdfg()
        # Call transformations to optimize
        if version == 'optimize_cpu':
            optimize_for_cpu(sdfg, m, n, k)
        elif version == 'optimize_gpu':
            optimize_for_gpu(sdfg, m, n, k)
        # Invoke the SDFG to run the optimized program (notice that now we must
        # also directly feed in the symbols)
        sdfg(A=A, B=B, C=C, M=m, N=n, K=k)
    elif version == 'mkl':
        # Set default implementation to MKL
        dace.libraries.blas.default_implementation = 'MKL'
        # Call program
        C = matmul_lib(A, B)
    elif version == 'cublas':
        # Set default implementation to CUBLAS
        dace.libraries.blas.default_implementation = 'cuBLAS'
        # Call program
        C = matmul_lib(A, B)
    else:
        raise ValueError('Invalid version %s' % version)

    if args["verify"]:
        expected = A @ B
        diff = np.linalg.norm(C - expected) / (m * n)
        print('Difference:', diff)
        exit(0 if diff <= 1e-6 else 1)<|MERGE_RESOLUTION|>--- conflicted
+++ resolved
@@ -194,14 +194,8 @@
     warptile_exit = state.exit_node(warptile)
     btile_exit = state.exit_node(btile)
     AccumulateTransient.apply_to(sdfg,
-<<<<<<< HEAD
-                                 dict(identity=0),
-                                 _map_exit=warptile_exit,
-                                 _outer_map_exit=btile_exit)
-=======
                                  map_exit=warptile_exit,
                                  outer_map_exit=btile_exit)
->>>>>>> fd51d5f7
     # Set C tile to zero on allocation
     c_access = next(n for n in state.data_nodes() if n.data == 'trans_gpu_C')
     c_access.setzero = True
