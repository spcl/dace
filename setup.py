# Copyright 2019-2021 ETH Zurich and the DaCe authors. All rights reserved.
import glob
import os
import shutil
import subprocess

from setuptools import find_packages, setup

# Find runtime and external library files by obtaining the module path and
# trimming the absolute path of the resulting files.
dace_path = os.path.dirname(os.path.abspath(__file__)) + '/dace/'
runtime_files = [f[len(dace_path):] for f in glob.glob(dace_path + 'runtime/include/**/*', recursive=True)]
library_files = [f[len(dace_path):] for f in glob.glob(dace_path + 'libraries/**/include/**/*', recursive=True)]
cmake_files = [f[len(dace_path):] for f in glob.glob(dace_path + 'codegen/**/*.cmake', recursive=True)]
viewer_files = [
    f[len(dace_path):] for f in (glob.glob(dace_path + 'viewer/webclient/dist/*.js', recursive=True) +
                                 glob.glob(dace_path + 'viewer/webclient/external_libs/**/*', recursive=True) +
                                 glob.glob(dace_path + 'viewer/webclient/*.css', recursive=True) +
                                 glob.glob(dace_path + 'viewer/webclient/*.html', recursive=True) +
                                 glob.glob(dace_path + 'viewer/templates/**/*', recursive=True) +
                                 glob.glob(dace_path + 'viewer/**/LICENSE', recursive=True))
]
cub_files = [f[len(dace_path):] for f in glob.glob(dace_path + 'external/cub/cub/**/*', recursive=True)
             ] + [dace_path + 'external/cub/LICENSE.TXT']
hlslib_files = [f[len(dace_path):] for f in glob.glob(dace_path + 'external/hlslib/cmake/**/*', recursive=True)] + [
    f[len(dace_path):] for f in glob.glob(dace_path + 'external/hlslib/include/**/*', recursive=True)
] + [dace_path + 'external/hlslib/LICENSE.md']
rtllib_files = [f[len(dace_path):] for f in glob.glob(dace_path + 'external/rtllib/cmake/**/*', recursive=True)] + [
    f[len(dace_path):] for f in glob.glob(dace_path + 'external/rtllib/templates/**/*', recursive=True)
]

# See if CMake is available and if not, install as a dependency
cmake_requires = ['scikit-build', 'cmake']
try:
    cmake_path = shutil.which('cmake')
    if cmake_path:
        # CMake is available, check version
        output = subprocess.check_output([cmake_path, '--version']).decode('utf-8')
        cmake_version = tuple(int(t) for t in output.splitlines()[0].split(' ')[-1].split('.'))
        # If version meets minimum requirements, CMake is not necessary
        if cmake_version >= (3, 17):
            cmake_requires = []
except (subprocess.CalledProcessError, OSError, IndexError, ValueError):
    # Any failure in getting the CMake version counts as "not found"
    pass

with open("README.md", "r") as fp:
    long_description = fp.read()

with open(os.path.join(dace_path, "version.py"), "r") as fp:
    version = fp.read().strip().split(' ')[-1][1:-1]

setup(name='dace',
      version=version,
      url='https://github.com/spcl/dace',
      author='SPCL @ ETH Zurich',
      author_email='talbn@inf.ethz.ch',
      description='Data-Centric Parallel Programming Framework',
      long_description=long_description,
      long_description_content_type='text/markdown',
      classifiers=[
          "Programming Language :: Python :: 3",
          "License :: OSI Approved :: BSD License",
          "Operating System :: OS Independent",
      ],
      python_requires='>=3.6, <3.13',
      packages=find_packages(exclude=["*.tests", "*.tests.*", "tests.*", "tests"]),
      package_data={
          '': [
              '*.yml', 'codegen/CMakeLists.txt', 'codegen/tools/*.cpp', 'external/moodycamel/*.h',
              'external/moodycamel/LICENSE.md', 'codegen/Xilinx_HLS.tcl.in'
          ] + runtime_files + cub_files + viewer_files + hlslib_files + library_files + rtllib_files + cmake_files
      },
      include_package_data=True,
      install_requires=[
<<<<<<< HEAD
         'numpy', 'networkx >= 2.5', 'astunparse', 'sympy >= 1.9', 'pyyaml', 'ply', 'websockets', 'jinja2',
=======
          'numpy < 2.0', 'networkx >= 2.5', 'astunparse', 'sympy >= 1.9', 'pyyaml', 'ply',
>>>>>>> 3281661f
          'fparser >= 0.1.3', 'aenum >= 3.1', 'dataclasses; python_version < "3.7"', 'dill',
          'pyreadline;platform_system=="Windows"', 'typing-compat; python_version < "3.8"', 'packaging'
      ] + cmake_requires,
      extras_require={
          'testing': ['coverage', 'pytest-cov', 'scipy', 'absl-py', 'opt_einsum', 'pymlir', 'click'],
          'docs': ['jinja2<3.2.0', 'sphinx-autodoc-typehints', 'sphinx-rtd-theme>=0.5.1']
      },
      entry_points={
          'console_scripts': [
              'dacelab = dace.cli.dacelab:main',
              'sdfv = dace.cli.sdfv:main',
              'sdfgcc = dace.cli.sdfgcc:main',
              'sdfg-diff = dace.cli.sdfg_diff:main',
              'fcfd = dace.cli.fcdc:main',
              'daceprof = dace.cli.daceprof:main',
          ],
      })<|MERGE_RESOLUTION|>--- conflicted
+++ resolved
@@ -73,11 +73,7 @@
       },
       include_package_data=True,
       install_requires=[
-<<<<<<< HEAD
-         'numpy', 'networkx >= 2.5', 'astunparse', 'sympy >= 1.9', 'pyyaml', 'ply', 'websockets', 'jinja2',
-=======
-          'numpy < 2.0', 'networkx >= 2.5', 'astunparse', 'sympy >= 1.9', 'pyyaml', 'ply',
->>>>>>> 3281661f
+          'numpy', 'networkx >= 2.5', 'astunparse', 'sympy >= 1.9', 'pyyaml', 'ply',
           'fparser >= 0.1.3', 'aenum >= 3.1', 'dataclasses; python_version < "3.7"', 'dill',
           'pyreadline;platform_system=="Windows"', 'typing-compat; python_version < "3.8"', 'packaging'
       ] + cmake_requires,
