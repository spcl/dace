# Copyright 2019-2021 ETH Zurich and the DaCe authors. All rights reserved.
import glob
import os
import shutil
import subprocess

from setuptools import find_packages, setup

# Find runtime and external library files by obtaining the module path and
# trimming the absolute path of the resulting files.
dace_path = os.path.dirname(os.path.abspath(__file__)) + '/dace/'
runtime_files = [
    f[len(dace_path):]
    for f in glob.glob(dace_path + 'runtime/include/**/*', recursive=True)
]
library_files = [
    f[len(dace_path):]
    for f in glob.glob(dace_path + 'libraries/**/include/**/*', recursive=True)
]
cmake_files = [
    f[len(dace_path):]
    for f in glob.glob(dace_path + 'codegen/**/*.cmake', recursive=True)
]
viewer_files = [
    f[len(dace_path):] for f in (
        glob.glob(dace_path + 'viewer/webclient/dist/*.js', recursive=True) +
        glob.glob(dace_path + 'viewer/webclient/external_libs/**/*',
                  recursive=True) +
        glob.glob(dace_path + 'viewer/webclient/*.css', recursive=True) +
        glob.glob(dace_path + 'viewer/webclient/*.html', recursive=True) +
        glob.glob(dace_path + 'viewer/templates/**/*', recursive=True) +
        glob.glob(dace_path + 'viewer/**/LICENSE', recursive=True))
]
cub_files = [
    f[len(dace_path):]
    for f in glob.glob(dace_path + 'external/cub/cub/**/*', recursive=True)
] + [dace_path + 'external/cub/LICENSE.TXT']
hlslib_files = [
    f[len(dace_path):]
    for f in glob.glob(dace_path + 'external/hlslib/cmake/**/*',
                       recursive=True)
] + [
    f[len(dace_path):]
    for f in glob.glob(dace_path + 'external/hlslib/include/**/*',
                       recursive=True)
] + [dace_path + 'external/hlslib/LICENSE.md']
rtllib_files = [
    f[len(dace_path):]
    for f in glob.glob(dace_path + 'external/rtllib/cmake/**/*',
                       recursive=True)
] + [
    f[len(dace_path):]
    for f in glob.glob(dace_path + 'external/rtllib/templates/**/*',
                       recursive=True)
]

# See if CMake is available and if not, install as a dependency
cmake_requires = ['scikit-build', 'cmake']
try:
    cmake_path = shutil.which('cmake')
    if cmake_path:
        # CMake is available, check version
        output = subprocess.check_output([cmake_path,
                                          '--version']).decode('utf-8')
        cmake_version = tuple(
            int(t) for t in output.splitlines()[0].split(' ')[-1].split('.'))
        # If version meets minimum requirements, CMake is not necessary
        if cmake_version >= (3, 17):
            cmake_requires = []
except (subprocess.CalledProcessError, OSError, IndexError, ValueError):
    # Any failure in getting the CMake version counts as "not found"
    pass

with open("README.md", "r") as fp:
    long_description = fp.read()

with open(os.path.join(dace_path, "version.py"), "r") as fp:
    version = fp.read().strip().split(' ')[-1][1:-1]

setup(name='dace',
      version=version,
      url='https://github.com/spcl/dace',
      author='SPCL @ ETH Zurich',
      author_email='talbn@inf.ethz.ch',
      description='Data-Centric Parallel Programming Framework',
      long_description=long_description,
      long_description_content_type='text/markdown',
      classifiers=[
          "Programming Language :: Python :: 3",
          "License :: OSI Approved :: BSD License",
          "Operating System :: OS Independent",
      ],
      python_requires='>=3.9, <3.14',
      packages=find_packages(
          exclude=["*.tests", "*.tests.*", "tests.*", "tests"]),
      package_data={
          '': [
              '*.yml', 'codegen/CMakeLists.txt', 'codegen/tools/*.cpp',
              'external/moodycamel/*.h', 'external/moodycamel/LICENSE.md',
              'codegen/Xilinx_HLS.tcl.in'
          ] + runtime_files + cub_files + viewer_files + hlslib_files +
          library_files + rtllib_files + cmake_files
      },
      include_package_data=True,
      install_requires=[
<<<<<<< HEAD
          'numpy',
          'networkx >= 2.5',
          'astunparse',
          'sympy >= 1.9',
          'pyyaml',
          'ply',
          'fparser >= 0.1.3',
          'aenum >= 3.1',
          'dataclasses',
          'dill',
          'pyreadline;platform_system=="Windows"',
          'typing-compat; python_version < "3.8"',
          'packaging',
          'onnx <= 1.17.0',
          'torch',
          'onnxsim',
          'protobuf',
          'scipy',
          'pulp',
          'ninja'
      ] + cmake_requires,
      extras_require={
          'testing': [
              'coverage', 'pytest-cov', 'absl-py', 'opt_einsum', 'pymlir',
              'click', 'transformers'
          ],
          'docs': [
              'jinja2<3.2.0', 'sphinx-autodoc-typehints',
              'sphinx-rtd-theme>=0.5.1', 'matplotlib'
          ]
=======
          'numpy', 'networkx >= 2.5', 'astunparse', 'sympy >= 1.9', 'pyyaml', 'ply', 'fparser >= 0.1.3', 'aenum >= 3.1',
          'dataclasses; python_version < "3.7"', 'dill', 'pyreadline;platform_system=="Windows"',
          'typing-compat; python_version < "3.8"', 'packaging'
      ] + cmake_requires,
      extras_require={
          'testing': [
              'coverage', 'pytest-cov', 'scipy', 'absl-py', 'opt_einsum', 'pymlir', 'click', 'ipykernel', 'nbconvert',
              'pytest-timeout'
          ],
          'docs': ['jinja2<3.2.0', 'sphinx-autodoc-typehints', 'sphinx-rtd-theme>=0.5.1'],
          'linting': ['pre-commit==4.1.0', 'yapf==0.43.0'],
>>>>>>> aabbe482
      },
      entry_points={
          'console_scripts': [
              'dacelab = dace.cli.dacelab:main',
              'sdfv = dace.cli.sdfv:main',
              'sdfgcc = dace.cli.sdfgcc:main',
              'sdfg-diff = dace.cli.sdfg_diff:main',
              'fcfd = dace.cli.fcdc:main',
              'daceprof = dace.cli.daceprof:main',
              'dace-external-transformation-registry = dace.cli.external_transformation_registry:main',
          ],
      })<|MERGE_RESOLUTION|>--- conflicted
+++ resolved
@@ -103,7 +103,6 @@
       },
       include_package_data=True,
       install_requires=[
-<<<<<<< HEAD
           'numpy',
           'networkx >= 2.5',
           'astunparse',
@@ -134,19 +133,6 @@
               'jinja2<3.2.0', 'sphinx-autodoc-typehints',
               'sphinx-rtd-theme>=0.5.1', 'matplotlib'
           ]
-=======
-          'numpy', 'networkx >= 2.5', 'astunparse', 'sympy >= 1.9', 'pyyaml', 'ply', 'fparser >= 0.1.3', 'aenum >= 3.1',
-          'dataclasses; python_version < "3.7"', 'dill', 'pyreadline;platform_system=="Windows"',
-          'typing-compat; python_version < "3.8"', 'packaging'
-      ] + cmake_requires,
-      extras_require={
-          'testing': [
-              'coverage', 'pytest-cov', 'scipy', 'absl-py', 'opt_einsum', 'pymlir', 'click', 'ipykernel', 'nbconvert',
-              'pytest-timeout'
-          ],
-          'docs': ['jinja2<3.2.0', 'sphinx-autodoc-typehints', 'sphinx-rtd-theme>=0.5.1'],
-          'linting': ['pre-commit==4.1.0', 'yapf==0.43.0'],
->>>>>>> aabbe482
       },
       entry_points={
           'console_scripts': [
