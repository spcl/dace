--- conflicted
+++ resolved
@@ -52,48 +52,6 @@
 with open(os.path.join(dace_path, "version.py"), "r") as fp:
     version = fp.read().strip().split(' ')[-1][1:-1]
 
-<<<<<<< HEAD
-setup(
-    name='dace',
-    version=version,
-    url='https://github.com/spcl/dace',
-    author='SPCL @ ETH Zurich',
-    author_email='talbn@inf.ethz.ch',
-    description='Data-Centric Parallel Programming Framework',
-    long_description=long_description,
-    long_description_content_type='text/markdown',
-    classifiers=[
-        "Programming Language :: Python :: 3",
-        "License :: OSI Approved :: BSD License",
-        "Operating System :: OS Independent",
-    ],
-    python_requires='>=3.6',
-    packages=find_packages(
-        exclude=["*.tests", "*.tests.*", "tests.*", "tests"]),
-    package_data={
-        '': [
-            '*.yml', 'codegen/CMakeLists.txt', 'codegen/tools/*.cpp',
-            'external/moodycamel/*.h', 'external/moodycamel/LICENSE.md',
-            'codegen/Xilinx_HLS.tcl.in'
-        ] + runtime_files + cub_files + diode_files + hlslib_files + library_files
-    },
-    include_package_data=True,
-    install_requires=[
-        'numpy', 'networkx >= 2.2', 'astunparse', 'sympy', 'pyyaml',
-        'ply', 'websockets', 'requests', 'flask', 'scikit-build', 'cmake',
-        'aenum', 'islpy', 'dataclasses; python_version < "3.7"'
-    ],
-    extras_require={'testing': ['coverage', 'pytest-cov', 'scipy', 'absl-py', 'opt_einsum']},
-    entry_points={
-        'console_scripts': [
-            'dacelab = dace.cli.dacelab:main',
-            'diode = diode.diode_server:main',
-            'sdfv = dace.cli.sdfv:main',
-            'sdfgcc = dace.cli.sdfgcc:main',
-            'sdprof = dace.cli.sdfprof:main',
-        ],
-    })
-=======
 setup(name='dace',
       version=version,
       url='https://github.com/spcl/dace',
@@ -122,7 +80,7 @@
       install_requires=[
           'numpy', 'networkx >= 2.5', 'astunparse', 'sympy', 'pyyaml', 'ply',
           'websockets', 'requests', 'flask', 'scikit-build', 'cmake', 'aenum',
-          'dataclasses; python_version < "3.7"', 'dill', 'pyreadline;platform_system=="Windows"'
+          'islpy', 'dataclasses; python_version < "3.7"', 'dill', 'pyreadline;platform_system=="Windows"'
       ],
       extras_require={
           'testing':
@@ -136,5 +94,4 @@
               'sdfgcc = dace.cli.sdfgcc:main',
               'sdprof = dace.cli.sdprof:main',
           ],
-      })
->>>>>>> b4278b11
+      })