# Copyright 2019-2021 ETH Zurich and the DaCe authors. All rights reserved.
import glob
import os
import shutil
import subprocess

from setuptools import find_packages, setup

# Find runtime and external library files by obtaining the module path and
# trimming the absolute path of the resulting files.
dace_path = os.path.dirname(os.path.abspath(__file__)) + '/dace/'
runtime_files = [f[len(dace_path):] for f in glob.glob(dace_path + 'runtime/include/**/*', recursive=True)]
library_files = [f[len(dace_path):] for f in glob.glob(dace_path + 'libraries/**/include/**/*', recursive=True)]
cmake_files = [f[len(dace_path):] for f in glob.glob(dace_path + 'codegen/**/*.cmake', recursive=True)]
viewer_files = [
    f[len(dace_path):] for f in (glob.glob(dace_path + 'viewer/webclient/dist/*.js', recursive=True) +
                                 glob.glob(dace_path + 'viewer/webclient/external_libs/**/*', recursive=True) +
                                 glob.glob(dace_path + 'viewer/webclient/*.css', recursive=True) +
                                 glob.glob(dace_path + 'viewer/webclient/*.html', recursive=True) +
                                 glob.glob(dace_path + 'viewer/templates/**/*', recursive=True) +
                                 glob.glob(dace_path + 'viewer/**/LICENSE', recursive=True))
]
cub_files = [f[len(dace_path):] for f in glob.glob(dace_path + 'external/cub/cub/**/*', recursive=True)
             ] + [dace_path + 'external/cub/LICENSE.TXT']
hlslib_files = [f[len(dace_path):] for f in glob.glob(dace_path + 'external/hlslib/cmake/**/*', recursive=True)] + [
    f[len(dace_path):] for f in glob.glob(dace_path + 'external/hlslib/include/**/*', recursive=True)
] + [dace_path + 'external/hlslib/LICENSE.md']
rtllib_files = [f[len(dace_path):] for f in glob.glob(dace_path + 'external/rtllib/cmake/**/*', recursive=True)] + [
    f[len(dace_path):] for f in glob.glob(dace_path + 'external/rtllib/templates/**/*', recursive=True)
]

# See if CMake is available and if not, install as a dependency
cmake_requires = ['scikit-build', 'cmake']
try:
    cmake_path = shutil.which('cmake')
    if cmake_path:
        # CMake is available, check version
<<<<<<< HEAD
        output = subprocess.check_output([cmake_path, '--version'], text=True)
=======
        output = subprocess.check_output([cmake_path, '--version']).decode('utf-8')
>>>>>>> 632b5c0b
        cmake_version = tuple(int(t) for t in output.splitlines()[0].split(' ')[-1].split('.'))
        # If version meets minimum requirements, CMake is not necessary
        if cmake_version >= (3, 15):
            cmake_requires = []
except (subprocess.CalledProcessError, OSError, IndexError, ValueError):
    # Any failure in getting the CMake version counts as "not found"
    pass

with open("README.md", "r") as fp:
    long_description = fp.read()

with open(os.path.join(dace_path, "version.py"), "r") as fp:
    version = fp.read().strip().split(' ')[-1][1:-1]

setup(name='dace',
      version=version,
      url='https://github.com/spcl/dace',
      author='SPCL @ ETH Zurich',
      author_email='talbn@inf.ethz.ch',
      description='Data-Centric Parallel Programming Framework',
      long_description=long_description,
      long_description_content_type='text/markdown',
      classifiers=[
          "Programming Language :: Python :: 3",
          "License :: OSI Approved :: BSD License",
          "Operating System :: OS Independent",
      ],
      python_requires='>=3.6, <3.11',
      packages=find_packages(exclude=["*.tests", "*.tests.*", "tests.*", "tests"]),
      package_data={
          '': [
              '*.yml', 'codegen/CMakeLists.txt', 'codegen/tools/*.cpp', 'external/moodycamel/*.h',
              'external/moodycamel/LICENSE.md', 'codegen/Xilinx_HLS.tcl.in'
          ] + runtime_files + cub_files + viewer_files + hlslib_files + library_files + rtllib_files + cmake_files
      },
      include_package_data=True,
      install_requires=[
          'numpy', 'networkx >= 2.5', 'astunparse', 'sympy<=1.9', 'pyyaml', 'ply', 'websockets', 'requests', 'flask',
          'aenum >= 3.1', 'dataclasses; python_version < "3.7"', 'dill', 'pyreadline;platform_system=="Windows"',
          'typing-compat; python_version < "3.8"'
      ] + cmake_requires,
      extras_require={
          'testing': ['coverage', 'pytest-cov', 'scipy', 'absl-py', 'opt_einsum', 'pymlir', 'click'],
          'docs': ['jinja2<3.1.0']
      },
      entry_points={
          'console_scripts': [
              'dacelab = dace.cli.dacelab:main',
              'sdfv = dace.cli.sdfv:main',
              'sdfgcc = dace.cli.sdfgcc:main',
              'sdprof = dace.cli.sdprof:main',
          ],
      })<|MERGE_RESOLUTION|>--- conflicted
+++ resolved
@@ -35,11 +35,11 @@
     cmake_path = shutil.which('cmake')
     if cmake_path:
         # CMake is available, check version
-<<<<<<< HEAD
-        output = subprocess.check_output([cmake_path, '--version'], text=True)
-=======
+
+
+
         output = subprocess.check_output([cmake_path, '--version']).decode('utf-8')
->>>>>>> 632b5c0b
+
         cmake_version = tuple(int(t) for t in output.splitlines()[0].split(' ')[-1].split('.'))
         # If version meets minimum requirements, CMake is not necessary
         if cmake_version >= (3, 15):
