# This is the official list of DaCe authors (individuals or organizations) for 
# copyright purposes.

ETH Zurich
Tal Ben-Nun
Johannes de Fine Licht
Alexandros Nikolaos Ziogas
Timo Schneider
Torsten Hoefler
Tiziano De Matteis
Dominic Hofer
Roman Haag
Silvan Niederer
Saurabh Raje
Philipp Schaad
Oliver Rausch
Gabriel Gavrilas
Andrei Ivanov
Luca Lavarini
Manuel Burger
Jan Kleine
Linus Groner
Thierry Backes
Valentin Anklin
Andreas Kuster
Thomas Baumann
Berke Ates
Stefan Scholbe
Carl-Johannes Johnsen
Jannis Widmer
Neville Walo
Lukas Trümper
Cliff Hodel
Tiancheng Chen
Reid Wahl
Yihang Luo
<<<<<<< HEAD
Samuel Martin
=======
Alexandru Calotoiu
Phillip Lane
>>>>>>> 0d37a947

and other contributors listed in https://github.com/spcl/dace/graphs/contributors<|MERGE_RESOLUTION|>--- conflicted
+++ resolved
@@ -34,11 +34,7 @@
 Tiancheng Chen
 Reid Wahl
 Yihang Luo
-<<<<<<< HEAD
-Samuel Martin
-=======
 Alexandru Calotoiu
 Phillip Lane
->>>>>>> 0d37a947
 
 and other contributors listed in https://github.com/spcl/dace/graphs/contributors