--- conflicted
+++ resolved
@@ -30,7 +30,6 @@
     assert (np.array_equal(A, A_ref))
 
 
-'''
 @dace.program
 def for_loop_with_break_continue():
     A = dace.ndarray([10], dtype=dace.int32)
@@ -50,10 +49,8 @@
     A = for_loop_with_break_continue()
     A_ref = np.array([0, 0, 2, 0, 4, 0, 6, 0, 8, 0], dtype=np.int32)
     assert (np.array_equal(A, A_ref))
-'''
-
-
-'''
+
+
 @dace.program
 def nested_for_loop():
     A = dace.ndarray([10, 10], dtype=dace.int32)
@@ -80,7 +77,6 @@
     for i in range(0, 10, 2):
         A_ref[i] = [0, 0, 2, 0, 4, 0, 6, 0, 8, 0]
     assert (np.array_equal(A, A_ref))
-'''
 
 
 @dace.program
@@ -151,7 +147,6 @@
     assert (np.array_equal(A, A_ref))
 
 
-'''
 @dace.program
 def nested_for_while_loop():
     A = dace.ndarray([10, 10], dtype=dace.int32)
@@ -180,10 +175,8 @@
     for i in range(0, 10, 2):
         A_ref[i] = [0, 0, 2, 0, 4, 0, 6, 0, 8, 0]
     assert (np.array_equal(A, A_ref))
-'''
-
-
-'''
+
+
 @dace.program
 def nested_while_for_loop():
     A = dace.ndarray([10, 10], dtype=dace.int32)
@@ -212,7 +205,6 @@
     for i in range(0, 10, 2):
         A_ref[i] = [0, 0, 2, 0, 4, 0, 6, 0, 8, 0]
     assert (np.array_equal(A, A_ref))
-'''
 
 
 @dace.program
@@ -430,12 +422,8 @@
     assert (np.array_equal(val, ref))
 
 
-<<<<<<< HEAD
-'''
-=======
 @pytest.mark.skipif(dace.Config.get_bool('optimizer', 'automatic_simplification') == False,
                     reason='Control flow detection issues through extraneous states, needs control flow detection fix')
->>>>>>> 4a24c9cc
 def test_for_else():
 
     @dace.program
@@ -465,7 +453,6 @@
     A_2[6] = 20.0
     for_else(A_2)
     assert np.allclose(A_2, expected_2)
-'''
 
 
 def test_while_else():
@@ -524,13 +511,13 @@
 
 if __name__ == "__main__":
     test_for_loop()
-    #test_for_loop_with_break_continue()
-    #test_nested_for_loop()
+    test_for_loop_with_break_continue()
+    test_nested_for_loop()
     test_while_loop()
     test_while_loop_with_break_continue()
     test_nested_while_loop()
-    #test_nested_for_while_loop()
-    #test_nested_while_for_loop()
+    test_nested_for_while_loop()
+    test_nested_while_for_loop()
     test_map_with_break_continue()
     test_nested_map_for_loop()
     test_nested_map_for_for_loop()
@@ -541,7 +528,7 @@
     test_nested_map_for_loop_2()
     test_nested_map_for_loop_with_tasklet_2()
     test_nested_map_with_symbol()
-    #test_for_else()
+    test_for_else()
     test_while_else()
     test_branch_in_for()
     test_branch_in_while()