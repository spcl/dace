--- conflicted
+++ resolved
@@ -11,16 +11,9 @@
     Test MTTKRP I/O lower bound Q >= 3*N^4/S**(2/3)
     """
     # get MTTKRP sdfg with auto-generated default tensor sizes  
-<<<<<<< HEAD
-    einsum_str = 'ik,kj->ij' # 'ijk,jl,kl->il' # 'ik,kj->ij'
-    
-    soap_result = perform_soap_analysis_einsum(einsum_str, decomp_params=[("p", 8), ("Ss", 1024), ("S0", 200000), ("S1", 2000), ("S2", 2000), ("S3", 2000)], generate_schedule=True)
-    # soap_result = perform_soap_analysis_einsum(einsum_str, decomp_params=[("p", 8), ("Ss", 1024), ("S0", 12800), ("S1", 8800), ("S2", 14400), ("S3", 2000)], generate_schedule=True)
-=======
     einsum_str = 'ik,kj->ij'
     decomp_params=[("p", 64), ("Ss", 1024), ("S0", 12800), ("S1", 8800), ("S2", 144000), ("S3", 2000)]
     soap_result = perform_soap_analysis_einsum(einsum_str, decomp_params, generate_schedule=True)
->>>>>>> 084b25d2
     # test MTTKRP I/O bound
     assert d2sp(soap_result.Q) == sp.sympify('3*S0*S1*S2*S3/Ss**(2/3)')
 
