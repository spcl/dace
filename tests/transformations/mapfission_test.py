# Copyright 2019-2021 ETH Zurich and the DaCe authors. All rights reserved.
import copy
import dace
from dace.sdfg import nodes, utils as sdutils
from dace.transformation.dataflow import MapFission
from dace.transformation.interstate import InlineSDFG
from dace.transformation.helpers import nest_state_subgraph
import numpy as np
import unittest


def mapfission_sdfg():
    sdfg = dace.SDFG('mapfission')
    sdfg.add_array('A', [4], dace.float64)
    sdfg.add_array('B', [2], dace.float64)
    sdfg.add_scalar('scal', dace.float64, transient=True)
    sdfg.add_scalar('s1', dace.float64, transient=True)
    sdfg.add_transient('s2', [2], dace.float64)
    sdfg.add_transient('s3out', [1], dace.float64)
    state = sdfg.add_state()

    # Nodes
    rnode = state.add_read('A')
    ome, omx = state.add_map('outer', dict(i='0:2'))
    t1 = state.add_tasklet('one', {'a'}, {'b'}, 'b = a[0] + a[1]')
    ime2, imx2 = state.add_map('inner', dict(j='0:2'))
    t2 = state.add_tasklet('two', {'a'}, {'b'}, 'b = a * 2')
    s24node = state.add_access('s2')
    s34node = state.add_access('s3out')
    ime3, imx3 = state.add_map('inner', dict(j='0:2'))
    t3 = state.add_tasklet('three', {'a'}, {'b'}, 'b = a[0] * 3')
    scalar = state.add_tasklet('scalar', {}, {'out'}, 'out = 5.0')
    t4 = state.add_tasklet('four', {'ione', 'itwo', 'ithree', 'sc'}, {'out'},
                           'out = ione + itwo[0] * itwo[1] + ithree + sc')
    wnode = state.add_write('B')

    # Edges
    state.add_nedge(ome, scalar, dace.Memlet())
    state.add_memlet_path(rnode, ome, t1, memlet=dace.Memlet.simple('A', '2*i:2*i+2'), dst_conn='a')
    state.add_memlet_path(rnode, ome, ime2, t2, memlet=dace.Memlet.simple('A', '2*i+j'), dst_conn='a')
    state.add_memlet_path(t2, imx2, s24node, memlet=dace.Memlet.simple('s2', 'j'), src_conn='b')
    state.add_memlet_path(rnode, ome, ime3, t3, memlet=dace.Memlet.simple('A', '2*i:2*i+2'), dst_conn='a')
    state.add_memlet_path(t3, imx3, s34node, memlet=dace.Memlet.simple('s3out', '0'), src_conn='b')

    state.add_edge(t1, 'b', t4, 'ione', dace.Memlet.simple('s1', '0'))
    state.add_edge(s24node, None, t4, 'itwo', dace.Memlet.simple('s2', '0:2'))
    state.add_edge(s34node, None, t4, 'ithree', dace.Memlet.simple('s3out', '0'))
    state.add_edge(scalar, 'out', t4, 'sc', dace.Memlet.simple('scal', '0'))
    state.add_memlet_path(t4, omx, wnode, memlet=dace.Memlet.simple('B', 'i'), src_conn='out')

    sdfg.validate()
    return sdfg


def config():
    A = np.random.rand(4)
    expected = np.zeros([2], dtype=np.float64)
    expected[0] = (A[0] + A[1]) + (A[0] * 2 * A[1] * 2) + (A[0] * 3) + 5.0
    expected[1] = (A[2] + A[3]) + (A[2] * 2 * A[3] * 2) + (A[2] * 3) + 5.0
    return A, expected


<<<<<<< HEAD
class MapFissionTest(unittest.TestCase):

    def test_subgraph(self):
        A, expected = config()
        B = np.random.rand(2)

        graph = mapfission_sdfg()
        self.assertGreater(graph.apply_transformations(MapFission), 0)
        graph(A=A, B=B)

        self.assertTrue(np.allclose(B, expected))

    def test_nested_sdfg(self):
        A, expected = config()
        B = np.random.rand(2)

        # Nest the subgraph within the outer map, then apply transformation
        graph = mapfission_sdfg()
        state = graph.nodes()[0]
        topmap = next(node for node in state.nodes() if isinstance(node, nodes.MapEntry) and node.label == 'outer')
        subgraph = state.scope_subgraph(topmap, include_entry=False, include_exit=False)
        nest_state_subgraph(graph, state, subgraph)
        self.assertGreater(graph.apply_transformations(MapFission), 0)
        graph(A=A, B=B)
        self.assertTrue(np.allclose(B, expected))

    def test_nested_transient(self):
        """ Test nested SDFGs with transients. """

        # Inner SDFG
        nsdfg = dace.SDFG('nested')
        nsdfg.add_array('a', [1], dace.float64)
        nsdfg.add_array('b', [1], dace.float64)
        nsdfg.add_transient('t', [1], dace.float64)

        # a->t state
        nstate = nsdfg.add_state()
        irnode = nstate.add_read('a')
        task = nstate.add_tasklet('t1', {'inp'}, {'out'}, 'out = 2*inp')
        iwnode = nstate.add_write('t')
        nstate.add_edge(irnode, None, task, 'inp', dace.Memlet.simple('a', '0'))
        nstate.add_edge(task, 'out', iwnode, None, dace.Memlet.simple('t', '0'))

        # t->a state
        first_state = nstate
        nstate = nsdfg.add_state()
        irnode = nstate.add_read('t')
        task = nstate.add_tasklet('t2', {'inp'}, {'out'}, 'out = 3*inp')
        iwnode = nstate.add_write('b')
        nstate.add_edge(irnode, None, task, 'inp', dace.Memlet.simple('t', '0'))
        nstate.add_edge(task, 'out', iwnode, None, dace.Memlet.simple('b', '0'))

        nsdfg.add_edge(first_state, nstate, dace.InterstateEdge())

        # Outer SDFG
        sdfg = dace.SDFG('nested_transient_fission')
        sdfg.add_array('A', [2], dace.float64)
        state = sdfg.add_state()
        rnode = state.add_read('A')
        wnode = state.add_write('A')
        me, mx = state.add_map('outer', dict(i='0:2'))
        nsdfg_node = state.add_nested_sdfg(nsdfg, None, {'a'}, {'b'})
        state.add_memlet_path(rnode, me, nsdfg_node, dst_conn='a', memlet=dace.Memlet.simple('A', 'i'))
        state.add_memlet_path(nsdfg_node, mx, wnode, src_conn='b', memlet=dace.Memlet.simple('A', 'i'))

        self.assertGreater(sdfg.apply_transformations_repeated(MapFission), 0)

        # Test
        A = np.random.rand(2)
        expected = A * 6
        sdfg(A=A)
        self.assertTrue(np.allclose(A, expected))

    def test_inputs_outputs(self):
        """
        Test subgraphs where the computation modules that are in the middle
        connect to the outside.
        """

        sdfg = dace.SDFG('inputs_outputs_fission')
        sdfg.add_array('in1', [2], dace.float64)
        sdfg.add_array('in2', [2], dace.float64)
        sdfg.add_scalar('tmp', dace.float64, transient=True)
        sdfg.add_array('out1', [2], dace.float64)
        sdfg.add_array('out2', [2], dace.float64)
        state = sdfg.add_state()
        in1 = state.add_read('in1')
        in2 = state.add_read('in2')
        out1 = state.add_write('out1')
        out2 = state.add_write('out2')
        me, mx = state.add_map('outer', dict(i='0:2'))
        t1 = state.add_tasklet('t1', {'i1'}, {'o1', 'o2'}, 'o1 = i1 * 2; o2 = i1 * 5')
        t2 = state.add_tasklet('t2', {'i1', 'i2'}, {'o1'}, 'o1 = i1 * i2')
        state.add_memlet_path(in1, me, t1, dst_conn='i1', memlet=dace.Memlet.simple('in1', 'i'))
        state.add_memlet_path(in2, me, t2, dst_conn='i2', memlet=dace.Memlet.simple('in2', 'i'))
        state.add_edge(t1, 'o1', t2, 'i1', dace.Memlet.simple('tmp', '0'))
        state.add_memlet_path(t2, mx, out1, src_conn='o1', memlet=dace.Memlet.simple('out1', 'i'))
        state.add_memlet_path(t1, mx, out2, src_conn='o2', memlet=dace.Memlet.simple('out2', 'i'))

        self.assertGreater(sdfg.apply_transformations(MapFission), 0)

        # Test
        A, B, C, D = tuple(np.random.rand(2) for _ in range(4))
        expected_C = (A * 2) * B
        expected_D = A * 5
        sdfg(in1=A, in2=B, out1=C, out2=D)
        self.assertTrue(np.allclose(C, expected_C))
        self.assertTrue(np.allclose(D, expected_D))

    def test_multidim(self):
        sdfg = dace.SDFG('mapfission_multidim')
        sdfg.add_array('A', [2, 3], dace.float64)
        state = sdfg.add_state()
        me, mx = state.add_map('outer', dict(i='0:2', j='0:3'))

        nsdfg = dace.SDFG('nested')
        nsdfg.add_array('a', [1], dace.float64)
        nstate = nsdfg.add_state()
        t = nstate.add_tasklet('reset', {}, {'out'}, 'out = 0')
        a = nstate.add_write('a')
        nstate.add_edge(t, 'out', a, None, dace.Memlet.simple('a', '0'))
        nsdfg_node = state.add_nested_sdfg(nsdfg, None, {}, {'a'})

        state.add_edge(me, None, nsdfg_node, None, dace.Memlet())
        anode = state.add_write('A')
        state.add_memlet_path(nsdfg_node, mx, anode, src_conn='a', memlet=dace.Memlet.simple('A', 'i,j'))

        self.assertGreater(sdfg.apply_transformations_repeated(MapFission), 0)

        # Test
        A = np.random.rand(2, 3)
        sdfg(A=A)
        self.assertTrue(np.allclose(A, np.zeros_like(A)))

    def test_offsets(self):
        sdfg = dace.SDFG('mapfission_offsets')
        sdfg.add_array('A', [20], dace.float64)
        sdfg.add_scalar('interim', dace.float64, transient=True)
        state = sdfg.add_state()
        me, mx = state.add_map('outer', dict(i='10:20'))

        t1 = state.add_tasklet('addone', {'a'}, {'b'}, 'b = a + 1')
        t2 = state.add_tasklet('addtwo', {'a'}, {'b'}, 'b = a + 2')

        aread = state.add_read('A')
        awrite = state.add_write('A')
        state.add_memlet_path(aread, me, t1, dst_conn='a', memlet=dace.Memlet.simple('A', 'i'))
        state.add_edge(t1, 'b', t2, 'a', dace.Memlet.simple('interim', '0'))
        state.add_memlet_path(t2, mx, awrite, src_conn='b', memlet=dace.Memlet.simple('A', 'i'))

        self.assertGreater(sdfg.apply_transformations(MapFission), 0)

        dace.propagate_memlets_sdfg(sdfg)
        sdfg.validate()

        # Test
        A = np.random.rand(20)
        expected = A.copy()
        expected[10:] += 3
        sdfg(A=A)
        self.assertTrue(np.allclose(A, expected))

    def test_offsets_array(self):
        sdfg = dace.SDFG('mapfission_offsets2')
        sdfg.add_array('A', [20], dace.float64)
        sdfg.add_array('interim', [1], dace.float64, transient=True)
        state = sdfg.add_state()
        me, mx = state.add_map('outer', dict(i='10:20'))

        t1 = state.add_tasklet('addone', {'a'}, {'b'}, 'b = a + 1')
        interim = state.add_access('interim')
        t2 = state.add_tasklet('addtwo', {'a'}, {'b'}, 'b = a + 2')

        aread = state.add_read('A')
        awrite = state.add_write('A')
        state.add_memlet_path(aread, me, t1, dst_conn='a', memlet=dace.Memlet.simple('A', 'i'))
        state.add_edge(t1, 'b', interim, None, dace.Memlet.simple('interim', '0'))
        state.add_edge(interim, None, t2, 'a', dace.Memlet.simple('interim', '0'))
        state.add_memlet_path(t2, mx, awrite, src_conn='b', memlet=dace.Memlet.simple('A', 'i'))

        self.assertGreater(sdfg.apply_transformations(MapFission), 0)

        dace.propagate_memlets_sdfg(sdfg)
        sdfg.validate()

        # Test
        A = np.random.rand(20)
        expected = A.copy()
        expected[10:] += 3
        sdfg(A=A)
        self.assertTrue(np.allclose(A, expected))

    def test_mapfission_with_symbols(self):
        '''
        Tests MapFission in the case of a Map containing a NestedSDFG that is using some symbol from the top-level SDFG
        missing from the NestedSDFG's symbol mapping. Please note that this is an unusual case that is difficult to
        reproduce and ultimately unrelated to MapFission. Consider solving the underlying issue and then deleting this
        test and the corresponding (obsolete) code in MapFission.
        '''

        M, N = dace.symbol('M'), dace.symbol('N')

        sdfg = dace.SDFG('tasklet_code_with_symbols')
        sdfg.add_array('A', (M, N), dace.int32)
        sdfg.add_array('B', (M, N), dace.int32)

        state = sdfg.add_state('parent', is_start_state=True)
        me, mx = state.add_map('parent_map', {'i': '0:N'})

        nsdfg = dace.SDFG('nested_sdfg')
        nsdfg.add_scalar('inner_A', dace.int32)
        nsdfg.add_scalar('inner_B', dace.int32)

        nstate = nsdfg.add_state('child', is_start_state=True)
        na = nstate.add_access('inner_A')
        nb = nstate.add_access('inner_B')
        ta = nstate.add_tasklet('tasklet_A', {}, {'__out'}, '__out = M')
        tb = nstate.add_tasklet('tasklet_B', {}, {'__out'}, '__out = M')
        nstate.add_edge(ta, '__out', na, None, dace.Memlet.from_array('inner_A', nsdfg.arrays['inner_A']))
        nstate.add_edge(tb, '__out', nb, None, dace.Memlet.from_array('inner_B', nsdfg.arrays['inner_B']))

        a = state.add_access('A')
        b = state.add_access('B')
        t = nodes.NestedSDFG('child_sdfg', nsdfg, {}, {'inner_A', 'inner_B'}, {})
        nsdfg.parent = state
        nsdfg.parent_sdfg = sdfg
        nsdfg.parent_nsdfg_node = t
        state.add_node(t)
        state.add_nedge(me, t, dace.Memlet())
        state.add_memlet_path(t, mx, a, memlet=dace.Memlet('A[0, i]'), src_conn='inner_A')
        state.add_memlet_path(t, mx, b, memlet=dace.Memlet('B[0, i]'), src_conn='inner_B')

        num = sdfg.apply_transformations_repeated(MapFission)
        self.assertTrue(num == 1)

        A = np.ndarray((2, 10), dtype=np.int32)
        B = np.ndarray((2, 10), dtype=np.int32)
        sdfg(A=A, B=B, M=2, N=10)

        ref = np.full((10, ), fill_value=2, dtype=np.int32)

        self.assertTrue(np.array_equal(A[0], ref))
        self.assertTrue(np.array_equal(B[0], ref))

    def test_two_edges_through_map(self):
        '''
        Tests MapFission in the case of a Map with a component that has two inputs from a single data container. In such
        cases, using `fill_scope_connectors` will lead to broken Map connectors. The tests confirms that new code in the
        transformation manually adding the appropriate Map connectors works properly.
        '''

        N = dace.symbol('N')

        sdfg = dace.SDFG('two_edges_through_map')
        sdfg.add_array('A', (N, ), dace.int32)
        sdfg.add_array('B', (N, ), dace.int32)

        state = sdfg.add_state('parent', is_start_state=True)
        me, mx = state.add_map('parent_map', {'i': '0:N'})

        nsdfg = dace.SDFG('nested_sdfg')
        nsdfg.add_array('inner_A', (N, ), dace.int32)
        nsdfg.add_scalar('inner_B', dace.int32)

        nstate = nsdfg.add_state('child', is_start_state=True)
        na = nstate.add_access('inner_A')
        nb = nstate.add_access('inner_B')
        t = nstate.add_tasklet('tasklet', {'__in1', '__in2'}, {'__out'}, '__out = __in1 + __in2')
        nstate.add_edge(na, None, t, '__in1', dace.Memlet('inner_A[i]'))
        nstate.add_edge(na, None, t, '__in2', dace.Memlet('inner_A[N-i-1]'))
        nstate.add_edge(t, '__out', nb, None, dace.Memlet.from_array('inner_B', nsdfg.arrays['inner_B']))

        a = state.add_access('A')
        b = state.add_access('B')
        t = state.add_nested_sdfg(nsdfg, None, {'inner_A'}, {'inner_B'}, {'N': 'N', 'i': 'i'})
        state.add_memlet_path(a, me, t, memlet=dace.Memlet.from_array('A', sdfg.arrays['A']), dst_conn='inner_A')
        state.add_memlet_path(t, mx, b, memlet=dace.Memlet('B[i]'), src_conn='inner_B')

        num = sdfg.apply_transformations_repeated(MapFission)
        self.assertTrue(num == 1)

        A = np.arange(10, dtype=np.int32)
        B = np.ndarray((10, ), dtype=np.int32)
        sdfg(A=A, B=B, N=10)

        ref = np.full((10, ), fill_value=9, dtype=np.int32)

        self.assertTrue(np.array_equal(B, ref))

    def test_if_scope(self):

        @dace.program
        def map_with_if(A: dace.int32[10]):
            for i in dace.map[0:10]:
                if i < 5:
                    A[i] = 0
                else:
                    A[i] = 1

        ref = np.array([0] * 5 + [1] * 5, dtype=np.int32)

        sdfg = map_with_if.to_sdfg()
        val0 = np.ndarray((10, ), dtype=np.int32)
        sdfg(A=val0)
        self.assertTrue(np.array_equal(val0, ref))

        sdfg.apply_transformations_repeated(MapFission)

        val1 = np.ndarray((10, ), dtype=np.int32)
        sdfg(A=val1)
        self.assertTrue(np.array_equal(val1, ref))

    def test_if_scope_2(self):

        @dace.program
        def map_with_if_2(A: dace.int32[10]):
            for i in dace.map[0:10]:
                j = i < 5
                if j:
                    A[i] = 0
                else:
                    A[i] = 1

        ref = np.array([0] * 5 + [1] * 5, dtype=np.int32)

        sdfg = map_with_if_2.to_sdfg()
        val0 = np.ndarray((10, ), dtype=np.int32)
        sdfg(A=val0)
        self.assertTrue(np.array_equal(val0, ref))

        sdfg.apply_transformations_repeated(MapFission)

        val1 = np.ndarray((10, ), dtype=np.int32)
        sdfg(A=val1)
        self.assertTrue(np.array_equal(val1, ref))

    def test_array_copy_outside_scope(self):
        """
        This test checks for two issues occuring when MapFission applies on a NestedSDFG with a state-subgraph
        containing copies among AccessNodes. In such cases, these copies may end up outside the scope of the generated
        Maps (after MapFssion), potentially leading to the following errors:
        1. The memlet subset corresponding to a NestedSDFG connector (input/output) may have its dimensionality
        erroneously increased.
        2. The memlet subset corresponding to a NestedSDFG connector (input/output) may not be propagated even if it uses
        the Map's parameters.
        """

        sdfg = dace.SDFG('array_copy_outside_scope')
        iname, _ = sdfg.add_array('inp', (10, ), dtype=dace.int32)
        oname, _ = sdfg.add_array('out', (10, ), dtype=dace.int32)

        nsdfg = dace.SDFG('nested_sdfg')
        niname, nidesc = nsdfg.add_array('ninp', (1, ), dtype=dace.int32)
        ntname, ntdesc = nsdfg.add_scalar('ntmp', dtype=dace.int32, transient=True)
        noname, nodesc = nsdfg.add_array('nout', (1, ), dtype=dace.int32)

        nstate = nsdfg.add_state('nmain')
        ninode = nstate.add_access(niname)
        ntnode = nstate.add_access(ntname)
        nonode = nstate.add_access(noname)
        tasklet = nstate.add_tasklet('tasklet', {'__inp'}, {'__out'}, '__out = __inp + 1')
        nstate.add_edge(ninode, None, tasklet, '__inp', dace.Memlet.from_array(niname, nidesc))
        nstate.add_edge(tasklet, '__out', ntnode, None, dace.Memlet.from_array(ntname, ntdesc))
        nstate.add_nedge(ntnode, nonode, dace.Memlet.from_array(noname, nodesc))

        state = sdfg.add_state('main')
        inode = state.add_access(iname)
        onode = state.add_access(oname)
        me, mx = state.add_map('map', {'i': '0:10'})
        snode = state.add_nested_sdfg(nsdfg, None, {'ninp'}, {'nout'})
        state.add_memlet_path(inode, me, snode, memlet=dace.Memlet(data=iname, subset='i'), dst_conn='ninp')
        state.add_memlet_path(snode, mx, onode, memlet=dace.Memlet(data=oname, subset='i'), src_conn='nout')

        # Issue no. 1 will be caught by validation after MapFission
        sdfg.apply_transformations(MapFission)

        # Issue no. 2 will be caught by code-generation due to `i` existing in a memlet outside the Map's scope.
        A = np.arange(10, dtype=np.int32)
        B = np.empty((10, ), dtype=np.int32)
        sdfg(inp=A, out=B)
        assert np.array_equal(A + 1, B)

    def test_single_data_multiple_connectors(self):

        outer_sdfg = dace.SDFG('single_data_multiple_connectors')
        outer_sdfg.add_array('A', (2, 10), dtype=dace.int32)
        outer_sdfg.add_array('B', (2, 10), dtype=dace.int32)

        inner_sdfg = dace.SDFG('inner')
        inner_sdfg.add_array('A0', (10, ), dtype=dace.int32)
        inner_sdfg.add_array('A1', (10, ), dtype=dace.int32)
        inner_sdfg.add_array('B0', (10, ), dtype=dace.int32)
        inner_sdfg.add_array('B1', (10, ), dtype=dace.int32)

        inner_state = inner_sdfg.add_state('inner_state', is_start_state=True)

        inner_state.add_mapped_tasklet(name='plus',
                                       map_ranges={'j': '0:10'},
                                       inputs={
                                           '__a0': dace.Memlet(data='A0', subset='j'),
                                           '__a1': dace.Memlet(data='A1', subset='j')
                                       },
                                       outputs={'__b0': dace.Memlet(data='B0', subset='j')},
                                       code='__b0 = __a0 + __a1',
                                       external_edges=True)
        inner_state.add_mapped_tasklet(name='minus',
                                       map_ranges={'j': '0:10'},
                                       inputs={
                                           '__a0': dace.Memlet(data='A0', subset='j'),
                                           '__a1': dace.Memlet(data='A1', subset='j')
                                       },
                                       outputs={'__b1': dace.Memlet(data='B1', subset='j')},
                                       code='__b1 = __a0 - __a1',
                                       external_edges=True)
=======
def test_subgraph():
    A, expected = config()
    B = np.random.rand(2)

    graph = mapfission_sdfg()
    assert graph.apply_transformations(MapFission) > 0
    graph(A=A, B=B)

    assert np.allclose(B, expected)


def test_nested_sdfg():
    A, expected = config()
    B = np.random.rand(2)

    # Nest the subgraph within the outer map, then apply transformation
    graph = mapfission_sdfg()
    state = graph.nodes()[0]
    topmap = next(node for node in state.nodes() if isinstance(node, nodes.MapEntry) and node.label == 'outer')
    subgraph = state.scope_subgraph(topmap, include_entry=False, include_exit=False)
    nest_state_subgraph(graph, state, subgraph)
    assert graph.apply_transformations(MapFission) > 0
    graph(A=A, B=B)
    assert np.allclose(B, expected)


def test_nested_transient():
    """ Test nested SDFGs with transients. """

    # Inner SDFG
    nsdfg = dace.SDFG('nested')
    nsdfg.add_array('a', [1], dace.float64)
    nsdfg.add_array('b', [1], dace.float64)
    nsdfg.add_transient('t', [1], dace.float64)

    # a->t state
    nstate = nsdfg.add_state()
    irnode = nstate.add_read('a')
    task = nstate.add_tasklet('t1', {'inp'}, {'out'}, 'out = 2*inp')
    iwnode = nstate.add_write('t')
    nstate.add_edge(irnode, None, task, 'inp', dace.Memlet.simple('a', '0'))
    nstate.add_edge(task, 'out', iwnode, None, dace.Memlet.simple('t', '0'))

    # t->a state
    first_state = nstate
    nstate = nsdfg.add_state()
    irnode = nstate.add_read('t')
    task = nstate.add_tasklet('t2', {'inp'}, {'out'}, 'out = 3*inp')
    iwnode = nstate.add_write('b')
    nstate.add_edge(irnode, None, task, 'inp', dace.Memlet.simple('t', '0'))
    nstate.add_edge(task, 'out', iwnode, None, dace.Memlet.simple('b', '0'))

    nsdfg.add_edge(first_state, nstate, dace.InterstateEdge())

    # Outer SDFG
    sdfg = dace.SDFG('nested_transient_fission')
    sdfg.add_array('A', [2], dace.float64)
    state = sdfg.add_state()
    rnode = state.add_read('A')
    wnode = state.add_write('A')
    me, mx = state.add_map('outer', dict(i='0:2'))
    nsdfg_node = state.add_nested_sdfg(nsdfg, None, {'a'}, {'b'})
    state.add_memlet_path(rnode, me, nsdfg_node, dst_conn='a', memlet=dace.Memlet.simple('A', 'i'))
    state.add_memlet_path(nsdfg_node, mx, wnode, src_conn='b', memlet=dace.Memlet.simple('A', 'i'))

    assert sdfg.apply_transformations_repeated(MapFission) > 0

    # Test
    A = np.random.rand(2)
    expected = A * 6
    sdfg(A=A)
    assert np.allclose(A, expected)


def test_inputs_outputs():
    """
    Test subgraphs where the computation modules that are in the middle
    connect to the outside.
    """

    sdfg = dace.SDFG('inputs_outputs_fission')
    sdfg.add_array('in1', [2], dace.float64)
    sdfg.add_array('in2', [2], dace.float64)
    sdfg.add_scalar('tmp', dace.float64, transient=True)
    sdfg.add_array('out1', [2], dace.float64)
    sdfg.add_array('out2', [2], dace.float64)
    state = sdfg.add_state()
    in1 = state.add_read('in1')
    in2 = state.add_read('in2')
    out1 = state.add_write('out1')
    out2 = state.add_write('out2')
    me, mx = state.add_map('outer', dict(i='0:2'))
    t1 = state.add_tasklet('t1', {'i1'}, {'o1', 'o2'}, 'o1 = i1 * 2; o2 = i1 * 5')
    t2 = state.add_tasklet('t2', {'i1', 'i2'}, {'o1'}, 'o1 = i1 * i2')
    state.add_memlet_path(in1, me, t1, dst_conn='i1', memlet=dace.Memlet.simple('in1', 'i'))
    state.add_memlet_path(in2, me, t2, dst_conn='i2', memlet=dace.Memlet.simple('in2', 'i'))
    state.add_edge(t1, 'o1', t2, 'i1', dace.Memlet.simple('tmp', '0'))
    state.add_memlet_path(t2, mx, out1, src_conn='o1', memlet=dace.Memlet.simple('out1', 'i'))
    state.add_memlet_path(t1, mx, out2, src_conn='o2', memlet=dace.Memlet.simple('out2', 'i'))

    assert sdfg.apply_transformations(MapFission) > 0

    # Test
    A, B, C, D = tuple(np.random.rand(2) for _ in range(4))
    expected_C = (A * 2) * B
    expected_D = A * 5
    sdfg(in1=A, in2=B, out1=C, out2=D)
    assert np.allclose(C, expected_C)
    assert np.allclose(D, expected_D)


def test_multidim():
    sdfg = dace.SDFG('mapfission_multidim')
    sdfg.add_array('A', [2, 3], dace.float64)
    state = sdfg.add_state()
    me, mx = state.add_map('outer', dict(i='0:2', j='0:3'))

    nsdfg = dace.SDFG('nested')
    nsdfg.add_array('a', [1], dace.float64)
    nstate = nsdfg.add_state()
    t = nstate.add_tasklet('reset', {}, {'out'}, 'out = 0')
    a = nstate.add_write('a')
    nstate.add_edge(t, 'out', a, None, dace.Memlet.simple('a', '0'))
    nsdfg_node = state.add_nested_sdfg(nsdfg, None, {}, {'a'})

    state.add_edge(me, None, nsdfg_node, None, dace.Memlet())
    anode = state.add_write('A')
    state.add_memlet_path(nsdfg_node, mx, anode, src_conn='a', memlet=dace.Memlet.simple('A', 'i,j'))

    assert sdfg.apply_transformations_repeated(MapFission) > 0

    # Test
    A = np.random.rand(2, 3)
    sdfg(A=A)
    assert np.allclose(A, np.zeros_like(A))


def test_offsets():
    sdfg = dace.SDFG('mapfission_offsets')
    sdfg.add_array('A', [20], dace.float64)
    sdfg.add_scalar('interim', dace.float64, transient=True)
    state = sdfg.add_state()
    me, mx = state.add_map('outer', dict(i='10:20'))

    t1 = state.add_tasklet('addone', {'a'}, {'b'}, 'b = a + 1')
    t2 = state.add_tasklet('addtwo', {'a'}, {'b'}, 'b = a + 2')

    aread = state.add_read('A')
    awrite = state.add_write('A')
    state.add_memlet_path(aread, me, t1, dst_conn='a', memlet=dace.Memlet.simple('A', 'i'))
    state.add_edge(t1, 'b', t2, 'a', dace.Memlet.simple('interim', '0'))
    state.add_memlet_path(t2, mx, awrite, src_conn='b', memlet=dace.Memlet.simple('A', 'i'))

    assert sdfg.apply_transformations(MapFission) > 0

    dace.propagate_memlets_sdfg(sdfg)
    sdfg.validate()

    # Test
    A = np.random.rand(20)
    expected = A.copy()
    expected[10:] += 3
    sdfg(A=A)
    assert np.allclose(A, expected)


def test_offsets_array():
    sdfg = dace.SDFG('mapfission_offsets2')
    sdfg.add_array('A', [20], dace.float64)
    sdfg.add_array('interim', [1], dace.float64, transient=True)
    state = sdfg.add_state()
    me, mx = state.add_map('outer', dict(i='10:20'))

    t1 = state.add_tasklet('addone', {'a'}, {'b'}, 'b = a + 1')
    interim = state.add_access('interim')
    t2 = state.add_tasklet('addtwo', {'a'}, {'b'}, 'b = a + 2')

    aread = state.add_read('A')
    awrite = state.add_write('A')
    state.add_memlet_path(aread, me, t1, dst_conn='a', memlet=dace.Memlet.simple('A', 'i'))
    state.add_edge(t1, 'b', interim, None, dace.Memlet.simple('interim', '0'))
    state.add_edge(interim, None, t2, 'a', dace.Memlet.simple('interim', '0'))
    state.add_memlet_path(t2, mx, awrite, src_conn='b', memlet=dace.Memlet.simple('A', 'i'))

    assert sdfg.apply_transformations(MapFission) > 0

    dace.propagate_memlets_sdfg(sdfg)
    sdfg.validate()

    # Test
    A = np.random.rand(20)
    expected = A.copy()
    expected[10:] += 3
    sdfg(A=A)
    assert np.allclose(A, expected)


def test_mapfission_with_symbols():
    """
    Tests MapFission in the case of a Map containing a NestedSDFG that is using some symbol from the top-level SDFG
    missing from the NestedSDFG's symbol mapping. Please note that this is an unusual case that is difficult to
    reproduce and ultimately unrelated to MapFission. Consider solving the underlying issue and then deleting this
    test and the corresponding (obsolete) code in MapFission.
    """

    M, N = dace.symbol('M'), dace.symbol('N')
>>>>>>> 680a9560

    sdfg = dace.SDFG('tasklet_code_with_symbols')
    sdfg.add_array('A', (M, N), dace.int32)
    sdfg.add_array('B', (M, N), dace.int32)

    state = sdfg.add_state('parent', is_start_state=True)
    me, mx = state.add_map('parent_map', {'i': '0:N'})

    nsdfg = dace.SDFG('nested_sdfg')
    nsdfg.add_scalar('inner_A', dace.int32)
    nsdfg.add_scalar('inner_B', dace.int32)

<<<<<<< HEAD
        outer_state.add_memlet_path(a,
                                    me,
                                    inner_sdfg_node,
                                    memlet=dace.Memlet(data='A', subset='0, 0:10'),
                                    dst_conn='A0')
        outer_state.add_memlet_path(a,
                                    me,
                                    inner_sdfg_node,
                                    memlet=dace.Memlet(data='A', subset='1, 0:10'),
                                    dst_conn='A1')
        outer_state.add_memlet_path(inner_sdfg_node,
                                    mx,
                                    b,
                                    memlet=dace.Memlet(data='B', subset='0, 0:10'),
                                    src_conn='B0')
        outer_state.add_memlet_path(inner_sdfg_node,
                                    mx,
                                    b,
                                    memlet=dace.Memlet(data='B', subset='1, 0:10'),
                                    src_conn='B1')

        sdutils.consolidate_edges(outer_sdfg)

        A = np.arange(20, dtype=np.int32).reshape((2, 10)).copy()
        ref = np.empty_like(A)
        ref_sdfg = copy.deepcopy(outer_sdfg)
        ref_sdfg.name = f"{ref_sdfg.name}_ref"
        ref_sdfg(A=A, B=ref)
=======
    nstate = nsdfg.add_state('child', is_start_state=True)
    na = nstate.add_access('inner_A')
    nb = nstate.add_access('inner_B')
    ta = nstate.add_tasklet('tasklet_A', {}, {'__out'}, '__out = M')
    tb = nstate.add_tasklet('tasklet_B', {}, {'__out'}, '__out = M')
    nstate.add_edge(ta, '__out', na, None, dace.Memlet.from_array('inner_A', nsdfg.arrays['inner_A']))
    nstate.add_edge(tb, '__out', nb, None, dace.Memlet.from_array('inner_B', nsdfg.arrays['inner_B']))

    a = state.add_access('A')
    b = state.add_access('B')
    t = state.add_nested_sdfg(nsdfg, None, {}, {'inner_A', 'inner_B'})
    state.add_nedge(me, t, dace.Memlet())
    state.add_memlet_path(t, mx, a, memlet=dace.Memlet('A[0, i]'), src_conn='inner_A')
    state.add_memlet_path(t, mx, b, memlet=dace.Memlet('B[0, i]'), src_conn='inner_B')
>>>>>>> 680a9560

    num = sdfg.apply_transformations_repeated(MapFission)
    assert num == 1

    A = np.ndarray((2, 10), dtype=np.int32)
    B = np.ndarray((2, 10), dtype=np.int32)
    sdfg(A=A, B=B, M=2, N=10)

    ref = np.full((10, ), fill_value=2, dtype=np.int32)

    assert np.array_equal(A[0], ref)
    assert np.array_equal(B[0], ref)


def test_two_edges_through_map():
    """
    Tests MapFission in the case of a Map with a component that has two inputs from a single data container. In such
    cases, using `fill_scope_connectors` will lead to broken Map connectors. The tests confirms that new code in the
    transformation manually adding the appropriate Map connectors works properly.
    """

    N = dace.symbol('N')

    sdfg = dace.SDFG('two_edges_through_map')
    sdfg.add_array('A', (N, ), dace.int32)
    sdfg.add_array('B', (N, ), dace.int32)

<<<<<<< HEAD
        inner_sdfg.add_array('A0', (10, ), dtype=dace.int32)
        inner_sdfg.add_array('A1', (10, ), dtype=dace.int32)
        inner_sdfg.add_array('B0', (10, ), dtype=dace.int32)
        inner_sdfg.add_array('B1', (10, ), dtype=dace.int32)
=======
    state = sdfg.add_state('parent', is_start_state=True)
    me, mx = state.add_map('parent_map', {'i': '0:N'})
>>>>>>> 680a9560

    nsdfg = dace.SDFG('nested_sdfg')
    nsdfg.add_array('inner_A', (N, ), dace.int32)
    nsdfg.add_scalar('inner_B', dace.int32)

<<<<<<< HEAD
        inner_state.add_mapped_tasklet(name='plus',
                                       map_ranges={'j': 'first:last'},
                                       inputs={
                                           '__a0': dace.Memlet(data='A0', subset='j'),
                                           '__a1': dace.Memlet(data='A1', subset='j')
                                       },
                                       outputs={'__b0': dace.Memlet(data='B0', subset='j')},
                                       code='__b0 = __a0 + __a1',
                                       external_edges=True)
=======
    nstate = nsdfg.add_state('child', is_start_state=True)
    na = nstate.add_access('inner_A')
    nb = nstate.add_access('inner_B')
    t = nstate.add_tasklet('tasklet', {'__in1', '__in2'}, {'__out'}, '__out = __in1 + __in2')
    nstate.add_edge(na, None, t, '__in1', dace.Memlet('inner_A[i]'))
    nstate.add_edge(na, None, t, '__in2', dace.Memlet('inner_A[N-i-1]'))
    nstate.add_edge(t, '__out', nb, None, dace.Memlet.from_array('inner_B', nsdfg.arrays['inner_B']))

    a = state.add_access('A')
    b = state.add_access('B')
    t = state.add_nested_sdfg(nsdfg, None, {'inner_A'}, {'inner_B'}, {'N': 'N', 'i': 'i'})
    state.add_memlet_path(a, me, t, memlet=dace.Memlet.from_array('A', sdfg.arrays['A']), dst_conn='inner_A')
    state.add_memlet_path(t, mx, b, memlet=dace.Memlet('B[i]'), src_conn='inner_B')

    num = sdfg.apply_transformations_repeated(MapFission)
    assert num == 1

    A = np.arange(10, dtype=np.int32)
    B = np.ndarray((10, ), dtype=np.int32)
    sdfg(A=A, B=B, N=10)

    ref = np.full((10, ), fill_value=9, dtype=np.int32)

    assert np.array_equal(B, ref)


def test_if_scope():
>>>>>>> 680a9560

    @dace.program
    def map_with_if(A: dace.int32[10]):
        for i in dace.map[0:10]:
            if i < 5:
                A[i] = 0
            else:
                A[i] = 1

    ref = np.array([0] * 5 + [1] * 5, dtype=np.int32)

<<<<<<< HEAD
        inner_sdfg2.add_array('A0', (10, ), dtype=dace.int32)
        inner_sdfg2.add_array('A1', (10, ), dtype=dace.int32)
        inner_sdfg2.add_array('B1', (10, ), dtype=dace.int32)
=======
    sdfg = map_with_if.to_sdfg()
    val0 = np.ndarray((10, ), dtype=np.int32)
    sdfg(A=val0)
    assert np.array_equal(val0, ref)

    sdfg.apply_transformations_repeated(MapFission)

    val1 = np.ndarray((10, ), dtype=np.int32)
    sdfg(A=val1)
    assert np.array_equal(val1, ref)


def test_if_scope_2():

    @dace.program
    def map_with_if_2(A: dace.int32[10]):
        for i in dace.map[0:10]:
            j = i < 5
            if j:
                A[i] = 0
            else:
                A[i] = 1

    ref = np.array([0] * 5 + [1] * 5, dtype=np.int32)

    sdfg = map_with_if_2.to_sdfg()
    val0 = np.ndarray((10, ), dtype=np.int32)
    sdfg(A=val0)
    assert np.array_equal(val0, ref)

    sdfg.apply_transformations_repeated(MapFission)

    val1 = np.ndarray((10, ), dtype=np.int32)
    sdfg(A=val1)
    assert np.array_equal(val1, ref)


def test_array_copy_outside_scope():
    """
    This test checks for two issues occuring when MapFission applies on a NestedSDFG with a state-subgraph
    containing copies among AccessNodes. In such cases, these copies may end up outside the scope of the generated
    Maps (after MapFssion), potentially leading to the following errors:
    1. The memlet subset corresponding to a NestedSDFG connector (input/output) may have its dimensionality
    erroneously increased.
    2. The memlet subset corresponding to a NestedSDFG connector (input/output) may not be propagated even if it uses
    the Map's parameters.
    """

    sdfg = dace.SDFG('array_copy_outside_scope')
    iname, _ = sdfg.add_array('inp', (10, ), dtype=dace.int32)
    oname, _ = sdfg.add_array('out', (10, ), dtype=dace.int32)

    nsdfg = dace.SDFG('nested_sdfg')
    niname, nidesc = nsdfg.add_array('ninp', (1, ), dtype=dace.int32)
    ntname, ntdesc = nsdfg.add_scalar('ntmp', dtype=dace.int32, transient=True)
    noname, nodesc = nsdfg.add_array('nout', (1, ), dtype=dace.int32)
>>>>>>> 680a9560

    nstate = nsdfg.add_state('nmain')
    ninode = nstate.add_access(niname)
    ntnode = nstate.add_access(ntname)
    nonode = nstate.add_access(noname)
    tasklet = nstate.add_tasklet('tasklet', {'__inp'}, {'__out'}, '__out = __inp + 1')
    nstate.add_edge(ninode, None, tasklet, '__inp', dace.Memlet.from_array(niname, nidesc))
    nstate.add_edge(tasklet, '__out', ntnode, None, dace.Memlet.from_array(ntname, ntdesc))
    nstate.add_nedge(ntnode, nonode, dace.Memlet.from_array(noname, nodesc))

<<<<<<< HEAD
        inner_state2.add_mapped_tasklet(name='minus',
                                        map_ranges={'j': 'first:last'},
                                        inputs={
                                            '__a0': dace.Memlet(data='A0', subset='j'),
                                            '__a1': dace.Memlet(data='A1', subset='j')
                                        },
                                        outputs={'__b1': dace.Memlet(data='B1', subset='j')},
                                        code='__b1 = __a0 - __a1',
                                        external_edges=True)

        nsdfg = inner_state.add_nested_sdfg(inner_sdfg2, None, {'A0', 'A1'}, {'B1'})
        a0 = inner_state.add_access('A0')
        a1 = inner_state.add_access('A1')
        b1 = inner_state.add_access('B1')
=======
    state = sdfg.add_state('main')
    inode = state.add_access(iname)
    onode = state.add_access(oname)
    me, mx = state.add_map('map', {'i': '0:10'})
    snode = state.add_nested_sdfg(nsdfg, None, {'ninp'}, {'nout'})
    state.add_memlet_path(inode, me, snode, memlet=dace.Memlet(data=iname, subset='i'), dst_conn='ninp')
    state.add_memlet_path(snode, mx, onode, memlet=dace.Memlet(data=oname, subset='i'), src_conn='nout')

    # Issue no. 1 will be caught by validation after MapFission
    sdfg.apply_transformations(MapFission)

    # Issue no. 2 will be caught by code-generation due to `i` existing in a memlet outside the Map's scope.
    A = np.arange(10, dtype=np.int32)
    B = np.empty((10, ), dtype=np.int32)
    sdfg(inp=A, out=B)
    assert np.array_equal(A + 1, B)


def test_single_data_multiple_connectors():

    outer_sdfg = dace.SDFG('single_data_multiple_connectors')
    outer_sdfg.add_array('A', (2, 10), dtype=dace.int32)
    outer_sdfg.add_array('B', (2, 10), dtype=dace.int32)

    inner_sdfg = dace.SDFG('inner')
    inner_sdfg.add_array('A0', (10, ), dtype=dace.int32)
    inner_sdfg.add_array('A1', (10, ), dtype=dace.int32)
    inner_sdfg.add_array('B0', (10, ), dtype=dace.int32)
    inner_sdfg.add_array('B1', (10, ), dtype=dace.int32)

    inner_state = inner_sdfg.add_state('inner_state', is_start_state=True)

    inner_state.add_mapped_tasklet(name='plus',
                                   map_ranges={'j': '0:10'},
                                   inputs={
                                       '__a0': dace.Memlet(data='A0', subset='j'),
                                       '__a1': dace.Memlet(data='A1', subset='j')
                                   },
                                   outputs={'__b0': dace.Memlet(data='B0', subset='j')},
                                   code='__b0 = __a0 + __a1',
                                   external_edges=True)
    inner_state.add_mapped_tasklet(name='minus',
                                   map_ranges={'j': '0:10'},
                                   inputs={
                                       '__a0': dace.Memlet(data='A0', subset='j'),
                                       '__a1': dace.Memlet(data='A1', subset='j')
                                   },
                                   outputs={'__b1': dace.Memlet(data='B1', subset='j')},
                                   code='__b1 = __a0 - __a1',
                                   external_edges=True)

    outer_state = outer_sdfg.add_state('outer_state', is_start_state=True)

    a = outer_state.add_access('A')
    b = outer_state.add_access('B')

    me, mx = outer_state.add_map('map', {'i': '0:2'})
    inner_sdfg_node = outer_state.add_nested_sdfg(inner_sdfg, None, {'A0', 'A1'}, {'B0', 'B1'})

    outer_state.add_memlet_path(a, me, inner_sdfg_node, memlet=dace.Memlet(data='A', subset='0, 0:10'), dst_conn='A0')
    outer_state.add_memlet_path(a, me, inner_sdfg_node, memlet=dace.Memlet(data='A', subset='1, 0:10'), dst_conn='A1')
    outer_state.add_memlet_path(inner_sdfg_node, mx, b, memlet=dace.Memlet(data='B', subset='0, 0:10'), src_conn='B0')
    outer_state.add_memlet_path(inner_sdfg_node, mx, b, memlet=dace.Memlet(data='B', subset='1, 0:10'), src_conn='B1')

    sdutils.consolidate_edges(outer_sdfg)

    A = np.arange(20, dtype=np.int32).reshape((2, 10)).copy()
    ref = np.empty_like(A)
    ref_sdfg = copy.deepcopy(outer_sdfg)
    ref_sdfg.name = f"{ref_sdfg.name}_ref"
    ref_sdfg(A=A, B=ref)

    MapFission.apply_to(outer_sdfg, expr_index=1, map_entry=me, nested_sdfg=inner_sdfg_node)
    val = np.empty_like(A)
    outer_sdfg(A=A, B=val)

    assert np.array_equal(val, ref)


def test_dependent_symbol():

    outer_sdfg = dace.SDFG('map_fission_with_dependent_symbol')

    outer_sdfg.add_symbol('fidx', dace.int32)
    outer_sdfg.add_symbol('lidx', dace.int32)

    outer_sdfg.add_array('A', (2, 10), dtype=dace.int32)
    outer_sdfg.add_array('B', (2, 10), dtype=dace.int32)

    inner_sdfg = dace.SDFG('inner')

    inner_sdfg.add_symbol('first', dace.int32)
    inner_sdfg.add_symbol('last', dace.int32)

    inner_sdfg.add_array('A0', (10, ), dtype=dace.int32)
    inner_sdfg.add_array('A1', (10, ), dtype=dace.int32)
    inner_sdfg.add_array('B0', (10, ), dtype=dace.int32)
    inner_sdfg.add_array('B1', (10, ), dtype=dace.int32)

    inner_state = inner_sdfg.add_state('inner_state', is_start_state=True)

    inner_state.add_mapped_tasklet(name='plus',
                                   map_ranges={'j': 'first:last'},
                                   inputs={
                                       '__a0': dace.Memlet(data='A0', subset='j'),
                                       '__a1': dace.Memlet(data='A1', subset='j')
                                   },
                                   outputs={'__b0': dace.Memlet(data='B0', subset='j')},
                                   code='__b0 = __a0 + __a1',
                                   external_edges=True)

    inner_sdfg2 = dace.SDFG('inner2')

    inner_sdfg2.add_symbol('first', dace.int32)
    inner_sdfg2.add_symbol('last', dace.int32)

    inner_sdfg2.add_array('A0', (10, ), dtype=dace.int32)
    inner_sdfg2.add_array('A1', (10, ), dtype=dace.int32)
    inner_sdfg2.add_array('B1', (10, ), dtype=dace.int32)

    inner_state2 = inner_sdfg2.add_state('inner_state2', is_start_state=True)

    inner_state2.add_mapped_tasklet(name='minus',
                                    map_ranges={'j': 'first:last'},
                                    inputs={
                                        '__a0': dace.Memlet(data='A0', subset='j'),
                                        '__a1': dace.Memlet(data='A1', subset='j')
                                    },
                                    outputs={'__b1': dace.Memlet(data='B1', subset='j')},
                                    code='__b1 = __a0 - __a1',
                                    external_edges=True)
>>>>>>> 680a9560

    nsdfg = inner_state.add_nested_sdfg(inner_sdfg2, None, {'A0', 'A1'}, {'B1'})
    a0 = inner_state.add_access('A0')
    a1 = inner_state.add_access('A1')
    b1 = inner_state.add_access('B1')

    inner_state.add_edge(a0, None, nsdfg, 'A0', dace.Memlet(data='A0', subset='0:10'))
    inner_state.add_edge(a1, None, nsdfg, 'A1', dace.Memlet(data='A1', subset='0:10'))
    inner_state.add_edge(nsdfg, 'B1', b1, None, dace.Memlet(data='B1', subset='0:10'))

    outer_state = outer_sdfg.add_state('outer_state', is_start_state=True)

<<<<<<< HEAD
        me, mx = outer_state.add_map('map', {'i': '0:2'})
        inner_sdfg_node = outer_state.add_nested_sdfg(inner_sdfg,
                                                      None, {'A0', 'A1'}, {'B0', 'B1'},
                                                      symbol_mapping={
                                                          'first': 'max(0, i - fidx)',
                                                          'last': 'min(10, i + lidx)'
                                                      })

        outer_state.add_memlet_path(a,
                                    me,
                                    inner_sdfg_node,
                                    memlet=dace.Memlet(data='A', subset='0, 0:10'),
                                    dst_conn='A0')
        outer_state.add_memlet_path(a,
                                    me,
                                    inner_sdfg_node,
                                    memlet=dace.Memlet(data='A', subset='1, 0:10'),
                                    dst_conn='A1')
        outer_state.add_memlet_path(inner_sdfg_node,
                                    mx,
                                    b,
                                    memlet=dace.Memlet(data='B', subset='0, 0:10'),
                                    src_conn='B0')
        outer_state.add_memlet_path(inner_sdfg_node,
                                    mx,
                                    b,
                                    memlet=dace.Memlet(data='B', subset='1, 0:10'),
                                    src_conn='B1')
=======
    a = outer_state.add_access('A')
    b = outer_state.add_access('B')

    me, mx = outer_state.add_map('map', {'i': '0:2'})
    inner_sdfg_node = outer_state.add_nested_sdfg(inner_sdfg,
                                                  None, {'A0', 'A1'}, {'B0', 'B1'},
                                                  symbol_mapping={
                                                      'first': 'max(0, i - fidx)',
                                                      'last': 'min(10, i + lidx)'
                                                  })
>>>>>>> 680a9560

    outer_state.add_memlet_path(a, me, inner_sdfg_node, memlet=dace.Memlet(data='A', subset='0, 0:10'), dst_conn='A0')
    outer_state.add_memlet_path(a, me, inner_sdfg_node, memlet=dace.Memlet(data='A', subset='1, 0:10'), dst_conn='A1')
    outer_state.add_memlet_path(inner_sdfg_node, mx, b, memlet=dace.Memlet(data='B', subset='0, 0:10'), src_conn='B0')
    outer_state.add_memlet_path(inner_sdfg_node, mx, b, memlet=dace.Memlet(data='B', subset='1, 0:10'), src_conn='B1')

    sdutils.consolidate_edges(outer_sdfg)
    A = np.arange(20, dtype=np.int32).reshape((2, 10)).copy()
    ref = np.zeros_like(A)
    ref_sdfg = copy.deepcopy(outer_sdfg)
    ref_sdfg.name = f"{ref_sdfg.name}_ref"
    ref_sdfg(A=A, B=ref, fidx=1, lidx=5)

<<<<<<< HEAD
        assert np.array_equal(val, ref)
    
    def test_intermediate_write_out(self):

        sdfg = dace.SDFG('intermediate_write_out')
        sdfg.add_array('A', (10, ), dtype=dace.int32)
        sdfg.add_array('B', (10, ), dtype=dace.int32)
        sdfg.add_array('C', (10, ), dtype=dace.int32)
        sdfg.add_scalar('tmp', dtype=dace.int32, transient=True)

        state = sdfg.add_state('state')
        
        a = state.add_access('A')
        b = state.add_access('B')
        c = state.add_access('C')
        tmp = state.add_access('tmp')
        t1 = state.add_tasklet('t1', {'a'}, {'b'}, 'b = a + 1')
        t2 = state.add_tasklet('t2', {'b'}, {'c'}, 'c = b + 1')
        me, mx = state.add_map('map', {'i': '0:10'})

        state.add_memlet_path(a, me, t1, dst_conn='a', memlet=dace.Memlet('A[i]'))
        state.add_edge(t1, 'b', tmp, None, dace.Memlet('tmp'))
        state.add_edge(tmp, None, t2, 'b', dace.Memlet('tmp'))
        state.add_memlet_path(tmp, mx, b, memlet=dace.Memlet('B[i]'))
        state.add_memlet_path(t2, mx, c, src_conn='c', memlet=dace.Memlet('C[i]'))

        num = sdfg.apply_transformations(MapFission)
        assert num == 1

        A = np.arange(10, dtype=np.int32)
        B = np.zeros_like(A)
        C = np.zeros_like(A)

        sdfg(A=A, B=B, C=C)
        assert np.array_equal(B, A + 1)
        assert np.array_equal(C, A + 2)
=======
    MapFission.apply_to(outer_sdfg, expr_index=1, map_entry=me, nested_sdfg=inner_sdfg_node)
    outer_sdfg.apply_transformations_repeated(InlineSDFG)
    val = np.zeros_like(A)
    outer_sdfg(A=A, B=val, fidx=1, lidx=5)

    assert np.array_equal(val, ref)
>>>>>>> 680a9560


if __name__ == '__main__':
    test_subgraph()
    test_nested_sdfg()
    test_nested_transient()
    test_inputs_outputs()
    test_multidim()
    test_offsets()
    test_offsets_array()
    test_mapfission_with_symbols()
    test_two_edges_through_map()
    test_if_scope()
    test_if_scope_2()
    test_array_copy_outside_scope()
    test_single_data_multiple_connectors()
    test_dependent_symbol()<|MERGE_RESOLUTION|>--- conflicted
+++ resolved
@@ -60,7 +60,6 @@
     return A, expected
 
 
-<<<<<<< HEAD
 class MapFissionTest(unittest.TestCase):
 
     def test_subgraph(self):
@@ -475,227 +474,15 @@
                                        outputs={'__b1': dace.Memlet(data='B1', subset='j')},
                                        code='__b1 = __a0 - __a1',
                                        external_edges=True)
-=======
-def test_subgraph():
-    A, expected = config()
-    B = np.random.rand(2)
-
-    graph = mapfission_sdfg()
-    assert graph.apply_transformations(MapFission) > 0
-    graph(A=A, B=B)
-
-    assert np.allclose(B, expected)
-
-
-def test_nested_sdfg():
-    A, expected = config()
-    B = np.random.rand(2)
-
-    # Nest the subgraph within the outer map, then apply transformation
-    graph = mapfission_sdfg()
-    state = graph.nodes()[0]
-    topmap = next(node for node in state.nodes() if isinstance(node, nodes.MapEntry) and node.label == 'outer')
-    subgraph = state.scope_subgraph(topmap, include_entry=False, include_exit=False)
-    nest_state_subgraph(graph, state, subgraph)
-    assert graph.apply_transformations(MapFission) > 0
-    graph(A=A, B=B)
-    assert np.allclose(B, expected)
-
-
-def test_nested_transient():
-    """ Test nested SDFGs with transients. """
-
-    # Inner SDFG
-    nsdfg = dace.SDFG('nested')
-    nsdfg.add_array('a', [1], dace.float64)
-    nsdfg.add_array('b', [1], dace.float64)
-    nsdfg.add_transient('t', [1], dace.float64)
-
-    # a->t state
-    nstate = nsdfg.add_state()
-    irnode = nstate.add_read('a')
-    task = nstate.add_tasklet('t1', {'inp'}, {'out'}, 'out = 2*inp')
-    iwnode = nstate.add_write('t')
-    nstate.add_edge(irnode, None, task, 'inp', dace.Memlet.simple('a', '0'))
-    nstate.add_edge(task, 'out', iwnode, None, dace.Memlet.simple('t', '0'))
-
-    # t->a state
-    first_state = nstate
-    nstate = nsdfg.add_state()
-    irnode = nstate.add_read('t')
-    task = nstate.add_tasklet('t2', {'inp'}, {'out'}, 'out = 3*inp')
-    iwnode = nstate.add_write('b')
-    nstate.add_edge(irnode, None, task, 'inp', dace.Memlet.simple('t', '0'))
-    nstate.add_edge(task, 'out', iwnode, None, dace.Memlet.simple('b', '0'))
-
-    nsdfg.add_edge(first_state, nstate, dace.InterstateEdge())
-
-    # Outer SDFG
-    sdfg = dace.SDFG('nested_transient_fission')
-    sdfg.add_array('A', [2], dace.float64)
-    state = sdfg.add_state()
-    rnode = state.add_read('A')
-    wnode = state.add_write('A')
-    me, mx = state.add_map('outer', dict(i='0:2'))
-    nsdfg_node = state.add_nested_sdfg(nsdfg, None, {'a'}, {'b'})
-    state.add_memlet_path(rnode, me, nsdfg_node, dst_conn='a', memlet=dace.Memlet.simple('A', 'i'))
-    state.add_memlet_path(nsdfg_node, mx, wnode, src_conn='b', memlet=dace.Memlet.simple('A', 'i'))
-
-    assert sdfg.apply_transformations_repeated(MapFission) > 0
-
-    # Test
-    A = np.random.rand(2)
-    expected = A * 6
-    sdfg(A=A)
-    assert np.allclose(A, expected)
-
-
-def test_inputs_outputs():
-    """
-    Test subgraphs where the computation modules that are in the middle
-    connect to the outside.
-    """
-
-    sdfg = dace.SDFG('inputs_outputs_fission')
-    sdfg.add_array('in1', [2], dace.float64)
-    sdfg.add_array('in2', [2], dace.float64)
-    sdfg.add_scalar('tmp', dace.float64, transient=True)
-    sdfg.add_array('out1', [2], dace.float64)
-    sdfg.add_array('out2', [2], dace.float64)
-    state = sdfg.add_state()
-    in1 = state.add_read('in1')
-    in2 = state.add_read('in2')
-    out1 = state.add_write('out1')
-    out2 = state.add_write('out2')
-    me, mx = state.add_map('outer', dict(i='0:2'))
-    t1 = state.add_tasklet('t1', {'i1'}, {'o1', 'o2'}, 'o1 = i1 * 2; o2 = i1 * 5')
-    t2 = state.add_tasklet('t2', {'i1', 'i2'}, {'o1'}, 'o1 = i1 * i2')
-    state.add_memlet_path(in1, me, t1, dst_conn='i1', memlet=dace.Memlet.simple('in1', 'i'))
-    state.add_memlet_path(in2, me, t2, dst_conn='i2', memlet=dace.Memlet.simple('in2', 'i'))
-    state.add_edge(t1, 'o1', t2, 'i1', dace.Memlet.simple('tmp', '0'))
-    state.add_memlet_path(t2, mx, out1, src_conn='o1', memlet=dace.Memlet.simple('out1', 'i'))
-    state.add_memlet_path(t1, mx, out2, src_conn='o2', memlet=dace.Memlet.simple('out2', 'i'))
-
-    assert sdfg.apply_transformations(MapFission) > 0
-
-    # Test
-    A, B, C, D = tuple(np.random.rand(2) for _ in range(4))
-    expected_C = (A * 2) * B
-    expected_D = A * 5
-    sdfg(in1=A, in2=B, out1=C, out2=D)
-    assert np.allclose(C, expected_C)
-    assert np.allclose(D, expected_D)
-
-
-def test_multidim():
-    sdfg = dace.SDFG('mapfission_multidim')
-    sdfg.add_array('A', [2, 3], dace.float64)
-    state = sdfg.add_state()
-    me, mx = state.add_map('outer', dict(i='0:2', j='0:3'))
-
-    nsdfg = dace.SDFG('nested')
-    nsdfg.add_array('a', [1], dace.float64)
-    nstate = nsdfg.add_state()
-    t = nstate.add_tasklet('reset', {}, {'out'}, 'out = 0')
-    a = nstate.add_write('a')
-    nstate.add_edge(t, 'out', a, None, dace.Memlet.simple('a', '0'))
-    nsdfg_node = state.add_nested_sdfg(nsdfg, None, {}, {'a'})
-
-    state.add_edge(me, None, nsdfg_node, None, dace.Memlet())
-    anode = state.add_write('A')
-    state.add_memlet_path(nsdfg_node, mx, anode, src_conn='a', memlet=dace.Memlet.simple('A', 'i,j'))
-
-    assert sdfg.apply_transformations_repeated(MapFission) > 0
-
-    # Test
-    A = np.random.rand(2, 3)
-    sdfg(A=A)
-    assert np.allclose(A, np.zeros_like(A))
-
-
-def test_offsets():
-    sdfg = dace.SDFG('mapfission_offsets')
-    sdfg.add_array('A', [20], dace.float64)
-    sdfg.add_scalar('interim', dace.float64, transient=True)
-    state = sdfg.add_state()
-    me, mx = state.add_map('outer', dict(i='10:20'))
-
-    t1 = state.add_tasklet('addone', {'a'}, {'b'}, 'b = a + 1')
-    t2 = state.add_tasklet('addtwo', {'a'}, {'b'}, 'b = a + 2')
-
-    aread = state.add_read('A')
-    awrite = state.add_write('A')
-    state.add_memlet_path(aread, me, t1, dst_conn='a', memlet=dace.Memlet.simple('A', 'i'))
-    state.add_edge(t1, 'b', t2, 'a', dace.Memlet.simple('interim', '0'))
-    state.add_memlet_path(t2, mx, awrite, src_conn='b', memlet=dace.Memlet.simple('A', 'i'))
-
-    assert sdfg.apply_transformations(MapFission) > 0
-
-    dace.propagate_memlets_sdfg(sdfg)
-    sdfg.validate()
-
-    # Test
-    A = np.random.rand(20)
-    expected = A.copy()
-    expected[10:] += 3
-    sdfg(A=A)
-    assert np.allclose(A, expected)
-
-
-def test_offsets_array():
-    sdfg = dace.SDFG('mapfission_offsets2')
-    sdfg.add_array('A', [20], dace.float64)
-    sdfg.add_array('interim', [1], dace.float64, transient=True)
-    state = sdfg.add_state()
-    me, mx = state.add_map('outer', dict(i='10:20'))
-
-    t1 = state.add_tasklet('addone', {'a'}, {'b'}, 'b = a + 1')
-    interim = state.add_access('interim')
-    t2 = state.add_tasklet('addtwo', {'a'}, {'b'}, 'b = a + 2')
-
-    aread = state.add_read('A')
-    awrite = state.add_write('A')
-    state.add_memlet_path(aread, me, t1, dst_conn='a', memlet=dace.Memlet.simple('A', 'i'))
-    state.add_edge(t1, 'b', interim, None, dace.Memlet.simple('interim', '0'))
-    state.add_edge(interim, None, t2, 'a', dace.Memlet.simple('interim', '0'))
-    state.add_memlet_path(t2, mx, awrite, src_conn='b', memlet=dace.Memlet.simple('A', 'i'))
-
-    assert sdfg.apply_transformations(MapFission) > 0
-
-    dace.propagate_memlets_sdfg(sdfg)
-    sdfg.validate()
-
-    # Test
-    A = np.random.rand(20)
-    expected = A.copy()
-    expected[10:] += 3
-    sdfg(A=A)
-    assert np.allclose(A, expected)
-
-
-def test_mapfission_with_symbols():
-    """
-    Tests MapFission in the case of a Map containing a NestedSDFG that is using some symbol from the top-level SDFG
-    missing from the NestedSDFG's symbol mapping. Please note that this is an unusual case that is difficult to
-    reproduce and ultimately unrelated to MapFission. Consider solving the underlying issue and then deleting this
-    test and the corresponding (obsolete) code in MapFission.
-    """
-
-    M, N = dace.symbol('M'), dace.symbol('N')
->>>>>>> 680a9560
-
-    sdfg = dace.SDFG('tasklet_code_with_symbols')
-    sdfg.add_array('A', (M, N), dace.int32)
-    sdfg.add_array('B', (M, N), dace.int32)
-
-    state = sdfg.add_state('parent', is_start_state=True)
-    me, mx = state.add_map('parent_map', {'i': '0:N'})
-
-    nsdfg = dace.SDFG('nested_sdfg')
-    nsdfg.add_scalar('inner_A', dace.int32)
-    nsdfg.add_scalar('inner_B', dace.int32)
-
-<<<<<<< HEAD
+
+        outer_state = outer_sdfg.add_state('outer_state', is_start_state=True)
+
+        a = outer_state.add_access('A')
+        b = outer_state.add_access('B')
+
+        me, mx = outer_state.add_map('map', {'i': '0:2'})
+        inner_sdfg_node = outer_state.add_nested_sdfg(inner_sdfg, None, {'A0', 'A1'}, {'B0', 'B1'})
+
         outer_state.add_memlet_path(a,
                                     me,
                                     inner_sdfg_node,
@@ -724,64 +511,35 @@
         ref_sdfg = copy.deepcopy(outer_sdfg)
         ref_sdfg.name = f"{ref_sdfg.name}_ref"
         ref_sdfg(A=A, B=ref)
-=======
-    nstate = nsdfg.add_state('child', is_start_state=True)
-    na = nstate.add_access('inner_A')
-    nb = nstate.add_access('inner_B')
-    ta = nstate.add_tasklet('tasklet_A', {}, {'__out'}, '__out = M')
-    tb = nstate.add_tasklet('tasklet_B', {}, {'__out'}, '__out = M')
-    nstate.add_edge(ta, '__out', na, None, dace.Memlet.from_array('inner_A', nsdfg.arrays['inner_A']))
-    nstate.add_edge(tb, '__out', nb, None, dace.Memlet.from_array('inner_B', nsdfg.arrays['inner_B']))
-
-    a = state.add_access('A')
-    b = state.add_access('B')
-    t = state.add_nested_sdfg(nsdfg, None, {}, {'inner_A', 'inner_B'})
-    state.add_nedge(me, t, dace.Memlet())
-    state.add_memlet_path(t, mx, a, memlet=dace.Memlet('A[0, i]'), src_conn='inner_A')
-    state.add_memlet_path(t, mx, b, memlet=dace.Memlet('B[0, i]'), src_conn='inner_B')
->>>>>>> 680a9560
-
-    num = sdfg.apply_transformations_repeated(MapFission)
-    assert num == 1
-
-    A = np.ndarray((2, 10), dtype=np.int32)
-    B = np.ndarray((2, 10), dtype=np.int32)
-    sdfg(A=A, B=B, M=2, N=10)
-
-    ref = np.full((10, ), fill_value=2, dtype=np.int32)
-
-    assert np.array_equal(A[0], ref)
-    assert np.array_equal(B[0], ref)
-
-
-def test_two_edges_through_map():
-    """
-    Tests MapFission in the case of a Map with a component that has two inputs from a single data container. In such
-    cases, using `fill_scope_connectors` will lead to broken Map connectors. The tests confirms that new code in the
-    transformation manually adding the appropriate Map connectors works properly.
-    """
-
-    N = dace.symbol('N')
-
-    sdfg = dace.SDFG('two_edges_through_map')
-    sdfg.add_array('A', (N, ), dace.int32)
-    sdfg.add_array('B', (N, ), dace.int32)
-
-<<<<<<< HEAD
+
+        MapFission.apply_to(outer_sdfg, expr_index=1, map_entry=me, nested_sdfg=inner_sdfg_node)
+        val = np.empty_like(A)
+        outer_sdfg(A=A, B=val)
+
+        assert np.array_equal(val, ref)
+
+    def test_dependent_symbol(self):
+
+        outer_sdfg = dace.SDFG('map_fission_with_dependent_symbol')
+
+        outer_sdfg.add_symbol('fidx', dace.int32)
+        outer_sdfg.add_symbol('lidx', dace.int32)
+
+        outer_sdfg.add_array('A', (2, 10), dtype=dace.int32)
+        outer_sdfg.add_array('B', (2, 10), dtype=dace.int32)
+
+        inner_sdfg = dace.SDFG('inner')
+
+        inner_sdfg.add_symbol('first', dace.int32)
+        inner_sdfg.add_symbol('last', dace.int32)
+
         inner_sdfg.add_array('A0', (10, ), dtype=dace.int32)
         inner_sdfg.add_array('A1', (10, ), dtype=dace.int32)
         inner_sdfg.add_array('B0', (10, ), dtype=dace.int32)
         inner_sdfg.add_array('B1', (10, ), dtype=dace.int32)
-=======
-    state = sdfg.add_state('parent', is_start_state=True)
-    me, mx = state.add_map('parent_map', {'i': '0:N'})
->>>>>>> 680a9560
-
-    nsdfg = dace.SDFG('nested_sdfg')
-    nsdfg.add_array('inner_A', (N, ), dace.int32)
-    nsdfg.add_scalar('inner_B', dace.int32)
-
-<<<<<<< HEAD
+
+        inner_state = inner_sdfg.add_state('inner_state', is_start_state=True)
+
         inner_state.add_mapped_tasklet(name='plus',
                                        map_ranges={'j': 'first:last'},
                                        inputs={
@@ -791,119 +549,18 @@
                                        outputs={'__b0': dace.Memlet(data='B0', subset='j')},
                                        code='__b0 = __a0 + __a1',
                                        external_edges=True)
-=======
-    nstate = nsdfg.add_state('child', is_start_state=True)
-    na = nstate.add_access('inner_A')
-    nb = nstate.add_access('inner_B')
-    t = nstate.add_tasklet('tasklet', {'__in1', '__in2'}, {'__out'}, '__out = __in1 + __in2')
-    nstate.add_edge(na, None, t, '__in1', dace.Memlet('inner_A[i]'))
-    nstate.add_edge(na, None, t, '__in2', dace.Memlet('inner_A[N-i-1]'))
-    nstate.add_edge(t, '__out', nb, None, dace.Memlet.from_array('inner_B', nsdfg.arrays['inner_B']))
-
-    a = state.add_access('A')
-    b = state.add_access('B')
-    t = state.add_nested_sdfg(nsdfg, None, {'inner_A'}, {'inner_B'}, {'N': 'N', 'i': 'i'})
-    state.add_memlet_path(a, me, t, memlet=dace.Memlet.from_array('A', sdfg.arrays['A']), dst_conn='inner_A')
-    state.add_memlet_path(t, mx, b, memlet=dace.Memlet('B[i]'), src_conn='inner_B')
-
-    num = sdfg.apply_transformations_repeated(MapFission)
-    assert num == 1
-
-    A = np.arange(10, dtype=np.int32)
-    B = np.ndarray((10, ), dtype=np.int32)
-    sdfg(A=A, B=B, N=10)
-
-    ref = np.full((10, ), fill_value=9, dtype=np.int32)
-
-    assert np.array_equal(B, ref)
-
-
-def test_if_scope():
->>>>>>> 680a9560
-
-    @dace.program
-    def map_with_if(A: dace.int32[10]):
-        for i in dace.map[0:10]:
-            if i < 5:
-                A[i] = 0
-            else:
-                A[i] = 1
-
-    ref = np.array([0] * 5 + [1] * 5, dtype=np.int32)
-
-<<<<<<< HEAD
+
+        inner_sdfg2 = dace.SDFG('inner2')
+
+        inner_sdfg2.add_symbol('first', dace.int32)
+        inner_sdfg2.add_symbol('last', dace.int32)
+
         inner_sdfg2.add_array('A0', (10, ), dtype=dace.int32)
         inner_sdfg2.add_array('A1', (10, ), dtype=dace.int32)
         inner_sdfg2.add_array('B1', (10, ), dtype=dace.int32)
-=======
-    sdfg = map_with_if.to_sdfg()
-    val0 = np.ndarray((10, ), dtype=np.int32)
-    sdfg(A=val0)
-    assert np.array_equal(val0, ref)
-
-    sdfg.apply_transformations_repeated(MapFission)
-
-    val1 = np.ndarray((10, ), dtype=np.int32)
-    sdfg(A=val1)
-    assert np.array_equal(val1, ref)
-
-
-def test_if_scope_2():
-
-    @dace.program
-    def map_with_if_2(A: dace.int32[10]):
-        for i in dace.map[0:10]:
-            j = i < 5
-            if j:
-                A[i] = 0
-            else:
-                A[i] = 1
-
-    ref = np.array([0] * 5 + [1] * 5, dtype=np.int32)
-
-    sdfg = map_with_if_2.to_sdfg()
-    val0 = np.ndarray((10, ), dtype=np.int32)
-    sdfg(A=val0)
-    assert np.array_equal(val0, ref)
-
-    sdfg.apply_transformations_repeated(MapFission)
-
-    val1 = np.ndarray((10, ), dtype=np.int32)
-    sdfg(A=val1)
-    assert np.array_equal(val1, ref)
-
-
-def test_array_copy_outside_scope():
-    """
-    This test checks for two issues occuring when MapFission applies on a NestedSDFG with a state-subgraph
-    containing copies among AccessNodes. In such cases, these copies may end up outside the scope of the generated
-    Maps (after MapFssion), potentially leading to the following errors:
-    1. The memlet subset corresponding to a NestedSDFG connector (input/output) may have its dimensionality
-    erroneously increased.
-    2. The memlet subset corresponding to a NestedSDFG connector (input/output) may not be propagated even if it uses
-    the Map's parameters.
-    """
-
-    sdfg = dace.SDFG('array_copy_outside_scope')
-    iname, _ = sdfg.add_array('inp', (10, ), dtype=dace.int32)
-    oname, _ = sdfg.add_array('out', (10, ), dtype=dace.int32)
-
-    nsdfg = dace.SDFG('nested_sdfg')
-    niname, nidesc = nsdfg.add_array('ninp', (1, ), dtype=dace.int32)
-    ntname, ntdesc = nsdfg.add_scalar('ntmp', dtype=dace.int32, transient=True)
-    noname, nodesc = nsdfg.add_array('nout', (1, ), dtype=dace.int32)
->>>>>>> 680a9560
-
-    nstate = nsdfg.add_state('nmain')
-    ninode = nstate.add_access(niname)
-    ntnode = nstate.add_access(ntname)
-    nonode = nstate.add_access(noname)
-    tasklet = nstate.add_tasklet('tasklet', {'__inp'}, {'__out'}, '__out = __inp + 1')
-    nstate.add_edge(ninode, None, tasklet, '__inp', dace.Memlet.from_array(niname, nidesc))
-    nstate.add_edge(tasklet, '__out', ntnode, None, dace.Memlet.from_array(ntname, ntdesc))
-    nstate.add_nedge(ntnode, nonode, dace.Memlet.from_array(noname, nodesc))
-
-<<<<<<< HEAD
+
+        inner_state2 = inner_sdfg2.add_state('inner_state2', is_start_state=True)
+
         inner_state2.add_mapped_tasklet(name='minus',
                                         map_ranges={'j': 'first:last'},
                                         inputs={
@@ -918,152 +575,16 @@
         a0 = inner_state.add_access('A0')
         a1 = inner_state.add_access('A1')
         b1 = inner_state.add_access('B1')
-=======
-    state = sdfg.add_state('main')
-    inode = state.add_access(iname)
-    onode = state.add_access(oname)
-    me, mx = state.add_map('map', {'i': '0:10'})
-    snode = state.add_nested_sdfg(nsdfg, None, {'ninp'}, {'nout'})
-    state.add_memlet_path(inode, me, snode, memlet=dace.Memlet(data=iname, subset='i'), dst_conn='ninp')
-    state.add_memlet_path(snode, mx, onode, memlet=dace.Memlet(data=oname, subset='i'), src_conn='nout')
-
-    # Issue no. 1 will be caught by validation after MapFission
-    sdfg.apply_transformations(MapFission)
-
-    # Issue no. 2 will be caught by code-generation due to `i` existing in a memlet outside the Map's scope.
-    A = np.arange(10, dtype=np.int32)
-    B = np.empty((10, ), dtype=np.int32)
-    sdfg(inp=A, out=B)
-    assert np.array_equal(A + 1, B)
-
-
-def test_single_data_multiple_connectors():
-
-    outer_sdfg = dace.SDFG('single_data_multiple_connectors')
-    outer_sdfg.add_array('A', (2, 10), dtype=dace.int32)
-    outer_sdfg.add_array('B', (2, 10), dtype=dace.int32)
-
-    inner_sdfg = dace.SDFG('inner')
-    inner_sdfg.add_array('A0', (10, ), dtype=dace.int32)
-    inner_sdfg.add_array('A1', (10, ), dtype=dace.int32)
-    inner_sdfg.add_array('B0', (10, ), dtype=dace.int32)
-    inner_sdfg.add_array('B1', (10, ), dtype=dace.int32)
-
-    inner_state = inner_sdfg.add_state('inner_state', is_start_state=True)
-
-    inner_state.add_mapped_tasklet(name='plus',
-                                   map_ranges={'j': '0:10'},
-                                   inputs={
-                                       '__a0': dace.Memlet(data='A0', subset='j'),
-                                       '__a1': dace.Memlet(data='A1', subset='j')
-                                   },
-                                   outputs={'__b0': dace.Memlet(data='B0', subset='j')},
-                                   code='__b0 = __a0 + __a1',
-                                   external_edges=True)
-    inner_state.add_mapped_tasklet(name='minus',
-                                   map_ranges={'j': '0:10'},
-                                   inputs={
-                                       '__a0': dace.Memlet(data='A0', subset='j'),
-                                       '__a1': dace.Memlet(data='A1', subset='j')
-                                   },
-                                   outputs={'__b1': dace.Memlet(data='B1', subset='j')},
-                                   code='__b1 = __a0 - __a1',
-                                   external_edges=True)
-
-    outer_state = outer_sdfg.add_state('outer_state', is_start_state=True)
-
-    a = outer_state.add_access('A')
-    b = outer_state.add_access('B')
-
-    me, mx = outer_state.add_map('map', {'i': '0:2'})
-    inner_sdfg_node = outer_state.add_nested_sdfg(inner_sdfg, None, {'A0', 'A1'}, {'B0', 'B1'})
-
-    outer_state.add_memlet_path(a, me, inner_sdfg_node, memlet=dace.Memlet(data='A', subset='0, 0:10'), dst_conn='A0')
-    outer_state.add_memlet_path(a, me, inner_sdfg_node, memlet=dace.Memlet(data='A', subset='1, 0:10'), dst_conn='A1')
-    outer_state.add_memlet_path(inner_sdfg_node, mx, b, memlet=dace.Memlet(data='B', subset='0, 0:10'), src_conn='B0')
-    outer_state.add_memlet_path(inner_sdfg_node, mx, b, memlet=dace.Memlet(data='B', subset='1, 0:10'), src_conn='B1')
-
-    sdutils.consolidate_edges(outer_sdfg)
-
-    A = np.arange(20, dtype=np.int32).reshape((2, 10)).copy()
-    ref = np.empty_like(A)
-    ref_sdfg = copy.deepcopy(outer_sdfg)
-    ref_sdfg.name = f"{ref_sdfg.name}_ref"
-    ref_sdfg(A=A, B=ref)
-
-    MapFission.apply_to(outer_sdfg, expr_index=1, map_entry=me, nested_sdfg=inner_sdfg_node)
-    val = np.empty_like(A)
-    outer_sdfg(A=A, B=val)
-
-    assert np.array_equal(val, ref)
-
-
-def test_dependent_symbol():
-
-    outer_sdfg = dace.SDFG('map_fission_with_dependent_symbol')
-
-    outer_sdfg.add_symbol('fidx', dace.int32)
-    outer_sdfg.add_symbol('lidx', dace.int32)
-
-    outer_sdfg.add_array('A', (2, 10), dtype=dace.int32)
-    outer_sdfg.add_array('B', (2, 10), dtype=dace.int32)
-
-    inner_sdfg = dace.SDFG('inner')
-
-    inner_sdfg.add_symbol('first', dace.int32)
-    inner_sdfg.add_symbol('last', dace.int32)
-
-    inner_sdfg.add_array('A0', (10, ), dtype=dace.int32)
-    inner_sdfg.add_array('A1', (10, ), dtype=dace.int32)
-    inner_sdfg.add_array('B0', (10, ), dtype=dace.int32)
-    inner_sdfg.add_array('B1', (10, ), dtype=dace.int32)
-
-    inner_state = inner_sdfg.add_state('inner_state', is_start_state=True)
-
-    inner_state.add_mapped_tasklet(name='plus',
-                                   map_ranges={'j': 'first:last'},
-                                   inputs={
-                                       '__a0': dace.Memlet(data='A0', subset='j'),
-                                       '__a1': dace.Memlet(data='A1', subset='j')
-                                   },
-                                   outputs={'__b0': dace.Memlet(data='B0', subset='j')},
-                                   code='__b0 = __a0 + __a1',
-                                   external_edges=True)
-
-    inner_sdfg2 = dace.SDFG('inner2')
-
-    inner_sdfg2.add_symbol('first', dace.int32)
-    inner_sdfg2.add_symbol('last', dace.int32)
-
-    inner_sdfg2.add_array('A0', (10, ), dtype=dace.int32)
-    inner_sdfg2.add_array('A1', (10, ), dtype=dace.int32)
-    inner_sdfg2.add_array('B1', (10, ), dtype=dace.int32)
-
-    inner_state2 = inner_sdfg2.add_state('inner_state2', is_start_state=True)
-
-    inner_state2.add_mapped_tasklet(name='minus',
-                                    map_ranges={'j': 'first:last'},
-                                    inputs={
-                                        '__a0': dace.Memlet(data='A0', subset='j'),
-                                        '__a1': dace.Memlet(data='A1', subset='j')
-                                    },
-                                    outputs={'__b1': dace.Memlet(data='B1', subset='j')},
-                                    code='__b1 = __a0 - __a1',
-                                    external_edges=True)
->>>>>>> 680a9560
-
-    nsdfg = inner_state.add_nested_sdfg(inner_sdfg2, None, {'A0', 'A1'}, {'B1'})
-    a0 = inner_state.add_access('A0')
-    a1 = inner_state.add_access('A1')
-    b1 = inner_state.add_access('B1')
-
-    inner_state.add_edge(a0, None, nsdfg, 'A0', dace.Memlet(data='A0', subset='0:10'))
-    inner_state.add_edge(a1, None, nsdfg, 'A1', dace.Memlet(data='A1', subset='0:10'))
-    inner_state.add_edge(nsdfg, 'B1', b1, None, dace.Memlet(data='B1', subset='0:10'))
-
-    outer_state = outer_sdfg.add_state('outer_state', is_start_state=True)
-
-<<<<<<< HEAD
+
+        inner_state.add_edge(a0, None, nsdfg, 'A0', dace.Memlet(data='A0', subset='0:10'))
+        inner_state.add_edge(a1, None, nsdfg, 'A1', dace.Memlet(data='A1', subset='0:10'))
+        inner_state.add_edge(nsdfg, 'B1', b1, None, dace.Memlet(data='B1', subset='0:10'))
+
+        outer_state = outer_sdfg.add_state('outer_state', is_start_state=True)
+
+        a = outer_state.add_access('A')
+        b = outer_state.add_access('B')
+
         me, mx = outer_state.add_map('map', {'i': '0:2'})
         inner_sdfg_node = outer_state.add_nested_sdfg(inner_sdfg,
                                                       None, {'A0', 'A1'}, {'B0', 'B1'},
@@ -1092,32 +613,19 @@
                                     b,
                                     memlet=dace.Memlet(data='B', subset='1, 0:10'),
                                     src_conn='B1')
-=======
-    a = outer_state.add_access('A')
-    b = outer_state.add_access('B')
-
-    me, mx = outer_state.add_map('map', {'i': '0:2'})
-    inner_sdfg_node = outer_state.add_nested_sdfg(inner_sdfg,
-                                                  None, {'A0', 'A1'}, {'B0', 'B1'},
-                                                  symbol_mapping={
-                                                      'first': 'max(0, i - fidx)',
-                                                      'last': 'min(10, i + lidx)'
-                                                  })
->>>>>>> 680a9560
-
-    outer_state.add_memlet_path(a, me, inner_sdfg_node, memlet=dace.Memlet(data='A', subset='0, 0:10'), dst_conn='A0')
-    outer_state.add_memlet_path(a, me, inner_sdfg_node, memlet=dace.Memlet(data='A', subset='1, 0:10'), dst_conn='A1')
-    outer_state.add_memlet_path(inner_sdfg_node, mx, b, memlet=dace.Memlet(data='B', subset='0, 0:10'), src_conn='B0')
-    outer_state.add_memlet_path(inner_sdfg_node, mx, b, memlet=dace.Memlet(data='B', subset='1, 0:10'), src_conn='B1')
-
-    sdutils.consolidate_edges(outer_sdfg)
-    A = np.arange(20, dtype=np.int32).reshape((2, 10)).copy()
-    ref = np.zeros_like(A)
-    ref_sdfg = copy.deepcopy(outer_sdfg)
-    ref_sdfg.name = f"{ref_sdfg.name}_ref"
-    ref_sdfg(A=A, B=ref, fidx=1, lidx=5)
-
-<<<<<<< HEAD
+
+        sdutils.consolidate_edges(outer_sdfg)
+        A = np.arange(20, dtype=np.int32).reshape((2, 10)).copy()
+        ref = np.zeros_like(A)
+        ref_sdfg = copy.deepcopy(outer_sdfg)
+        ref_sdfg.name = f"{ref_sdfg.name}_ref"
+        ref_sdfg(A=A, B=ref, fidx=1, lidx=5)
+
+        MapFission.apply_to(outer_sdfg, expr_index=1, map_entry=me, nested_sdfg=inner_sdfg_node)
+        outer_sdfg.apply_transformations_repeated(InlineSDFG)
+        val = np.zeros_like(A)
+        outer_sdfg(A=A, B=val, fidx=1, lidx=5)
+
         assert np.array_equal(val, ref)
     
     def test_intermediate_write_out(self):
@@ -1154,28 +662,7 @@
         sdfg(A=A, B=B, C=C)
         assert np.array_equal(B, A + 1)
         assert np.array_equal(C, A + 2)
-=======
-    MapFission.apply_to(outer_sdfg, expr_index=1, map_entry=me, nested_sdfg=inner_sdfg_node)
-    outer_sdfg.apply_transformations_repeated(InlineSDFG)
-    val = np.zeros_like(A)
-    outer_sdfg(A=A, B=val, fidx=1, lidx=5)
-
-    assert np.array_equal(val, ref)
->>>>>>> 680a9560
 
 
 if __name__ == '__main__':
-    test_subgraph()
-    test_nested_sdfg()
-    test_nested_transient()
-    test_inputs_outputs()
-    test_multidim()
-    test_offsets()
-    test_offsets_array()
-    test_mapfission_with_symbols()
-    test_two_edges_through_map()
-    test_if_scope()
-    test_if_scope_2()
-    test_array_copy_outside_scope()
-    test_single_data_multiple_connectors()
-    test_dependent_symbol()+    unittest.main()
