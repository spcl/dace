# Copyright 2019-2024 ETH Zurich and the DaCe authors. All rights reserved.

import dace
from dace.sdfg.state import LoopRegion
from dace.transformation.interstate import MoveLoopIntoMap
<<<<<<< HEAD
=======
import unittest
import copy
>>>>>>> e1039243
import numpy as np

I = dace.symbol("I")
J = dace.symbol("J")


# forward loop with loop carried dependency
@dace.program
def forward_loop(data: dace.float64[I, J]):
    for i in range(4, I):
        for j in dace.map[0:J]:
            data[i, j] = data[i - 1, j]


# backward loop with loop carried dependency
@dace.program
def backward_loop(data: dace.float64[I, J]):
    for i in range(I - 2, 3, -1):
        for j in dace.map[0:J]:
            data[i, j] = data[i + 1, j]


@dace.program
def multiple_edges(data: dace.float64[I, J]):
    for i in range(4, I):
        for j in dace.map[1:J]:
            data[i, j] = data[i - 1, j] + data[i - 2, j]


@dace.program
def should_not_apply_1():
    for i in range(20):
        a = np.zeros([i])


@dace.program
def should_not_apply_2():
    for i in range(2, 20):
        a = np.ndarray([i], np.float64)
        a[0:2] = 0


@dace.program
def should_not_apply_3():
    a = np.ndarray((2, 10), np.float64)
    for i in range(20):
        for j in dace.map[10]:
            a[i % 2, j] = a[(i + 1) % 2, j]


@dace.program
def apply_multiple_times(A: dace.float64[10, 10, 10]):
    for i in range(10):
        for j in range(10):
            for k in dace.map[0:10]:
                A[k, i, j] = i * 100 + j * 10 + k


@dace.program
def apply_multiple_times_1(A: dace.float64[10, 10, 10, 10]):
    l = 5
    for i in range(l, 10):
        for j in range(l, 10):
            for k in dace.map[0:10]:
                A[k, i, j, l] = k * 1000 + i * 100 + j * 10 + l


<<<<<<< HEAD
def _semantic_eq(program):
    A1 = np.random.rand(16, 16)
    A2 = np.copy(A1)

    sdfg = program.to_sdfg(simplify=True)
    sdfg(A1, I=A1.shape[0], J=A1.shape[1])

    count = sdfg.apply_transformations(MoveLoopIntoMap)
    assert count > 0
    sdfg(A2, I=A2.shape[0], J=A2.shape[1])

    assert np.allclose(A1, A2)

def test_forward_loops_semantic_eq():
    _semantic_eq(forward_loop)

def test_backward_loops_semantic_eq():
    _semantic_eq(backward_loop)

def test_multiple_edges():
    _semantic_eq(multiple_edges)

def test_itervar_in_map_range():
    sdfg = should_not_apply_1.to_sdfg(simplify=True)
    count = sdfg.apply_transformations(MoveLoopIntoMap)
    assert count == 0

def test_itervar_in_data():
    sdfg = should_not_apply_2.to_sdfg(simplify=True)
    count = sdfg.apply_transformations(MoveLoopIntoMap)
    assert count == 0

def test_non_injective_index():
    sdfg = should_not_apply_3.to_sdfg(simplify=True)
    count = sdfg.apply_transformations(MoveLoopIntoMap)
    assert count == 0

def test_apply_multiple_times():
    sdfg = apply_multiple_times.to_sdfg(simplify=True)
    overall = 0
    count = 1
    while (count > 0):
        count = sdfg.apply_transformations_repeated(MoveLoopIntoMap, permissive=True)
        overall += count
        sdfg.simplify()

    assert overall == 2

    val = np.zeros((10, 10, 10), dtype=np.float64)
    ref = val.copy()

    sdfg(A=val)
    apply_multiple_times.f(ref)

    assert np.allclose(val, ref)

def test_apply_multiple_times_1():
    sdfg = apply_multiple_times_1.to_sdfg(simplify=True)
    overall = 0
    count = 1
    while (count > 0):
        count = sdfg.apply_transformations_repeated(MoveLoopIntoMap, permissive=True)
        overall += count
        sdfg.simplify()

    assert overall == 2

    val = np.zeros((10, 10, 10, 10), dtype=np.float64)
    ref = val.copy()

    sdfg(A=val)
    apply_multiple_times_1.f(ref)

    assert np.allclose(val, ref)

def test_more_than_a_map():
    """ `out` is read and written indirectly by the MapExit, potentially leading to a RW dependency. """
    sdfg = dace.SDFG('more_than_a_map')
    _, aarr = sdfg.add_array('A', (3, 3), dace.float64)
    _, barr = sdfg.add_array('B', (3, 3), dace.float64)
    _, oarr = sdfg.add_array('out', (3, 3), dace.float64)
    _, tarr = sdfg.add_array('tmp', (3, 3), dace.float64, transient=True)
    loop = LoopRegion('myloop', '_ < 10', '_', '_ = 0', '_ = _ + 1')
    sdfg.add_node(loop)
    body = loop.add_state('map_state')
    aread = body.add_access('A')
    oread = body.add_access('out')
    bread = body.add_access('B')
    twrite = body.add_access('tmp')
    owrite = body.add_access('out')
    body.add_mapped_tasklet('op',
                            dict(i='0:3', j='0:3'),
                            dict(__in1=dace.Memlet('out[i, j]'), __in2=dace.Memlet('B[i, j]')),
                            '__out = __in1 - __in2',
                            dict(__out=dace.Memlet('tmp[i, j]')),
                            external_edges=True,
                            input_nodes=dict(out=oread, B=bread),
                            output_nodes=dict(tmp=twrite))
    body.add_nedge(aread, oread, dace.Memlet.from_array('A', aarr))
    body.add_nedge(twrite, owrite, dace.Memlet.from_array('out', oarr))
    count = sdfg.apply_transformations(MoveLoopIntoMap)
    assert count == 0

def test_more_than_a_map_1():
    """
    `out` is written indirectly by the MapExit but is not read and, therefore, does not create a RW dependency.
    """
    sdfg = dace.SDFG('more_than_a_map_1')
    _, aarr = sdfg.add_array('A', (3, 3), dace.float64)
    _, barr = sdfg.add_array('B', (3, 3), dace.float64)
    _, oarr = sdfg.add_array('out', (3, 3), dace.float64)
    _, tarr = sdfg.add_array('tmp', (3, 3), dace.float64, transient=True)
    loop = LoopRegion('myloop', '_ < 10', '_', '_ = 0', '_ = _ + 1')
    sdfg.add_node(loop)
    body = loop.add_state('map_state')
    aread = body.add_access('A')
    bread = body.add_access('B')
    twrite = body.add_access('tmp')
    owrite = body.add_access('out')
    body.add_mapped_tasklet('op',
                            dict(i='0:3', j='0:3'),
                            dict(__in1=dace.Memlet('A[i, j]'), __in2=dace.Memlet('B[i, j]')),
                            '__out = __in1 - __in2',
                            dict(__out=dace.Memlet('tmp[i, j]')),
                            external_edges=True,
                            input_nodes=dict(A=aread, B=bread),
                            output_nodes=dict(tmp=twrite))
    body.add_nedge(twrite, owrite, dace.Memlet.from_array('out', oarr))
    count = sdfg.apply_transformations(MoveLoopIntoMap)
    assert count > 0

    A = np.arange(9, dtype=np.float64).reshape(3, 3).copy()
    B = np.arange(9, 18, dtype=np.float64).reshape(3, 3).copy()
    val = np.empty((3, 3), dtype=np.float64)
    sdfg(A=A, B=B, out=val)

    def reference(A, B):
        for i in range(10):
            tmp = A - B
            out = tmp
        return out

    ref = reference(A, B)
    assert np.allclose(val, ref)

def test_more_than_a_map_2():
    """ `out` is written indirectly by the MapExit with a subset dependent on the loop variable. This creates a RW
        dependency.
    """
    sdfg = dace.SDFG('more_than_a_map_2')
    _, aarr = sdfg.add_array('A', (3, 3), dace.float64)
    _, barr = sdfg.add_array('B', (3, 3), dace.float64)
    _, oarr = sdfg.add_array('out', (3, 3), dace.float64)
    _, tarr = sdfg.add_array('tmp', (3, 3), dace.float64, transient=True)
    loop = LoopRegion('myloop', 'k < 10', 'k', 'k = 0', 'k = k + 1')
    sdfg.add_node(loop)
    body = loop.add_state('map_state')
    aread = body.add_access('A')
    bread = body.add_access('B')
    twrite = body.add_access('tmp')
    owrite = body.add_access('out')
    body.add_mapped_tasklet('op',
                            dict(i='0:3', j='0:3'),
                            dict(__in1=dace.Memlet('A[i, j]'), __in2=dace.Memlet('B[i, j]')),
                            '__out = __in1 - __in2',
                            dict(__out=dace.Memlet('tmp[i, j]')),
                            external_edges=True,
                            input_nodes=dict(A=aread, B=bread),
                            output_nodes=dict(tmp=twrite))
    body.add_nedge(twrite, owrite, dace.Memlet('out[k%3, (k+1)%3]', other_subset='(k+1)%3, k%3'))
    count = sdfg.apply_transformations(MoveLoopIntoMap)
    assert count == 0

def test_more_than_a_map_3():
    """ There are more than one connected components in the loop body. The transformation should not apply. """
    sdfg = dace.SDFG('more_than_a_map_3')
    _, aarr = sdfg.add_array('A', (3, 3), dace.float64)
    _, barr = sdfg.add_array('B', (3, 3), dace.float64)
    _, oarr = sdfg.add_array('out', (3, 3), dace.float64)
    _, tarr = sdfg.add_array('tmp', (3, 3), dace.float64, transient=True)
    loop = LoopRegion('myloop', '_ < 10', '_', '_ = 0', '_ = _ + 1')
    sdfg.add_node(loop)
    body = loop.add_state('map_state')
    aread = body.add_access('A')
    bread = body.add_access('B')
    twrite = body.add_access('tmp')
    owrite = body.add_access('out')
    body.add_mapped_tasklet('op',
                            dict(i='0:3', j='0:3'),
                            dict(__in1=dace.Memlet('A[i, j]'), __in2=dace.Memlet('B[i, j]')),
                            '__out = __in1 - __in2',
                            dict(__out=dace.Memlet('tmp[i, j]')),
                            external_edges=True,
                            input_nodes=dict(A=aread, B=bread),
                            output_nodes=dict(tmp=twrite))
    body.add_nedge(twrite, owrite, dace.Memlet.from_array('out', oarr))
    aread2 = body.add_access('A')
    owrite2 = body.add_access('out')
    body.add_nedge(aread2, owrite2, dace.Memlet.from_array('out', oarr))
    count = sdfg.apply_transformations(MoveLoopIntoMap)
    assert count == 0
=======
class MoveLoopIntoMapTest(unittest.TestCase):

    def semantic_eq(self, program):
        A1 = np.random.rand(16, 16)
        A2 = np.copy(A1)

        sdfg = program.to_sdfg(simplify=True)
        sdfg(A1, I=A1.shape[0], J=A1.shape[1])

        count = sdfg.apply_transformations(MoveLoopIntoMap)
        self.assertGreater(count, 0)
        sdfg(A2, I=A2.shape[0], J=A2.shape[1])

        self.assertTrue(np.allclose(A1, A2))

    def test_forward_loops_semantic_eq(self):
        self.semantic_eq(forward_loop)

    def test_backward_loops_semantic_eq(self):
        self.semantic_eq(backward_loop)

    def test_multiple_edges(self):
        self.semantic_eq(multiple_edges)

    def test_itervar_in_map_range(self):
        sdfg = should_not_apply_1.to_sdfg(simplify=True)
        count = sdfg.apply_transformations(MoveLoopIntoMap)
        self.assertEqual(count, 0)

    def test_itervar_in_data(self):
        sdfg = should_not_apply_2.to_sdfg(simplify=True)
        count = sdfg.apply_transformations(MoveLoopIntoMap)
        self.assertEqual(count, 0)

    def test_non_injective_index(self):
        sdfg = should_not_apply_3.to_sdfg(simplify=True)
        count = sdfg.apply_transformations(MoveLoopIntoMap)
        self.assertEqual(count, 0)

    def test_apply_multiple_times(self):
        sdfg = apply_multiple_times.to_sdfg(simplify=True)
        overall = 0
        count = 1
        while (count > 0):
            count = sdfg.apply_transformations_repeated(MoveLoopIntoMap, permissive=True)
            overall += count
            sdfg.simplify()

        self.assertEqual(overall, 2)

        val = np.zeros((10, 10, 10), dtype=np.float64)
        ref = val.copy()

        sdfg(A=val)
        apply_multiple_times.f(ref)

        self.assertTrue(np.allclose(val, ref))

    def test_apply_multiple_times_1(self):
        sdfg = apply_multiple_times_1.to_sdfg(simplify=True)
        overall = 0
        count = 1
        while (count > 0):
            count = sdfg.apply_transformations_repeated(MoveLoopIntoMap, permissive=True)
            overall += count
            sdfg.simplify()

        self.assertEqual(overall, 2)

        val = np.zeros((10, 10, 10, 10), dtype=np.float64)
        ref = val.copy()

        sdfg(A=val)
        apply_multiple_times_1.f(ref)

        self.assertTrue(np.allclose(val, ref))

    def test_more_than_a_map(self):
        """
        `out` is read and written indirectly by the MapExit, potentially leading to a RW dependency.

        Note that there is actually no dependency, however, the transformation, because it relies
        on `SDFGState.read_and_write_sets()` it can not detect this and can thus not be applied.
        """
        sdfg = dace.SDFG('more_than_a_map')
        _, aarr = sdfg.add_array('A', (3, 3), dace.float64)
        _, barr = sdfg.add_array('B', (3, 3), dace.float64)
        _, oarr = sdfg.add_array('out', (3, 3), dace.float64)
        _, tarr = sdfg.add_array('tmp', (3, 3), dace.float64, transient=True)
        body = sdfg.add_state('map_state')
        aread = body.add_access('A')
        oread = body.add_access('out')
        bread = body.add_access('B')
        twrite = body.add_access('tmp')
        owrite = body.add_access('out')
        body.add_mapped_tasklet('op',
                                dict(i='0:3', j='0:3'),
                                dict(__in1=dace.Memlet('out[i, j]'), __in2=dace.Memlet('B[i, j]')),
                                '__out = __in1 - __in2',
                                dict(__out=dace.Memlet('tmp[i, j]')),
                                external_edges=True,
                                input_nodes=dict(out=oread, B=bread),
                                output_nodes=dict(tmp=twrite))
        body.add_nedge(aread, oread, dace.Memlet.from_array('A', oarr))
        body.add_nedge(twrite, owrite, dace.Memlet.from_array('out', oarr))
        sdfg.add_loop(None, body, None, '_', '0', '_ < 10', '_ + 1')

        count = sdfg.apply_transformations(MoveLoopIntoMap, validate_all=True, validate=True)
        self.assertTrue(count == 0)

    def test_more_than_a_map_1(self):
        """
        `out` is written indirectly by the MapExit but is not read and, therefore, does not create a RW dependency.
        """
        sdfg = dace.SDFG('more_than_a_map_1')
        _, aarr = sdfg.add_array('A', (3, 3), dace.float64)
        _, barr = sdfg.add_array('B', (3, 3), dace.float64)
        _, oarr = sdfg.add_array('out', (3, 3), dace.float64)
        _, tarr = sdfg.add_array('tmp', (3, 3), dace.float64, transient=True)
        body = sdfg.add_state('map_state')
        aread = body.add_access('A')
        bread = body.add_access('B')
        twrite = body.add_access('tmp')
        owrite = body.add_access('out')
        body.add_mapped_tasklet('op',
                                dict(i='0:3', j='0:3'),
                                dict(__in1=dace.Memlet('A[i, j]'), __in2=dace.Memlet('B[i, j]')),
                                '__out = __in1 - __in2',
                                dict(__out=dace.Memlet('tmp[i, j]')),
                                external_edges=True,
                                input_nodes=dict(A=aread, B=bread),
                                output_nodes=dict(tmp=twrite))
        body.add_nedge(twrite, owrite, dace.Memlet.from_array('out', oarr))
        sdfg.add_loop(None, body, None, '_', '0', '_ < 10', '_ + 1')
        count = sdfg.apply_transformations(MoveLoopIntoMap)
        self.assertTrue(count > 0)

        A = np.arange(9, dtype=np.float64).reshape(3, 3).copy()
        B = np.arange(9, 18, dtype=np.float64).reshape(3, 3).copy()
        val = np.empty((3, 3), dtype=np.float64)
        sdfg(A=A, B=B, out=val)

        def reference(A, B):
            for i in range(10):
                tmp = A - B
                out = tmp
            return out

        ref = reference(A, B)
        self.assertTrue(np.allclose(val, ref))

    def test_more_than_a_map_2(self):
        """ `out` is written indirectly by the MapExit with a subset dependent on the loop variable. This creates a RW
            dependency.
        """
        sdfg = dace.SDFG('more_than_a_map_2')
        _, aarr = sdfg.add_array('A', (3, 3), dace.float64)
        _, barr = sdfg.add_array('B', (3, 3), dace.float64)
        _, oarr = sdfg.add_array('out', (3, 3), dace.float64)
        _, tarr = sdfg.add_array('tmp', (3, 3), dace.float64, transient=True)
        body = sdfg.add_state('map_state')
        aread = body.add_access('A')
        bread = body.add_access('B')
        twrite = body.add_access('tmp')
        owrite = body.add_access('out')
        body.add_mapped_tasklet('op',
                                dict(i='0:3', j='0:3'),
                                dict(__in1=dace.Memlet('A[i, j]'), __in2=dace.Memlet('B[i, j]')),
                                '__out = __in1 - __in2',
                                dict(__out=dace.Memlet('tmp[i, j]')),
                                external_edges=True,
                                input_nodes=dict(A=aread, B=bread),
                                output_nodes=dict(tmp=twrite))
        body.add_nedge(twrite, owrite, dace.Memlet('out[k%3, (k+1)%3]', other_subset='(k+1)%3, k%3'))
        sdfg.add_loop(None, body, None, 'k', '0', 'k < 10', 'k + 1')
        count = sdfg.apply_transformations(MoveLoopIntoMap)
        self.assertFalse(count > 0)

    def test_more_than_a_map_3(self):
        """ There are more than one connected components in the loop body. The transformation should not apply. """
        sdfg = dace.SDFG('more_than_a_map_3')
        _, aarr = sdfg.add_array('A', (3, 3), dace.float64)
        _, barr = sdfg.add_array('B', (3, 3), dace.float64)
        _, oarr = sdfg.add_array('out', (3, 3), dace.float64)
        _, tarr = sdfg.add_array('tmp', (3, 3), dace.float64, transient=True)
        body = sdfg.add_state('map_state')
        aread = body.add_access('A')
        bread = body.add_access('B')
        twrite = body.add_access('tmp')
        owrite = body.add_access('out')
        body.add_mapped_tasklet('op',
                                dict(i='0:3', j='0:3'),
                                dict(__in1=dace.Memlet('A[i, j]'), __in2=dace.Memlet('B[i, j]')),
                                '__out = __in1 - __in2',
                                dict(__out=dace.Memlet('tmp[i, j]')),
                                external_edges=True,
                                input_nodes=dict(A=aread, B=bread),
                                output_nodes=dict(tmp=twrite))
        body.add_nedge(twrite, owrite, dace.Memlet.from_array('out', oarr))
        aread2 = body.add_access('A')
        owrite2 = body.add_access('out')
        body.add_nedge(aread2, owrite2, dace.Memlet.from_array('out', oarr))
        sdfg.add_loop(None, body, None, '_', '0', '_ < 10', '_ + 1')
        count = sdfg.apply_transformations(MoveLoopIntoMap)
        self.assertFalse(count > 0)
>>>>>>> e1039243

    def test_more_than_a_map_4(self):
        """
        The test is very similar to `test_more_than_a_map()`. But a memlet is different
        which leads to a RW dependency, which blocks the transformation.
        """
        sdfg = dace.SDFG('more_than_a_map')
        _, aarr = sdfg.add_array('A', (3, 3), dace.float64)
        _, barr = sdfg.add_array('B', (3, 3), dace.float64)
        _, oarr = sdfg.add_array('out', (3, 3), dace.float64)
        _, tarr = sdfg.add_array('tmp', (3, 3), dace.float64, transient=True)
        body = sdfg.add_state('map_state')
        aread = body.add_access('A')
        oread = body.add_access('out')
        bread = body.add_access('B')
        twrite = body.add_access('tmp')
        owrite = body.add_access('out')
        body.add_mapped_tasklet('op',
                                dict(i='0:3', j='0:3'),
                                dict(__in1=dace.Memlet('out[i, j]'), __in2=dace.Memlet('B[i, j]')),
                                '__out = __in1 - __in2',
                                dict(__out=dace.Memlet('tmp[i, j]')),
                                external_edges=True,
                                input_nodes=dict(out=oread, B=bread),
                                output_nodes=dict(tmp=twrite))
        body.add_nedge(aread, oread, dace.Memlet('A[Mod(_, 3), 0:3] -> [Mod(_ + 1, 3), 0:3]', aarr))
        body.add_nedge(twrite, owrite, dace.Memlet.from_array('out', oarr))
        sdfg.add_loop(None, body, None, '_', '0', '_ < 10', '_ + 1')

        sdfg_args_ref = {
            "A": np.array(np.random.rand(3, 3), dtype=np.float64),
            "B": np.array(np.random.rand(3, 3), dtype=np.float64),
            "out": np.array(np.random.rand(3, 3), dtype=np.float64),
        }
        sdfg_args_res = copy.deepcopy(sdfg_args_ref)

        # Perform the reference execution
        sdfg(**sdfg_args_ref)

        # Apply the transformation and execute the SDFG again.
        count = sdfg.apply_transformations(MoveLoopIntoMap, validate_all=True, validate=True)
        sdfg(**sdfg_args_res)

        for name in sdfg_args_ref.keys():
            self.assertTrue(
                np.allclose(sdfg_args_ref[name], sdfg_args_res[name]),
                f"Miss match for {name}",
            )
        self.assertFalse(count > 0)


if __name__ == '__main__':
    test_forward_loops_semantic_eq()
    test_backward_loops_semantic_eq()
    test_multiple_edges()
    test_itervar_in_map_range()
    test_itervar_in_data()
    test_non_injective_index()
    test_apply_multiple_times()
    test_apply_multiple_times_1()
    test_more_than_a_map()
    test_more_than_a_map_1()
    test_more_than_a_map_2()
    test_more_than_a_map_3()<|MERGE_RESOLUTION|>--- conflicted
+++ resolved
@@ -3,11 +3,7 @@
 import dace
 from dace.sdfg.state import LoopRegion
 from dace.transformation.interstate import MoveLoopIntoMap
-<<<<<<< HEAD
-=======
-import unittest
 import copy
->>>>>>> e1039243
 import numpy as np
 
 I = dace.symbol("I")
@@ -75,7 +71,6 @@
                 A[k, i, j, l] = k * 1000 + i * 100 + j * 10 + l
 
 
-<<<<<<< HEAD
 def _semantic_eq(program):
     A1 = np.random.rand(16, 16)
     A2 = np.copy(A1)
@@ -152,7 +147,11 @@
     assert np.allclose(val, ref)
 
 def test_more_than_a_map():
-    """ `out` is read and written indirectly by the MapExit, potentially leading to a RW dependency. """
+    """ `out` is read and written indirectly by the MapExit, potentially leading to a RW dependency.
+
+    Note that there is actually no dependency, however, the transformation, because it relies
+    on `SDFGState.read_and_write_sets()` it can not detect this and can thus not be applied.
+    """
     sdfg = dace.SDFG('more_than_a_map')
     _, aarr = sdfg.add_array('A', (3, 3), dace.float64)
     _, barr = sdfg.add_array('B', (3, 3), dace.float64)
@@ -277,262 +276,52 @@
     body.add_nedge(aread2, owrite2, dace.Memlet.from_array('out', oarr))
     count = sdfg.apply_transformations(MoveLoopIntoMap)
     assert count == 0
-=======
-class MoveLoopIntoMapTest(unittest.TestCase):
-
-    def semantic_eq(self, program):
-        A1 = np.random.rand(16, 16)
-        A2 = np.copy(A1)
-
-        sdfg = program.to_sdfg(simplify=True)
-        sdfg(A1, I=A1.shape[0], J=A1.shape[1])
-
-        count = sdfg.apply_transformations(MoveLoopIntoMap)
-        self.assertGreater(count, 0)
-        sdfg(A2, I=A2.shape[0], J=A2.shape[1])
-
-        self.assertTrue(np.allclose(A1, A2))
-
-    def test_forward_loops_semantic_eq(self):
-        self.semantic_eq(forward_loop)
-
-    def test_backward_loops_semantic_eq(self):
-        self.semantic_eq(backward_loop)
-
-    def test_multiple_edges(self):
-        self.semantic_eq(multiple_edges)
-
-    def test_itervar_in_map_range(self):
-        sdfg = should_not_apply_1.to_sdfg(simplify=True)
-        count = sdfg.apply_transformations(MoveLoopIntoMap)
-        self.assertEqual(count, 0)
-
-    def test_itervar_in_data(self):
-        sdfg = should_not_apply_2.to_sdfg(simplify=True)
-        count = sdfg.apply_transformations(MoveLoopIntoMap)
-        self.assertEqual(count, 0)
-
-    def test_non_injective_index(self):
-        sdfg = should_not_apply_3.to_sdfg(simplify=True)
-        count = sdfg.apply_transformations(MoveLoopIntoMap)
-        self.assertEqual(count, 0)
-
-    def test_apply_multiple_times(self):
-        sdfg = apply_multiple_times.to_sdfg(simplify=True)
-        overall = 0
-        count = 1
-        while (count > 0):
-            count = sdfg.apply_transformations_repeated(MoveLoopIntoMap, permissive=True)
-            overall += count
-            sdfg.simplify()
-
-        self.assertEqual(overall, 2)
-
-        val = np.zeros((10, 10, 10), dtype=np.float64)
-        ref = val.copy()
-
-        sdfg(A=val)
-        apply_multiple_times.f(ref)
-
-        self.assertTrue(np.allclose(val, ref))
-
-    def test_apply_multiple_times_1(self):
-        sdfg = apply_multiple_times_1.to_sdfg(simplify=True)
-        overall = 0
-        count = 1
-        while (count > 0):
-            count = sdfg.apply_transformations_repeated(MoveLoopIntoMap, permissive=True)
-            overall += count
-            sdfg.simplify()
-
-        self.assertEqual(overall, 2)
-
-        val = np.zeros((10, 10, 10, 10), dtype=np.float64)
-        ref = val.copy()
-
-        sdfg(A=val)
-        apply_multiple_times_1.f(ref)
-
-        self.assertTrue(np.allclose(val, ref))
-
-    def test_more_than_a_map(self):
-        """
-        `out` is read and written indirectly by the MapExit, potentially leading to a RW dependency.
-
-        Note that there is actually no dependency, however, the transformation, because it relies
-        on `SDFGState.read_and_write_sets()` it can not detect this and can thus not be applied.
-        """
-        sdfg = dace.SDFG('more_than_a_map')
-        _, aarr = sdfg.add_array('A', (3, 3), dace.float64)
-        _, barr = sdfg.add_array('B', (3, 3), dace.float64)
-        _, oarr = sdfg.add_array('out', (3, 3), dace.float64)
-        _, tarr = sdfg.add_array('tmp', (3, 3), dace.float64, transient=True)
-        body = sdfg.add_state('map_state')
-        aread = body.add_access('A')
-        oread = body.add_access('out')
-        bread = body.add_access('B')
-        twrite = body.add_access('tmp')
-        owrite = body.add_access('out')
-        body.add_mapped_tasklet('op',
-                                dict(i='0:3', j='0:3'),
-                                dict(__in1=dace.Memlet('out[i, j]'), __in2=dace.Memlet('B[i, j]')),
-                                '__out = __in1 - __in2',
-                                dict(__out=dace.Memlet('tmp[i, j]')),
-                                external_edges=True,
-                                input_nodes=dict(out=oread, B=bread),
-                                output_nodes=dict(tmp=twrite))
-        body.add_nedge(aread, oread, dace.Memlet.from_array('A', oarr))
-        body.add_nedge(twrite, owrite, dace.Memlet.from_array('out', oarr))
-        sdfg.add_loop(None, body, None, '_', '0', '_ < 10', '_ + 1')
-
-        count = sdfg.apply_transformations(MoveLoopIntoMap, validate_all=True, validate=True)
-        self.assertTrue(count == 0)
-
-    def test_more_than_a_map_1(self):
-        """
-        `out` is written indirectly by the MapExit but is not read and, therefore, does not create a RW dependency.
-        """
-        sdfg = dace.SDFG('more_than_a_map_1')
-        _, aarr = sdfg.add_array('A', (3, 3), dace.float64)
-        _, barr = sdfg.add_array('B', (3, 3), dace.float64)
-        _, oarr = sdfg.add_array('out', (3, 3), dace.float64)
-        _, tarr = sdfg.add_array('tmp', (3, 3), dace.float64, transient=True)
-        body = sdfg.add_state('map_state')
-        aread = body.add_access('A')
-        bread = body.add_access('B')
-        twrite = body.add_access('tmp')
-        owrite = body.add_access('out')
-        body.add_mapped_tasklet('op',
-                                dict(i='0:3', j='0:3'),
-                                dict(__in1=dace.Memlet('A[i, j]'), __in2=dace.Memlet('B[i, j]')),
-                                '__out = __in1 - __in2',
-                                dict(__out=dace.Memlet('tmp[i, j]')),
-                                external_edges=True,
-                                input_nodes=dict(A=aread, B=bread),
-                                output_nodes=dict(tmp=twrite))
-        body.add_nedge(twrite, owrite, dace.Memlet.from_array('out', oarr))
-        sdfg.add_loop(None, body, None, '_', '0', '_ < 10', '_ + 1')
-        count = sdfg.apply_transformations(MoveLoopIntoMap)
-        self.assertTrue(count > 0)
-
-        A = np.arange(9, dtype=np.float64).reshape(3, 3).copy()
-        B = np.arange(9, 18, dtype=np.float64).reshape(3, 3).copy()
-        val = np.empty((3, 3), dtype=np.float64)
-        sdfg(A=A, B=B, out=val)
-
-        def reference(A, B):
-            for i in range(10):
-                tmp = A - B
-                out = tmp
-            return out
-
-        ref = reference(A, B)
-        self.assertTrue(np.allclose(val, ref))
-
-    def test_more_than_a_map_2(self):
-        """ `out` is written indirectly by the MapExit with a subset dependent on the loop variable. This creates a RW
-            dependency.
-        """
-        sdfg = dace.SDFG('more_than_a_map_2')
-        _, aarr = sdfg.add_array('A', (3, 3), dace.float64)
-        _, barr = sdfg.add_array('B', (3, 3), dace.float64)
-        _, oarr = sdfg.add_array('out', (3, 3), dace.float64)
-        _, tarr = sdfg.add_array('tmp', (3, 3), dace.float64, transient=True)
-        body = sdfg.add_state('map_state')
-        aread = body.add_access('A')
-        bread = body.add_access('B')
-        twrite = body.add_access('tmp')
-        owrite = body.add_access('out')
-        body.add_mapped_tasklet('op',
-                                dict(i='0:3', j='0:3'),
-                                dict(__in1=dace.Memlet('A[i, j]'), __in2=dace.Memlet('B[i, j]')),
-                                '__out = __in1 - __in2',
-                                dict(__out=dace.Memlet('tmp[i, j]')),
-                                external_edges=True,
-                                input_nodes=dict(A=aread, B=bread),
-                                output_nodes=dict(tmp=twrite))
-        body.add_nedge(twrite, owrite, dace.Memlet('out[k%3, (k+1)%3]', other_subset='(k+1)%3, k%3'))
-        sdfg.add_loop(None, body, None, 'k', '0', 'k < 10', 'k + 1')
-        count = sdfg.apply_transformations(MoveLoopIntoMap)
-        self.assertFalse(count > 0)
-
-    def test_more_than_a_map_3(self):
-        """ There are more than one connected components in the loop body. The transformation should not apply. """
-        sdfg = dace.SDFG('more_than_a_map_3')
-        _, aarr = sdfg.add_array('A', (3, 3), dace.float64)
-        _, barr = sdfg.add_array('B', (3, 3), dace.float64)
-        _, oarr = sdfg.add_array('out', (3, 3), dace.float64)
-        _, tarr = sdfg.add_array('tmp', (3, 3), dace.float64, transient=True)
-        body = sdfg.add_state('map_state')
-        aread = body.add_access('A')
-        bread = body.add_access('B')
-        twrite = body.add_access('tmp')
-        owrite = body.add_access('out')
-        body.add_mapped_tasklet('op',
-                                dict(i='0:3', j='0:3'),
-                                dict(__in1=dace.Memlet('A[i, j]'), __in2=dace.Memlet('B[i, j]')),
-                                '__out = __in1 - __in2',
-                                dict(__out=dace.Memlet('tmp[i, j]')),
-                                external_edges=True,
-                                input_nodes=dict(A=aread, B=bread),
-                                output_nodes=dict(tmp=twrite))
-        body.add_nedge(twrite, owrite, dace.Memlet.from_array('out', oarr))
-        aread2 = body.add_access('A')
-        owrite2 = body.add_access('out')
-        body.add_nedge(aread2, owrite2, dace.Memlet.from_array('out', oarr))
-        sdfg.add_loop(None, body, None, '_', '0', '_ < 10', '_ + 1')
-        count = sdfg.apply_transformations(MoveLoopIntoMap)
-        self.assertFalse(count > 0)
->>>>>>> e1039243
-
-    def test_more_than_a_map_4(self):
-        """
-        The test is very similar to `test_more_than_a_map()`. But a memlet is different
-        which leads to a RW dependency, which blocks the transformation.
-        """
-        sdfg = dace.SDFG('more_than_a_map')
-        _, aarr = sdfg.add_array('A', (3, 3), dace.float64)
-        _, barr = sdfg.add_array('B', (3, 3), dace.float64)
-        _, oarr = sdfg.add_array('out', (3, 3), dace.float64)
-        _, tarr = sdfg.add_array('tmp', (3, 3), dace.float64, transient=True)
-        body = sdfg.add_state('map_state')
-        aread = body.add_access('A')
-        oread = body.add_access('out')
-        bread = body.add_access('B')
-        twrite = body.add_access('tmp')
-        owrite = body.add_access('out')
-        body.add_mapped_tasklet('op',
-                                dict(i='0:3', j='0:3'),
-                                dict(__in1=dace.Memlet('out[i, j]'), __in2=dace.Memlet('B[i, j]')),
-                                '__out = __in1 - __in2',
-                                dict(__out=dace.Memlet('tmp[i, j]')),
-                                external_edges=True,
-                                input_nodes=dict(out=oread, B=bread),
-                                output_nodes=dict(tmp=twrite))
-        body.add_nedge(aread, oread, dace.Memlet('A[Mod(_, 3), 0:3] -> [Mod(_ + 1, 3), 0:3]', aarr))
-        body.add_nedge(twrite, owrite, dace.Memlet.from_array('out', oarr))
-        sdfg.add_loop(None, body, None, '_', '0', '_ < 10', '_ + 1')
-
-        sdfg_args_ref = {
-            "A": np.array(np.random.rand(3, 3), dtype=np.float64),
-            "B": np.array(np.random.rand(3, 3), dtype=np.float64),
-            "out": np.array(np.random.rand(3, 3), dtype=np.float64),
-        }
-        sdfg_args_res = copy.deepcopy(sdfg_args_ref)
-
-        # Perform the reference execution
-        sdfg(**sdfg_args_ref)
-
-        # Apply the transformation and execute the SDFG again.
-        count = sdfg.apply_transformations(MoveLoopIntoMap, validate_all=True, validate=True)
-        sdfg(**sdfg_args_res)
-
-        for name in sdfg_args_ref.keys():
-            self.assertTrue(
-                np.allclose(sdfg_args_ref[name], sdfg_args_res[name]),
-                f"Miss match for {name}",
-            )
-        self.assertFalse(count > 0)
+
+def test_more_than_a_map_4():
+    """
+    The test is very similar to `test_more_than_a_map()`. But a memlet is different
+    which leads to a RW dependency, which blocks the transformation.
+    """
+    sdfg = dace.SDFG('more_than_a_map')
+    _, aarr = sdfg.add_array('A', (3, 3), dace.float64)
+    _, barr = sdfg.add_array('B', (3, 3), dace.float64)
+    _, oarr = sdfg.add_array('out', (3, 3), dace.float64)
+    _, tarr = sdfg.add_array('tmp', (3, 3), dace.float64, transient=True)
+    body = sdfg.add_state('map_state')
+    aread = body.add_access('A')
+    oread = body.add_access('out')
+    bread = body.add_access('B')
+    twrite = body.add_access('tmp')
+    owrite = body.add_access('out')
+    body.add_mapped_tasklet('op',
+                            dict(i='0:3', j='0:3'),
+                            dict(__in1=dace.Memlet('out[i, j]'), __in2=dace.Memlet('B[i, j]')),
+                            '__out = __in1 - __in2',
+                            dict(__out=dace.Memlet('tmp[i, j]')),
+                            external_edges=True,
+                            input_nodes=dict(out=oread, B=bread),
+                            output_nodes=dict(tmp=twrite))
+    body.add_nedge(aread, oread, dace.Memlet('A[Mod(_, 3), 0:3] -> [Mod(_ + 1, 3), 0:3]', aarr))
+    body.add_nedge(twrite, owrite, dace.Memlet.from_array('out', oarr))
+    sdfg.add_loop(None, body, None, '_', '0', '_ < 10', '_ + 1')
+
+    sdfg_args_ref = {
+        "A": np.array(np.random.rand(3, 3), dtype=np.float64),
+        "B": np.array(np.random.rand(3, 3), dtype=np.float64),
+        "out": np.array(np.random.rand(3, 3), dtype=np.float64),
+    }
+    sdfg_args_res = copy.deepcopy(sdfg_args_ref)
+
+    # Perform the reference execution
+    sdfg(**sdfg_args_ref)
+
+    # Apply the transformation and execute the SDFG again.
+    count = sdfg.apply_transformations(MoveLoopIntoMap, validate_all=True, validate=True)
+    sdfg(**sdfg_args_res)
+
+    for name in sdfg_args_ref.keys():
+        assert np.allclose(sdfg_args_ref[name], sdfg_args_res[name])
+    assert count == 0
 
 
 if __name__ == '__main__':
