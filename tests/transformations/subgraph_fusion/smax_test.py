--- conflicted
+++ resolved
@@ -1,157 +1,153 @@
-# Copyright 2019-2020 ETH Zurich and the DaCe authors. All rights reserved.
-import dace
-import numpy as np
-import sys
-
-from dace.transformation.subgraph import ReduceExpansion, SubgraphFusion, MultiExpansion
-import dace.transformation.subgraph.helpers as helpers
-
-import dace.dtypes as dtypes
-from dace.sdfg.graph import SubgraphView
-import dace.libraries.standard as stdlib
-import dace.sdfg.nodes as nodes
-from typing import Union, List
-from util import expand_maps, expand_reduce, fusion
-
-dace_dtype = dace.float32
-H, B, SN, SM = (dace.symbol(s) for s in ('H', 'B', 'SN', 'SM'))
-
-
-@dace.program
-def softmax(X_in: dace_dtype[H, B, SN, SM]):
-    tmp_max = dace.reduce(lambda a, b: max(a, b), X_in, axis=3, identity=0)
-
-    tmp_out = np.ndarray([H, B, SN, SM], dtype=dace_dtype)
-    out = np.ndarray([H, B, SN, SM], dtype=dace_dtype)
-
-    # No broadcasting rules
-    for i, j, k, l in dace.map[0:H, 0:B, 0:SN, 0:SM]:
-        with dace.tasklet:
-            inp << X_in[i, j, k, l]
-            mx << tmp_max[i, j, k]
-            o >> tmp_out[i, j, k, l]
-            o = math.exp(inp - mx)
-    #tmp_out = np.exp(X_in - tmp_max)
-
-    tmp_sum = dace.reduce(lambda a, b: a + b, tmp_out, identity=0, axis=3)
-    for i, j, k, l in dace.map[0:H, 0:B, 0:SN, 0:SM]:
-        with dace.tasklet:
-            inp << tmp_out[i, j, k, l]
-            sm << tmp_sum[i, j, k]
-            o >> out[i, j, k, l]
-            o = inp / sm
-
-    return out
-
-
-<<<<<<< HEAD
-
-=======
->>>>>>> 00b1bb1d
-H.set(10)
-B.set(10)
-SN.set(20)
-SM.set(20)
-
-
-def get_partition(sdfg, graph):
-    subgraph1 = SubgraphView(graph, [])
-    subgraph2 = SubgraphView(graph, [])
-
-    cnt1 = 0
-    for node in dace.sdfg.utils.dfs_topological_sort(graph):
-        if isinstance(node, stdlib.nodes.reduce.Reduce):
-            if cnt1 < 2:
-                subgraph1._subgraph_nodes.append(node)
-                cnt1 += 1
-            else:
-                subgraph2._subgraph_nodes.append(node)
-
-        if isinstance(node, nodes.MapEntry):
-            if cnt1 < 2:
-                subgraph1._subgraph_nodes.append(node)
-                cnt1 += 1
-            else:
-                subgraph2._subgraph_nodes.append(node)
-
-    return [subgraph1, subgraph2]
-
-
-def test_2fuse():
-    sdfg = softmax.to_sdfg()
-    sdfg._name = 'softmax_2part'
-    sdfg.apply_strict_transformations()
-    X_in = np.random.rand(H.get(), B.get(), SN.get(),
-                          SM.get()).astype(np.float32)
-
-    csdfg = sdfg.compile()
-    res1 = csdfg(X_in=X_in, H=H, B=B, SN=SN, SM=SM)
-    del csdfg
-
-    subgraph = get_partition(sdfg, sdfg.nodes()[0])
-    expand_reduce(sdfg, sdfg.nodes()[0], subgraph)
-    expand_maps(sdfg, sdfg.nodes()[0], subgraph)
-    fusion(sdfg, sdfg.nodes()[0], subgraph)
-
-    csdfg = sdfg.compile()
-    res2 = csdfg(X_in=X_in, H=H, B=B, SN=SN, SM=SM)
-    del csdfg
-
-    assert np.allclose(res1, res2)
-    print("PASS")
-    return
-
-
-def test_1fuse():
-    sdfg = softmax.to_sdfg()
-    sdfg._name = 'softmax_fused'
-    sdfg.apply_strict_transformations()
-    X_in = np.random.rand(H.get(), B.get(), SN.get(),
-                          SM.get()).astype(np.float32)
-
-    csdfg = sdfg.compile()
-    res1 = csdfg(X_in=X_in, H=H, B=B, SN=SN, SM=SM)
-    del csdfg
-
-    expand_reduce(sdfg, sdfg.nodes()[0])
-    expand_maps(sdfg, sdfg.nodes()[0])
-    fusion(sdfg, sdfg.nodes()[0])
-
-    #sdfg.specialize({'SM':SM})
-    csdfg = sdfg.compile()
-    res2 = csdfg(X_in=X_in, H=H, B=B, SN=SN, SM=SM)
-    del csdfg
-
-    print(np.linalg.norm(res1))
-    print(np.linalg.norm(res2))
-    assert np.allclose(res1, res2)
-    print("PASS")
-    return
-
-def test_1fuse():
-    sdfg = softmax.to_sdfg()
-    sdfg._name = 'softmax_fused'
-    sdfg.apply_strict_transformations()
-    X_in = np.random.rand(H.get(), B.get(), SN.get(),
-                          SM.get()).astype(np.float32)
-
-    csdfg = sdfg.compile()
-    res1 = csdfg(X_in=X_in, H=H, B=B, SN=SN, SM=SM)
-
-    expand_reduce(sdfg, sdfg.nodes()[0])
-    expand_maps(sdfg, sdfg.nodes()[0])
-    fusion(sdfg, sdfg.nodes()[0])
-
-    #sdfg.specialize({'SM':SM})
-    csdfg = sdfg.compile()
-    res2 = csdfg(X_in=X_in, H=H, B=B, SN=SN, SM=SM)
-
-    print(np.linalg.norm(res1))
-    print(np.linalg.norm(res2))
-    assert np.allclose(res1, res2)
-    print("PASS")
-    return
-
-if __name__ == "__main__":
-    test_2fuse()
-    test_1fuse()
+# Copyright 2019-2020 ETH Zurich and the DaCe authors. All rights reserved.
+import dace
+import numpy as np
+import sys
+
+from dace.transformation.subgraph import ReduceExpansion, SubgraphFusion, MultiExpansion
+import dace.transformation.subgraph.helpers as helpers
+
+import dace.dtypes as dtypes
+from dace.sdfg.graph import SubgraphView
+import dace.libraries.standard as stdlib
+import dace.sdfg.nodes as nodes
+from typing import Union, List
+from util import expand_maps, expand_reduce, fusion
+
+dace_dtype = dace.float32
+H, B, SN, SM = (dace.symbol(s) for s in ('H', 'B', 'SN', 'SM'))
+
+
+@dace.program
+def softmax(X_in: dace_dtype[H, B, SN, SM]):
+    tmp_max = dace.reduce(lambda a, b: max(a, b), X_in, axis=3, identity=0)
+
+    tmp_out = np.ndarray([H, B, SN, SM], dtype=dace_dtype)
+    out = np.ndarray([H, B, SN, SM], dtype=dace_dtype)
+
+    # No broadcasting rules
+    for i, j, k, l in dace.map[0:H, 0:B, 0:SN, 0:SM]:
+        with dace.tasklet:
+            inp << X_in[i, j, k, l]
+            mx << tmp_max[i, j, k]
+            o >> tmp_out[i, j, k, l]
+            o = math.exp(inp - mx)
+    #tmp_out = np.exp(X_in - tmp_max)
+
+    tmp_sum = dace.reduce(lambda a, b: a + b, tmp_out, identity=0, axis=3)
+    for i, j, k, l in dace.map[0:H, 0:B, 0:SN, 0:SM]:
+        with dace.tasklet:
+            inp << tmp_out[i, j, k, l]
+            sm << tmp_sum[i, j, k]
+            o >> out[i, j, k, l]
+            o = inp / sm
+
+    return out
+
+
+H.set(10)
+B.set(10)
+SN.set(20)
+SM.set(20)
+
+
+def get_partition(sdfg, graph):
+    subgraph1 = SubgraphView(graph, [])
+    subgraph2 = SubgraphView(graph, [])
+
+    cnt1 = 0
+    for node in dace.sdfg.utils.dfs_topological_sort(graph):
+        if isinstance(node, stdlib.nodes.reduce.Reduce):
+            if cnt1 < 2:
+                subgraph1._subgraph_nodes.append(node)
+                cnt1 += 1
+            else:
+                subgraph2._subgraph_nodes.append(node)
+
+        if isinstance(node, nodes.MapEntry):
+            if cnt1 < 2:
+                subgraph1._subgraph_nodes.append(node)
+                cnt1 += 1
+            else:
+                subgraph2._subgraph_nodes.append(node)
+
+    return [subgraph1, subgraph2]
+
+
+def test_2fuse():
+    sdfg = softmax.to_sdfg()
+    sdfg._name = 'softmax_2part'
+    sdfg.apply_strict_transformations()
+    X_in = np.random.rand(H.get(), B.get(), SN.get(),
+                          SM.get()).astype(np.float32)
+
+    csdfg = sdfg.compile()
+    res1 = csdfg(X_in=X_in, H=H, B=B, SN=SN, SM=SM)
+    del csdfg
+
+    subgraph = get_partition(sdfg, sdfg.nodes()[0])
+    expand_reduce(sdfg, sdfg.nodes()[0], subgraph)
+    expand_maps(sdfg, sdfg.nodes()[0], subgraph)
+    fusion(sdfg, sdfg.nodes()[0], subgraph)
+
+    csdfg = sdfg.compile()
+    res2 = csdfg(X_in=X_in, H=H, B=B, SN=SN, SM=SM)
+    del csdfg
+
+    assert np.allclose(res1, res2)
+    print("PASS")
+    return
+
+
+def test_1fuse():
+    sdfg = softmax.to_sdfg()
+    sdfg._name = 'softmax_fused'
+    sdfg.apply_strict_transformations()
+    X_in = np.random.rand(H.get(), B.get(), SN.get(),
+                          SM.get()).astype(np.float32)
+
+    csdfg = sdfg.compile()
+    res1 = csdfg(X_in=X_in, H=H, B=B, SN=SN, SM=SM)
+    del csdfg
+
+    expand_reduce(sdfg, sdfg.nodes()[0])
+    expand_maps(sdfg, sdfg.nodes()[0])
+    fusion(sdfg, sdfg.nodes()[0])
+
+    #sdfg.specialize({'SM':SM})
+    csdfg = sdfg.compile()
+    res2 = csdfg(X_in=X_in, H=H, B=B, SN=SN, SM=SM)
+    del csdfg
+
+    print(np.linalg.norm(res1))
+    print(np.linalg.norm(res2))
+    assert np.allclose(res1, res2)
+    print("PASS")
+    return
+
+def test_1fuse():
+    sdfg = softmax.to_sdfg()
+    sdfg._name = 'softmax_fused'
+    sdfg.apply_strict_transformations()
+    X_in = np.random.rand(H.get(), B.get(), SN.get(),
+                          SM.get()).astype(np.float32)
+
+    csdfg = sdfg.compile()
+    res1 = csdfg(X_in=X_in, H=H, B=B, SN=SN, SM=SM)
+
+    expand_reduce(sdfg, sdfg.nodes()[0])
+    expand_maps(sdfg, sdfg.nodes()[0])
+    fusion(sdfg, sdfg.nodes()[0])
+
+    #sdfg.specialize({'SM':SM})
+    csdfg = sdfg.compile()
+    res2 = csdfg(X_in=X_in, H=H, B=B, SN=SN, SM=SM)
+
+    print(np.linalg.norm(res1))
+    print(np.linalg.norm(res2))
+    assert np.allclose(res1, res2)
+    print("PASS")
+    return
+
+if __name__ == "__main__":
+    test_2fuse()
+    test_1fuse()