--- conflicted
+++ resolved
@@ -345,19 +345,11 @@
     ref[:init_i] = 0
     val0 = np.zeros((10, ), dtype=np.int32)
     sdfg(A=val0, N=10, i=init_i)
-<<<<<<< HEAD
-    assert (np.allclose(val0, ref))
-    ConstantPropagation().apply_pass(sdfg, {})
-    val1 = np.zeros((10, ), dtype=np.int32)
-    sdfg(A=val1, N=10, i=init_i)
-    assert (np.allclose(val1, ref))
-=======
     assert np.allclose(val0, ref)
     ConstantPropagation().apply_pass(sdfg, {})
     val1 = np.zeros((10, ), dtype=np.int32)
     sdfg(A=val1, N=10, i=init_i)
     assert np.allclose(val1, ref)
->>>>>>> 82314d8a
 
 
 def test_for_with_external_init_nested():
@@ -371,13 +363,7 @@
     sdfg.add_edge(init, main, dace.InterstateEdge(assignments={'i': 'N-1'}))
 
     nsdfg = dace.SDFG('nested_sdfg')
-<<<<<<< HEAD
-    nsdfg.add_array('inner_A', {
-        N,
-    }, dace.int32)
-=======
     nsdfg.add_array('inner_A', (N,), dace.int32)
->>>>>>> 82314d8a
     ninit = nsdfg.add_state('nested_init', is_start_state=True)
     nguard = nsdfg.add_state('nested_guard')
     nbody = nsdfg.add_state('nested_body')
@@ -400,19 +386,11 @@
     ref = np.arange(10, dtype=np.int32)
     val0 = np.ndarray((10, ), dtype=np.int32)
     sdfg(A=val0, N=10)
-<<<<<<< HEAD
-    assert (np.allclose(val0, ref))
-    ConstantPropagation().apply_pass(sdfg, {})
-    val1 = np.ndarray((10, ), dtype=np.int32)
-    sdfg(A=val1, N=10)
-    assert (np.allclose(val1, ref))
-=======
     assert np.allclose(val0, ref)
     ConstantPropagation().apply_pass(sdfg, {})
     val1 = np.ndarray((10, ), dtype=np.int32)
     sdfg(A=val1, N=10)
     assert np.allclose(val1, ref)
->>>>>>> 82314d8a
 
 
 if __name__ == '__main__':
