--- conflicted
+++ resolved
@@ -35,11 +35,7 @@
     pipeline = Pipeline([UnderapproximateWrites()])
     results = pipeline.apply_pass(sdfg, {})[UnderapproximateWrites.__name__]
 
-<<<<<<< HEAD
-    result = results[sdfg.cfg_id]['approximation']
-=======
     result = results[sdfg.cfg_id].approximation
->>>>>>> 073b6137
     edge = map_state.in_edges(a1)[0]
     result_subset_list = result[edge].subset.subset_list
     result_subset = result_subset_list[0]
@@ -72,11 +68,7 @@
     pipeline = Pipeline([UnderapproximateWrites()])
     results = pipeline.apply_pass(sdfg, {})[UnderapproximateWrites.__name__]
 
-<<<<<<< HEAD
-    result = results[sdfg.cfg_id]["approximation"]
-=======
     result = results[sdfg.cfg_id].approximation
->>>>>>> 073b6137
     edge = map_state.in_edges(a1)[0]
     assert (len(result[edge].subset.subset_list) == 0)
 
@@ -106,11 +98,7 @@
     pipeline = Pipeline([UnderapproximateWrites()])
     results = pipeline.apply_pass(sdfg, {})[UnderapproximateWrites.__name__]
 
-<<<<<<< HEAD
-    result = results[sdfg.cfg_id]["approximation"]
-=======
     result = results[sdfg.cfg_id].approximation
->>>>>>> 073b6137
     edge = map_state.in_edges(a1)[0]
     assert (len(result[edge].subset.subset_list) == 0)
 
@@ -138,11 +126,7 @@
     pipeline = Pipeline([UnderapproximateWrites()])
     results = pipeline.apply_pass(sdfg, {})[UnderapproximateWrites.__name__]
 
-<<<<<<< HEAD
-    result = results[sdfg.cfg_id]["approximation"]
-=======
     result = results[sdfg.cfg_id].approximation
->>>>>>> 073b6137
     edge = map_state.in_edges(a1)[0]
     assert (len(result[edge].subset.subset_list) == 0)
 
@@ -168,11 +152,7 @@
     pipeline = Pipeline([UnderapproximateWrites()])
     results = pipeline.apply_pass(sdfg, {})[UnderapproximateWrites.__name__]
 
-<<<<<<< HEAD
-    result = results[sdfg.cfg_id]["approximation"]
-=======
     result = results[sdfg.cfg_id].approximation
->>>>>>> 073b6137
     edge = map_state.in_edges(a1)[0]
     assert (len(result[edge].subset.subset_list) == 0)
 
@@ -212,11 +192,7 @@
     pipeline = Pipeline([UnderapproximateWrites()])
     results = pipeline.apply_pass(sdfg, {})[UnderapproximateWrites.__name__]
 
-<<<<<<< HEAD
-    result = results[sdfg.cfg_id]["approximation"]
-=======
     result = results[sdfg.cfg_id].approximation
->>>>>>> 073b6137
     expected_subset_outer_edge = Range.from_string("0:M, 0:N")
     expected_subset_inner_edge = Range.from_string("0:M, _i")
     result_inner_edge_0 = result[inner_edge_0].subset.subset_list[0]
@@ -262,11 +238,7 @@
     pipeline = Pipeline([UnderapproximateWrites()])
     results = pipeline.apply_pass(sdfg, {})[UnderapproximateWrites.__name__]
 
-<<<<<<< HEAD
-    result = results[sdfg.cfg_id]["approximation"]
-=======
     result = results[sdfg.cfg_id].approximation
->>>>>>> 073b6137
     result_inner_edge_0 = result[inner_edge_0].subset.subset_list
     result_inner_edge_1 = result[inner_edge_1].subset.subset_list
     result_outer_edge = result[outer_edge].subset.subset_list
@@ -310,11 +282,7 @@
     pipeline = Pipeline([UnderapproximateWrites()])
     results = pipeline.apply_pass(sdfg, {})[UnderapproximateWrites.__name__]
 
-<<<<<<< HEAD
-    result = results[sdfg.cfg_id]["approximation"]
-=======
     result = results[sdfg.cfg_id].approximation
->>>>>>> 073b6137
     expected_subset_outer_edge = Range.from_string("0:M, 0:N")
     expected_subset_inner_edge_1 = Range.from_string("0:M, _i")
     result_inner_edge_1 = result[inner_edge_1].subset.subset_list[0]
@@ -344,11 +312,7 @@
 
     nsdfg = sdfg.cfg_list[1].parent_nsdfg_node
     map_state = sdfg.states()[0]
-<<<<<<< HEAD
-    result = results[sdfg.cfg_id]["approximation"]
-=======
     result = results[sdfg.cfg_id].approximation
->>>>>>> 073b6137
     edge = map_state.out_edges(nsdfg)[0]
     assert (len(result[edge].subset.subset_list) == 0)
 
@@ -372,11 +336,7 @@
 
     map_state = sdfg.states()[0]
     edge = map_state.in_edges(map_state.data_nodes()[0])[0]
-<<<<<<< HEAD
-    result = results[sdfg.cfg_id]["approximation"]
-=======
     result = results[sdfg.cfg_id].approximation
->>>>>>> 073b6137
     expected_subset = Range.from_string("0:N, 0:M")
     assert (str(result[edge].subset.subset_list[0]) == str(expected_subset))
 
@@ -409,11 +369,7 @@
     pipeline = Pipeline([UnderapproximateWrites()])
     results = pipeline.apply_pass(sdfg, {})[UnderapproximateWrites.__name__]
 
-<<<<<<< HEAD
-    result = results[sdfg.cfg_id]["loop_approximation"]
-=======
     result = results[sdfg.cfg_id].loop_approximation
->>>>>>> 073b6137
     expected_subset = Range.from_string("0:N, 0:M")
     assert (str(result[guard]["B"].subset.subset_list[0]) == str(expected_subset))
 
@@ -447,11 +403,7 @@
     pipeline = Pipeline([UnderapproximateWrites()])
     results = pipeline.apply_pass(sdfg, {})[UnderapproximateWrites.__name__]
 
-<<<<<<< HEAD
-    result = results[sdfg.cfg_id]["loop_approximation"]
-=======
     result = results[sdfg.cfg_id].loop_approximation
->>>>>>> 073b6137
     assert (guard not in result.keys() or len(result[guard]) == 0)
 
 
@@ -483,11 +435,7 @@
     pipeline = Pipeline([UnderapproximateWrites()])
     results = pipeline.apply_pass(sdfg, {})[UnderapproximateWrites.__name__]
 
-<<<<<<< HEAD
-    result = results[sdfg.cfg_id]["loop_approximation"]
-=======
     result = results[sdfg.cfg_id].loop_approximation
->>>>>>> 073b6137
     assert (guard not in result.keys() or len(result[guard]) == 0)
 
 
@@ -510,11 +458,7 @@
 
     pipeline = Pipeline([UnderapproximateWrites()])
     result = pipeline.apply_pass(sdfg, {})[UnderapproximateWrites.__name__]
-<<<<<<< HEAD
-    write_approx = result[sdfg.cfg_id]["approximation"]
-=======
     write_approx = result[sdfg.cfg_id].approximation
->>>>>>> 073b6137
     # find write set
     accessnode = None
     write_set = None
@@ -550,11 +494,7 @@
     pipeline = Pipeline([UnderapproximateWrites()])
     result = pipeline.apply_pass(sdfg, {})[UnderapproximateWrites.__name__]
 
-<<<<<<< HEAD
-    write_approx = result[sdfg.cfg_id]["approximation"]
-=======
     write_approx = result[sdfg.cfg_id].approximation
->>>>>>> 073b6137
     # find write set
     accessnode = None
     write_set = None
@@ -587,11 +527,7 @@
     pipeline = Pipeline([UnderapproximateWrites()])
     result = pipeline.apply_pass(sdfg, {})[UnderapproximateWrites.__name__]
 
-<<<<<<< HEAD
-    write_approx = result[sdfg.cfg_id]["approximation"]
-=======
     write_approx = result[sdfg.cfg_id].approximation
->>>>>>> 073b6137
     # find write set
     accessnode = None
     write_set = None
@@ -623,15 +559,9 @@
     sdfg = nested_loop.to_sdfg(simplify=True)
 
     pipeline = Pipeline([UnderapproximateWrites()])
-<<<<<<< HEAD
-    result = pipeline.apply_pass(sdfg, {})[UnderapproximateWrites.__name__]
-
-    write_approx = result[sdfg.cfg_id]["approximation"]
-=======
     result: Dict[int, UnderapproximateWritesDict] = pipeline.apply_pass(sdfg, {})[UnderapproximateWrites.__name__]
 
     write_approx = result[sdfg.cfg_id].approximation
->>>>>>> 073b6137
     # find write set
     accessnode = None
     write_set = None
@@ -662,11 +592,7 @@
     loop_body.add_edge(loop_tasklet, "a", a0, None, dace.Memlet("A[i]"))
 
     pipeline = Pipeline([UnderapproximateWrites()])
-<<<<<<< HEAD
-    result = pipeline.apply_pass(sdfg, {})[UnderapproximateWrites.__name__][sdfg.cfg_id]["loop_approximation"]
-=======
     result: UnderapproximateWritesDict = pipeline.apply_pass(sdfg, {})[UnderapproximateWrites.__name__][sdfg.cfg_id]
->>>>>>> 073b6137
 
     assert (str(result.loop_approximation[guard]["A"].subset) == str(Range.from_array(sdfg.arrays["A"])))
 
@@ -691,11 +617,7 @@
     loop_body.add_edge(loop_tasklet, "a", a0, None, dace.Memlet("A[j,i]"))
 
     pipeline = Pipeline([UnderapproximateWrites()])
-<<<<<<< HEAD
-    result = pipeline.apply_pass(sdfg, {})[UnderapproximateWrites.__name__][sdfg.cfg_id]["loop_approximation"]
-=======
     result = pipeline.apply_pass(sdfg, {})[UnderapproximateWrites.__name__][sdfg.cfg_id].loop_approximation
->>>>>>> 073b6137
 
     assert (str(result[guard1]["A"].subset) == str(Range.from_array(sdfg.arrays["A"])))
     assert (str(result[guard2]["A"].subset) == "j, 0:N")
@@ -727,11 +649,7 @@
     loop_body.add_edge(loop_tasklet, "a", a0, None, dace.Memlet("A[j,i]"))
 
     pipeline = Pipeline([UnderapproximateWrites()])
-<<<<<<< HEAD
-    result = pipeline.apply_pass(sdfg, {})[UnderapproximateWrites.__name__][sdfg.cfg_id]["loop_approximation"]
-=======
     result = pipeline.apply_pass(sdfg, {})[UnderapproximateWrites.__name__][sdfg.cfg_id].loop_approximation
->>>>>>> 073b6137
 
     assert ("A" not in result[guard1].keys())
     assert ("A" not in result[guard2].keys())
@@ -760,11 +678,7 @@
     loop_body_2.add_edge(loop_tasklet_2, "a", a1, None, dace.Memlet("A[i]"))
 
     pipeline = Pipeline([UnderapproximateWrites()])
-<<<<<<< HEAD
-    result = pipeline.apply_pass(sdfg, {})[UnderapproximateWrites.__name__][sdfg.cfg_id]["loop_approximation"]
-=======
     result = pipeline.apply_pass(sdfg, {})[UnderapproximateWrites.__name__][sdfg.cfg_id].loop_approximation
->>>>>>> 073b6137
 
     assert (str(result[guard_1]["A"].subset) == str(Range.from_array(sdfg.arrays["A"])))
     assert (str(result[guard_2]["A"].subset) == str(Range.from_array(sdfg.arrays["A"])))
@@ -795,11 +709,7 @@
     loop_body.add_edge(loop_tasklet, "a", a0, None, dace.Memlet("A[j,i]"))
 
     pipeline = Pipeline([UnderapproximateWrites()])
-<<<<<<< HEAD
-    result = pipeline.apply_pass(sdfg, {})[UnderapproximateWrites.__name__][sdfg.cfg_id]["loop_approximation"]
-=======
     result = pipeline.apply_pass(sdfg, {})[UnderapproximateWrites.__name__][sdfg.cfg_id].loop_approximation
->>>>>>> 073b6137
 
     assert (str(result[guard1]["A"].subset) == str(Range.from_array(sdfg.arrays["A"])))
     assert (str(result[guard2]["A"].subset) == "j, 0:N")
@@ -830,11 +740,7 @@
     loop_body.add_edge(loop_tasklet, "a", a0, None, dace.Memlet("A[i,i*j]"))
 
     pipeline = Pipeline([UnderapproximateWrites()])
-<<<<<<< HEAD
-    result = pipeline.apply_pass(sdfg, {})[UnderapproximateWrites.__name__][sdfg.cfg_id]["loop_approximation"]
-=======
     result = pipeline.apply_pass(sdfg, {})[UnderapproximateWrites.__name__][sdfg.cfg_id].loop_approximation
->>>>>>> 073b6137
 
     assert (guard1 not in result.keys() or "A" not in result[guard1].keys())
     assert (guard2 not in result.keys() or "A" not in result[guard2].keys())
@@ -866,11 +772,7 @@
     loop_body.add_edge(loop_tasklet, "a", a0, None, dace.Memlet("A[j,i]"))
 
     pipeline = Pipeline([UnderapproximateWrites()])
-<<<<<<< HEAD
-    result = pipeline.apply_pass(sdfg, {})[UnderapproximateWrites.__name__][sdfg.cfg_id]["loop_approximation"]
-=======
     result = pipeline.apply_pass(sdfg, {})[UnderapproximateWrites.__name__][sdfg.cfg_id].loop_approximation
->>>>>>> 073b6137
 
     assert (guard1 not in result.keys() or "A" not in result[guard1].keys())
     assert (guard2 not in result.keys() or "A" not in result[guard2].keys())
@@ -902,11 +804,7 @@
     loop_body.add_edge(loop_tasklet, "a", a0, None, dace.Memlet("A[k]"))
 
     pipeline = Pipeline([UnderapproximateWrites()])
-<<<<<<< HEAD
-    result = pipeline.apply_pass(sdfg, {})[UnderapproximateWrites.__name__][sdfg.cfg_id]["loop_approximation"]
-=======
     result = pipeline.apply_pass(sdfg, {})[UnderapproximateWrites.__name__][sdfg.cfg_id].loop_approximation
->>>>>>> 073b6137
 
     assert (guard1 not in result.keys() or "A" not in result[guard1].keys())
     assert (guard2 in result.keys() and "A" in result[guard2].keys() and str(result[guard2]['A'].subset) == "0:N")
@@ -929,11 +827,7 @@
     pipeline = Pipeline([UnderapproximateWrites()])
     result = pipeline.apply_pass(sdfg, {})[UnderapproximateWrites.__name__]
 
-<<<<<<< HEAD
-    write_approx = result[sdfg.cfg_id]["approximation"]
-=======
     write_approx = result[sdfg.cfg_id].approximation
->>>>>>> 073b6137
     write_set = None
     accessnode = None
     for node, _ in sdfg.all_nodes_recursive():
@@ -964,11 +858,7 @@
     result = pipeline.apply_pass(sdfg, {})[UnderapproximateWrites.__name__]
 
     # find write set
-<<<<<<< HEAD
-    write_approx = result[sdfg.cfg_id]["approximation"]
-=======
     write_approx = result[sdfg.cfg_id].approximation
->>>>>>> 073b6137
     accessnode = None
     write_set = None
     for node, _ in sdfg.all_nodes_recursive():
@@ -1004,11 +894,7 @@
     pipeline = Pipeline([UnderapproximateWrites()])
     results = pipeline.apply_pass(sdfg, {})[UnderapproximateWrites.__name__]
 
-<<<<<<< HEAD
-    result = results[sdfg.cfg_id]["loop_approximation"]
-=======
     result = results[sdfg.cfg_id].loop_approximation
->>>>>>> 073b6137
     assert (guard3 not in result.keys() or "A" not in result[guard3].keys())
 
 
