# Copyright 2019-2021 ETH Zurich and the DaCe authors. All rights reserved.
import dace
import numpy as np
from common import compare_numpy_output

# M = dace.symbol('M')
# N = dace.symbol('N')

M = 10
N = 20


@dace.program
def empty():
    return np.empty([M, N], dtype=np.uint32)


def test_empty():
    out = empty()
    assert (list(out.shape) == [M, N])
    assert (out.dtype == np.uint32)


@dace.program
def empty_like1(A: dace.complex64[N, M, 2]):
    return np.empty_like(A)


def test_empty_like1():
    A = np.ndarray([N, M, 2], dtype=np.complex64)
    out = empty_like1(A)
    assert (list(out.shape) == [N, M, 2])
    assert (out.dtype == np.complex64)


@dace.program
def empty_like2(A: dace.complex64[N, M, 2]):
    return np.empty_like(A, shape=[2, N, N])


def test_empty_like2():
    A = np.ndarray([N, M, 2], dtype=np.complex64)
    out = empty_like2(A)
    assert (list(out.shape) == [2, N, N])
    assert (out.dtype == np.complex64)


@dace.program
def empty_like3(A: dace.complex64[N, M, 2]):
    return np.empty_like(A, dtype=np.uint8)


def test_empty_like3():
    A = np.ndarray([N, M, 2], dtype=np.complex64)
    out = empty_like3(A)
    assert (list(out.shape) == [N, M, 2])
    assert (out.dtype == np.uint8)


@compare_numpy_output()
def test_ones():
    return np.ones([N, N], dtype=np.float32)


@compare_numpy_output()
def test_ones_like(A: dace.complex64[N, M, 2]):
    return np.ones_like(A)


@compare_numpy_output()
def test_zeros():
    return np.zeros([N, N], dtype=np.float32)


@compare_numpy_output()
def test_zeros_like(A: dace.complex64[N, M, 2]):
    return np.zeros_like(A)


@compare_numpy_output()
def test_full():
    return np.full([N, N], fill_value=np.complex32(5 + 6j))


@compare_numpy_output()
def test_full_like(A: dace.complex64[N, M, 2]):
    return np.full_like(A, fill_value=5)


@compare_numpy_output()
def test_copy(A: dace.complex64[N, M, 2]):
    return np.copy(A)


@compare_numpy_output()
def test_identity():
    return np.identity(M)


@compare_numpy_output()
def test_array(A: dace.float64[N, M]):
    return np.array(A)


cst = np.random.rand(10, 10).astype(np.float32)


@compare_numpy_output()
def test_array_constant():
    return np.array(cst, dtype=np.float32)


@compare_numpy_output()
def test_array_literal():
    return np.array([[1, 2], [3, 4]], dtype=np.float32)


@compare_numpy_output()
def test_arange_0():
    return np.arange(10, dtype=np.int32)


@compare_numpy_output()
def test_arange_1():
    return np.arange(2, 10, dtype=np.int32)


@compare_numpy_output()
def test_arange_2():
    return np.arange(2, 10, 3, dtype=np.int32)


@compare_numpy_output()
def test_arange_3():
    return np.arange(2.5, 10, 3, dtype=np.float32)


@compare_numpy_output()
def test_arange_4():
    return np.arange(2.5, 10, 3, dtype=np.int32)


@compare_numpy_output()
def test_arange_5():
    return np.arange(2, 10, 3)


@compare_numpy_output()
def test_arange_6():
    return np.arange(2.5, 10, 3)


<<<<<<< HEAD
@compare_numpy_output()
def test_linspace_1():
    return np.linspace(2.5, 10, num=3)


@compare_numpy_output()
def test_linspace_2():
    space, step = np.linspace(2.5, 10, num=3, retstep=True)
    return space, step


@compare_numpy_output()
def test_linspace_3():
    a = np.array([1, 2, 3])
    return np.linspace(a, 5, num=10)


@compare_numpy_output()
def test_linspace_4():
    a = np.array([[1, 2, 3], [4, 5, 6]])
    space, step = np.linspace(a, 10, endpoint=False, retstep=True)
    return space, step


@compare_numpy_output()
def test_linspace_5():
    a = np.array([[1, 2, 3], [4, 5, 6]])
    b = np.array([[5], [10]])
    return np.linspace(a, b, endpoint=False, axis=1)


@compare_numpy_output()
def test_linspace_6():
    return np.linspace(-5, 5.5, dtype=np.float32)
=======
@dace.program
def program_strides_0():
    A = dace.ndarray((2, 2), dtype=dace.int32, strides=(2, 1))
    for i, j in dace.map[0:2, 0:2]:
            A[i, j] = i * 2 + j
    return A


def test_strides_0():
    A = program_strides_0()
    assert A.strides == (8, 4)
    assert np.allclose(A, [[0, 1], [2, 3]])


@dace.program
def program_strides_1():
    A = dace.ndarray((2, 2), dtype=dace.int32, strides=(4, 2))
    for i, j in dace.map[0:2, 0:2]:
            A[i, j] = i * 2 + j
    return A


def test_strides_1():
    A = program_strides_1()
    assert A.strides == (16, 8)
    assert np.allclose(A, [[0, 1], [2, 3]])


@dace.program
def program_strides_2():
    A = dace.ndarray((2, 2), dtype=dace.int32, strides=(1, 2))
    for i, j in dace.map[0:2, 0:2]:
            A[i, j] = i * 2 + j
    return A


def test_strides_2():
    A = program_strides_2()
    assert A.strides == (4, 8)
    assert np.allclose(A, [[0, 1], [2, 3]])


@dace.program
def program_strides_3():
    A = dace.ndarray((2, 2), dtype=dace.int32, strides=(2, 4))
    for i, j in dace.map[0:2, 0:2]:
            A[i, j] = i * 2 + j
    return A


def test_strides_3():
    A = program_strides_3()
    assert A.strides == (8, 16)
    assert np.allclose(A, [[0, 1], [2, 3]])

>>>>>>> 213e3ce2

if __name__ == "__main__":
    test_empty()
    test_empty_like1()
    test_empty_like2()
    test_empty_like3()
    test_ones()
    test_ones_like()
    test_zeros()
    test_zeros_like()
    test_full()
    test_full_like()
    test_copy()
    test_identity()
    test_array()
    test_array_constant()
    test_array_literal()
    test_arange_0()
    test_arange_1()
    test_arange_2()
    test_arange_3()
    test_arange_4()
    test_arange_5()
    test_arange_6()
<<<<<<< HEAD
    test_linspace_1()
    test_linspace_2()
    test_linspace_3()
    test_linspace_4()
    test_linspace_5()
    test_linspace_6()
=======
    test_strides_0()
    test_strides_1()
    test_strides_2()
    test_strides_3()
>>>>>>> 213e3ce2
<|MERGE_RESOLUTION|>--- conflicted
+++ resolved
@@ -150,7 +150,6 @@
     return np.arange(2.5, 10, 3)
 
 
-<<<<<<< HEAD
 @compare_numpy_output()
 def test_linspace_1():
     return np.linspace(2.5, 10, num=3)
@@ -185,7 +184,8 @@
 @compare_numpy_output()
 def test_linspace_6():
     return np.linspace(-5, 5.5, dtype=np.float32)
-=======
+
+
 @dace.program
 def program_strides_0():
     A = dace.ndarray((2, 2), dtype=dace.int32, strides=(2, 1))
@@ -241,7 +241,6 @@
     assert A.strides == (8, 16)
     assert np.allclose(A, [[0, 1], [2, 3]])
 
->>>>>>> 213e3ce2
 
 if __name__ == "__main__":
     test_empty()
@@ -266,16 +265,13 @@
     test_arange_4()
     test_arange_5()
     test_arange_6()
-<<<<<<< HEAD
     test_linspace_1()
     test_linspace_2()
     test_linspace_3()
     test_linspace_4()
     test_linspace_5()
     test_linspace_6()
-=======
     test_strides_0()
     test_strides_1()
     test_strides_2()
-    test_strides_3()
->>>>>>> 213e3ce2
+    test_strides_3()