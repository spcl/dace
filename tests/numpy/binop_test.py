--- conflicted
+++ resolved
@@ -3,10 +3,6 @@
 import numpy as np
 from copy import deepcopy as dc
 from common import compare_numpy_output
-<<<<<<< HEAD
-# import pytest
-=======
->>>>>>> ba2b703f
 
 
 @compare_numpy_output()
