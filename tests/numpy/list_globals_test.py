# Copyright 2019-2020 ETH Zurich and the DaCe authors. All rights reserved.
import dace
import numpy as np

##################
# Lists
from dace.frontend.python.common import DaceSyntaxError

global_axes = [0, 2, 1]


@dace
def global_list_program(A: dace.int32[3, 2, 4]):
    return np.transpose(A, axes=global_axes)


def test_global_func_access_global_list():
    inp = np.random.randint(0, 10, (3, 2, 4)).astype(np.int32)
    result = global_list_program(A=inp.copy())
    assert np.allclose(result, np.transpose(inp.copy(), axes=global_axes))


def test_local_func_access_global_list():
    @dace
    def local_list_program(A: dace.int32[3, 2, 4]):
        return np.transpose(A, axes=global_axes)

    inp = np.random.randint(0, 10, (3, 2, 4)).astype(np.int32)
    result = local_list_program(A=inp.copy())
    assert np.allclose(result, np.transpose(inp.copy(), axes=global_axes))


def test_local_list():
    local_axes = [1, 2, 0]

    @dace
    def local_list(A: dace.int32[3, 2, 4]):
        return np.transpose(A, axes=local_axes)

    inp = np.random.randint(0, 10, (3, 2, 4)).astype(np.int32)
    result = local_list(A=inp.copy())
    assert np.allclose(result, np.transpose(inp.copy(), axes=local_axes))


def test_local_list_with_slice():
    local_axes = [1, 2, 0, 100]

    @dace
    def local_list(A: dace.int32[3, 2, 4]):
        return np.transpose(A, axes=local_axes[0:-1])

    inp = np.random.randint(0, 10, (3, 2, 4)).astype(np.int32)
    result = local_list(A=inp.copy())
    assert np.allclose(result, np.transpose(inp.copy(), axes=local_axes[0:-1]))


def local_list_with_symbols_test():
    N = dace.symbol('N')
    local_shape = [N, 4]

    @dace
    def local_list(A: dace.int32[N, 2, 4]):
        result = dace.define_local(local_shape, dace.int32)
        result[:] = np.sum(A, axis=1)
        return result

    inp = np.random.randint(0, 10, (3, 2, 4)).astype(np.int32)
    result = local_list(A=inp.copy())
    assert np.allclose(result, np.sum(inp.copy(), axis=1))


def local_list_nested_lists_test():
    N = dace.symbol('N')
    local_shape = [[N], 4]

    @dace
    def local_list(A: dace.int32[N, 2, 4]):
        result = dace.define_local(local_shape, dace.int32)
        result[:] = np.sum(A, axis=1)
        return result

    inp = np.random.randint(0, 10, (3, 2, 4)).astype(np.int32)

    try:
        result = local_list(A=inp.copy())
    except DaceSyntaxError as e:
        assert "local_shape" in e.message
        return

    assert False, "excepted exception"


if __name__ == "__main__":
<<<<<<< HEAD
    test_global_func_access_global_list()
    test_local_func_access_global_list()
    test_local_list()
    test_local_list_with_slice()
=======
    local_func_access_global_list_test()
    global_func_access_global_list_test()
    local_list_test()
    local_list_with_symbols_test()
    local_list_nested_lists_test()
>>>>>>> f84635d3
<|MERGE_RESOLUTION|>--- conflicted
+++ resolved
@@ -54,7 +54,7 @@
     assert np.allclose(result, np.transpose(inp.copy(), axes=local_axes[0:-1]))
 
 
-def local_list_with_symbols_test():
+def test_local_list_with_symbols():
     N = dace.symbol('N')
     local_shape = [N, 4]
 
@@ -69,7 +69,7 @@
     assert np.allclose(result, np.sum(inp.copy(), axis=1))
 
 
-def local_list_nested_lists_test():
+def test_local_list_nested_lists():
     N = dace.symbol('N')
     local_shape = [[N], 4]
 
@@ -91,15 +91,9 @@
 
 
 if __name__ == "__main__":
-<<<<<<< HEAD
     test_global_func_access_global_list()
     test_local_func_access_global_list()
     test_local_list()
     test_local_list_with_slice()
-=======
-    local_func_access_global_list_test()
-    global_func_access_global_list_test()
-    local_list_test()
-    local_list_with_symbols_test()
-    local_list_nested_lists_test()
->>>>>>> f84635d3
+    test_local_list_with_symbols()
+    test_local_list_nested_lists()