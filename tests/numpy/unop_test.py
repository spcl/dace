# Copyright 2019-2020 ETH Zurich and the DaCe authors. All rights reserved.
import dace
import numpy as np
from common import compare_numpy_output


@compare_numpy_output(non_zero=True, positive=True)
def test_uadd(A: dace.int64[5, 5]):
    return +A


@compare_numpy_output(non_zero=True, positive=True)
def test_usub(A: dace.int64[5, 5]):
    return -A


@compare_numpy_output(non_zero=True, positive=True)
def test_invert(A: dace.int64[5, 5]):
    return ~A


@dace.program
def nottest(A: dace.bool_[5, 5], B: dace.bool_[5, 5]):
    B[:] = not A


def test_not():
    A = np.random.randint(0, 2, size=(5, 5)).astype(bool)
    B = np.zeros((5, 5), dtype=np.int64).astype(bool)
    regression = np.logical_not(A)
    nottest(A, B)
    assert np.alltrue(B == regression)


if __name__ == '__main__':
<<<<<<< HEAD
    test_uadd()
    test_usub()
    test_not()
    test_invert()
=======
    A = np.random.randint(1, 10, size=(5, 5), dtype=np.int64)
    Ab = np.random.randint(0, 2, size=(5, 5)).astype(np.bool_)
    B = np.zeros((5, 5), dtype=np.int64)
    Bb = np.zeros((5, 5), dtype=np.int64).astype(np.bool_)

    failed_tests = set()

    for opname, op in {
            'uadd': '+',
            'usub': '-',
            'not': 'not',
            'invert': '~'
    }.items():

        def test(A, B, np_exec: str = None):
            daceB = B.copy()
            exec('{opn}test(A, daceB)'.format(opn=opname))
            numpyB = B.copy()
            if not np_exec:
                exec('numpyB[:] = {op}A'.format(op=op))
                norm_diff = np.linalg.norm(numpyB - daceB)
            else:
                exec(np_exec.format(op=op))
                norm_diff = 1.0
                if np.array_equal(numpyB, daceB):
                    norm_diff = 0.0
            if norm_diff == 0.0:
                print('Unary operator {opn}: OK'.format(opn=opname))
            else:
                failed_tests.add(opname)
                print('Unary operator {opn}: FAIL ({diff})'.format(
                    opn=opname, diff=norm_diff))

        if opname == 'not':
            test(Ab, Bb, np_exec='numpyB[:] = np.logical_{op}(A, B)')
        else:
            test(A, B)

    if failed_tests:
        print('FAILED TESTS:')
        for t in failed_tests:
            print(t)
        exit(-1)
    exit(0)
>>>>>>> f84635d3
<|MERGE_RESOLUTION|>--- conflicted
+++ resolved
@@ -25,62 +25,15 @@
 
 
 def test_not():
-    A = np.random.randint(0, 2, size=(5, 5)).astype(bool)
-    B = np.zeros((5, 5), dtype=np.int64).astype(bool)
+    A = np.random.randint(0, 2, size=(5, 5)).astype(np.bool_)
+    B = np.zeros((5, 5), dtype=np.int64).astype(np.bool_)
     regression = np.logical_not(A)
     nottest(A, B)
     assert np.alltrue(B == regression)
 
 
 if __name__ == '__main__':
-<<<<<<< HEAD
     test_uadd()
     test_usub()
     test_not()
-    test_invert()
-=======
-    A = np.random.randint(1, 10, size=(5, 5), dtype=np.int64)
-    Ab = np.random.randint(0, 2, size=(5, 5)).astype(np.bool_)
-    B = np.zeros((5, 5), dtype=np.int64)
-    Bb = np.zeros((5, 5), dtype=np.int64).astype(np.bool_)
-
-    failed_tests = set()
-
-    for opname, op in {
-            'uadd': '+',
-            'usub': '-',
-            'not': 'not',
-            'invert': '~'
-    }.items():
-
-        def test(A, B, np_exec: str = None):
-            daceB = B.copy()
-            exec('{opn}test(A, daceB)'.format(opn=opname))
-            numpyB = B.copy()
-            if not np_exec:
-                exec('numpyB[:] = {op}A'.format(op=op))
-                norm_diff = np.linalg.norm(numpyB - daceB)
-            else:
-                exec(np_exec.format(op=op))
-                norm_diff = 1.0
-                if np.array_equal(numpyB, daceB):
-                    norm_diff = 0.0
-            if norm_diff == 0.0:
-                print('Unary operator {opn}: OK'.format(opn=opname))
-            else:
-                failed_tests.add(opname)
-                print('Unary operator {opn}: FAIL ({diff})'.format(
-                    opn=opname, diff=norm_diff))
-
-        if opname == 'not':
-            test(Ab, Bb, np_exec='numpyB[:] = np.logical_{op}(A, B)')
-        else:
-            test(A, B)
-
-    if failed_tests:
-        print('FAILED TESTS:')
-        for t in failed_tests:
-            print(t)
-        exit(-1)
-    exit(0)
->>>>>>> f84635d3
+    test_invert()