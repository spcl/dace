--- conflicted
+++ resolved
@@ -119,14 +119,12 @@
     #Unique nested sdfg
     run_sample fpga/unique_nested_sdfg_fpga two_vecAdd "\n"
 
-<<<<<<< HEAD
+    ## BLAS
+    run_sample blas/nodes/axpy_test blas_axpy_test "\n" --target intel_fpga
+
+
     #Nested SDFGs generated as FPGA kernels
     run_sample fpga/nested_sdfg_as_kernel nested_sdfg_kernels "\n"
-=======
-    ## BLAS
-    run_sample blas/nodes/axpy_test blas_axpy_test "\n" --target intel_fpga
-    
->>>>>>> 7df7304f
 }
 
 # Check if aoc is vailable
