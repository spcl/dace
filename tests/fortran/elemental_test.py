--- conflicted
+++ resolved
@@ -64,9 +64,6 @@
     assert np.allclose(arg2, res2)
     assert np.allclose(arg3, res3)
 
-<<<<<<< HEAD
-=======
 
->>>>>>> 4d812337
 if __name__ == "__main__":
     test_fortran_frontend_elemental_ecrad()