# Copyright 2019-2025 ETH Zurich and the DaCe authors. All rights reserved.

from fparser.common.readfortran import FortranStringReader
from fparser.common.readfortran import FortranFileReader
from fparser.two.parser import ParserFactory
import sys, os
import numpy as np
import pytest

from dace import SDFG, SDFGState, nodes, dtypes, data, subsets, symbolic
from dace.frontend.fortran import fortran_parser
from fparser.two.symbol_table import SymbolTable
from dace.sdfg import utils as sdutil

import dace.frontend.fortran.ast_components as ast_components
import dace.frontend.fortran.ast_transforms as ast_transforms
import dace.frontend.fortran.ast_utils as ast_utils
import dace.frontend.fortran.ast_internal_classes as ast_internal_classes


def test_fortran_frontend_view_test():
    """
    Tests to check whether Fortran array slices are correctly translates to DaCe views.
    """
    test_name = "view_test"
    test_string = """
                    PROGRAM """ + test_name + """_program
implicit none
double precision a(10,11,12)
double precision res(2,2,2)

CALL """ + test_name + """_function(a,res)

end

SUBROUTINE """ + test_name + """_function(aa,res)

double precision aa(10,11,12)
double precision res(2,2,2)

call viewlens(aa(:,:,1),res)

end SUBROUTINE """ + test_name + """_function

SUBROUTINE viewlens(aa,res)

IMPLICIT NONE

<<<<<<< HEAD
double precision  :: aa(10,11)
=======
double precision  :: aa(10,11,23)
>>>>>>> 93d80493
double precision :: res(2,2,2)

INTEGER ::  JK, JL

res(1,1,1)=0.0
DO JK=1,10
  DO JL=1,11
    res(1,1,1)=res(1,1,1)+aa(JK,JL)
  ENDDO
ENDDO
aa(1,1)=res(1,1,1)


END SUBROUTINE viewlens
                    """
<<<<<<< HEAD

    sdfg = fortran_parser.create_sdfg_from_string(test_string, test_name, True)

    sdfg.simplify()
=======
    sdfg = fortran_parser.create_sdfg_from_string(test_string, test_name)
    sdfg.validate()
    sdfg.simplify(verbose=True)
>>>>>>> 93d80493
    a = np.full([10, 11, 12], 42, order="F", dtype=np.float64)
    b = np.full([2, 2, 2], 42, order="F", dtype=np.float64)
    b[0, 0, 0] = 1
    sdfg(aa=a, res=b)
    assert (a[0, 0, 1] == 42)
    assert (a[0, 0, 0] == 4620)
    assert (b[0, 0, 0] == 4620)


def test_fortran_frontend_view_test_2():
    """
    Tests to check whether Fortran array slices are correctly translates to DaCe views. This case necessitates multiple views per array in the same context.
    """
    test_name = "view2_test"
    test_string = """
                    PROGRAM """ + test_name + """_program
implicit none
integer, parameter :: n=10
double precision a(n,11,12),b(n,11,12),c(n,11,12)

CALL """ + test_name + """_function(a,b,c,n)

end

SUBROUTINE """ + test_name + """_function(aa,bb,cc,n)

integer, parameter :: n=10
double precision aa(n,11,12),bb(n,11,12),cc(n,11,12)
integer j,k

j=1
    call viewlens(aa(:,:,j),bb(:,:,j),cc(:,:,j))
k=2
    call viewlens(aa(:,:,k),bb(:,:,k),cc(:,:,k))

end SUBROUTINE """ + test_name + """_function

SUBROUTINE viewlens(aaa,bbb,ccc)

IMPLICIT NONE

double precision  :: aaa(10,11),bbb(10,11),ccc(10,11)

INTEGER ::  JK, JL

DO JK=1,10
  DO JL=1,11
    ccc(JK,JL)=bbb(JK,JL)+aaa(JK,JL)
  ENDDO
ENDDO

END SUBROUTINE viewlens
                    """
<<<<<<< HEAD
    sdfg = fortran_parser.create_sdfg_from_string(test_string, test_name, True)
    sdfg.simplify()
=======
    sdfg = fortran_parser.create_sdfg_from_string(test_string, test_name)
    sdfg.validate()
    sdfg.simplify(verbose=True)
>>>>>>> 93d80493
    a = np.full([10, 11, 12], 42, order="F", dtype=np.float64)
    b = np.full([10, 11, 12], 42, order="F", dtype=np.float64)
    c = np.full([10, 11, 12], 42, order="F", dtype=np.float64)

    b[0, 0, 0] = 1
    sdfg(aa=a, bb=b, cc=c, n=10)
    assert (c[0, 0, 0] == 43)
    assert (c[1, 1, 1] == 84)


def test_fortran_frontend_view_test_3():
    """
    Tests to check whether Fortran array slices are correctly translates to DaCe views. This test generates multiple views from the same array in the same context.    """
    test_name = "view3_test"
    test_string = """
                    PROGRAM """ + test_name + """_program
implicit none
integer, parameter :: n=10
double precision a(n,n+1,12),b(n,n+1,12)

CALL """ + test_name + """_function(a,b,n)

end

SUBROUTINE """ + test_name + """_function(aa,bb,n)

integer, parameter :: n=10
double precision aa(n,n+1,12),bb(n,n+1,12)
integer j,k

j=1
    call viewlens(aa(:,:,j),bb(:,:,j),bb(:,:,j+1))

end SUBROUTINE """ + test_name + """_function

SUBROUTINE viewlens(aa,bb,cc)

IMPLICIT NONE

double precision  :: aa(10,11),bb(10,11),cc(10,11)

INTEGER ::  JK, JL

DO JK=1,10
  DO JL=1,11
    cc(JK,JL)=bb(JK,JL)+aa(JK,JL)
  ENDDO
ENDDO

END SUBROUTINE viewlens
                    """
<<<<<<< HEAD
    sdfg = fortran_parser.create_sdfg_from_string(test_string, test_name, True)
    sdfg.simplify()
=======
    sdfg = fortran_parser.create_sdfg_from_string(test_string, test_name)
    sdfg.validate()
    sdfg.simplify(verbose=True)
>>>>>>> 93d80493
    a = np.full([10, 11, 12], 42, order="F", dtype=np.float64)
    b = np.full([10, 11, 12], 42, order="F", dtype=np.float64)

    b[0, 0, 0] = 1
    sdfg(aa=a, bb=b, n=10)
    assert (b[0, 0, 0] == 1)
    assert (b[0, 0, 1] == 43)


if __name__ == "__main__":

    test_fortran_frontend_view_test()
    test_fortran_frontend_view_test_2()
    test_fortran_frontend_view_test_3()<|MERGE_RESOLUTION|>--- conflicted
+++ resolved
@@ -46,11 +46,7 @@
 
 IMPLICIT NONE
 
-<<<<<<< HEAD
 double precision  :: aa(10,11)
-=======
-double precision  :: aa(10,11,23)
->>>>>>> 93d80493
 double precision :: res(2,2,2)
 
 INTEGER ::  JK, JL
@@ -66,16 +62,10 @@
 
 END SUBROUTINE viewlens
                     """
-<<<<<<< HEAD
 
     sdfg = fortran_parser.create_sdfg_from_string(test_string, test_name, True)
 
     sdfg.simplify()
-=======
-    sdfg = fortran_parser.create_sdfg_from_string(test_string, test_name)
-    sdfg.validate()
-    sdfg.simplify(verbose=True)
->>>>>>> 93d80493
     a = np.full([10, 11, 12], 42, order="F", dtype=np.float64)
     b = np.full([2, 2, 2], 42, order="F", dtype=np.float64)
     b[0, 0, 0] = 1
@@ -129,14 +119,8 @@
 
 END SUBROUTINE viewlens
                     """
-<<<<<<< HEAD
     sdfg = fortran_parser.create_sdfg_from_string(test_string, test_name, True)
     sdfg.simplify()
-=======
-    sdfg = fortran_parser.create_sdfg_from_string(test_string, test_name)
-    sdfg.validate()
-    sdfg.simplify(verbose=True)
->>>>>>> 93d80493
     a = np.full([10, 11, 12], 42, order="F", dtype=np.float64)
     b = np.full([10, 11, 12], 42, order="F", dtype=np.float64)
     c = np.full([10, 11, 12], 42, order="F", dtype=np.float64)
@@ -188,14 +172,8 @@
 
 END SUBROUTINE viewlens
                     """
-<<<<<<< HEAD
     sdfg = fortran_parser.create_sdfg_from_string(test_string, test_name, True)
     sdfg.simplify()
-=======
-    sdfg = fortran_parser.create_sdfg_from_string(test_string, test_name)
-    sdfg.validate()
-    sdfg.simplify(verbose=True)
->>>>>>> 93d80493
     a = np.full([10, 11, 12], 42, order="F", dtype=np.float64)
     b = np.full([10, 11, 12], 42, order="F", dtype=np.float64)
 
