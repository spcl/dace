# Copyright 2019-2023 ETH Zurich and the DaCe authors. All rights reserved.

import numpy as np

from dace.frontend.fortran import ast_internal_classes, ast_transforms, fortran_parser

def test_fortran_frontend_offset_normalizer_1d():
    """
    Tests that the Fortran frontend can parse array accesses and that the accessed indices are correct.
    """
    test_string = """
                    PROGRAM index_offset_test
                    implicit none
                    double precision, dimension(50:54) :: d
                    CALL index_test_function(d)
                    end

                    SUBROUTINE index_test_function(d)
                    double precision, dimension(50:54) :: d

                    do i=50,54
                        d(i) = i * 2.0
                    end do

                    END SUBROUTINE index_test_function
                    """

    # Test to verify that offset is normalized correctly
    ast, own_ast = fortran_parser.create_ast_from_string(test_string, "index_offset_test", True, True)

    for subroutine in ast.subroutine_definitions:

        loop = subroutine.execution_part.execution[1]
        idx_assignment = loop.body.execution[1]
        assert idx_assignment.rval.rval.value == "50"

    # Now test to verify it executes correctly

    sdfg = fortran_parser.create_sdfg_from_string(test_string, "index_offset_test", True)
    sdfg.simplify(verbose=True)
    sdfg.compile()

    assert len(sdfg.data('d').shape) == 1
    assert sdfg.data('d').shape[0] == 5

    a = np.full([5], 42, order="F", dtype=np.float64)
    sdfg(d=a)
    for i in range(0,5):
        assert a[i] == (50+i)* 2

def test_fortran_frontend_offset_normalizer_1d_symbol():
    """
    Tests that the Fortran frontend can parse array accesses and that the accessed indices are correct.
    """
    test_string = """
                    PROGRAM index_offset_test
                    implicit none
                    integer :: arrsize
                    integer :: arrsize2
                    double precision :: d(arrsize:arrsize2)
                    CALL index_test_function(d, arrsize, arrsize2)
                    end

                    SUBROUTINE index_test_function(d, arrsize, arrsize2)
                    integer :: arrsize
                    integer :: arrsize2
                    double precision :: d(arrsize:arrsize2)

                    do i=arrsize,arrsize2
                        d(i) = i * 2.0
                    end do

                    END SUBROUTINE index_test_function
                    """

    # Test to verify that offset is normalized correctly
    ast, own_ast = fortran_parser.create_ast_from_string(test_string, "index_offset_test", True, True)

    for subroutine in ast.subroutine_definitions:

        loop = subroutine.execution_part.execution[1]
        idx_assignment = loop.body.execution[1]
        assert isinstance(idx_assignment.rval.rval, ast_internal_classes.Name_Node)
        assert idx_assignment.rval.rval.name == "arrsize"

    # Now test to verify it executes correctly

    sdfg = fortran_parser.create_sdfg_from_string(test_string, "index_offset_test", True)
    sdfg.simplify(verbose=True)
    sdfg.compile()

    from dace.symbolic import evaluate
    arrsize=50
    arrsize2=54
    assert len(sdfg.data('d').shape) == 1
    assert evaluate(sdfg.data('d').shape[0], {'arrsize': arrsize, 'arrsize2': arrsize2}) == 5

    arrsize=50
    arrsize2=54
    a = np.full([arrsize2-arrsize+1], 42, order="F", dtype=np.float64)
    sdfg(d=a, arrsize=arrsize, arrsize2=arrsize2)
    for i in range(0, arrsize2 - arrsize + 1):
        assert a[i] == (50+i)* 2

def test_fortran_frontend_offset_normalizer_2d():
    """
    Tests that the Fortran frontend can parse array accesses and that the accessed indices are correct.
    """
    test_string = """
                    PROGRAM index_offset_test
                    implicit none
                    double precision, dimension(50:54,7:9) :: d
                    CALL index_test_function(d)
                    end

                    SUBROUTINE index_test_function(d)
                    double precision, dimension(50:54,7:9) :: d

                    do i=50,54
                        do j=7,9
                            d(i, j) = i * 2.0 + 3 * j
                        end do
                    end do

                    END SUBROUTINE index_test_function
                    """

    # Test to verify that offset is normalized correctly
    ast, own_ast = fortran_parser.create_ast_from_string(test_string, "index_offset_test", True, True)

    for subroutine in ast.subroutine_definitions:

        loop = subroutine.execution_part.execution[1]
        nested_loop = loop.body.execution[1]

        idx = nested_loop.body.execution[1]
        assert idx.lval.name == 'tmp_index_0'
        assert idx.rval.rval.value == "50"

        idx2 = nested_loop.body.execution[3]
        assert idx2.lval.name == 'tmp_index_1'
        assert idx2.rval.rval.value == "7"

    # Now test to verify it executes correctly

    sdfg = fortran_parser.create_sdfg_from_string(test_string, "index_offset_test", True)
    sdfg.simplify(verbose=True)
    sdfg.compile()

    assert len(sdfg.data('d').shape) == 2
    assert sdfg.data('d').shape[0] == 5
    assert sdfg.data('d').shape[1] == 3

    a = np.full([5,3], 42, order="F", dtype=np.float64)
    sdfg(d=a)
    for i in range(0,5):
        for j in range(0,3):
            assert a[i, j] == (50+i) * 2 + 3 * (7 + j)

def test_fortran_frontend_offset_normalizer_2d_symbol():
    """
    Tests that the Fortran frontend can parse array accesses and that the accessed indices are correct.
    """
    test_string = """
                    PROGRAM index_offset_test
                    implicit none
                    integer :: arrsize
                    integer :: arrsize2
                    integer :: arrsize3
                    integer :: arrsize4
                    double precision, dimension(arrsize:arrsize2,arrsize3:arrsize4) :: d
                    CALL index_test_function(d, arrsize, arrsize2, arrsize3, arrsize4)
                    end

                    SUBROUTINE index_test_function(d, arrsize, arrsize2, arrsize3, arrsize4)
                    integer :: arrsize
                    integer :: arrsize2
                    integer :: arrsize3
                    integer :: arrsize4
                    double precision, dimension(arrsize:arrsize2,arrsize3:arrsize4) :: d

                    do i=arrsize, arrsize2
                        do j=arrsize3, arrsize4
                            d(i, j) = i * 2.0 + 3 * j
                        end do
                    end do

                    END SUBROUTINE index_test_function
                    """

    # Test to verify that offset is normalized correctly
    ast, own_ast = fortran_parser.create_ast_from_string(test_string, "index_offset_test", True, True)

    for subroutine in ast.subroutine_definitions:

        loop = subroutine.execution_part.execution[1]
        nested_loop = loop.body.execution[1]

        idx = nested_loop.body.execution[1]
        assert idx.lval.name == 'tmp_index_0'
        assert isinstance(idx.rval.rval, ast_internal_classes.Name_Node)
        assert idx.rval.rval.name == "arrsize"

        idx2 = nested_loop.body.execution[3]
        assert idx2.lval.name == 'tmp_index_1'
        assert isinstance(idx2.rval.rval, ast_internal_classes.Name_Node)
        assert idx2.rval.rval.name == "arrsize3"

    # Now test to verify it executes correctly

    sdfg = fortran_parser.create_sdfg_from_string(test_string, "index_offset_test", True)
    sdfg.simplify(verbose=True)
    sdfg.compile()

    from dace.symbolic import evaluate
    values = {
        'arrsize': 50,
        'arrsize2': 54,
        'arrsize3': 7,
        'arrsize4': 9
    }
    assert len(sdfg.data('d').shape) == 2
    assert evaluate(sdfg.data('d').shape[0], values) == 5
    assert evaluate(sdfg.data('d').shape[1], values) == 3

    a = np.full([5,3], 42, order="F", dtype=np.float64)
    sdfg(d=a, **values)
    for i in range(0,5):
        for j in range(0,3):
            assert a[i, j] == (50+i) * 2 + 3 * (7 + j)

def test_fortran_frontend_offset_normalizer_2d_arr2loop():
    """
    Tests that the Fortran frontend can parse array accesses and that the accessed indices are correct.
    """
    test_string = """
                    PROGRAM index_offset_test
                    implicit none
                    double precision, dimension(50:54,7:9) :: d
                    CALL index_test_function(d)
                    end

                    SUBROUTINE index_test_function(d)
                    double precision, dimension(50:54,7:9) :: d

                    do i=50,54
                        d(i, :) = i * 2.0
                    end do

                    END SUBROUTINE index_test_function
                    """

    # Test to verify that offset is normalized correctly
    ast, own_ast = fortran_parser.create_ast_from_string(test_string, "index_offset_test", True, True)

    for subroutine in ast.subroutine_definitions:

        loop = subroutine.execution_part.execution[1]
        nested_loop = loop.body.execution[1]

        idx = nested_loop.body.execution[1]
        assert idx.lval.name == 'tmp_index_0'
        assert idx.rval.rval.value == "50"

        idx2 = nested_loop.body.execution[3]
        assert idx2.lval.name == 'tmp_index_1'
        assert idx2.rval.rval.value == "7"

    # Now test to verify it executes correctly with no normalization

    sdfg = fortran_parser.create_sdfg_from_string(test_string, "index_offset_test", True)
    sdfg.save('test.sdfg')
    sdfg.simplify(verbose=True)
    sdfg.compile()

    assert len(sdfg.data('d').shape) == 2
    assert sdfg.data('d').shape[0] == 5
    assert sdfg.data('d').shape[1] == 3

    a = np.full([5,3], 42, order="F", dtype=np.float64)
    sdfg(d=a)
    for i in range(0,5):
        for j in range(0,3):
            assert a[i, j] == (50 + i) * 2

def test_fortran_frontend_offset_normalizer_2d_arr2loop_symbol():
    """
    Tests that the Fortran frontend can parse array accesses and that the accessed indices are correct.
    """
    test_string = """
                    PROGRAM index_offset_test
                    implicit none
                    integer :: arrsize
                    integer :: arrsize2
                    integer :: arrsize3
                    integer :: arrsize4
                    double precision, dimension(arrsize:arrsize2,arrsize3:arrsize4) :: d
                    CALL index_test_function(d, arrsize, arrsize2, arrsize3, arrsize4)
                    end

                    SUBROUTINE index_test_function(d, arrsize, arrsize2, arrsize3, arrsize4)
                    integer :: arrsize
                    integer :: arrsize2
                    integer :: arrsize3
                    integer :: arrsize4
                    double precision, dimension(arrsize:arrsize2,arrsize3:arrsize4) :: d

                    do i=arrsize,arrsize2
                        d(i, :) = i * 2.0
                    end do

                    END SUBROUTINE index_test_function
                    """

    # Test to verify that offset is normalized correctly
    ast, own_ast = fortran_parser.create_ast_from_string(test_string, "index_offset_test", True, True)

    for subroutine in ast.subroutine_definitions:

        loop = subroutine.execution_part.execution[1]
        nested_loop = loop.body.execution[1]

        idx = nested_loop.body.execution[1]
        assert idx.lval.name == 'tmp_index_0'
        assert isinstance(idx.rval.rval, ast_internal_classes.Name_Node)
        assert idx.rval.rval.name == "arrsize"

        idx2 = nested_loop.body.execution[3]
        assert idx2.lval.name == 'tmp_index_1'
        assert isinstance(idx2.rval.rval, ast_internal_classes.Name_Node)
        assert idx2.rval.rval.name == "arrsize3"

    # Now test to verify it executes correctly with no normalization

    sdfg = fortran_parser.create_sdfg_from_string(test_string, "index_offset_test", True)
    sdfg.simplify(verbose=True)
    sdfg.compile()

    from dace.symbolic import evaluate
    values = {
        'arrsize': 50,
        'arrsize2': 54,
        'arrsize3': 7,
        'arrsize4': 9
    }
    assert len(sdfg.data('d').shape) == 2
    assert evaluate(sdfg.data('d').shape[0], values) == 5
    assert evaluate(sdfg.data('d').shape[1], values) == 3

    a = np.full([5,3], 42, order="F", dtype=np.float64)
    sdfg(d=a, **values)
    for i in range(0,5):
        for j in range(0,3):
            assert a[i, j] == (50 + i) * 2

<<<<<<< HEAD
if __name__ == "__main__":

    test_fortran_frontend_offset_normalizer_1d()
    test_fortran_frontend_offset_normalizer_2d()
    test_fortran_frontend_offset_normalizer_2d_arr2loop()
    test_fortran_frontend_offset_normalizer_1d_symbol()
    test_fortran_frontend_offset_normalizer_2d_symbol()
    test_fortran_frontend_offset_normalizer_2d_arr2loop_symbol()
=======
def test_fortran_frontend_offset_normalizer_struct():
    test_string = """
                    PROGRAM index_offset_test
                    implicit none

                    TYPE simple_type
                        double precision :: d(:, :)
                        integer :: arrsize
                        integer :: arrsize2
                        integer :: arrsize3
                        integer :: arrsize4
                    END TYPE simple_type

                    integer :: arrsize
                    integer :: arrsize2
                    integer :: arrsize3
                    integer :: arrsize4
                    double precision, dimension(arrsize:arrsize2,arrsize3:arrsize4) :: d
                    CALL index_test_function(d, arrsize, arrsize2, arrsize3, arrsize4)
                    end

                    SUBROUTINE index_test_function(d, arrsize, arrsize2, arrsize3, arrsize4)
                    integer :: arrsize
                    integer :: arrsize2
                    integer :: arrsize3
                    integer :: arrsize4
                    double precision, dimension(arrsize:arrsize2,arrsize3:arrsize4) :: d
                    type(simple_type) :: struct_data

                    !struct_data%arrsize = arrsize
                    !struct_data%arrsize2 = arrsize2
                    !struct_data%arrsize3 = arrsize3
                    !struct_data%arrsize4 = arrsize4
                    !struct_data%d = d

                    !do i=struct_data%arrsize,struct_data%arrsize2
                    !    struct_data%d(i, 1) = i * 2.0
                    !end do

                    END SUBROUTINE index_test_function
                    """

    # Now test to verify it executes correctly with no normalization

    sdfg = fortran_parser.create_sdfg_from_string(test_string, "index_offset_test", True)
    sdfg.simplify(verbose=True)
    sdfg.compile()

    from dace.symbolic import evaluate
    values = {
        'arrsize': 50,
        'arrsize2': 54,
        'arrsize3': 7,
        'arrsize4': 9
    }
    assert len(sdfg.data('d').shape) == 2
    assert evaluate(sdfg.data('d').shape[0], values) == 5
    assert evaluate(sdfg.data('d').shape[1], values) == 3

    a = np.full([5,3], 42, order="F", dtype=np.float64)
    sdfg(d=a, **values)
    for i in range(0,5):
        for j in range(0,3):
            assert a[i, j] == (50 + i) * 2

if __name__ == "__main__":

    #test_fortran_frontend_offset_normalizer_1d()
    #test_fortran_frontend_offset_normalizer_2d()
    #test_fortran_frontend_offset_normalizer_2d_arr2loop()
    #test_fortran_frontend_offset_normalizer_1d_symbol()
    #test_fortran_frontend_offset_normalizer_2d_symbol()
    #test_fortran_frontend_offset_normalizer_2d_arr2loop_symbol()
    test_fortran_frontend_offset_normalizer_struct()
>>>>>>> da39f652
<|MERGE_RESOLUTION|>--- conflicted
+++ resolved
@@ -353,16 +353,6 @@
         for j in range(0,3):
             assert a[i, j] == (50 + i) * 2
 
-<<<<<<< HEAD
-if __name__ == "__main__":
-
-    test_fortran_frontend_offset_normalizer_1d()
-    test_fortran_frontend_offset_normalizer_2d()
-    test_fortran_frontend_offset_normalizer_2d_arr2loop()
-    test_fortran_frontend_offset_normalizer_1d_symbol()
-    test_fortran_frontend_offset_normalizer_2d_symbol()
-    test_fortran_frontend_offset_normalizer_2d_arr2loop_symbol()
-=======
 def test_fortran_frontend_offset_normalizer_struct():
     test_string = """
                     PROGRAM index_offset_test
@@ -436,5 +426,4 @@
     #test_fortran_frontend_offset_normalizer_1d_symbol()
     #test_fortran_frontend_offset_normalizer_2d_symbol()
     #test_fortran_frontend_offset_normalizer_2d_arr2loop_symbol()
-    test_fortran_frontend_offset_normalizer_struct()
->>>>>>> da39f652
+    test_fortran_frontend_offset_normalizer_struct()