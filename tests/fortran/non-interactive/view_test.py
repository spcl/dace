--- conflicted
+++ resolved
@@ -46,11 +46,7 @@
 
 IMPLICIT NONE
 
-<<<<<<< HEAD
-double precision  :: aa(10,11) 
-=======
 double precision  :: aa(10,11)
->>>>>>> 4d812337
 double precision :: res(2,2,2)
 
 INTEGER ::  JK, JL
@@ -68,12 +64,7 @@
                     """
 
     sdfg = fortran_parser.create_sdfg_from_string(test_string, test_name, True)
-<<<<<<< HEAD
-              
-                
-=======
 
->>>>>>> 4d812337
     sdfg.simplify(verbose=True)
     a = np.full([10, 11, 12], 42, order="F", dtype=np.float64)
     b = np.full([1, 1, 2], 42, order="F", dtype=np.float64)
