# Copyright 2019-2023 ETH Zurich and the DaCe authors. All rights reserved.

import numpy as np

from dace.frontend.fortran import ast_transforms, fortran_parser
<<<<<<< HEAD
from dace.frontend.fortran.fortran_parser import create_singular_sdfg_from_string
from tests.fortran.fortran_test_helper import SourceCodeBuilder
=======
from tests.fortran.fortran_test_helper import SourceCodeBuilder, create_singular_sdfg_from_string

>>>>>>> 67fade9d

def test_fortran_frontend_minval_double():
    """
    Tests that the generated array map correctly handles offsets.
    """
    test_string = """
                    PROGRAM minval_test
                    implicit none
                    double precision, dimension(7) :: d
                    double precision, dimension(4) :: res
                    CALL minval_test_function(d, res)
                    end

                    SUBROUTINE minval_test_function(d, res)
                    double precision, dimension(7) :: d
                    double precision, dimension(0) :: dt
                    double precision, dimension(4) :: res

                    res(1) = MINVAL(d)
                    res(2) = MINVAL(d(:))
                    res(3) = MINVAL(d(3:6))
                    res(4) = MINVAL(dt)

                    END SUBROUTINE minval_test_function
                    """

    # Now test to verify it executes correctly with no offset normalization
    sdfg = fortran_parser.create_sdfg_from_string(test_string, "minval_test", True)
    sdfg.simplify(verbose=True)
    sdfg.compile()
    size = 7

    # Minimum is in the beginning
    d = np.full([size], 0, order="F", dtype=np.float64)
    for i in range(size):
        d[i] = i + 1
    res = np.full([4], 42, order="F", dtype=np.float64)
    sdfg(d=d, res=res)

    assert res[0] == d[0]
    assert res[1] == d[0]
    assert res[2] == d[2]
    # It should be the dace max for integer
    assert res[3] == np.finfo(np.float64).max

    # Minimum is in the beginning
    for i in range(size):
        d[i] = 10 - i
    sdfg(d=d, res=res)
    assert res[0] == d[-1]
    assert res[1] == d[-1]
    assert res[2] == d[5]
    # It should be the dace max for integer
    assert res[3] == np.finfo(np.float64).max


def test_fortran_frontend_minval_int():
    """
    Tests that the generated array map correctly handles offsets.
    """
    test_string = """
                    PROGRAM minval_test
                    implicit none
                    integer, dimension(7) :: d
                    integer, dimension(4) :: res
                    CALL minval_test_function(d, res)
                    end

                    SUBROUTINE minval_test_function(d, res)
                    integer, dimension(7) :: d
                    integer, dimension(0) :: dt
                    integer, dimension(4) :: res

                    res(1) = MINVAL(d)
                    res(2) = MINVAL(d(:))
                    res(3) = MINVAL(d(3:6))
                    res(4) = MINVAL(dt)

                    END SUBROUTINE minval_test_function
                    """

    # Now test to verify it executes correctly with no offset normalization
    sdfg = fortran_parser.create_sdfg_from_string(test_string, "minval_test", True)
    sdfg.simplify(verbose=True)
    sdfg.compile()
    size = 7

    # Minimum is in the beginning
    d = np.full([size], 0, order="F", dtype=np.int32)
    for i in range(size):
        d[i] = i + 1
    res = np.full([4], 42, order="F", dtype=np.int32)
    sdfg(d=d, res=res)

    assert res[0] == d[0]
    assert res[1] == d[0]
    assert res[2] == d[2]
    # It should be the dace max for integer
    assert res[3] == np.iinfo(np.int32).max

    # Minimum is in the beginning
    for i in range(size):
        d[i] = 10 - i
    sdfg(d=d, res=res)
    assert res[0] == d[-1]
    assert res[1] == d[-1]
    assert res[2] == d[5]
    # It should be the dace max for integer
    assert res[3] == np.iinfo(np.int32).max

    # Minimum is in the middle
    d = np.full([size], 0, order="F", dtype=np.int32)
    d[:] = [-5, 10, -6, 4, 32, 42, -1]
    res = np.full([4], 42, order="F", dtype=np.int32)
    sdfg(d=d, res=res)

    assert res[0] == d[2]
    assert res[1] == d[2]
    assert res[2] == d[2]
    # It should be the dace max for integer
    assert res[3] == np.iinfo(np.int32).max


def test_fortran_frontend_maxval_double():
    """
    Tests that the generated array map correctly handles offsets.
    """
    test_string = """
                    PROGRAM minval_test
                    implicit none
                    double precision, dimension(7) :: d
                    double precision, dimension(4) :: res
                    CALL minval_test_function(d, res)
                    end

                    SUBROUTINE minval_test_function(d, res)
                    double precision, dimension(7) :: d
                    double precision, dimension(0) :: dt
                    double precision, dimension(4) :: res

                    res(1) = MAXVAL(d)
                    res(2) = MAXVAL(d(:))
                    res(3) = MAXVAL(d(3:6))
                    res(4) = MAXVAL(dt)

                    END SUBROUTINE minval_test_function
                    """

    # Now test to verify it executes correctly with no offset normalization
    sdfg = fortran_parser.create_sdfg_from_string(test_string, "minval_test", True)
    sdfg.simplify(verbose=True)
    sdfg.compile()
    size = 7

    # Minimum is in the beginning
    d = np.full([size], 0, order="F", dtype=np.float64)
    for i in range(size):
        d[i] = i + 1
    res = np.full([4], 42, order="F", dtype=np.float64)
    sdfg(d=d, res=res)

    assert res[0] == d[-1]
    assert res[1] == d[-1]
    assert res[2] == d[5]
    # It should be the dace max for integer
    assert res[3] == np.finfo(np.float64).min

    # Minimum is in the beginning
    for i in range(size):
        d[i] = 10 - i
    sdfg(d=d, res=res)
    assert res[0] == d[0]
    assert res[1] == d[0]
    assert res[2] == d[2]
    # It should be the dace max for integer
    assert res[3] == np.finfo(np.float64).min


def test_fortran_frontend_maxval_int():
    """
    Tests that the generated array map correctly handles offsets.
    """
    test_string = """
                    PROGRAM minval_test
                    implicit none
                    integer, dimension(7) :: d
                    integer, dimension(4) :: res
                    CALL minval_test_function(d, res)
                    end

                    SUBROUTINE minval_test_function(d, res)
                    integer, dimension(7) :: d
                    integer, dimension(0) :: dt
                    integer, dimension(4) :: res

                    res(1) = MAXVAL(d)
                    res(2) = MAXVAL(d(:))
                    res(3) = MAXVAL(d(3:6))
                    res(4) = MAXVAL(dt)

                    END SUBROUTINE minval_test_function
                    """

    # Now test to verify it executes correctly with no offset normalization
    sdfg = fortran_parser.create_sdfg_from_string(test_string, "minval_test", True)
    sdfg.simplify(verbose=True)
    sdfg.compile()
    size = 7

    # Minimum is in the beginning
    d = np.full([size], 0, order="F", dtype=np.int32)
    for i in range(size):
        d[i] = i + 1
    res = np.full([4], 42, order="F", dtype=np.int32)
    sdfg(d=d, res=res)

    assert res[0] == d[-1]
    assert res[1] == d[-1]
    assert res[2] == d[5]
    # It should be the dace max for integer
    assert res[3] == np.iinfo(np.int32).min

    # Minimum is in the beginning
    for i in range(size):
        d[i] = 10 - i
    sdfg(d=d, res=res)
    assert res[0] == d[0]
    assert res[1] == d[0]
    assert res[2] == d[2]
    # It should be the dace max for integer
    assert res[3] == np.iinfo(np.int32).min

    # Minimum is in the middle
    d = np.full([size], 0, order="F", dtype=np.int32)
    d[:] = [41, 10, 42, -5, 32, 41, 40]
    res = np.full([4], 42, order="F", dtype=np.int32)
    sdfg(d=d, res=res)

    assert res[0] == d[2]
    assert res[1] == d[2]
    assert res[2] == d[2]
    # It should be the dace max for integer
    assert res[3] == np.iinfo(np.int32).min

<<<<<<< HEAD
def test_fortran_frontend_minval_struct():
    sources, main = SourceCodeBuilder().add_file("""
=======

def test_fortran_frontend_minval_struct():
    sources, main = SourceCodeBuilder().add_file(
        """
>>>>>>> 67fade9d
MODULE test_types
    IMPLICIT NONE
    TYPE array_container
        INTEGER, DIMENSION(7) :: data
    END TYPE array_container
END MODULE

MODULE test_minval
    USE test_types
    IMPLICIT NONE

    CONTAINS

    SUBROUTINE minval_test_func(input, res)
        TYPE(array_container) :: container
        INTEGER, DIMENSION(7) :: input
<<<<<<< HEAD
        INTEGER, DIMENSION(4) :: res
=======
        INTEGER, DIMENSION(3) :: res
>>>>>>> 67fade9d

        container%data = input

        CALL minval_test_func_internal(container, res)
    END SUBROUTINE

    SUBROUTINE minval_test_func_internal(container, res)
        TYPE(array_container), INTENT(IN) :: container
<<<<<<< HEAD
        INTEGER, DIMENSION(4) :: res
=======
        INTEGER, DIMENSION(3) :: res
>>>>>>> 67fade9d

        res(1) = MAXVAL(container%data)
        res(2) = MAXVAL(container%data(:))
        res(3) = MAXVAL(container%data(3:6))
<<<<<<< HEAD
        res(4) = MAXVAL(container%data(2:5))
=======
>>>>>>> 67fade9d
    END SUBROUTINE
END MODULE
""", 'main').check_with_gfortran().get()
    sdfg = create_singular_sdfg_from_string(sources, 'test_minval.minval_test_func')
<<<<<<< HEAD
    sdfg.simplify(verbose=True)
=======
    #sdfg.simplify(verbose=True)
>>>>>>> 67fade9d
    sdfg.compile()

    size = 7
    input = np.full([size], 0, order="F", dtype=np.int32)
    for i in range(size):
<<<<<<< HEAD
        input[i] = i + 1
    res = np.full([4], 42, order="F", dtype=np.int32)
    sdfg(input=input, res=res)

    assert res[0] == input[6]
    assert res[1] == input[6]
    assert res[2] == input[5]
    assert res[3] == input[4]

if __name__ == "__main__":

    test_fortran_frontend_minval_double()
    test_fortran_frontend_minval_int()
    test_fortran_frontend_maxval_double()
    test_fortran_frontend_maxval_int()
=======
        d[i] = i + 1
    res = np.full([4], 42, order="F", dtype=np.int32)
    # FIXME: this test is unfinished
    sdfg(d=d, res=res)
    print(res)


if __name__ == "__main__":

    #test_fortran_frontend_minval_double()
    #test_fortran_frontend_minval_int()
    #test_fortran_frontend_maxval_double()
    #test_fortran_frontend_maxval_int()
>>>>>>> 67fade9d

    test_fortran_frontend_minval_struct()<|MERGE_RESOLUTION|>--- conflicted
+++ resolved
@@ -3,13 +3,8 @@
 import numpy as np
 
 from dace.frontend.fortran import ast_transforms, fortran_parser
-<<<<<<< HEAD
 from dace.frontend.fortran.fortran_parser import create_singular_sdfg_from_string
 from tests.fortran.fortran_test_helper import SourceCodeBuilder
-=======
-from tests.fortran.fortran_test_helper import SourceCodeBuilder, create_singular_sdfg_from_string
-
->>>>>>> 67fade9d
 
 def test_fortran_frontend_minval_double():
     """
@@ -254,15 +249,8 @@
     # It should be the dace max for integer
     assert res[3] == np.iinfo(np.int32).min
 
-<<<<<<< HEAD
 def test_fortran_frontend_minval_struct():
     sources, main = SourceCodeBuilder().add_file("""
-=======
-
-def test_fortran_frontend_minval_struct():
-    sources, main = SourceCodeBuilder().add_file(
-        """
->>>>>>> 67fade9d
 MODULE test_types
     IMPLICIT NONE
     TYPE array_container
@@ -279,11 +267,7 @@
     SUBROUTINE minval_test_func(input, res)
         TYPE(array_container) :: container
         INTEGER, DIMENSION(7) :: input
-<<<<<<< HEAD
         INTEGER, DIMENSION(4) :: res
-=======
-        INTEGER, DIMENSION(3) :: res
->>>>>>> 67fade9d
 
         container%data = input
 
@@ -292,34 +276,22 @@
 
     SUBROUTINE minval_test_func_internal(container, res)
         TYPE(array_container), INTENT(IN) :: container
-<<<<<<< HEAD
         INTEGER, DIMENSION(4) :: res
-=======
-        INTEGER, DIMENSION(3) :: res
->>>>>>> 67fade9d
 
         res(1) = MAXVAL(container%data)
         res(2) = MAXVAL(container%data(:))
         res(3) = MAXVAL(container%data(3:6))
-<<<<<<< HEAD
         res(4) = MAXVAL(container%data(2:5))
-=======
->>>>>>> 67fade9d
     END SUBROUTINE
 END MODULE
 """, 'main').check_with_gfortran().get()
     sdfg = create_singular_sdfg_from_string(sources, 'test_minval.minval_test_func')
-<<<<<<< HEAD
-    sdfg.simplify(verbose=True)
-=======
-    #sdfg.simplify(verbose=True)
->>>>>>> 67fade9d
+    sdfg.simplify(verbose=True)
     sdfg.compile()
 
     size = 7
     input = np.full([size], 0, order="F", dtype=np.int32)
     for i in range(size):
-<<<<<<< HEAD
         input[i] = i + 1
     res = np.full([4], 42, order="F", dtype=np.int32)
     sdfg(input=input, res=res)
@@ -335,20 +307,5 @@
     test_fortran_frontend_minval_int()
     test_fortran_frontend_maxval_double()
     test_fortran_frontend_maxval_int()
-=======
-        d[i] = i + 1
-    res = np.full([4], 42, order="F", dtype=np.int32)
-    # FIXME: this test is unfinished
-    sdfg(d=d, res=res)
-    print(res)
-
-
-if __name__ == "__main__":
-
-    #test_fortran_frontend_minval_double()
-    #test_fortran_frontend_minval_int()
-    #test_fortran_frontend_maxval_double()
-    #test_fortran_frontend_maxval_int()
->>>>>>> 67fade9d
 
     test_fortran_frontend_minval_struct()