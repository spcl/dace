# Copyright 2019-2023 ETH Zurich and the DaCe authors. All rights reserved.

from fparser.common.readfortran import FortranStringReader
from fparser.common.readfortran import FortranFileReader
from fparser.two.parser import ParserFactory
import sys, os
import numpy as np
import pytest

from dace import SDFG, SDFGState, nodes, dtypes, data, subsets, symbolic
from dace.frontend.fortran import fortran_parser
from fparser.two.symbol_table import SymbolTable
from dace.sdfg import utils as sdutil

import dace.frontend.fortran.ast_components as ast_components
import dace.frontend.fortran.ast_transforms as ast_transforms
import dace.frontend.fortran.ast_utils as ast_utils
import dace.frontend.fortran.ast_internal_classes as ast_internal_classes

from dace.transformation.passes.lift_struct_views import LiftStructViews
from dace.transformation import pass_pipeline as ppl


def test_fortran_frontend_basic_type():
    """
    Tests that the Fortran frontend can parse the simplest type declaration and make use of it in a computation.
    """
    test_string = """
                    PROGRAM type_test
                    implicit none
                    
                    TYPE simple_type
                        REAL:: w(5,5,5),z(5)
                        INTEGER:: a       
                        REAL :: name  
                    END TYPE simple_type

<<<<<<< HEAD
=======

>>>>>>> c42f8be8
                    REAL :: d(5,5)
                    CALL type_test_function(d)
                    end

                    SUBROUTINE type_test_function(d)
                    REAL d(5,5)
                    TYPE(simple_type) :: s
                    s%w(1,1,1)=5.5
                    !t=s
                    d(2,1)=5.5+s%w(1,1,1)
                    
                    END SUBROUTINE type_test_function
                    """
    sdfg = fortran_parser.create_sdfg_from_string(test_string, "type_test")
    sdfg.simplify(verbose=True)
    a = np.full([4, 5], 42, order="F", dtype=np.float64)
    sdfg(d=a)
    assert (a[0, 0] == 42)
    assert (a[1, 0] == 11)
    assert (a[2, 0] == 42)



def test_fortran_frontend_basic_type2():
    """
    Tests that the Fortran frontend can parse the simplest type declaration and make use of it in a computation.
    """
    test_string = """
                    PROGRAM type_test2
                        implicit none
                        
                        TYPE simple_type
                            REAL:: w(5,5,5),z(5)
                            INTEGER:: a         
                        END TYPE simple_type

                        TYPE comlex_type
                            TYPE(simple_type):: s
                            REAL:: b
                        END TYPE comlex_type

                        REAL :: d(5,5)
                        CALL type_test2_function(d)
                    end

                    SUBROUTINE type_test2_function(d)
                        REAL d(5,5)
                        TYPE(simple_type) :: s(3)
                        TYPE(comlex_type) :: c
                        
                        c%b=1.0
                        c%s%w(1,1,1)=5.5
                        s(1)%w(1,1,1)=5.5+c%b
                        d(2,1)=c%s%w(1,1,1)+s(1)%w(1,1,1)
                    END SUBROUTINE type_test2_function
                    """
    sdfg = fortran_parser.create_sdfg_from_string(test_string, "type_test")
    sdfg.simplify(verbose=True)
    a = np.full([4, 5], 42, order="F", dtype=np.float64)
    sdfg(d=a)
    assert (a[0, 0] == 42)
    assert (a[1, 0] == 11)
    assert (a[2, 0] == 42)


def test_fortran_frontend_circular_type():
    """
    Tests that the Fortran frontend can parse the simplest type declaration and make use of it in a computation.
    """
    test_string = """
                    PROGRAM type_test
                    implicit none
                    
                    
                    type a_t
                        real :: w(5,5,5)
                        type(b_t), pointer :: b
                    end type a_t

                    type b_t
                        type(a_t)          :: a
                        integer              :: x
                    end type b_t

                    type c_t
                        type(d_t),pointer    :: ab
                        integer              :: xz
                    end type c_t

                    type d_t
                        type(c_t)          :: ac
                        integer              :: xy
                    end type d_t

                    REAL :: d(5,5)

                    CALL circular_type_test_function(d)
                    end

                    SUBROUTINE circular_type_test_function(d)
                    REAL d(5,5)
                    TYPE(a_t) :: s
                    TYPE(b_t) :: b(3)
                    
                    s%w(1,1,1)=5.5
                    !s%b=>b(1)
                    !s%b%a=>s
                    b(1)%x=1
                    d(2,1)=5.5+s%w(1,1,1)
                    
                    END SUBROUTINE circular_type_test_function
                    """
    sdfg = fortran_parser.create_sdfg_from_string(test_string, "type_test")
    sdfg.simplify(verbose=True)
    a = np.full([4, 5], 42, order="F", dtype=np.float64)
    sdfg(d=a)
    assert (a[0, 0] == 42)
    assert (a[1, 0] == 11)
    assert (a[2, 0] == 42)

if __name__ == "__main__":

    test_fortran_frontend_basic_type()
<<<<<<< HEAD
    test_fortran_frontend_basic_type2()
    test_fortran_frontend_circular_type()
=======
    #test_fortran_frontend_basic_type2()

    #test_fortran_frontend_circular_type()
>>>>>>> c42f8be8
<|MERGE_RESOLUTION|>--- conflicted
+++ resolved
@@ -35,10 +35,6 @@
                         REAL :: name  
                     END TYPE simple_type
 
-<<<<<<< HEAD
-=======
-
->>>>>>> c42f8be8
                     REAL :: d(5,5)
                     CALL type_test_function(d)
                     end
@@ -162,11 +158,5 @@
 if __name__ == "__main__":
 
     test_fortran_frontend_basic_type()
-<<<<<<< HEAD
     test_fortran_frontend_basic_type2()
-    test_fortran_frontend_circular_type()
-=======
-    #test_fortran_frontend_basic_type2()
-
-    #test_fortran_frontend_circular_type()
->>>>>>> c42f8be8
+    test_fortran_frontend_circular_type()