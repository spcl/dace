--- conflicted
+++ resolved
@@ -545,11 +545,7 @@
     #test_fortran_frontend_type_struct()
     #test_fortran_frontend_circular_type()
     #test_fortran_frontend_type_in_call()
-<<<<<<< HEAD
     #test_fortran_frontend_type_array()
     test_fortran_frontend_type_array2()
-=======
     #test_fortran_frontend_type_pointer()
-    #test_fortran_frontend_type_array()
-    test_fortran_frontend_type_arg()
->>>>>>> 062db4db
+    test_fortran_frontend_type_arg()