# Copyright 2019-2021 ETH Zurich and the DaCe authors. All rights reserved.

from dace.sdfg.validation import InvalidSDFGEdgeError, InvalidSDFGError, InvalidSDFGNodeError, validate
from dace import subsets as sbs, dtypes, memlet as mem
import dace
import numpy as np
from dace import subsets
from dace.sdfg import nodes as nd

# A test to check the changes to the validation required for the support for HBM
# The three functions will be automatically called by pytest


def assert_validation_failure(sdfg, exceptiontype):
    ok = False
    try:
        sdfg.validate()
    except exceptiontype as msg:
        ok = True
    assert ok


def test_deep_scope():
    @dace.program
    def deep_scope(input: dace.int32[12, 10], output: dace.int32[12, 10]):
        for k in dace.map[0:10]:
            for j in dace.map[0:2]:
                for z in dace.map[0:2]:
                    with dace.tasklet:
                        _read << input[k + j + z, 0]
                        _write >> output[k + j * z, 0]
                        _write = _read + 1

    sdfg = deep_scope.to_sdfg()
    for state in sdfg.nodes():
        for node in state.nodes():
            if isinstance(node, nd.MapEntry):
                node.map.schedule = dtypes.ScheduleType.Unrolled
    sdfg.arrays["input"].location["memorytype"] = "hbm"
    sdfg.arrays["output"].location["memorytype"] = "hbm"
    sdfg.arrays["input"].location["bank"] = "0:12"
    sdfg.arrays["output"].location["bank"] = "12:24"
    sdfg.apply_fpga_transformations(validate=False)
    sdfg.validate()


def test_multi_tasklet():
    @dace.program
    def multi_tasklet(input: dace.int32[12, 10], output: dace.int32[12, 10]):
        with dace.tasklet:
            m << input[0:2, 4]
            n >> output[0:4, 5]
            n = m

    sdfg = multi_tasklet.to_sdfg()
    sdfg.validate()
    sdfg.arrays["input"].location["memorytype"] = "hbm"
    sdfg.arrays["output"].location["memorytype"] = "hbm"
    sdfg.arrays["input"].location["bank"] = "0:12"
    sdfg.arrays["output"].location["bank"] = "12:24"
    sdfg.apply_fpga_transformations(validate=False)
    assert_validation_failure(sdfg, InvalidSDFGNodeError)

    @dace.program
    def singletasklet(input: dace.int32[2, 10], output: dace.int32[2, 10]):
        with dace.tasklet:
            m << input[0, 0:10]
            n >> output[1, 0:10]
            n = m

    sdfg = singletasklet.to_sdfg()
    sdfg.arrays["input"].location["memorytype"] = "hbm"
    sdfg.arrays["output"].location["memorytype"] = "hbm"
    sdfg.arrays["input"].location["bank"] = "0:2"
    sdfg.arrays["output"].location["bank"] = "2:4"
    sdfg.apply_fpga_transformations()
    sdfg.validate()


def test_unsound_location():
    sdfg = dace.SDFG("jdj")
    sdfg.add_array("a", [4, 3], dtypes.int32, dtypes.StorageType.FPGA_Global)
    sdfg.add_array("b", [4], dtypes.int32, dtypes.StorageType.FPGA_Global)
    state = sdfg.add_state("dummy")
    sdfg.validate()
    sdfg.arrays["a"].location["memorytype"] = ":"
    assert_validation_failure(sdfg, InvalidSDFGError)
    sdfg.arrays["a"].location["memorytype"] = "hbm"
    sdfg.arrays["a"].location["bank"] = "2:5"
    assert_validation_failure(sdfg, InvalidSDFGError)
<<<<<<< HEAD
    sdfg.arrays["a"].location["bank"] = "hbm.2:5"
    assert_validation_failure(sdfg, InvalidSDFGError)
    sdfg.arrays["a"].location["bank"] = "hbm.k:5"
    assert_validation_failure(sdfg, InvalidSDFGError)
=======
    sdfg.add_constant("k", 1)
    sdfg.arrays["a"].location["memorytype"] = "hbm"
    sdfg.arrays["a"].location["bank"] = "k:5"
    sdfg.validate()
>>>>>>> a139af4a
    sdfg.constants_prop.clear()
    assert_validation_failure(sdfg, InvalidSDFGError)
    sdfg.arrays["a"].location["memorytype"] = "hbm"
    sdfg.arrays["a"].location["bank"] = "2:2"
    assert_validation_failure(sdfg, InvalidSDFGError)
<<<<<<< HEAD
    sdfg.arrays["a"].location["bank"] = "hbm.2"
    sdfg.validate()
    sdfg.arrays["b"].location["bank"] = "hbm.3"
    sdfg.validate()
    sdfg.arrays["b"].location["bank"] = "hbm.3:5"
    assert_validation_failure(sdfg, InvalidSDFGError)
    sdfg.arrays["b"].location.clear()
    sdfg.arrays["a"].location["bank"] = "hbm.0:4"
=======
    sdfg.arrays["a"].location["memorytype"] = "hbm"
    sdfg.arrays["a"].location["bank"] = "0:4"
>>>>>>> a139af4a
    sdfg.validate()
    sdfg.arrays["b"].location["memorytype"] = "hbm"
    sdfg.arrays["b"].location["bank"] = "0:4"
    assert_validation_failure(sdfg, InvalidSDFGError)
    sdfg.arrays["b"].location["memorytype"] = "ddr"
    sdfg.arrays["b"].location["bank"] = "abc"
    assert_validation_failure(sdfg, InvalidSDFGError)
    sdfg.arrays["b"].location["memorytype"] = "ddr"
    sdfg.arrays["b"].location["bank"] = "1"
    sdfg.validate()


if __name__ == "__main__":
    test_deep_scope()
    test_multi_tasklet()
    test_unsound_location()<|MERGE_RESOLUTION|>--- conflicted
+++ resolved
@@ -88,35 +88,17 @@
     sdfg.arrays["a"].location["memorytype"] = "hbm"
     sdfg.arrays["a"].location["bank"] = "2:5"
     assert_validation_failure(sdfg, InvalidSDFGError)
-<<<<<<< HEAD
-    sdfg.arrays["a"].location["bank"] = "hbm.2:5"
-    assert_validation_failure(sdfg, InvalidSDFGError)
-    sdfg.arrays["a"].location["bank"] = "hbm.k:5"
-    assert_validation_failure(sdfg, InvalidSDFGError)
-=======
     sdfg.add_constant("k", 1)
     sdfg.arrays["a"].location["memorytype"] = "hbm"
     sdfg.arrays["a"].location["bank"] = "k:5"
     sdfg.validate()
->>>>>>> a139af4a
     sdfg.constants_prop.clear()
     assert_validation_failure(sdfg, InvalidSDFGError)
     sdfg.arrays["a"].location["memorytype"] = "hbm"
     sdfg.arrays["a"].location["bank"] = "2:2"
     assert_validation_failure(sdfg, InvalidSDFGError)
-<<<<<<< HEAD
-    sdfg.arrays["a"].location["bank"] = "hbm.2"
-    sdfg.validate()
-    sdfg.arrays["b"].location["bank"] = "hbm.3"
-    sdfg.validate()
-    sdfg.arrays["b"].location["bank"] = "hbm.3:5"
-    assert_validation_failure(sdfg, InvalidSDFGError)
-    sdfg.arrays["b"].location.clear()
-    sdfg.arrays["a"].location["bank"] = "hbm.0:4"
-=======
     sdfg.arrays["a"].location["memorytype"] = "hbm"
     sdfg.arrays["a"].location["bank"] = "0:4"
->>>>>>> a139af4a
     sdfg.validate()
     sdfg.arrays["b"].location["memorytype"] = "hbm"
     sdfg.arrays["b"].location["bank"] = "0:4"
