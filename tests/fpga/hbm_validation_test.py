--- conflicted
+++ resolved
@@ -104,12 +104,6 @@
 
 
 if __name__ == "__main__":
-<<<<<<< HEAD
-    #test_deepscope()
-    test_multitasklet()
-    #test_unsound_location()
-=======
     test_deep_scope()
     test_multi_tasklet()
-    test_unsound_location()
->>>>>>> 6df809c1
+    test_unsound_location()