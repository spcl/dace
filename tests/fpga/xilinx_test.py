#!/usr/bin/env python3
# Copyright 2019-2021 ETH Zurich and the DaCe authors. All rights reserved.
import click
import os
from pathlib import Path
import re
import subprocess as sp
import sys
from typing import Any, Iterable, Union

TEST_TIMEOUT = 600  # Seconds

from fpga_testing import (Colors, DACE_DIR, TEST_DIR, cli, dump_logs,
                          print_status, print_success, print_error)

# (relative path, sdfg name(s), run synthesis, assert II=1, args to executable)
TESTS = [
    ("tests/fpga/remove_degenerate_loop.py", "remove_degenerate_loop_test",
     True, True, []),
    ("tests/fpga/pipeline_scope.py", "pipeline_test", True, True, []),
    ("tests/fpga/veclen_copy_conversion.py", "veclen_copy_conversion", True,
     True, []),
    ("samples/fpga/axpy_transformed.py", "axpy_fpga_24", True, True, [24]),
    ("samples/fpga/spmv_fpga_stream.py", "spmv_fpga_stream", True, False,
     [64, 64, 640]),
    ("samples/fpga/matrix_multiplication_systolic.py",
     "mm_fpga_systolic_4_64x64x64", True, True, [64, 64, 64, 4, "-specialize"]),
    ("samples/fpga/filter_fpga_vectorized.py", "filter_fpga_vectorized_4", True,
     True, [8192, 4, 0.25]),
    # ("jacobi_fpga_systolic.py", "jacobi_fpga_systolic_4_Hx128xT", True, True, [1, 128, 128, 8, 4]),
    ("samples/fpga/gemv_transposed_fpga.py", "gemv_transposed_1024xM", True,
     False, [1024, 1024]),
    ("tests/fpga/multiple_kernels.py", "multiple_kernels", True, False, []),
    ("tests/fpga/unique_nested_sdfg_fpga.py", "two_vecAdd", True, False, []),
    ("tests/fpga/nested_sdfg_as_kernel.py", "nested_sdfg_kernels", True, False,
     []),
    ("tests/fpga/streaming_memory.py", "streamingcomp_1", True, True, []),
    ("tests/fpga/conflict_resolution.py", "fpga_conflict_resolution", True,
     False, []),
    # This doesn't pipeline with Vitis 2020.1 for whatever reason (it pipelines
    # with both 2019.2 and 2020.2), so just switch this back on once CI starts
    # running 2020.2 or newer.
    ("tests/transformations/mapfusion_fpga.py",
     ["multiple_fusions_1", "fusion_with_transient_1"], True, False, []),
    # BLAS
    ("tests/blas/nodes/axpy_test.py",
     ["axpy_test_fpga_1_w4_1",
      "axpy_test_fpga_hbm_1_w4_1"], True, True, ["--target", "fpga"]),
    ("tests/blas/nodes/dot_test.py", "dot_FPGA_PartialSums_float_w16_1", True,
     True, ["--target", "xilinx"]),
    ("tests/blas/nodes/gemv_test.py", "gemv_FPGA_TilesByColumn_float_True_w4_1",
     True, True,
     ["--target", "tiles_by_column", "--transpose", "--vectorize", "4"]),
    ("tests/blas/nodes/gemv_test.py", "gemv_FPGA_Accumulate_float_False_w4_1",
     True, True, ["--target", "accumulate", "--vectorize", "4"]),
    ("tests/blas/nodes/ger_test.py", "ger_test_1", True, True,
     ["--target", "fpga"]),
    # This test contains three SDFGs: full check only the first one for the sake of testing time
    ("tests/fpga/gemm_fpga.py", "gemm_vectorized", True, True, []),
    # STL library nodes
    # TODO: Reduce should achieve II=1, but currently does not.
    ("tests/fpga/reduce_fpga.py", [
        "reduction_sum_one_axis", "reduction_sum_all_axis", "reduction_sum_4D",
        "reduction_max"
    ], True, False, []),
    # Multiple gearboxing
    ("tests/fpga/multiple_veclen_conversions.py", "multiple_veclen_conversions",
     True, False, []),
    # Views
    ("tests/fpga/reshape_view_fpga.py",
     ["view_fpga", "reshp_np_1", "reshapedst_1"], True, False, []),
    # RTL cores
    ("tests/rtl/hardware_test.py", "floating_point_vector_plus_scalar", True,
     False, [1]),
    # Auto-opt for FPGA
    ("tests/fpga/auto_opt_fpga.py", ["global_to_local_1",
                                     "rr_interleave_1"], True, False, []),
    # Over approx Shapes
    ("tests/fpga/overapprox_transient_shapes.py", ["overapprox_1"], True, False,
     []),
    # Kernel_detection
    ("tests/fpga/kernels_detection.py", [
        "kernels_inside_component_0_1", "kernels_inside_component_1_1",
        "kernels_inside_component_2_1", "kernels_inside_components_0_1",
        "kernels_lns_inside_component_1", "multiple_kernels_multiple_states"
    ], True, False, []),
<<<<<<< HEAD
    ("tests/fpga/hbm_vadd_fpga.py",
     ["vadd_2b1d_1", "vadd_2b2d_1", "vadd_2b3d_1",
      "vadd_8b1d_1"], True, False, []),
    # For hbm_reduction not all sdfgs are added, since relatively redundant
    ("tests/fpga/hbm_reduce_fpga.py",
     ["red_2x3_2b_1", "red_1x40_8b_1", "red_1x50_1b_1"], True, False, []),
    ("tests/fpga/hbm_dynamic_memlets.py", ["dyn_memlet_1"], True, False, []),
    ("tests/fpga/hbm_deeply_nested_fpga.py", ["deepnest_test_1"], True, False,
     []),
=======
    ("tests/fpga/hbm_vadd_fpga.py", ["vadd_2b1d_1", "vadd_2b2d_1",
     "vadd_2b3d_1", "vadd_8b1d_1"], True, False, []),
      # For hbm_reduction not all sdfgs are added, since relatively redundant
     ("tests/fpga/hbm_reduce_fpga.py", ["red_2x3_2b_1", "red_1x40_8b_1", 
     "red_1x50_1b_1"], True, False, []),
    ("tests/fpga/hbm_dynamic_memlets.py", ["dyn_memlet_1"], True, False, []),
    ("tests/fpga/hbm_deeply_nested_fpga.py", ["deepnest_test_1"], True, False, []),
>>>>>>> 97fb94c5
    ("tests/fpga/hbm_copy_fpga.py", ["hbm2hbm1", "hbm2ddr1"], True, False, []),
]

def run(path: Path, sdfg_names: Union[str, Iterable[str]], run_synthesis: bool,
        assert_ii_1: bool, args: Iterable[Any]):

    # Set environment variables
    env = os.environ.copy()
    env["DACE_compiler_fpga_vendor"] = "xilinx"
    env["DACE_compiler_use_cache"] = "0"
    # We would like to use DACE_cache=hash, but we need to know which folder to
    # run synthesis in.
    env["DACE_cache"] = "name"
    env["DACE_compiler_xilinx_mode"] = "simulation"
    os.environ["DACE_optimizer_transform_on_call"] = "0"
    os.environ["DACE_optimizer_interface"] = ""
    os.environ["DACE_optimizer_autooptimize"] = "0"

    path = DACE_DIR / path
    if not path.exists():
        print_error(f"Path {path} does not exist.")
        return False
    base_name = f"{Colors.UNDERLINE}{path.stem}{Colors.END}"

    # Simulation in software
    print_status(f"{base_name}: Running simulation.")
    if "rtl" in path.parts:
        env["DACE_compiler_xilinx_mode"] = "hardware_emulation"
        if "LIBRARY_PATH" not in env:
            env["LIBRARY_PATH"] = ""
        env["LIBRARY_PATH"] += ":/usr/lib/x86_64-linux-gnu"
    try:
        proc = sp.Popen(map(str, [sys.executable, path] + args),
                        env=env,
                        cwd=TEST_DIR,
                        stdout=sp.PIPE,
                        stderr=sp.PIPE,
                        encoding="utf-8")
        sim_out, sim_err = proc.communicate(timeout=TEST_TIMEOUT)
    except sp.TimeoutExpired:
        dump_logs(proc)
        print_error(f"{base_name}: Simulation timed out "
                    f"after {TEST_TIMEOUT} seconds.")
        return False
    if proc.returncode != 0:
        dump_logs((sim_out, sim_err))
        print_error(f"{base_name}: Simulation failed.")
        return False
    print_success(f"{base_name}: Simulation successful.")

    if isinstance(sdfg_names, str):
        sdfg_names = [sdfg_names]
    for sdfg_name in sdfg_names:
        build_folder = TEST_DIR / ".dacecache" / sdfg_name / "build"
        if not build_folder.exists():
            print_error(f"Invalid SDFG name {sdfg_name} for {base_name}.")
            return False
        open(build_folder / "simulation.out", "w").write(sim_out)
        open(build_folder / "simulation.err", "w").write(sim_err)

        # High-level synthesis
        if run_synthesis:
            print_status(
                f"{base_name}: Running high-level synthesis for {sdfg_name}.")
            try:
                proc = sp.Popen(["make", "xilinx_synthesis"],
                                env=env,
                                cwd=build_folder,
                                stdout=sp.PIPE,
                                stderr=sp.PIPE,
                                encoding="utf=8")
                syn_out, syn_err = proc.communicate(timeout=TEST_TIMEOUT)
            except sp.TimeoutExpired:
                dump_logs(proc)
                print_error(f"{base_name}: High-level synthesis timed out "
                            f"after {TEST_TIMEOUT} seconds.")
                return False
            if proc.returncode != 0:
                dump_logs(proc)
                print_error(f"{base_name}: High-level synthesis failed.")
                return False
            print_success(f"{base_name}: High-level synthesis "
                          f"successful for {sdfg_name}.")
            open(build_folder / "synthesis.out", "w").write(syn_out)
            open(build_folder / "synthesis.err", "w").write(syn_err)

            # Check if loops were pipelined with II=1
            if assert_ii_1:
                loops_found = False
                for f in build_folder.iterdir():
                    if "hls.log" in f.name:
                        hls_log = f
                        break
                else:
                    print_error(f"{base_name}: HLS log file not found.")
                    return False
                hls_log = open(hls_log, "r").read()
                for m in re.finditer(r"Final II = ([0-9]+)", hls_log):
                    loops_found = True
                    if int(m.group(1)) != 1:
                        dump_logs((syn_out, syn_err))
                        print_error(f"{base_name}: Failed to achieve II=1.")
                        return False
                if not loops_found:
                    dump_logs((syn_out, syn_err))
                    print_error("{base_name}: No pipelined loops found.")
                    return False
                print_success(f"{base_name}: II=1 achieved.")

    return True


@click.command()
@click.option("--parallel/--no-parallel", default=True)
@click.argument("tests", nargs=-1)
def xilinx_cli(parallel, tests):
    """
    If no arguments are specified, runs all tests. If any arguments are
    specified, runs only the tests specified (matching on file name or SDFG
    name).
    """
    cli(TESTS, run, tests, parallel)


if __name__ == "__main__":
    xilinx_cli()<|MERGE_RESOLUTION|>--- conflicted
+++ resolved
@@ -84,17 +84,6 @@
         "kernels_inside_component_2_1", "kernels_inside_components_0_1",
         "kernels_lns_inside_component_1", "multiple_kernels_multiple_states"
     ], True, False, []),
-<<<<<<< HEAD
-    ("tests/fpga/hbm_vadd_fpga.py",
-     ["vadd_2b1d_1", "vadd_2b2d_1", "vadd_2b3d_1",
-      "vadd_8b1d_1"], True, False, []),
-    # For hbm_reduction not all sdfgs are added, since relatively redundant
-    ("tests/fpga/hbm_reduce_fpga.py",
-     ["red_2x3_2b_1", "red_1x40_8b_1", "red_1x50_1b_1"], True, False, []),
-    ("tests/fpga/hbm_dynamic_memlets.py", ["dyn_memlet_1"], True, False, []),
-    ("tests/fpga/hbm_deeply_nested_fpga.py", ["deepnest_test_1"], True, False,
-     []),
-=======
     ("tests/fpga/hbm_vadd_fpga.py", ["vadd_2b1d_1", "vadd_2b2d_1",
      "vadd_2b3d_1", "vadd_8b1d_1"], True, False, []),
       # For hbm_reduction not all sdfgs are added, since relatively redundant
@@ -102,7 +91,6 @@
      "red_1x50_1b_1"], True, False, []),
     ("tests/fpga/hbm_dynamic_memlets.py", ["dyn_memlet_1"], True, False, []),
     ("tests/fpga/hbm_deeply_nested_fpga.py", ["deepnest_test_1"], True, False, []),
->>>>>>> 97fb94c5
     ("tests/fpga/hbm_copy_fpga.py", ["hbm2hbm1", "hbm2ddr1"], True, False, []),
 ]
 
