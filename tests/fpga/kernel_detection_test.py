--- conflicted
+++ resolved
@@ -49,13 +49,7 @@
             └─► │ Add_Map_3 │◄───┘
                 └───────────┘
     The 4 maps, should belong to three distinct kernels
-<<<<<<< HEAD
-    """
-
-=======
-    :return:
-    '''
->>>>>>> fe99641e
+    """
     @dace.program
     def kernels_inside_component_0(x: dace.float32[8], y: dace.float32[8], v: dace.float32[8], w: dace.float32[8],
                                    z: dace.float32[8]):
@@ -115,12 +109,7 @@
 
     The five Maps should belong to 5 distinct kernels
 
-<<<<<<< HEAD
-    """
-
-=======
-    '''
->>>>>>> fe99641e
+    """
     @dace.program
     def kernels_inside_component_1(x: dace.float32[8], y: dace.float32[8], v: dace.float32[8], w: dace.float32[8],
                                    z: dace.float32[8], t: dace.float32[8], alpha: dace.float32, beta: dace.float32):
@@ -170,14 +159,7 @@
      └───────────┘        └───────────┘
 
     Map_0 and Map_1 should belong to two distinct kernels
-<<<<<<< HEAD
-    """
-
-=======
-
-    :return:
-    '''
->>>>>>> fe99641e
+    """
     @dace.program
     def kernels_inside_component_2(x: dace.float32[8], y: dace.float32[8], v: dace.float32[8], z: dace.float32[8],
                                    t: dace.float32[8]):
@@ -271,12 +253,7 @@
                 └───────────┘
     The three maps, should belong to three distinct kernels
 
-<<<<<<< HEAD
-    """
-
-=======
-    '''
->>>>>>> fe99641e
+    """
     @dace.program
     def kernels_inside_components_0(x: dace.float32[8], y: dace.float32[8], v: dace.float32[8], w: dace.float32[8],
                                     xx: dace.float32[8], yy: dace.float32[8], vv: dace.float32[8], ww: dace.float32[8]):
@@ -324,13 +301,7 @@
             └─► │ Add_Map_2 │◄───┘
                 └───────────┘
     The three maps, should belong to three distinct kernels
-<<<<<<< HEAD
-    """
-
-=======
-    :return:
-    '''
->>>>>>> fe99641e
+    """
     def make_sdfg(dtype=dace.float32):
         sdfg = dace.SDFG("multiple_kernels_multiple_states")
         n = dace.symbol("size")
