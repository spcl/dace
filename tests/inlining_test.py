# Copyright 2019-2021 ETH Zurich and the DaCe authors. All rights reserved.
import dace
from dace.transformation.interstate import InlineSDFG, StateFusion
from dace.libraries import blas
from dace.library import change_default
import numpy as np
import os
import pytest

W = dace.symbol('W')
H = dace.symbol('H')


@dace.program
def transpose(input, output):

    @dace.map(_[0:H, 0:W])
    def compute(i, j):
        a << input[j, i]
        b >> output[i, j]
        b = a


@dace.program
def bla(A, B, alpha):

    @dace.tasklet
    def something():
        al << alpha
        a << A[0, 0]
        b >> B[0, 0]
        b = al * a


@dace.program
def myprogram(A, B, cst):
    transpose(A, B)
    bla(A, B, cst)


def test():
    myprogram.compile(dace.float32[W, H], dace.float32[H, W], dace.int32)


@pytest.mark.skip
def test_regression_reshape_unsqueeze():
    nsdfg = dace.SDFG("nested_reshape_node")
    nstate = nsdfg.add_state()
    nsdfg.add_array("input", [3, 3], dace.float64)
    nsdfg.add_view("view", [3, 3], dace.float64)
    nsdfg.add_array("output", [9], dace.float64)

    R = nstate.add_read("input")
    A = nstate.add_access("view")
    W = nstate.add_write("output")

    mm1 = dace.Memlet("input[0:3, 0:3] -> [0:3, 0:3]")
    mm2 = dace.Memlet("view[0:3, 0:2] -> [3:9]")

    nstate.add_edge(R, None, A, None, mm1)
    nstate.add_edge(A, None, W, None, mm2)

    @dace.program
    def test_reshape_unsqueeze(A: dace.float64[3, 3], B: dace.float64[9]):
        nsdfg(input=A, output=B)

    sdfg = test_reshape_unsqueeze.to_sdfg(simplify=False)
    sdfg.simplify()
    sdfg.validate()

    a = np.random.rand(3, 3)
    b = np.random.rand(9)
    regb = np.copy(b)
    regb[3:9] = a[0:3, 0:2].reshape([6])
    sdfg(A=a, B=b)

    assert np.allclose(b, regb)


def test_empty_memlets():
    sdfg = dace.SDFG('test')
    state = sdfg.add_state('test_state')
    sdfg.add_array('field_a', shape=[1], dtype=float)
    sdfg.add_array('field_b', shape=[1], dtype=float)

    nsdfg1 = dace.SDFG('nsdfg1')
    nstate1 = nsdfg1.add_state('nstate1')
    tasklet1 = nstate1.add_tasklet('tasklet1', code='b=a', inputs={'a'}, outputs={'b'})
    nsdfg1.add_array('field_a', shape=[1], dtype=float)
    nsdfg1.add_array('field_b', shape=[1], dtype=float)
    nstate1.add_edge(nstate1.add_read('field_a'), None, tasklet1, 'a', dace.Memlet.simple('field_a', subset_str='0'))
    nstate1.add_edge(tasklet1, 'b', nstate1.add_write('field_b'), None, dace.Memlet.simple('field_b', subset_str='0'))

    nsdfg2 = dace.SDFG('nsdfg2')
    nstate2 = nsdfg2.add_state('nstate2')
    tasklet2 = nstate2.add_tasklet('tasklet2', code='tmp=a;a_res=a+1', inputs={'a'}, outputs={'a_res'})
    nsdfg2.add_array('field_a', shape=[1], dtype=float)
    nstate2.add_edge(nstate2.add_read('field_a'), None, tasklet2, 'a', dace.Memlet.simple('field_a', subset_str='0'))
    nstate2.add_edge(tasklet2, 'a_res', nstate2.add_write('field_a'), None, dace.Memlet.simple('field_a',
                                                                                               subset_str='0'))

    nsdfg1_node = state.add_nested_sdfg(nsdfg1, None, {'field_a'}, {'field_b'})
    nsdfg2_node = state.add_nested_sdfg(nsdfg2, None, {'field_a'}, {'field_a'})

    a_read = state.add_read('field_a')
    state.add_edge(a_read, None, nsdfg1_node, 'field_a', dace.Memlet.simple('field_a', subset_str='0'))
    state.add_edge(nsdfg1_node, 'field_b', state.add_write('field_b'), None,
                   dace.Memlet.simple('field_b', subset_str='0'))
    state.add_edge(a_read, None, nsdfg2_node, 'field_a', dace.Memlet.simple('field_a', subset_str='0'))
    state.add_edge(nsdfg2_node, 'field_a', state.add_write('field_a'), None,
                   dace.Memlet.simple('field_a', subset_str='0'))
    state.add_edge(nsdfg1_node, None, nsdfg2_node, None, dace.Memlet())

    sdfg.validate()
    sdfg.simplify()

<<<<<<< HEAD
=======

def test_multistate_inline():

    @dace.program
    def nested(A: dace.float64[20]):
        for i in range(5):
            A[i] += A[i - 1]

    @dace.program
    def outerprog(A: dace.float64[20]):
        nested(A)

    sdfg = outerprog.to_sdfg(simplify=True)

    A = np.random.rand(20)
    expected = np.copy(A)
    outerprog.f(expected)

    from dace.transformation.interstate import InlineMultistateSDFG
    sdfg.apply_transformations(InlineMultistateSDFG)
    assert sdfg.number_of_nodes() in (4, 5)

    sdfg(A)
    assert np.allclose(A, expected)


def test_multistate_inline_samename():

    @dace.program
    def nested(A: dace.float64[20]):
        for i in range(5):
            A[i] += A[i - 1]

    @dace.program
    def outerprog(A: dace.float64[20]):
        for i in range(5):
            nested(A)

    sdfg = outerprog.to_sdfg(simplify=True)

    A = np.random.rand(20)
    expected = np.copy(A)
    outerprog.f(expected)

    from dace.transformation.interstate import InlineMultistateSDFG
    sdfg.apply_transformations(InlineMultistateSDFG)
    assert sdfg.number_of_nodes() in (7, 8)

    sdfg(A)
    assert np.allclose(A, expected)


def test_multistate_inline_outer_dependencies():

    @dace.program
    def nested(A: dace.float64[20]):
        for i in range(1, 20):
            A[i] += A[i - 1]

    @dace.program
    def outerprog(A: dace.float64[20], B: dace.float64[20]):
        for i in dace.map[0:20]:
            with dace.tasklet:
                a >> A[i]
                b >> B[i]

                a = 0
                b = 1

        nested(A)

        for i in dace.map[0:20]:
            with dace.tasklet:
                a << A[i]
                b >> A[i]

                b = 2 * a

    sdfg = outerprog.to_sdfg(simplify=False)
    sdfg.apply_transformations_repeated((StateFusion, InlineSDFG))
    assert len(sdfg.states()) == 1

    A = np.random.rand(20)
    B = np.random.rand(20)
    expected_a = np.copy(A)
    expected_b = np.copy(B)
    outerprog.f(expected_a, expected_b)

    from dace.transformation.interstate import InlineMultistateSDFG
    sdfg.apply_transformations(InlineMultistateSDFG)

    sdfg(A, B)
    assert np.allclose(A, expected_a)
    assert np.allclose(B, expected_b)


def test_multistate_inline_concurrent_subgraphs():

    @dace.program
    def nested(A: dace.float64[10], B: dace.float64[10]):
        for i in range(1, 10):
            B[i] = A[i]

    @dace.program
    def outerprog(A: dace.float64[10], B: dace.float64[10], C: dace.float64[10]):
        nested(A, B)

        for i in dace.map[0:10]:
            with dace.tasklet:
                a << A[i]
                c >> C[i]

                c = 2 * a

    sdfg = outerprog.to_sdfg(simplify=False)
    dace.propagate_memlets_sdfg(sdfg)
    sdfg.apply_transformations_repeated((StateFusion, InlineSDFG))
    assert len(sdfg.states()) == 1
    assert len([node for node in sdfg.start_state.data_nodes()]) == 3

    A = np.random.rand(10)
    B = np.random.rand(10)
    C = np.random.rand(10)
    expected_a = np.copy(A)
    expected_b = np.copy(B)
    expected_c = np.copy(C)
    outerprog.f(expected_a, expected_b, expected_c)

    from dace.transformation.interstate import InlineMultistateSDFG
    applied = sdfg.apply_transformations(InlineMultistateSDFG)
    assert applied == 1

    sdfg(A, B, C)
    assert np.allclose(A, expected_a)
    assert np.allclose(B, expected_b)
    assert np.allclose(C, expected_c)


>>>>>>> 2811e404
def test_inline_symexpr():
    nsdfg = dace.SDFG('inner')
    nsdfg.add_array('a', [20], dace.float64)
    nstate = nsdfg.add_state()
    nstate.add_mapped_tasklet('doit', {'k': '0:20'}, {},
                              '''if k < j:
    o = 2.0''', {'o': dace.Memlet('a[k]', dynamic=True)},
                              external_edges=True)

    sdfg = dace.SDFG('outer')
    sdfg.add_array('A', [20], dace.float64)
    sdfg.add_symbol('i', dace.int32)
    state = sdfg.add_state()
    w = state.add_write('A')
    nsdfg_node = state.add_nested_sdfg(nsdfg, None, {}, {'a'}, {'j': 'min(i, 10)'})
    state.add_edge(nsdfg_node, 'a', w, None, dace.Memlet('A'))

    # Verify that compilation works before inlining
    sdfg.compile()

    sdfg.apply_transformations(InlineSDFG)

    # Compile and run
    a = np.random.rand(20)
    sdfg(A=a, i=15)
    assert np.allclose(a[:10], 2.0)
    assert not np.allclose(a[10:], 2.0)


def test_inline_unsqueeze():

    @dace.program
    def nested_squeezed(c: dace.int32[5], d: dace.int32[5]):
        d[:] = c

    @dace.program
    def inline_unsqueeze(A: dace.int32[2, 5], B: dace.int32[5, 3]):
        nested_squeezed(A[1, :], B[:, 1])

    sdfg = inline_unsqueeze.to_sdfg()
    sdfg.apply_transformations(InlineSDFG)

    A = np.arange(10, dtype=np.int32).reshape(2, 5).copy()
    B = np.zeros((5, 3), np.int32)
    sdfg(A, B)
    for i in range(3):
        if i == 1:
            assert (np.array_equal(B[:, i], A[1, :]))
        else:
            assert (np.array_equal(B[:, i], np.zeros((5, ), np.int32)))


def test_inline_unsqueeze2():

    @dace.program
    def nested_squeezed(c, d):
        d[:] = c

    @dace.program
    def inline_unsqueeze(A: dace.int32[2, 5], B: dace.int32[5, 3]):
        for i in range(2):
            nested_squeezed(A[i, :], B[:, 1 - i])

    sdfg = inline_unsqueeze.to_sdfg()
    sdfg.apply_transformations(InlineSDFG)

    A = np.arange(10, dtype=np.int32).reshape(2, 5).copy()
    B = np.zeros((5, 3), np.int32)
    sdfg(A, B)
    for i in range(3):
        if i < 2:
            assert (np.array_equal(B[:, 1 - i], A[i, :]))
        else:
            assert (np.array_equal(B[:, i], np.zeros((5, ), np.int32)))


def test_inline_unsqueeze3():

    @dace.program
    def nested_squeezed(c, d):
        d[:] = c

    @dace.program
    def inline_unsqueeze(A: dace.int32[2, 5], B: dace.int32[5, 3]):
        for i in range(2):
            nested_squeezed(A[i, i:i + 2], B[i + 1:i + 3, 1 - i])

    sdfg = inline_unsqueeze.to_sdfg()
    sdfg.apply_transformations(InlineSDFG)

    A = np.arange(10, dtype=np.int32).reshape(2, 5).copy()
    B = np.zeros((5, 3), np.int32)
    sdfg(A, B)
    for i in range(3):
        if i < 2:
            assert (np.array_equal(B[i + 1:i + 3, 1 - i], A[i, i:i + 2]))
        else:
            assert (np.array_equal(B[:, i], np.zeros((5, ), np.int32)))


def test_inline_unsqueeze4():

    @dace.program
    def nested_squeezed(c, d):
        d[:] = c

    @dace.program
    def inline_unsqueeze(A: dace.int32[2, 5], B: dace.int32[5, 3]):
        for i in range(2):
            nested_squeezed(A[i, i:2 * i + 2], B[i + 1:2 * i + 3, 1 - i])

    sdfg = inline_unsqueeze.to_sdfg()
    sdfg.apply_transformations(InlineSDFG)

    A = np.arange(10, dtype=np.int32).reshape(2, 5).copy()
    B = np.zeros((5, 3), np.int32)
    last_value = os.environ.get('DACE_testing_serialization', '0')
    os.environ['DACE_testing_serialization'] = '0'
    sdfg(A, B)
    os.environ['DACE_testing_serialization'] = last_value
    for i in range(3):
        if i < 2:
            assert (np.array_equal(B[i + 1:2 * i + 3, 1 - i], A[i, i:2 * i + 2]))
        else:
            assert (np.array_equal(B[:, i], np.zeros((5, ), np.int32)))


def test_inline_symbol_assignment():

    def nested(a, num):
        cat = num - 1
        last_step = (cat == 0)
        if last_step is True:
            return a + 1

        return a

    @dace.program
    def tester(a: dace.float64[20], b: dace.float64[10, 20]):
        for i in range(10):
            cat = nested(a, i)
            b[i] = cat

    sdfg = tester.to_sdfg()
    sdfg.compile()


def test_regression_inline_subset():
    nsdfg = dace.SDFG("nested_sdfg")
    nstate = nsdfg.add_state()
    nsdfg.add_array("input", [96, 32], dace.float64)
    nsdfg.add_array("output", [32, 32], dace.float64)
    nstate.add_edge(nstate.add_read("input"), None, nstate.add_write("output"), None,
                    dace.Memlet("input[32:64, 0:32] -> [0:32, 0:32]"))

    @dace.program
    def test(A: dace.float64[96, 32]):
        B = dace.define_local([32, 32], dace.float64)
        nsdfg(input=A, output=B)
        return B + 1

    sdfg = test.to_sdfg(simplify=False)
    sdfg.apply_transformations_repeated(StateFusion)
    sdfg.validate()
    sdfg.simplify()
    sdfg.validate()
    data = np.random.rand(96, 32)
    out = test(data)
    assert np.allclose(out, data[32:64, :] + 1)


def test_inlining_view_input():

    @dace.program
    def test(A: dace.float64[96, 32], B: dace.float64[42, 32]):
        O = np.zeros([96 * 2, 42], dace.float64)
        for i in dace.map[0:2]:
            O[i * 96:(i + 1) * 96, :] = np.einsum("ij,kj->ik", A, B)
        return O

    sdfg = test.to_sdfg()
    with change_default(blas, "pure"):
        sdfg.expand_library_nodes()
    sdfg.simplify()

    state = sdfg.nodes()[1]
    # find nested_sdfg
    nsdfg = [n for n in state.nodes() if isinstance(n, dace.sdfg.nodes.NestedSDFG)][0]
    # delete gemm initialization state
    nsdfg.sdfg.remove_node(nsdfg.sdfg.nodes()[0])

    # check that inlining the sdfg works
    sdfg.simplify()

    A = np.random.rand(96, 32)
    B = np.random.rand(42, 32)

    expected = np.concatenate([A @ B.T, A @ B.T], axis=0)
    actual = sdfg(A=A, B=B)
    np.testing.assert_allclose(expected, actual)


if __name__ == "__main__":
    test()
    # Skipped to to bug that cannot be reproduced
    # test_regression_reshape_unsqueeze()
    test_empty_memlets()
<<<<<<< HEAD
=======
    test_multistate_inline()
    test_multistate_inline_outer_dependencies()
    test_multistate_inline_concurrent_subgraphs()
    test_multistate_inline_samename()
>>>>>>> 2811e404
    test_inline_symexpr()
    test_inline_unsqueeze()
    test_inline_unsqueeze2()
    test_inline_unsqueeze3()
    test_inline_unsqueeze4()
    test_inline_symbol_assignment()
    test_regression_inline_subset()
    test_inlining_view_input()<|MERGE_RESOLUTION|>--- conflicted
+++ resolved
@@ -114,8 +114,6 @@
     sdfg.validate()
     sdfg.simplify()
 
-<<<<<<< HEAD
-=======
 
 def test_multistate_inline():
 
@@ -254,7 +252,6 @@
     assert np.allclose(C, expected_c)
 
 
->>>>>>> 2811e404
 def test_inline_symexpr():
     nsdfg = dace.SDFG('inner')
     nsdfg.add_array('a', [20], dace.float64)
@@ -462,13 +459,10 @@
     # Skipped to to bug that cannot be reproduced
     # test_regression_reshape_unsqueeze()
     test_empty_memlets()
-<<<<<<< HEAD
-=======
     test_multistate_inline()
     test_multistate_inline_outer_dependencies()
     test_multistate_inline_concurrent_subgraphs()
     test_multistate_inline_samename()
->>>>>>> 2811e404
     test_inline_symexpr()
     test_inline_unsqueeze()
     test_inline_unsqueeze2()
