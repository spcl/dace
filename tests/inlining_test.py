# Copyright 2019-2021 ETH Zurich and the DaCe authors. All rights reserved.
import dace
import numpy as np
<<<<<<< HEAD
=======
import pytest
>>>>>>> ea9433e1

W = dace.symbol('W')
H = dace.symbol('H')


@dace.program
def transpose(input, output):
    @dace.map(_[0:H, 0:W])
    def compute(i, j):
        a << input[j, i]
        b >> output[i, j]
        b = a


@dace.program
def bla(A, B, alpha):
    @dace.tasklet
    def something():
        al << alpha
        a << A[0, 0]
        b >> B[0, 0]
        b = al * a


@dace.program
def myprogram(A, B, cst):
    transpose(A, B)
    bla(A, B, cst)


def test():
    myprogram.compile(dace.float32[W, H], dace.float32[H, W], dace.int32)


<<<<<<< HEAD
=======
@pytest.mark.skip
>>>>>>> ea9433e1
def test_regression_reshape_unsqueeze():
    nsdfg = dace.SDFG("nested_reshape_node")
    nstate = nsdfg.add_state()
    nsdfg.add_array("input", [3, 3], dace.float64)
    nsdfg.add_view("view", [3, 3], dace.float64)
    nsdfg.add_array("output", [9], dace.float64)

    R = nstate.add_read("input")
    A = nstate.add_access("view")
    W = nstate.add_write("output")

    mm1 = dace.Memlet("input[0:3, 0:3] -> 0:3, 0:3")
    mm2 = dace.Memlet("view[0:3, 0:2] -> 3:9")

    nstate.add_edge(R, None, A, None, mm1)
    nstate.add_edge(A, None, W, None, mm2)

    @dace.program
    def test_reshape_unsqueeze(A: dace.float64[3, 3], B: dace.float64[9]):
        nsdfg(input=A, output=B)

    sdfg = test_reshape_unsqueeze.to_sdfg(strict=False)
    sdfg.apply_strict_transformations()
    sdfg.validate()

    a = np.random.rand(3, 3)
    b = np.random.rand(9)
    regb = np.copy(b)
    regb[3:9] = a[0:3, 0:2].reshape([6])
    sdfg(A=a, B=b)

    assert np.allclose(b, regb)


if __name__ == "__main__":
    test()
<<<<<<< HEAD
    test_regression_reshape_unsqueeze()
=======
    # Skipped to to bug that cannot be reproduced
    # test_regression_reshape_unsqueeze()
>>>>>>> ea9433e1
<|MERGE_RESOLUTION|>--- conflicted
+++ resolved
@@ -1,10 +1,7 @@
 # Copyright 2019-2021 ETH Zurich and the DaCe authors. All rights reserved.
 import dace
 import numpy as np
-<<<<<<< HEAD
-=======
 import pytest
->>>>>>> ea9433e1
 
 W = dace.symbol('W')
 H = dace.symbol('H')
@@ -39,10 +36,7 @@
     myprogram.compile(dace.float32[W, H], dace.float32[H, W], dace.int32)
 
 
-<<<<<<< HEAD
-=======
 @pytest.mark.skip
->>>>>>> ea9433e1
 def test_regression_reshape_unsqueeze():
     nsdfg = dace.SDFG("nested_reshape_node")
     nstate = nsdfg.add_state()
@@ -79,9 +73,5 @@
 
 if __name__ == "__main__":
     test()
-<<<<<<< HEAD
-    test_regression_reshape_unsqueeze()
-=======
     # Skipped to to bug that cannot be reproduced
-    # test_regression_reshape_unsqueeze()
->>>>>>> ea9433e1
+    # test_regression_reshape_unsqueeze()