try:
    import tensorflow as tf
except ImportError:
    print("WARNING: Tensorflow not found, skipping test")
    exit(0)

from tensorflow.python.ops import gen_nn_ops
import numpy as np
import sys
from dace.frontend.tensorflow import TFSession

if __name__ == '__main__':
    gpu = len(sys.argv) == 2 and sys.argv[1] == 'gpu'
    inp_shape = [10, 10, 10, 10]
    filter_shape = [3, 3, 10, 3]
    strides = [1, 3, 3, 1]

<<<<<<< HEAD
    inp = tf.placeholder(tf.float32, inp_shape)
    filter = tf.placeholder(tf.float32, filter_shape)
    outp = tf.nn.conv2d(
        inp, filter, strides, padding="SAME", data_format="NHWC")
=======
    inp = tf.placeholder(tf.float64, inp_shape)
    filter = tf.placeholder(tf.float64, filter_shape)
    outp = tf.nn.conv2d(inp,
                        filter,
                        strides,
                        padding="SAME",
                        data_format="NHWC")
>>>>>>> 3796beef

    test_in = np.random.uniform(size=tuple(inp_shape)).astype(np.float32)
    test_filter = np.random.uniform(size=tuple(filter_shape)).astype(
        np.float32)

    sess_dace = TFSession()
    sess_tf = tf.Session()

<<<<<<< HEAD
    output_dace = sess_dace.run(
        outp, feed_dict={
            inp: test_in,
            filter: test_filter
        },gpu=gpu)
    output_tf = sess_tf.run(
        outp, feed_dict={
            inp: test_in,
            filter: test_filter
        })
=======
    output_dace = sess_dace.run(outp,
                                feed_dict={
                                    inp: test_in,
                                    filter: test_filter
                                })
    output_tf = sess_tf.run(outp,
                            feed_dict={
                                inp: test_in,
                                filter: test_filter
                            })
>>>>>>> 3796beef
    try:
        assert tf.norm(output_dace - output_tf).eval(session=sess_tf) < 1e-3
    except:
        print(output_tf)
        print(output_dace)
        print(tf.linalg.norm(output_tf - output_dace).eval(session=sess_tf))
        raise AssertionError("Convolution test failed")
    ##### Conv backprop grad ######
    inp_shape = [10, 10, 10, 10]
    filters = [[2, 2, 10, 3]]
    strides = [[1, 3, 3, 1]]
    paddings = ["VALID"]
    for p in paddings:
        for f in filters:
            for s in strides:
                print(p, f, s)
<<<<<<< HEAD
                filter = tf.placeholder(tf.float32, f)
                outp = tf.nn.conv2d(
                    inp, filter, s, padding=p, data_format="NHWC")
                out_backprop = tf.placeholder(tf.float32, outp.shape)
                inp_gradients = gen_nn_ops.conv2d_backprop_input(
                    inp_shape, filter, out_backprop, s, padding=p)
=======
                filter = tf.placeholder(tf.float64, f)
                outp = tf.nn.conv2d(inp,
                                    filter,
                                    s,
                                    padding=p,
                                    data_format="NHWC")
                out_backprop = tf.placeholder(tf.float64, outp.shape)
                inp_gradients = gen_nn_ops.conv2d_backprop_input(inp_shape,
                                                                 filter,
                                                                 out_backprop,
                                                                 s,
                                                                 padding=p)
>>>>>>> 3796beef
                test_grads = np.random.uniform(size=outp.shape).astype(
                    np.float32)
                test_filter = np.random.uniform(size=tuple(f)).astype(
                    np.float32)

<<<<<<< HEAD
                output_tf = sess_tf.run(
                    inp_gradients,
                    feed_dict={
                        filter: test_filter,
                        out_backprop: test_grads
                    })
                output_dace = sess_dace.run(
                    inp_gradients,
                    feed_dict={
                        filter: test_filter,
                        out_backprop: test_grads
                    },gpu=gpu)
=======
                output_tf = sess_tf.run(inp_gradients,
                                        feed_dict={
                                            filter: test_filter,
                                            out_backprop: test_grads
                                        })
                output_dace = sess_dace.run(inp_gradients,
                                            feed_dict={
                                                filter: test_filter,
                                                out_backprop: test_grads
                                            })
>>>>>>> 3796beef

                try:
                    assert tf.norm(output_dace -
                                   output_tf).eval(session=sess_tf) < 1e-3
                except:
                    print(p)
                    print(f)
                    print(s)
                    print(output_tf)
                    print(output_dace)
                    print(
                        tf.linalg.norm(output_tf -
                                       output_dace).eval(session=sess_tf))
                    raise AssertionError("Convolution grad test failed")

    ##### Conv filter backprop ##################
    inp_shape = [10, 10, 10, 10]
    filters = [[4, 4, 10, 3]]
    strides = [[1, 1, 1, 1]]
    paddings = ["SAME"]
    for p in paddings:
        for f in filters:
            for s in strides:
<<<<<<< HEAD
                input_placeholder = tf.placeholder(tf.float32, inp_shape)
                filter = tf.placeholder(tf.float32, f)
                outp = tf.nn.conv2d(
                    inp, filter, s, padding=p, data_format="NHWC")
                out_backprop = tf.placeholder(tf.float32, outp.shape)
=======
                input_placeholder = tf.placeholder(tf.float64, inp_shape)
                filter = tf.placeholder(tf.float64, f)
                outp = tf.nn.conv2d(inp,
                                    filter,
                                    s,
                                    padding=p,
                                    data_format="NHWC")
                out_backprop = tf.placeholder(tf.float64, outp.shape)
>>>>>>> 3796beef
                filter_gradients = gen_nn_ops.conv2d_backprop_filter(
                    input_placeholder, f, out_backprop, s, padding=p)
                test_grads = np.random.uniform(size=outp.shape).astype(
                    np.float32)
                test_input = np.random.uniform(size=tuple(inp_shape)).astype(
                    np.float32)

<<<<<<< HEAD
                output_tf = sess_tf.run(
                    filter_gradients,
                    feed_dict={
                        input_placeholder: test_input,
                        out_backprop: test_grads
                    })
                output_dace = sess_dace.run(
                    filter_gradients,
                    feed_dict={
                        input_placeholder: test_input,
                        out_backprop: test_grads
                    },gpu=gpu)
=======
                output_tf = sess_tf.run(filter_gradients,
                                        feed_dict={
                                            input_placeholder: test_input,
                                            out_backprop: test_grads
                                        })
                output_dace = sess_dace.run(filter_gradients,
                                            feed_dict={
                                                input_placeholder: test_input,
                                                out_backprop: test_grads
                                            })
>>>>>>> 3796beef

                try:
                    assert tf.norm(output_dace -
                                   output_tf).eval(session=sess_tf) < 1e-3
                except:
                    print(p)
                    print(f)
                    print(s)
                    print(output_tf)
                    print(output_dace)
                    print(
                        tf.linalg.norm(output_tf -
                                       output_dace).eval(session=sess_tf))
                    raise AssertionError("Convolution filter grad test failed")<|MERGE_RESOLUTION|>--- conflicted
+++ resolved
@@ -15,20 +15,10 @@
     filter_shape = [3, 3, 10, 3]
     strides = [1, 3, 3, 1]
 
-<<<<<<< HEAD
     inp = tf.placeholder(tf.float32, inp_shape)
     filter = tf.placeholder(tf.float32, filter_shape)
     outp = tf.nn.conv2d(
         inp, filter, strides, padding="SAME", data_format="NHWC")
-=======
-    inp = tf.placeholder(tf.float64, inp_shape)
-    filter = tf.placeholder(tf.float64, filter_shape)
-    outp = tf.nn.conv2d(inp,
-                        filter,
-                        strides,
-                        padding="SAME",
-                        data_format="NHWC")
->>>>>>> 3796beef
 
     test_in = np.random.uniform(size=tuple(inp_shape)).astype(np.float32)
     test_filter = np.random.uniform(size=tuple(filter_shape)).astype(
@@ -37,7 +27,6 @@
     sess_dace = TFSession()
     sess_tf = tf.Session()
 
-<<<<<<< HEAD
     output_dace = sess_dace.run(
         outp, feed_dict={
             inp: test_in,
@@ -48,18 +37,7 @@
             inp: test_in,
             filter: test_filter
         })
-=======
-    output_dace = sess_dace.run(outp,
-                                feed_dict={
-                                    inp: test_in,
-                                    filter: test_filter
-                                })
-    output_tf = sess_tf.run(outp,
-                            feed_dict={
-                                inp: test_in,
-                                filter: test_filter
-                            })
->>>>>>> 3796beef
+    
     try:
         assert tf.norm(output_dace - output_tf).eval(session=sess_tf) < 1e-3
     except:
@@ -76,33 +54,17 @@
         for f in filters:
             for s in strides:
                 print(p, f, s)
-<<<<<<< HEAD
                 filter = tf.placeholder(tf.float32, f)
                 outp = tf.nn.conv2d(
                     inp, filter, s, padding=p, data_format="NHWC")
                 out_backprop = tf.placeholder(tf.float32, outp.shape)
                 inp_gradients = gen_nn_ops.conv2d_backprop_input(
                     inp_shape, filter, out_backprop, s, padding=p)
-=======
-                filter = tf.placeholder(tf.float64, f)
-                outp = tf.nn.conv2d(inp,
-                                    filter,
-                                    s,
-                                    padding=p,
-                                    data_format="NHWC")
-                out_backprop = tf.placeholder(tf.float64, outp.shape)
-                inp_gradients = gen_nn_ops.conv2d_backprop_input(inp_shape,
-                                                                 filter,
-                                                                 out_backprop,
-                                                                 s,
-                                                                 padding=p)
->>>>>>> 3796beef
                 test_grads = np.random.uniform(size=outp.shape).astype(
                     np.float32)
                 test_filter = np.random.uniform(size=tuple(f)).astype(
                     np.float32)
 
-<<<<<<< HEAD
                 output_tf = sess_tf.run(
                     inp_gradients,
                     feed_dict={
@@ -115,18 +77,6 @@
                         filter: test_filter,
                         out_backprop: test_grads
                     },gpu=gpu)
-=======
-                output_tf = sess_tf.run(inp_gradients,
-                                        feed_dict={
-                                            filter: test_filter,
-                                            out_backprop: test_grads
-                                        })
-                output_dace = sess_dace.run(inp_gradients,
-                                            feed_dict={
-                                                filter: test_filter,
-                                                out_backprop: test_grads
-                                            })
->>>>>>> 3796beef
 
                 try:
                     assert tf.norm(output_dace -
@@ -150,22 +100,11 @@
     for p in paddings:
         for f in filters:
             for s in strides:
-<<<<<<< HEAD
                 input_placeholder = tf.placeholder(tf.float32, inp_shape)
                 filter = tf.placeholder(tf.float32, f)
                 outp = tf.nn.conv2d(
                     inp, filter, s, padding=p, data_format="NHWC")
                 out_backprop = tf.placeholder(tf.float32, outp.shape)
-=======
-                input_placeholder = tf.placeholder(tf.float64, inp_shape)
-                filter = tf.placeholder(tf.float64, f)
-                outp = tf.nn.conv2d(inp,
-                                    filter,
-                                    s,
-                                    padding=p,
-                                    data_format="NHWC")
-                out_backprop = tf.placeholder(tf.float64, outp.shape)
->>>>>>> 3796beef
                 filter_gradients = gen_nn_ops.conv2d_backprop_filter(
                     input_placeholder, f, out_backprop, s, padding=p)
                 test_grads = np.random.uniform(size=outp.shape).astype(
@@ -173,7 +112,6 @@
                 test_input = np.random.uniform(size=tuple(inp_shape)).astype(
                     np.float32)
 
-<<<<<<< HEAD
                 output_tf = sess_tf.run(
                     filter_gradients,
                     feed_dict={
@@ -186,18 +124,6 @@
                         input_placeholder: test_input,
                         out_backprop: test_grads
                     },gpu=gpu)
-=======
-                output_tf = sess_tf.run(filter_gradients,
-                                        feed_dict={
-                                            input_placeholder: test_input,
-                                            out_backprop: test_grads
-                                        })
-                output_dace = sess_dace.run(filter_gradients,
-                                            feed_dict={
-                                                input_placeholder: test_input,
-                                                out_backprop: test_grads
-                                            })
->>>>>>> 3796beef
 
                 try:
                     assert tf.norm(output_dace -
