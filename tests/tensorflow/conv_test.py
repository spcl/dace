--- conflicted
+++ resolved
@@ -26,69 +26,7 @@
                 filter = tf.placeholder(tf.float32, f)
                 outp = tf.nn.conv2d(inp, filter, s, padding=p, data_format="NHWC", dilations=dilations[0])
 
-<<<<<<< HEAD
-                #test_in = np.array([[[[1],[0],[0],[0],[1]],
-                #            [[0],[1],[0],[0],[0]],
-                #            [[0],[0],[1],[0],[0]],
-                #            [[0],[0],[0],[1],[0]],
-                #            [[0],[0],[0],[0],[1]]]]).astype(np.float32)
-                #test_in = np.full(shape=inp_shape, fill_value=2, dtype=np.float32)
-                #test_filter = np.full(shape=f, fill_value=np.random.uniform(), dtype=np.float32)
-                #test_filter = np.array([[[[0]]],
-                #                       [[[1]]]]).astype(np.float32)
-                #test_filter = np.array([[[[1],[-1]],
-                #                          [[-1],[1]]]]).astype(np.float32)                     
-                #print(test_filter.shape)
-                #test_filter3 = np.transpose(test_filter, [3, 2, 0, 1])[:]
-                test_filter = np.random.uniform(size=tuple(f)).astype(np.float32)
-                test_in = np.random.uniform(size=tuple(inp_shape)).astype(np.float32)
 
-                
-                config = tf.ConfigProto(device_count={'GPU':0})
-                config.gpu_options.allow_growth = True
-
-                sess_dace = TFSession()
-                sess_tf = tf.Session(config=config)
-
-
-                output_dace = sess_dace.run(
-                    outp, feed_dict={
-                        inp: test_in,
-                        filter: test_filter[:]
-                    }, gpu=True)
-
-                output_tf = sess_tf.run(outp, feed_dict={inp: test_in, filter: test_filter})
-                
-                try:
-                    assert tf.norm(output_dace - output_tf).eval(session=sess_tf) < 1e-2
-                    print('\nConvolution test passed\n')
-                except:
-                    print('filter: ', test_filter)
-                    #print('filter3: ', test_filter)
-                    print('tf ', output_tf)
-                    print('dace ', output_dace)
-                    print(tf.linalg.norm(output_tf - output_dace).eval(session=sess_tf))
-                    print(output_tf - output_dace)
-                    raise AssertionError("Convolution test failed")
-#exit()
-##### Conv backprop grad ######
-#inp_shape = [10, 10, 10, 10]
-#filters = [[2, 2, 10, 3]]
-#strides = [[1, 1, 1, 1]]
-
-for p in paddings:
-    for f in filters:
-        for s in strides:
-            for d in dilations:
-                print(p, f, s, d)
-                filter = tf.placeholder(tf.float32, f)
-                outp = tf.nn.conv2d(inp, filter, s, padding=p, data_format="NHWC")
-                out_backprop = tf.placeholder(tf.float32, outp.shape)
-                inp_gradients = gen_nn_ops.conv2d_backprop_input(
-                    inp_shape, filter, out_backprop, s, padding=p)
-                test_grads = np.random.uniform(size=outp.shape).astype(np.float32)
-                test_filter = np.random.uniform(size=tuple(f)).astype(np.float32)
-=======
 if __name__ == '__main__':
     inp_shape = [10, 10, 10, 10]
     filter_shape = [3, 3, 10, 3]
@@ -142,7 +80,6 @@
                     np.float64)
                 test_filter = np.random.uniform(size=tuple(f)).astype(
                     np.float64)
->>>>>>> 291ea2fa
 
                 output_tf = sess_tf.run(
                     inp_gradients,
@@ -155,15 +92,6 @@
                     feed_dict={
                         filter: test_filter,
                         out_backprop: test_grads
-<<<<<<< HEAD
-                    }, gpu=True)
-
-                try:
-                    assert tf.norm(output_dace -
-                                   output_tf).eval(session=sess_tf) < 1e-2
-                    print('Convolution grad test passed\n')
-                except:
-=======
                     })
 
                 try:
@@ -173,36 +101,11 @@
                     print(p)
                     print(f)
                     print(s)
->>>>>>> 291ea2fa
                     print(output_tf)
                     print(output_dace)
                     print(
                         tf.linalg.norm(output_tf -
                                        output_dace).eval(session=sess_tf))
-<<<<<<< HEAD
-                    print(output_tf - output_dace)
-                    raise AssertionError("Convolution grad test failed")
-
-##### Conv filter backprop ##################
-#inp_shape = [10, 10, 10, 10]
-#filters = [[4, 4, 10, 3]]
-#strides = [[1, 1, 1, 1]]
-#paddings = ["VALID"]
-for p in paddings:
-    for f in filters:
-        for s in strides:
-            for d in dilations:
-                print(p, f, s, d)
-                input_placeholder = tf.placeholder(tf.float32, inp_shape)
-                filter = tf.placeholder(tf.float32, f)
-                outp = tf.nn.conv2d(inp, filter, s, padding=p, data_format="NHWC")
-                out_backprop = tf.placeholder(tf.float32, outp.shape)
-                filter_gradients = gen_nn_ops.conv2d_backprop_filter(
-                    input_placeholder, f, out_backprop, s, padding=p)
-                test_grads = np.random.uniform(size=outp.shape).astype(np.float32)
-                test_input = np.random.uniform(size=tuple(inp_shape)).astype(
-                    np.float32)
-=======
                     raise AssertionError("Convolution grad test failed")
 
     ##### Conv filter backprop ##################
@@ -224,7 +127,6 @@
                     np.float64)
                 test_input = np.random.uniform(size=tuple(inp_shape)).astype(
                     np.float64)
->>>>>>> 291ea2fa
 
                 output_tf = sess_tf.run(
                     filter_gradients,
@@ -237,15 +139,6 @@
                     feed_dict={
                         input_placeholder: test_input,
                         out_backprop: test_grads
-<<<<<<< HEAD
-                    }, gpu=True)
-
-                try:
-                    assert tf.norm(output_dace -
-                                   output_tf).eval(session=sess_tf) < 1e-2
-                    print('Conv filter grad test passed\n')
-                except:
-=======
                     })
 
                 try:
@@ -255,7 +148,6 @@
                     print(p)
                     print(f)
                     print(s)
->>>>>>> 291ea2fa
                     print(output_tf)
                     print(output_dace)
                     print(
