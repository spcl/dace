--- conflicted
+++ resolved
@@ -16,11 +16,7 @@
 @pytest.fixture
 def cuda_helper():
     return _cuda_helper()
-<<<<<<< HEAD
-=======
 
-def _cuda_helper():
->>>>>>> fe68f394
 
 def _cuda_helper():
     helper_code = """
@@ -96,10 +92,6 @@
 
     assert np.allclose(result, A @ B)
 
-<<<<<<< HEAD
 
 if __name__ == "__main__":
-=======
-if __name__ =='__main__':
->>>>>>> fe68f394
     test_preallocate_transients_in_state_struct(_cuda_helper())