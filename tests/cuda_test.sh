#!/bin/bash

set -a

SCRIPTPATH="$( cd "$(dirname "$0")" ; pwd -P )"
PYTHONPATH=$SCRIPTPATH/..
PYTHON_BINARY="${PYTHON_BINARY:-python3}"

DACE_debugprint="${DACE_debugprint:-0}"
DACE_optimizer_automatic_strict_transformations=${DACE_optimizer_automatic_strict_transformations:-1}
ERRORS=0
FAILED_TESTS=""
TESTS=0

TEST_TIMEOUT=600

RED='\033[0;31m'
NC='\033[0m'

# From http://mywiki.wooledge.org/BashFAQ/003
get_latest_file() {
    dir=$1
    unset -v latest
    for file in "$dir"/*/build/*.so; do
        [[ $file -nt $latest ]] && latest=$file
    done
    # If there is no such file, return with an error
    if [ -z "$latest" ]; then
        return 2
    fi
    echo $latest
}

join_by_newline() {
    for a in $*; do
        echo $a        
    done
    echo 9999
}

################################################
# Check for generated bad code

badcode_check() {
    FILENAME=$1
    cuobjdump -sass $FILENAME > tmp.sass
    grep ' STL' tmp.sass
    if [ $? -eq 0 ]; then
        echo "Possible register spill found! (store)"
        rm -f tmp.sass
        return 1
    fi
    echo $OBJ | grep ' LDL'
    if [ $? -eq 0 ]; then
        echo "Possible register spill found! (load)"
        rm -f tmp.sass
        return 1
    fi
    rm -f tmp.sass
    echo "SUCCESS: Code contains no spills"
    return 0
}

find_128() {
    FILENAME=$1
    cuobjdump -sass $FILENAME | grep '\.128 '
    if [ $? -ne 0 ]; then
        echo "ERROR: 128-bit memory operations not found"
        return 1
    fi
    echo "SUCCESS: Code contains wide memory operations"
    return 0
}

################################################

checkoutput() {
    OBJFILE=$(get_latest_file ".dacecache")
    if [ $? -ne 0 ]; then
        echo "ERROR: Shared object file not found"
        return 2
    fi
    badcode_check $OBJFILE
}

check_vectorization() {
    OBJFILE=$(get_latest_file ".dacecache")
    if [ $? -ne 0 ]; then
        echo "ERROR: Shared object file not found"
        return 2
    fi
    find_128 $OBJFILE
}

bail() {
    ERRORSTR=$1
    /bin/echo -e "${RED}ERROR${NC} in $ERRORSTR" 1>&2
    ERRORS=`expr $ERRORS + 1`
    FAILED_TESTS="${FAILED_TESTS} $ERRORSTR\n"
}

runtestopt() {
    TESTS=`expr $TESTS + 1`
    opts=$(join_by_newline ${@:3})
    echo "$opts\ny" | timeout $TEST_TIMEOUT $PYTHON_BINARY $PYTHONPATH/tests/$1
    if [ $? -ne 0 ]; then
        bail "$PYTHON_BINARY $1 ($2, optimized)"
        return 1
    fi
    
    checkoutput # Check for spills in the assembly
    if [ $? -ne 0 ]; then bail "$PYTHON_BINARY $1 ($2, assembly)"; return 1; fi
    return 0
}

runtestargs() {
    TESTS=`expr $TESTS + 1`
    yes | timeout $TEST_TIMEOUT $PYTHON_BINARY $PYTHONPATH/tests/$*
    if [ $? -ne 0 ]; then
        bail "$PYTHON_BINARY $*"
        return 1
    fi
    
    checkoutput # Check for spills in the assembly
    if [ $? -ne 0 ]; then bail "$PYTHON_BINARY $* (assembly)"; return 1; fi
    return 0
}

runopt() {
    TESTS=`expr $TESTS + 1`
    opts=$(join_by_newline ${@:3})
    echo "$opts\ny" | timeout $TEST_TIMEOUT $PYTHON_BINARY $PYTHONPATH/$1
    if [ $? -ne 0 ]; then
        bail "$PYTHON_BINARY $1 ($2, optimized)"
        return 1
    fi
    
    checkoutput # Check for spills in the assembly
    if [ $? -ne 0 ]; then bail "$PYTHON_BINARY $1 ($2, assembly)"; return 1; fi
    return 0
}

runall() {
    echo "Running $PYTHON_BINARY"
    runtestopt cuda_grid_test.py $1
    runtestopt cuda_grid_test.py $1 'GPUTransformMap$0'

    runtestopt cuda_grid2d_test.py $1
    runtestopt cuda_grid2d_test.py $1 'GPUTransformMap$0'
    
    runtestopt cuda_grid_test.py $1 'GPUTransformMap$0' 'Vectorization$0'
    # Check that output was vectorized
    if [ $? -eq 0 ] && [ $DACE_optimizer_automatic_strict_transformations -ne 0 ]; then 
        check_vectorization
        if [ $? -ne 0 ]; then bail "$PYTHON_BINARY cuda_grid_test.py ($1, wideload)"; fi
    fi

    runtestopt cuda_block_test.py $1
    runtestopt cuda_block_test.py $1 'GPUTransformMap$0'

    runtestopt cuda_smem_test.py $1
    runtestopt cuda_smem_test.py $1 'GPUTransformMap$0'
    runtestopt cuda_smem_test.py $1 'GPUTransformMap$0' 'InLocalStorage$0(array="gpu_A")'
    
    runtestopt cuda_smem2d_test.py $1
    runtestopt cuda_smem2d_test.py $1 'GPUTransformMap$0'
    runtestopt cuda_smem2d_test.py $1 'GPUTransformMap$0' 'InLocalStorage$0(array="gpu_V")'
    
    runopt samples/simple/sum.py $1
    runopt samples/simple/sum.py $1 'GPUTransformMap$0'
    
    runtestopt cuda_blockreduce.py $1 'GPUTransformMap$0'

    runtestopt cuda_highdim_kernel_test.py $1 'GPUTransformMap$0(fullcopy=True)'
    
    runtestopt multistream_copy_cudatest.py $1
    runtestopt multistream_kernel_cudatest.py $1
    runtestopt multistream_custom_cudatest.py $1

    runtestopt multiprogram_cudatest.py $1

    runtestopt wcr_cudatest.py $1
    
    runopt samples/simple/axpy.py $1 'GPUTransformSDFG$0'
    
    runtestargs instrumentation_test.py gpu
<<<<<<< HEAD
	
    runtestargs tensorflow/conv_test.py gpu
=======
    runtestargs library/matmul_cudatest.py
>>>>>>> 28602cea
}


# Check if GPU tests can be run
nvidia-smi >/dev/null 2>&1
if [ $? -ne 0 ]; then
    echo "GPUs not available or unusable"
    exit 99
fi


echo "====== Target: GPU ======"

DACE_compiler_use_cache=0

runall "GPU"

PASSED=`expr $TESTS - $ERRORS`
echo "$PASSED / $TESTS tests passed"
if [ $ERRORS -ne 0 ]; then
    printf "Failed tests:\n${FAILED_TESTS}"
    exit 1
fi<|MERGE_RESOLUTION|>--- conflicted
+++ resolved
@@ -184,12 +184,10 @@
     runopt samples/simple/axpy.py $1 'GPUTransformSDFG$0'
     
     runtestargs instrumentation_test.py gpu
-<<<<<<< HEAD
-	
+
     runtestargs tensorflow/conv_test.py gpu
-=======
+    
     runtestargs library/matmul_cudatest.py
->>>>>>> 28602cea
 }
 
 
