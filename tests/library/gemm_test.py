# Copyright 2019-2023 ETH Zurich and the DaCe authors. All rights reserved.
import pytest
import warnings
import itertools
import sys
import dace
import random
import numpy as np
from dace.codegen.exceptions import CompilerConfigurationError, CompilationError
from dace.libraries.blas import Gemm

M = dace.symbol('M')
K = dace.symbol('K')
N = dace.symbol('N')
L = dace.symbol('L')
O = dace.symbol('O')


@pytest.mark.parametrize(
    ('implementation', ),
    [('pure', ), pytest.param('MKL', marks=pytest.mark.mkl),
     pytest.param('cuBLAS', marks=pytest.mark.gpu)])
def test_gemm_no_c(implementation):

    Gemm.default_implementation = implementation

    @dace.program
    def simple_gemm(A: dace.float64[10, 15], B: dace.float64[15, 3]):
        return A @ B

    A = np.random.rand(10, 15)
    B = np.random.rand(15, 3)

    result = simple_gemm(A, B)
    assert np.allclose(result, A @ B)

    Gemm.default_implementation = None


def create_gemm_sdfg(dtype, A_shape, B_shape, C_shape, Y_shape, transA, transB, alpha, beta, implementation, sdfg_name):

    sdfg = dace.SDFG(sdfg_name)
    state = sdfg.add_state()
    A, A_arr = sdfg.add_array("A", A_shape, dtype)
    B, B_arr = sdfg.add_array("B", B_shape, dtype)
    C, C_arr = sdfg.add_array("C", Y_shape, dtype)

    rA = state.add_read("A")
    rB = state.add_read("B")
    wC = state.add_write("C")

    libnode = Gemm('_Gemm_', transA=transA, transB=transB, alpha=alpha, beta=beta)
    libnode.implementation = implementation
    state.add_node(libnode)

    state.add_edge(rA, None, libnode, '_a', dace.Memlet.from_array(A, A_arr))
    state.add_edge(rB, None, libnode, '_b', dace.Memlet.from_array(B, B_arr))
    state.add_edge(libnode, '_c', wC, None, dace.Memlet.from_array(C, C_arr))
    if beta != 0.0:
        rC = state.add_read('C')
        state.add_edge(rC, None, libnode, '_c', dace.Memlet.from_array(C, C_arr))

    return sdfg


def run_test(implementation,
             M=25,
             N=24,
             K=23,
             complex=False,
             transA=False,
             transB=False,
             alpha=1.0,
             beta=1.0,
             C_shape=["M", "N"]):

    if C_shape is not None:
        replace_map = dict(M=M, N=N)
        C_shape = [s if isinstance(s, int) else replace_map[s] for s in C_shape]

    # unique name for sdfg
    C_str = "None" if C_shape is None else (str(C_shape[0]) if len(C_shape) == 1 else f"{C_shape[0]}_{C_shape[1]}")
    sdfg_name = f"{implementation}_{M}_{N}_{K}_{complex}_{transA}_{transB}_{alpha}_{beta}_{C_str}".replace(
        ".", "_dot_").replace("+", "_plus_").replace("-", "_minus_").replace("(", "").replace(")", "")

    # shape of the transposed arrays
    A_shape = trans_A_shape = [M, K]
    B_shape = trans_B_shape = [K, N]
    Y_shape = [M, N]

    # A_shape is the actual shape of A
    if transA:
        A_shape = list(reversed(trans_A_shape))

    if transB:
        B_shape = list(reversed(trans_B_shape))

    print(f'Matrix multiplication {M}x{K}x{N} (alpha={alpha}, beta={beta})')

    np_dtype = np.complex64 if complex else np.float32

    # Initialize arrays: Randomize A and B, zero C
    A = np.random.rand(*A_shape).astype(np_dtype)
    B = np.random.rand(*B_shape).astype(np_dtype)
    if C_shape is not None:
        C = np.random.rand(*C_shape).astype(np_dtype)
    else:
        C = None
    Y = np.zeros(Y_shape, dtype=np_dtype)

    def numpy_gemm(A, B, C, transA, transB, alpha, beta):
        A_t = np.transpose(A) if transA else A
        B_t = np.transpose(B) if transB else B
        if C is not None:
            return alpha * (A_t @ B_t) + (beta * C)
        else:
            return alpha * (A_t @ B_t)

    Y_regression = numpy_gemm(A, B, C, transA, transB, alpha, beta)

    sdfg = create_gemm_sdfg(dace.complex64 if complex else dace.float32, A_shape, B_shape, C_shape, Y_shape, transA,
                            transB, alpha, beta, implementation, sdfg_name)

    if C_shape is not None:
        Y[:] = C
        sdfg(A=A, B=B, C=Y)
    else:
        sdfg(A=A, B=B, C=Y)

    diff = np.linalg.norm(Y_regression - Y) / (M * N)
    print("Difference:", diff)
    assert diff <= 1e-5


@pytest.mark.parametrize(
    ('implementation', ),
    [('pure', ), pytest.param('MKL', marks=pytest.mark.mkl),
     pytest.param('cuBLAS', marks=pytest.mark.gpu)])
def test_library_gemm(implementation):
    param_grid_trans = dict(
        transA=[True, False],
        transB=[True, False],
    )
    param_grid_scalars = dict(
        alpha=[1.0, 0.0, random.random()],
        beta=[1.0, 0.0, random.random()],
    )
    param_grid_complex = dict(
        complex=[True],
        alpha=[random.random(), complex(random.random(), random.random())],
        beta=[random.random(), complex(random.random(), random.random())],
    )

    param_grid_broadcast_C = dict(
        alpha=[random.random()],
        beta=[random.random()],
        C_shape=[None, ["M", "N"], ["M", 1], ["N"], [1, "N"]],
    )

    param_grids = [param_grid_trans, param_grid_scalars, param_grid_complex, param_grid_broadcast_C]

    def params_generator(grid):
        keys, values = zip(*grid.items())
        for v in itertools.product(*values):
            params = dict(zip(keys, v))
            yield params

    print("Testing implementation {}...".format(implementation))
    try:
        for param_grid in param_grids:
            for params in params_generator(param_grid):
                print("Testing params:", params)
                run_test(implementation, **params)
    except (CompilerConfigurationError, CompilationError):
        warnings.warn("Configuration/compilation failed, library missing or "
                      "misconfigured, skipping test for {}.".format(implementation))


<<<<<<< HEAD
@pytest.mark.parametrize(
    ('implementation', ),
    [('pure', ), pytest.param('MKL', marks=pytest.mark.mkl),
     pytest.param('cuBLAS', marks=pytest.mark.gpu)])
def test_gemm_dim1(implementation):

    @dace.program
    def tester(A: dace.float64[1, 128], B: dace.float64[128, 128], C: dace.float64[1, 128]):
        dace.libraries.blas.gemm(A, B, C, 1.0, 0.0)

    a = np.random.rand(1, 128)
    b = np.random.rand(128, 128)
    c = np.random.rand(1, 128)
    sdfg = tester.to_sdfg()

    # Switch implementation
    for node, _ in sdfg.all_nodes_recursive():
        if isinstance(node, Gemm):
            node.implementation = implementation

    sdfg(a, b, c)

    assert np.allclose(c, a @ b)
=======
def test_gemm_symbolic():
    sdfg = dace.SDFG("gemm")
    state = sdfg.add_state()
    A, A_arr = sdfg.add_array("A", [M, K], dace.float64)
    B, B_arr = sdfg.add_array("B", [L, N], dace.float64)
    C, C_arr = sdfg.add_array("C", [O, N], dace.float64)

    rA = state.add_read("A")
    rB = state.add_read("B")
    wC = state.add_write("C")

    libnode = Gemm('_Gemm_', transA=False, transB=False, alpha=1.0, beta=0.0)
    state.add_node(libnode)

    state.add_edge(rA, None, libnode, '_a', dace.Memlet.from_array(A, A_arr))
    state.add_edge(rB, None, libnode, '_b', dace.Memlet.from_array(B, B_arr))
    state.add_edge(libnode, '_c', wC, None, dace.Memlet.from_array(C, C_arr))

    sdfg.validate()


def test_gemm_symbolic_1():
    sdfg = dace.SDFG("gemm")
    state = sdfg.add_state()
    A, A_arr = sdfg.add_array("A", [M, K], dace.float64)
    B, B_arr = sdfg.add_array("B", [K + 2, N], dace.float64)
    C, C_arr = sdfg.add_array("C", [M, N], dace.float64)

    rA = state.add_read("A")
    rB = state.add_read("B")
    wC = state.add_write("C")

    libnode = Gemm('_Gemm_', transA=False, transB=False, alpha=1.0, beta=0.0)
    state.add_node(libnode)

    state.add_edge(rA, None, libnode, '_a', dace.Memlet.from_array(A, A_arr))
    state.add_edge(rB, None, libnode, '_b', dace.Memlet.from_array(B, B_arr))
    state.add_edge(libnode, '_c', wC, None, dace.Memlet.from_array(C, C_arr))

    try:
        sdfg.validate()
    except dace.sdfg.InvalidSDFGError:
        pass
>>>>>>> 796b0c0f


if __name__ == "__main__":
    if len(sys.argv) > 1 and sys.argv[1] == 'gpu':
        test_library_gemm('cuBLAS')
<<<<<<< HEAD
    test_library_gemm('pure')
    test_library_gemm('MKL')
    test_gemm_dim1('pure')
    test_gemm_dim1('MKL')
=======
    # test_library_gemm('pure')
    # test_library_gemm('MKL')
    test_gemm_symbolic()
    test_gemm_symbolic_1()
>>>>>>> 796b0c0f
<|MERGE_RESOLUTION|>--- conflicted
+++ resolved
@@ -176,7 +176,6 @@
                       "misconfigured, skipping test for {}.".format(implementation))
 
 
-<<<<<<< HEAD
 @pytest.mark.parametrize(
     ('implementation', ),
     [('pure', ), pytest.param('MKL', marks=pytest.mark.mkl),
@@ -200,7 +199,8 @@
     sdfg(a, b, c)
 
     assert np.allclose(c, a @ b)
-=======
+
+
 def test_gemm_symbolic():
     sdfg = dace.SDFG("gemm")
     state = sdfg.add_state()
@@ -244,20 +244,14 @@
         sdfg.validate()
     except dace.sdfg.InvalidSDFGError:
         pass
->>>>>>> 796b0c0f
 
 
 if __name__ == "__main__":
     if len(sys.argv) > 1 and sys.argv[1] == 'gpu':
         test_library_gemm('cuBLAS')
-<<<<<<< HEAD
     test_library_gemm('pure')
     test_library_gemm('MKL')
     test_gemm_dim1('pure')
     test_gemm_dim1('MKL')
-=======
-    # test_library_gemm('pure')
-    # test_library_gemm('MKL')
     test_gemm_symbolic()
-    test_gemm_symbolic_1()
->>>>>>> 796b0c0f
+    test_gemm_symbolic_1()