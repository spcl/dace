--- conflicted
+++ resolved
@@ -42,7 +42,6 @@
     return file_path
 
 
-<<<<<<< HEAD
 class BertModelWrapper(nn.Module):
 
     def __init__(self, bert_model):
@@ -54,11 +53,8 @@
         return outputs.last_hidden_state, outputs.pooler_output
 
 
+@pytest.mark.xdist_group("large_ML_models")
 @pytest.mark.torch
-=======
-@pytest.mark.xdist_group("large_ML_models")
-@pytest.mark.onnx
->>>>>>> f0740092
 def test_bert_full(sdfg_name):
     bert_tiny_root = 'http://spclstorage.inf.ethz.ch/~rauscho/bert-tiny'
     get_data_file(bert_tiny_root + "/config.json", directory_name='bert-tiny')
